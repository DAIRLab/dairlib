# Copyright (c) 2018, Toyota Research Institute.
# All rights reserved.
#
# Redistribution and use in source and binary forms, with or without
# modification, are permitted provided that the following conditions are met:
#
# * Redistributions of source code must retain the above copyright notice, this
#   list of conditions and the following disclaimer.
#
# * Redistributions in binary form must reproduce the above copyright notice,
#   this list of conditions and the following disclaimer in the documentation
#   and/or other materials provided with the distribution.
#
# * Neither the name of the copyright holder nor the names of its contributors
#   may be used to endorse or promote products derived from this software
#   without specific prior written permission.
#
# THIS SOFTWARE IS PROVIDED BY THE COPYRIGHT HOLDERS AND CONTRIBUTORS "AS IS"
# AND ANY EXPRESS OR IMPLIED WARRANTIES, INCLUDING, BUT NOT LIMITED TO, THE
# IMPLIED WARRANTIES OF MERCHANTABILITY AND FITNESS FOR A PARTICULAR PURPOSE
# ARE DISCLAIMED. IN NO EVENT SHALL THE COPYRIGHT HOLDER OR CONTRIBUTORS BE
# LIABLE FOR ANY DIRECT, INDIRECT, INCIDENTAL, SPECIAL, EXEMPLARY, OR
# CONSEQUENTIAL DAMAGES (INCLUDING, BUT NOT LIMITED TO, PROCUREMENT OF
# SUBSTITUTE GOODS OR SERVICES; LOSS OF USE, DATA, OR PROFITS; OR BUSINESS
# INTERRUPTION) HOWEVER CAUSED AND ON ANY THEORY OF LIABILITY, WHETHER IN
# CONTRACT, STRICT LIABILITY, OR TORT (INCLUDING NEGLIGENCE OR OTHERWISE)
# ARISING IN ANY WAY OUT OF THE USE OF THIS SOFTWARE, EVEN IF ADVISED OF THE
# POSSIBILITY OF SUCH DAMAGE.

# Default to an optimized build.
build -c opt

# Default build options.
build --force_pic
build --strip=never

# Default test options.
test --test_output=errors
test --test_summary=terse

# Use C++14.
build --cxxopt=-std=c++17
build --host_cxxopt=-std=c++17

# https://github.com/bazelbuild/bazel/issues/1164
build --action_env=CCACHE_DISABLE=1

# TODO(jwnimmer-tri) We should see if we can reuse more of Drake's
# customizations somehow.

# build with snopt
build --define=WITH_SNOPT=ON

# use python3 by default
build --python_path=python3
<<<<<<< HEAD

build --jobs=10
=======
>>>>>>> c5ca93ce
<|MERGE_RESOLUTION|>--- conflicted
+++ resolved
@@ -53,8 +53,4 @@
 
 # use python3 by default
 build --python_path=python3
-<<<<<<< HEAD
 
-build --jobs=10
-=======
->>>>>>> c5ca93ce
