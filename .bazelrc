# Copyright (c) 2018, Toyota Research Institute.
# All rights reserved.
#
# Redistribution and use in source and binary forms, with or without
# modification, are permitted provided that the following conditions are met:
#
# * Redistributions of source code must retain the above copyright notice, this
#   list of conditions and the following disclaimer.
#
# * Redistributions in binary form must reproduce the above copyright notice,
#   this list of conditions and the following disclaimer in the documentation
#   and/or other materials provided with the distribution.
#
# * Neither the name of the copyright holder nor the names of its contributors
#   may be used to endorse or promote products derived from this software
#   without specific prior written permission.
#
# THIS SOFTWARE IS PROVIDED BY THE COPYRIGHT HOLDERS AND CONTRIBUTORS "AS IS"
# AND ANY EXPRESS OR IMPLIED WARRANTIES, INCLUDING, BUT NOT LIMITED TO, THE
# IMPLIED WARRANTIES OF MERCHANTABILITY AND FITNESS FOR A PARTICULAR PURPOSE
# ARE DISCLAIMED. IN NO EVENT SHALL THE COPYRIGHT HOLDER OR CONTRIBUTORS BE
# LIABLE FOR ANY DIRECT, INDIRECT, INCIDENTAL, SPECIAL, EXEMPLARY, OR
# CONSEQUENTIAL DAMAGES (INCLUDING, BUT NOT LIMITED TO, PROCUREMENT OF
# SUBSTITUTE GOODS OR SERVICES; LOSS OF USE, DATA, OR PROFITS; OR BUSINESS
# INTERRUPTION) HOWEVER CAUSED AND ON ANY THEORY OF LIABILITY, WHETHER IN
# CONTRACT, STRICT LIABILITY, OR TORT (INCLUDING NEGLIGENCE OR OTHERWISE)
# ARISING IN ANY WAY OUT OF THE USE OF THIS SOFTWARE, EVEN IF ADVISED OF THE
# POSSIBILITY OF SUCH DAMAGE.

# Default to an optimized build.
build -c opt

# Default build options.
build --force_pic
build --strip=never

# Default test options.
test --test_output=errors
test --test_summary=terse

# Use C++14.
build --cxxopt=-std=c++20
build --host_cxxopt=-std=c++20

# https://github.com/bazelbuild/bazel/issues/1164
build --action_env=CCACHE_DISABLE=1

build --action_env=PATH=/usr/bin:/bin
build --action_env=LD_LIBRARY_PATH=

# TODO(jwnimmer-tri) We should see if we can reuse more of Drake's
# customizations somehow.

# build with snopt
<<<<<<< HEAD
build --define=WITH_SNOPT=ON
build --define=WITH_MOSEK=ON
build --define=WITH_GUROBI=ON
=======
build --define=WITH_SNOPT=OFF
>>>>>>> 8f92bdc8

# use python3 by default
build --python_path=python3<|MERGE_RESOLUTION|>--- conflicted
+++ resolved
@@ -52,13 +52,9 @@
 # customizations somehow.
 
 # build with snopt
-<<<<<<< HEAD
-build --define=WITH_SNOPT=ON
-build --define=WITH_MOSEK=ON
+build --define=WITH_SNOPT=OFF
+build --define=WITH_MOSEK=OFF
 build --define=WITH_GUROBI=ON
-=======
-build --define=WITH_SNOPT=OFF
->>>>>>> 8f92bdc8
 
 # use python3 by default
 build --python_path=python3