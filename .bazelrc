--- conflicted
+++ resolved
@@ -52,10 +52,7 @@
 # customizations somehow.
 
 # build with snopt
-<<<<<<< HEAD
-=======
 # TODO (@mposa) sync snopt version with Drake to build on Jammy
->>>>>>> 6238df49
 build --define=WITH_SNOPT=OFF
 
 # use python3 by default
