--- conflicted
+++ resolved
@@ -1,20 +1,9 @@
-osx_build_task:
+build_task:
   timeout_in: 120m
-<<<<<<< HEAD
-  osx_instance:
-    image: mojave-xcode-10.1
-  env:
-    DAIRLIB_LOCAL_DRAKE_PATH: /tmp/drake
-  clone_drake_script: git clone https://github.com/RobotLocomotion/drake.git $DAIRLIB_LOCAL_DRAKE_PATH
-  setup_script:
-    - echo -e '\nimport %workspace%/tools/macos.bazelrc' >> .bazelrc
-    - /tmp/drake/setup/mac/install_prereqs.sh
-=======
   container:
     dockerfile: install/bionic/Dockerfile
     cpu: 8
     memory: 24
->>>>>>> ffcc75f0
   build_script:
     bazel build
       --spawn_strategy=sandboxed
@@ -28,9 +17,6 @@
       --strategy=Javac=sandboxed
       --genrule_strategy=sandboxed
       --remote_http_cache=http://$CIRRUS_HTTP_CACHE_HOST
-<<<<<<< HEAD
-      //...
-=======
       //...
 drake_master_build_task:
   timeout_in: 120m
@@ -57,4 +43,27 @@
       --genrule_strategy=sandboxed
       --remote_http_cache=http://$CIRRUS_HTTP_CACHE_HOST
       //... 
->>>>>>> ffcc75f0
+osx_drake_master_build_task:
+  timeout_in: 120m
+  osx_instance:
+    image: mojave-xcode-10.1
+  env:
+    DAIRLIB_LOCAL_DRAKE_PATH: /tmp/drake
+  clone_drake_script: git clone https://github.com/RobotLocomotion/drake.git $DAIRLIB_LOCAL_DRAKE_PATH
+  setup_script:
+    - echo -e '\nimport %workspace%/tools/macos.bazelrc' >> .bazelrc
+    - /tmp/drake/setup/mac/install_prereqs.sh
+  build_script:
+    bazel build
+      --spawn_strategy=sandboxed
+      --strategy=Javac=sandboxed
+      --genrule_strategy=sandboxed
+      --remote_http_cache=http://$CIRRUS_HTTP_CACHE_HOST
+      //...
+  test_script:
+    bazel test
+      --spawn_strategy=sandboxed
+      --strategy=Javac=sandboxed
+      --genrule_strategy=sandboxed
+      --remote_http_cache=http://$CIRRUS_HTTP_CACHE_HOST
+      //...