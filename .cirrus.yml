build_task:
  timeout_in: 120m
  container:
    dockerfile: install/bionic/Dockerfile
    cpu: 8
    memory: 24
  test_script:
<<<<<<< HEAD
    - bazel build
      --spawn_strategy=sandboxed
      --strategy=Javac=sandboxed
      --genrule_strategy=sandboxed
      --remote_http_cache=http://$CIRRUS_HTTP_CACHE_HOST
      //...
    - bazel test
      --spawn_strategy=sandboxed
      --strategy=Javac=sandboxed
      --genrule_strategy=sandboxed
      --remote_http_cache=http://$CIRRUS_HTTP_CACHE_HOST
      //...
=======
    - bazel build --local_resources=24000,8,1.0 --jobs=8 ...
    - bazel test --local_resources=24000,8,1.0 --jobs=8 ...
>>>>>>> 646b53a9
drake_master_build_task:
  timeout_in: 120m
  container:
    dockerfile: install/bionic/Dockerfile
    cpu: 8
    memory: 24
  allow_failures: true
  test_script:
    - git clone https://github.com/RobotLocomotion/drake.git ../drake
    - export DAIRLIB_LOCAL_DRAKE_PATH=$PWD/../drake
<<<<<<< HEAD
    - bazel build
      --spawn_strategy=sandboxed
      --strategy=Javac=sandboxed
      --genrule_strategy=sandboxed
      --remote_http_cache=http://$CIRRUS_HTTP_CACHE_HOST
      //...
    - bazel test
      --spawn_strategy=sandboxed
      --strategy=Javac=sandboxed
      --genrule_strategy=sandboxed
      --remote_http_cache=http://$CIRRUS_HTTP_CACHE_HOST
      //...
=======
    - bazel build --local_resources=24000,8,1.0 --jobs=8 ...
    - bazel test --local_resources=24000,8,1.0 --jobs=8 ...  
>>>>>>> 646b53a9
<|MERGE_RESOLUTION|>--- conflicted
+++ resolved
@@ -5,23 +5,20 @@
     cpu: 8
     memory: 24
   test_script:
-<<<<<<< HEAD
     - bazel build
+      --local_resources=24000,8,1.0 --jobs=8 
       --spawn_strategy=sandboxed
       --strategy=Javac=sandboxed
       --genrule_strategy=sandboxed
       --remote_http_cache=http://$CIRRUS_HTTP_CACHE_HOST
       //...
     - bazel test
+      --local_resources=24000,8,1.0 --jobs=8 
       --spawn_strategy=sandboxed
       --strategy=Javac=sandboxed
       --genrule_strategy=sandboxed
       --remote_http_cache=http://$CIRRUS_HTTP_CACHE_HOST
       //...
-=======
-    - bazel build --local_resources=24000,8,1.0 --jobs=8 ...
-    - bazel test --local_resources=24000,8,1.0 --jobs=8 ...
->>>>>>> 646b53a9
 drake_master_build_task:
   timeout_in: 120m
   container:
@@ -32,20 +29,16 @@
   test_script:
     - git clone https://github.com/RobotLocomotion/drake.git ../drake
     - export DAIRLIB_LOCAL_DRAKE_PATH=$PWD/../drake
-<<<<<<< HEAD
     - bazel build
+      --local_resources=24000,8,1.0 --jobs=8 
       --spawn_strategy=sandboxed
       --strategy=Javac=sandboxed
       --genrule_strategy=sandboxed
       --remote_http_cache=http://$CIRRUS_HTTP_CACHE_HOST
       //...
     - bazel test
+      --local_resources=24000,8,1.0 --jobs=8 
       --spawn_strategy=sandboxed
       --strategy=Javac=sandboxed
       --genrule_strategy=sandboxed
-      --remote_http_cache=http://$CIRRUS_HTTP_CACHE_HOST
-      //...
-=======
-    - bazel build --local_resources=24000,8,1.0 --jobs=8 ...
-    - bazel test --local_resources=24000,8,1.0 --jobs=8 ...  
->>>>>>> 646b53a9
+      --remote_http_cache=http://$CIRRUS_HTTP_CACHE_HOST