--- conflicted
+++ resolved
@@ -50,18 +50,11 @@
 Install a local copy of `lcm` and `libbot2` using `sudo apt install lcm libbot2`. The prerequisites installation from Drake should add the proper repo for these. (This likely require's Drake's prerequisites to be installed from a source copy).
 
 #### ROS
-<<<<<<< HEAD
-To integrate Dairlib with ROS (tested on ROS Noetic), the following steps are required.
-1. Install ROS http://wiki.ros.org/noetic/Installation/Ubuntu
-2. Add these lines to `~/.bashrc`,
-```
-=======
 To integrate with ROS (tested on ROS Noetic with 20.04), the following steps are required.
 1. Install ROS http://wiki.ros.org/ROS/Installation
 2. Do not forget to setup your environment. For instance, add these lines to `~/.bashrc`
 ```
 export ROS_MASTER_URI=http://localhost:11311
->>>>>>> f2851c77
 source /opt/ros/noetic/setup.bash 
 ```
 and then run `source ~/.bashrc`
