# dairlib
Warning! This is very much "development-level" code and is provided as-is. APIs are likely to be unstable and, while we hope for the documentation to be thorough and accurate, we make no guarantees.

## Current Continuous Integration Status
* `master` branch build and unit tests (Ubuntu 18.04): [![Build Status](https://api.cirrus-ci.com/github/DAIRLab/dairlib.svg?task=build&script=test)](https://cirrus-ci.com/github/DAIRLab/dairlib)
* `master` branch build and unit tests (Ubuntu 20.04): [![Build Status](https://api.cirrus-ci.com/github/DAIRLab/dairlib.svg?task=build_focal&script=test)](https://cirrus-ci.com/github/DAIRLab/dairlib)
* `master` branch build and unit tests (Ubuntu 20.04 with ROS): [![Build Status](https://api.cirrus-ci.com/github/DAIRLab/dairlib.svg?task=build_with_ros&script=test)](https://cirrus-ci.com/github/DAIRLab/dairlib)
* Experimental build against Drake's `master` branch: [![Build Status](https://api.cirrus-ci.com/github/DAIRLab/dairlib.svg?task=drake_master_build&script=test)](https://cirrus-ci.com/github/DAIRLab/dairlib)
## Complete Build Instructions

### Download dairlib
1. Clone `dairlib` into the your workspace, e.g. "my-workspace/dairlib".
```
git clone https://github.com/DAIRLab/dairlib.git
```

2. Download and setup SNOPT

dairlib, by default, assumes that users have access to SNOPT(https://web.stanford.edu/group/SOL/snopt.htm), though it is not required. **If you do not have SNOPT**, you will need to edit `.bazelrc` and change `build --define=WITH_SNOPT=ON` to `build --define=WITH_SNOPT=OFF`

For users at Penn, download SNOPT (https://www.seas.upenn.edu/~posa/snopt/snopt7.6.tar.gz) and add the following line to your `~/.bashrc`
```
export SNOPT_PATH=<the directory you downloaded to>/snopt7.6.tar.gz
```

There is no need to extract the tar.

### Build Drake
The library is meant to be built with Drake (see http://drake.mit.edu/ for more details). There are two ways to use Drake within dairlib:

#### Option 1: use pegged revision (Note - These steps may need repeated if switching to a branch with a different pegged revision of drake).
The only specific action needed here is to install all of Drake's prerequisites. There are two choices for completing this step:

a) In `dairlib/install`, run the appropriate `install_prereqs_xxx.sh`. This is untested on mac, and has not been tested to get every dependency for a fresh install.

b) Download a source copy of drake, and install pre-requisites as described here: http://drake.mit.edu/from_source.html. Drake dependencies can change without notice. For full compatiability, you may need to checkout the drake commit which is pegged in WORKSPACE to install the correct dependencies. There is no need to build Drake itself. Proceed only until you have run the Drake setup script. 

bazel will automatically download the pegged revision, specified in the WORKSPACE file. dairlib developers hope to keep this pegged revision current, and ensure that the pegged version will always work with a specific version of dairlib.

This option is recommended for users who are not currently editing any source code in Drake itself.

#### Option 2: source install of Drake
Complete both steps (a) and (b) above. By running the drake install script after the dairlib install script, you are capturing any dependency changes between the pegged revision and the current Drake master, while still getting any aditional dairlib dependencies we may add. There is no need to build Drake. Next, to tell dairlib to use your local install, set the environment variable `DAIRLIB_LOCAL_DRAKE_PATH`, e.g.
```
export DAIRLIB_LOCAL_DRAKE_PATH=/home/user/my-workspace/drake
```

### IDE setup
JetBrains IDEs have worked well for us and are available for free to students. For C++ development using the CLion Bazel plugin, see https://drake.mit.edu/clion.html and replace `drake` with `dairlib` in the "Setting up Drake in CLion" section. 

### Other dependencies
These dependencies are necessary for some advanced visualization and process management. Many examples will work without a full installation of Director or libbot, but (for lab members), these are ultimately recommended. 

#### LCM and libbot
Install a local copy of `lcm` and `libbot2` using `sudo apt install lcm libbot2`. The prerequisites installation (option 1.a) should add the proper apt repo for these.

#### ROS
To integrate with ROS (tested on ROS Noetic with 20.04), the following steps are required.
1. Install ROS http://wiki.ros.org/ROS/Installation
2. Do not forget to setup your environment. For instance, add these lines to `~/.bashrc`
```
export ROS_MASTER_URI=http://localhost:11311
source /opt/ros/noetic/setup.bash 
```
and then run `source ~/.bashrc`

3. Install additional dependencies
```
<<<<<<< HEAD
sudo apt install python3-rosinstall-generator python3-catkin-tools
=======
sudo apt install python3-rosinstall-generator python-catkin-tools python3-vcstool
>>>>>>> 67169ae2
```
4. Build the ROS workspace using catkin. From `dairlib/`,
```
sudo ./tools/workspace/ros/compile_ros_workspace.sh
```
5. Set the environment variable `DAIRLIB_WITH_ROS` to `ON` by Adding to `~/.bashrc`
```
export DAIRLIB_WITH_ROS=ON
```
#### Setup elevation_mapping ros node
Move up to the workspace directory and make a catkin workspace:
```
cd ~/workspace
mkdir catkin_workspace
cd catkin_workspace
```
Add elevation mapping and it's dependencies to src, and install ros prereqs. From `catkin_workspace/`,
```
mkdir src
cd src
git clone git@github.com:anybotics/elevation_mapping.git
git clone git@github.com:anybotics/kindr.git
git clone git@github.com:anybotics/kindr_ros.git
sudo apt install ros-noetic-pcl-ros
```
Build the elevation mapping software:
```
cd ..
catkin config --cmake-args -DCMAKE_BUILD_TYPE=Release
catkin build
```

#### Invariant-EKF
State Estimation for Cassie is done using contact-aided invariant-EKF. `invariant-ekf` is an external repository forked from Ross Hartley's repository of the same name. By default, a pegged version of this forked repository is used i.e. the `bazel` branch of DAIR lab's fork of `invariant-ekf` is automatically downloaded and used. However, to make changes to the files, the [DAIR Lab's fork of invariant-ekf](https://github.com/DAIRLab/invariant-ekf/tree/bazel "DAIR Lab's fork of invariant-ekf") can be cloned as a local repository.

To use local version of `invariant-ekf`, set the environment variable `DAIRLIB_LOCAL_INEKF_PATH`, e.g.
```
export DAIRLIB_LOCAL_INEKF_PATH=/home/user/my-workspace/invariant-ekf
```

### Notes for macOS
1. Be sure to have Xcode 9.0 or later installed with Command Line Tools. If you receive a `clang: error: cannot specify -o when generating multiple output files` message during the build process, re-run `install_prereqs.sh`, and be sure that it runs fully before termination, as this will reconfigure Xcode to work with Drake.


### Build dairlib
Build what you want via Bazel. From `dairlib`,  `bazel build ...` will build the entire project. Drake will be built as an external dependency.
- If you run into ram/cpu limits while building, you can cap the number of threads bazel will use (here we choose `8`) by either:
    - adding `build --jobs=8` to `.bazelrc` 
    - using the `jobs` flag when calling `build` (e.g. `bazel build [target] --jobs=8`)

## Included Modules
A list of included modules

### DIRCON
A modern Drake implementation of the DIRCON constrained trajectory optimization algorithm. Currently under construction. See `/examples/PlanarWalker/run_gait_dircon.cc` for a simple example of the hybrid DIRCON algorithm. The more complete example set (from the paper) currently exists on an older version of Drake https://github.com/mposa/drake/tree/hybrid-merge

Based off the publication

Michael Posa, Scott Kuindersma, Russ Tedrake. "Optimization and Stabilization of Trajectories for Constrained Dynamical Systems." Proceedings of the International Conference on Robotics and Automation (ICRA), 2016. 

Available online at https://posa.seas.upenn.edu/wp-content/uploads/Posa16a.pdf

## Docker (experimental)
Docker support is currently experimental. See `install/bionic/Dockerfile` for an Ubuntu Dockerfile. Docker is being used in conjuction with Cirrus Continuous Integration, and should be better supported in the future.<|MERGE_RESOLUTION|>--- conflicted
+++ resolved
@@ -66,11 +66,7 @@
 
 3. Install additional dependencies
 ```
-<<<<<<< HEAD
-sudo apt install python3-rosinstall-generator python3-catkin-tools
-=======
 sudo apt install python3-rosinstall-generator python-catkin-tools python3-vcstool
->>>>>>> 67169ae2
 ```
 4. Build the ROS workspace using catkin. From `dairlib/`,
 ```
