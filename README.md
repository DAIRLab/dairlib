# dairlib
Warning! This is very much "development-level" code and is provided as-is. APIs are likely to be unstable and, while we hope for the documentation to be thorough and accurate, we make no guarantees.

## Current Continuous Integration Status
* `master` branch build and unit tests: [![Build Status](https://api.cirrus-ci.com/github/DAIRLab/dairlib.svg?task=build&script=test)](https://cirrus-ci.com/github/DAIRLab/dairlib)
* Experimental build against Drake's `master` branch: [![Build Status](https://api.cirrus-ci.com/github/DAIRLab/dairlib.svg?task=drake_master_build&script=test)](https://cirrus-ci.com/github/DAIRLab/dairlib)
## Complete Build Instructions

### Download dairlib
1. Clone `dairlib` into the your workspace, e.g. "my-workspace/dairlib".
```
git clone https://github.com/DAIRLab/dairlib.git
```

2. Download and setup SNOPT

dairlib, by default, assumes that users have access to SNOPT(https://web.stanford.edu/group/SOL/snopt.htm), though it is not required. **If you do not have SNOPT**, you will need to edit `.bazelrc` and change `build --define=WITH_SNOPT=ON` to `build --define=WITH_SNOPT=OFF`

For users at Penn, download SNOPT (https://www.seas.upenn.edu/~posa/snopt/snopt7.6.tar.gz) and add the following line to your `~/.bashrc`
```
export SNOPT_PATH=<the directory you downloaded to>/snopt7.6.tar.gz
```

There is no need to extract the tar.

### Build Drake
The library is meant to be built with Drake (see http://drake.mit.edu/ for more details). There are two ways to use Drake within dairlib:
#### Option 1: use pegged revision
The only specific action needed here is to install all of Drake's prerequisites. There are two choices
1. (Experimental) In `dairlib/install`, run the appropriate `install_prereqs_xxx.sh`. This is untested on mac, and has not been tested to get every dependency for a fresh install.
2. Download a source copy of drake, and install pre-requisites as described here: http://drake.mit.edu/from_source.html

bazel will automatically download the pegged revision, specified in the WORKSPACE file. dairlib developers hope to keep this pegged revision current, and ensure that the pegged version will always work with a specific version of dairlib.

This option is recommended for users who are not currently editing any source code in Drake itself. 
#### Option 2: source install of Drake
Install Drake from source into `"my-workspace"/drake` http://drake.mit.edu/from_source.html. You do not need to build it, but prerequisites should also be installed. You will need `git` to start.

To tell dairlib to use your local install, set the environment variable `DAIRLIB_LOCAL_DRAKE_PATH`, e.g.
```
export DAIRLIB_LOCAL_DRAKE_PATH=/home/user/my-workspace/drake
```

### Other dependencies
These dependencies are necessary for some advanced visualization and process management. Many examples will work without a full installation of Director or libbot, but (for lab members), these are ultimately recommended. 

#### LCM and libbot
Install a local copy of `lcm` and `libbot2` using `sudo apt install lcm libbot2`. The prerequisites installation from Drake should add the proper repo for these. (This likely require's Drake's prerequisites to be installed from a source copy).

#### ROS
To integrate with ROS (tested on ROS Melodic), the following steps are required.
1. Install ROS http://wiki.ros.org/ROS/Installation
2. Do not forget to setup your environment. For instance, add these lines to `~/.bashrc`
```
export ROS_MASTER_URI=http://localhost:11311
source /opt/ros/melodic/setup.bash 
```
3. Install additional dependencies
```
sudo apt install python-rosinstall-generator python-catkin-tools
```
4. Build the ROS workspace using catkin. From `dairlib/`,
```
cd tools/workspace/ros
./compile_ros_workspace.sh
```
5. Set the environment variable `DAIRLIB_WITH_ROS` to `ON`. For instance, add to `~/.bashrc`
```
export DAIRLIB_WITH_ROS=ON
```
<<<<<<< HEAD
=======

#### Invariant-EKF
State Estimation for Cassie is done using contact-aided invariant-EKF. `invariant-ekf` is an external repository forked from Ross Hartley's repository of the same name. By default, a pegged version of this forked repository is used i.e. the `bazel` branch of DAIR lab's fork of `invariant-ekf` is automatically downloaded and used. However, to make changes to the files, the [DAIR Lab's fork of invariant-ekf](https://github.com/DAIRLab/invariant-ekf/tree/bazel "DAIR Lab's fork of invariant-ekf") can be cloned as a local repository.

To use local version of `invariant-ekf`, set the environment variable `DAIRLIB_LOCAL_INEKF_PATH`, e.g.
```
export DAIRLIB_LOCAL_INEKF_PATH=/home/user/my-workspace/invariant-ekf
```
>>>>>>> a5909c29

### Notes for macOS

1. Be sure to have Xcode 9.0 or later installed with Command Line Tools. If you receive a `clang: error: cannot specify -o when generating multiple output files` message during the build process, re-run `install_prereqs.sh`, and be sure that it runs fully before termination, as this will reconfigure Xcode to work with Drake.

### Build dairlib
Build what you want via Bazel. From `dairlib`, `bazel build ...` will build the entire project. Drake will be built as an external dependency.

## Included Modules
A list of included modules

### DIRCON
A modern Drake implementation of the DIRCON constrained trajectory optimization algorithm. Currently under construction. See `/examples/PlanarWalker/run_gait_dircon.cc` for a simple example of the hybrid DIRCON algorithm. The more complete example set (from the paper) currently exists on an older version of Drake https://github.com/mposa/drake/tree/hybrid-merge

Based off the publication

Michael Posa, Scott Kuindersma, Russ Tedrake. "Optimization and Stabilization of Trajectories for Constrained Dynamical Systems." Proceedings of the International Conference on Robotics and Automation (ICRA), 2016. 

Available online at https://posa.seas.upenn.edu/wp-content/uploads/Posa16a.pdf

## Docker (experimental)
Docker support is currently experimental. See `install/bionic/Dockerfile` for an Ubuntu Dockerfile. Docker is being used in conjuction with Cirrus Continuous Integration, and should be better supported in the future.<|MERGE_RESOLUTION|>--- conflicted
+++ resolved
@@ -32,7 +32,7 @@
 
 bazel will automatically download the pegged revision, specified in the WORKSPACE file. dairlib developers hope to keep this pegged revision current, and ensure that the pegged version will always work with a specific version of dairlib.
 
-This option is recommended for users who are not currently editing any source code in Drake itself. 
+This option is recommended for users who are not currently editing any source code in Drake itself.
 #### Option 2: source install of Drake
 Install Drake from source into `"my-workspace"/drake` http://drake.mit.edu/from_source.html. You do not need to build it, but prerequisites should also be installed. You will need `git` to start.
 
@@ -42,7 +42,7 @@
 ```
 
 ### Other dependencies
-These dependencies are necessary for some advanced visualization and process management. Many examples will work without a full installation of Director or libbot, but (for lab members), these are ultimately recommended. 
+These dependencies are necessary for some advanced visualization and process management. Many examples will work without a full installation of Director or libbot, but (for lab members), these are ultimately recommended.
 
 #### LCM and libbot
 Install a local copy of `lcm` and `libbot2` using `sudo apt install lcm libbot2`. The prerequisites installation from Drake should add the proper repo for these. (This likely require's Drake's prerequisites to be installed from a source copy).
@@ -53,7 +53,7 @@
 2. Do not forget to setup your environment. For instance, add these lines to `~/.bashrc`
 ```
 export ROS_MASTER_URI=http://localhost:11311
-source /opt/ros/melodic/setup.bash 
+source /opt/ros/melodic/setup.bash
 ```
 3. Install additional dependencies
 ```
@@ -68,8 +68,6 @@
 ```
 export DAIRLIB_WITH_ROS=ON
 ```
-<<<<<<< HEAD
-=======
 
 #### Invariant-EKF
 State Estimation for Cassie is done using contact-aided invariant-EKF. `invariant-ekf` is an external repository forked from Ross Hartley's repository of the same name. By default, a pegged version of this forked repository is used i.e. the `bazel` branch of DAIR lab's fork of `invariant-ekf` is automatically downloaded and used. However, to make changes to the files, the [DAIR Lab's fork of invariant-ekf](https://github.com/DAIRLab/invariant-ekf/tree/bazel "DAIR Lab's fork of invariant-ekf") can be cloned as a local repository.
@@ -78,7 +76,6 @@
 ```
 export DAIRLIB_LOCAL_INEKF_PATH=/home/user/my-workspace/invariant-ekf
 ```
->>>>>>> a5909c29
 
 ### Notes for macOS
 
@@ -95,7 +92,7 @@
 
 Based off the publication
 
-Michael Posa, Scott Kuindersma, Russ Tedrake. "Optimization and Stabilization of Trajectories for Constrained Dynamical Systems." Proceedings of the International Conference on Robotics and Automation (ICRA), 2016. 
+Michael Posa, Scott Kuindersma, Russ Tedrake. "Optimization and Stabilization of Trajectories for Constrained Dynamical Systems." Proceedings of the International Conference on Robotics and Automation (ICRA), 2016.
 
 Available online at https://posa.seas.upenn.edu/wp-content/uploads/Posa16a.pdf
 
