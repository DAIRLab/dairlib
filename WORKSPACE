--- conflicted
+++ resolved
@@ -11,15 +11,9 @@
 #  export DAIRLIB_LOCAL_DRAKE_PATH=/home/user/workspace/drake
 
 # Choose a revision of Drake to use.
-<<<<<<< HEAD
-DRAKE_COMMIT = "5357d9aad2a9e34c8a2d283de7a93a6595c5293a"
-
-DRAKE_CHECKSUM = "7fa094858de3bb7989cd86de7eb9e61e248c6a4bb862f891a6c8e419c2fc6745"
-=======
 DRAKE_COMMIT = "11b1a8271aab917db05ce861e76fb8bffaf4837e"
 
 DRAKE_CHECKSUM = "2ab7a7dbf0a3bb8064a0db751e34b25f01641cf1a37efcf316d0ddc16a85fb47"
->>>>>>> 901ca090
 # Before changing the COMMIT, temporarily uncomment the next line so that Bazel
 # displays the suggested new value for the CHECKSUM.
 # DRAKE_CHECKSUM = "0" * 64
