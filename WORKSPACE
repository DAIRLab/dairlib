# -*- mode: python -*-
# vi: set ft=python :

workspace(name = "dairlib")

# dairlib can use either a local version of drake or a pegged revision
# If the environment variable DAIRLIB_LOCAL_DRAKE_PATH is set, it will use
# a local version, ad the specified path. Otherwise, it will get a pegged
# revision from github.
# As an example,
#  export DAIRLIB_LOCAL_DRAKE_PATH=/home/user/workspace/drake

# Choose a revision of Drake to use.
DRAKE_COMMIT = "v1.22.0"

DRAKE_CHECKSUM = "78cf62c177c41f8415ade172c1e6eb270db619f07c4b043d5148e1f35be8da09"
# Before changing the COMMIT, temporarily uncomment the next line so that Bazel
# displays the suggested new value for the CHECKSUM.
#DRAKE_CHECKSUM = "0" * 64

# Load an environment variable.
load("//:environ.bzl", "environ_repository")

environ_repository(
    name = "environ",
    vars = ["DAIRLIB_LOCAL_DRAKE_PATH"],
)

load("@environ//:environ.bzl", "DAIRLIB_LOCAL_DRAKE_PATH")

# The WORKSPACE file does not permit `if` statements, so we handle the local
# option by toying with the repository names.  The selected repository is named
# "@drake", the other is named "@drake_ignored".
(_http_drake_repo_name, _local_drake_repo_name) = (
    "drake_ignored" if DAIRLIB_LOCAL_DRAKE_PATH else "drake",
    "drake" if DAIRLIB_LOCAL_DRAKE_PATH else "drake_ignored",
)

# Maybe download Drake.
load("@bazel_tools//tools/build_defs/repo:http.bzl", "http_archive")

http_archive(
    name = _http_drake_repo_name,
    sha256 = DRAKE_CHECKSUM,
    strip_prefix = "drake-{}".format(DRAKE_COMMIT.strip("v")),
    urls = [x.format(DRAKE_COMMIT) for x in [
        "https://github.com/RobotLocomotion/drake/archive/{}.tar.gz",
    ]],
)

# Maybe use a local checkout of Drake.
print("Using DAIRLIB_LOCAL_DRAKE_PATH={}".format(DAIRLIB_LOCAL_DRAKE_PATH)) if DAIRLIB_LOCAL_DRAKE_PATH else None  # noqa

local_repository(
    name = _local_drake_repo_name,
    path = DAIRLIB_LOCAL_DRAKE_PATH,
)

# Reference external software libraries and tools per Drake's defaults.  Some
# software will come from the host system (Ubuntu or macOS); other software
# will be downloaded in source or binary form from github or other sites.
load("@drake//tools/workspace:default.bzl", "add_default_workspace")

add_default_workspace()

load("@dairlib//tools/workspace/osqp:repository.bzl", "osqp_repository")

osqp_repository(name = "osqp")

load("@dairlib//tools/workspace/signal_scope:repository.bzl", "signal_scope_repository")

signal_scope_repository(name = "signal_scope")

load("@dairlib//tools/workspace/pydrake:repository.bzl", "pydrake_repository")

pydrake_repository(name = "pydrake_pegged")

# Prebuilt ROS workspace
new_local_repository(
    name = "ros",
    build_file = "tools/workspace/ros/ros.bazel",
    path = "tools/workspace/ros/bundle_ws/install",
)

# Other catkin packages from source
# TODO: generate this automatically from rosinstall_generator

http_archive(
    name = "genmsg_repo",
    build_file = "@//tools/workspace/ros/bazel:genmsg.BUILD",
    sha256 = "d7627a2df169e4e8208347d9215e47c723a015b67ef3ed8cda8b61b6cfbf94d2",
    strip_prefix = "genmsg-0.5.8",
    urls = ["https://github.com/ros/genmsg/archive/0.5.8.tar.gz"],
)

http_archive(
    name = "genpy_repo",
    build_file = "@//tools/workspace/ros/bazel:genpy.BUILD",
    sha256 = "35e5cd2032f52a1f77190df5c31c02134dc460bfeda3f28b5a860a95309342b9",
    strip_prefix = "genpy-0.6.5",
    urls = ["https://github.com/ros/genpy/archive/0.6.5.tar.gz"],
)

# dairlib can use either a local version of invariant-ekf or a pegged revision
# If the environment variable DAIRLIB_LOCAL_INEKF_PATH is set, it will use
# a local version, ad the specified path. Otherwise, it will get a pegged
# revision from github.
# As an example,
#  export DAIRLIB_LOCAL_INEKF_PATH=/home/user/workspace/invariant-ekf

# Choose a revision of InEKF to use.
INEKF_COMMIT = "7fde9f84dbe536ba9439a3b8c319efb51ff760dd"

INEKF_CHECKSUM = "f87e3262b0c9c9237881fcd539acd1c60000f97dfdfa47b0ae53cb7a0f3256e4"

# Before changing the COMMIT, temporarily uncomment the next line so that Bazel
# displays the suggested new value for the CHECKSUM.
# INEKF_CHECKSUM = "0" * 64

# Load an environment variable.
environ_repository(
    name = "environ_inekf",
    vars = ["DAIRLIB_LOCAL_INEKF_PATH"],
)

load("@environ_inekf//:environ.bzl", "DAIRLIB_LOCAL_INEKF_PATH")

# The WORKSPACE file does not permit `if` statements, so we handle the local
# option by toying with the repository names.  The selected repository is named
# "@inekf", the other is named "@inekf_ignored".
(_http_inekf_repo_name, _local_inekf_repo_name) = (
    "inekf_ignored" if DAIRLIB_LOCAL_INEKF_PATH else "inekf",
    "inekf" if DAIRLIB_LOCAL_INEKF_PATH else "inekf_ignored",
)

# Maybe download InEKF.
load("@bazel_tools//tools/build_defs/repo:http.bzl", "http_archive")

http_archive(
    name = _http_inekf_repo_name,
    sha256 = INEKF_CHECKSUM,
    strip_prefix = "invariant-ekf-{}".format(INEKF_COMMIT),
    urls = [x.format(INEKF_COMMIT) for x in [
        "https://github.com/DAIRLab/invariant-ekf/archive/{}.tar.gz",
    ]],
)

# Maybe use a local checkout of InEKF.
print("Using DAIRLIB_LOCAL_INEKF_PATH={}".format(DAIRLIB_LOCAL_INEKF_PATH)) if DAIRLIB_LOCAL_INEKF_PATH else None  # noqa

local_repository(
    name = _local_inekf_repo_name,
    path = DAIRLIB_LOCAL_INEKF_PATH,
)

<<<<<<< HEAD
load("//tools/workspace/pinocchio:repository.bzl", "pinocchio_repository")
pinocchio_repository("pinocchio")
=======
load("@bazel_tools//tools/build_defs/repo:http.bzl", "http_archive")

# buildifier is written in Go and hence needs rules_go to be built.
# See https://github.com/bazelbuild/rules_go for the up to date setup instructions.
http_archive(
    name = "io_bazel_rules_go",
    sha256 = "d6b2513456fe2229811da7eb67a444be7785f5323c6708b38d851d2b51e54d83",
    urls = [
        "https://mirror.bazel.build/github.com/bazelbuild/rules_go/releases/download/v0.30.0/rules_go-v0.30.0.zip",
        "https://github.com/bazelbuild/rules_go/releases/download/v0.30.0/rules_go-v0.30.0.zip",
    ],
)

load("@io_bazel_rules_go//go:deps.bzl", "go_rules_dependencies")

go_rules_dependencies()

load("@io_bazel_rules_go//go:deps.bzl", "go_register_toolchains")

go_register_toolchains(version = "1.17.2")

http_archive(
    name = "bazel_gazelle",
    sha256 = "de69a09dc70417580aabf20a28619bb3ef60d038470c7cf8442fafcf627c21cb",
    urls = [
        "https://mirror.bazel.build/github.com/bazelbuild/bazel-gazelle/releases/download/v0.24.0/bazel-gazelle-v0.24.0.tar.gz",
        "https://github.com/bazelbuild/bazel-gazelle/releases/download/v0.24.0/bazel-gazelle-v0.24.0.tar.gz",
    ],
)

load("@bazel_gazelle//:deps.bzl", "gazelle_dependencies")

# If you use WORKSPACE.bazel, use the following line instead of the bare gazelle_dependencies():
# gazelle_dependencies(go_repository_default_config = "@//:WORKSPACE.bazel")
gazelle_dependencies()

http_archive(
    name = "com_google_protobuf",
    sha256 = "3bd7828aa5af4b13b99c191e8b1e884ebfa9ad371b0ce264605d347f135d2568",
    strip_prefix = "protobuf-3.19.4",
    urls = [
        "https://github.com/protocolbuffers/protobuf/archive/v3.19.4.tar.gz",
    ],
)

load("@com_google_protobuf//:protobuf_deps.bzl", "protobuf_deps")

protobuf_deps()

http_archive(
    name = "com_github_bazelbuild_buildtools",
    sha256 = "ae34c344514e08c23e90da0e2d6cb700fcd28e80c02e23e4d5715dddcb42f7b3",
    strip_prefix = "buildtools-4.2.2",
    urls = [
        "https://github.com/bazelbuild/buildtools/archive/refs/tags/4.2.2.tar.gz",
    ],
)
>>>>>>> a6258f26
<|MERGE_RESOLUTION|>--- conflicted
+++ resolved
@@ -153,10 +153,10 @@
     path = DAIRLIB_LOCAL_INEKF_PATH,
 )
 
-<<<<<<< HEAD
 load("//tools/workspace/pinocchio:repository.bzl", "pinocchio_repository")
+
 pinocchio_repository("pinocchio")
-=======
+
 load("@bazel_tools//tools/build_defs/repo:http.bzl", "http_archive")
 
 # buildifier is written in Go and hence needs rules_go to be built.
@@ -213,5 +213,4 @@
     urls = [
         "https://github.com/bazelbuild/buildtools/archive/refs/tags/4.2.2.tar.gz",
     ],
-)
->>>>>>> a6258f26
+)