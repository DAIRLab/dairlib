--- conflicted
+++ resolved
@@ -83,9 +83,6 @@
     sha256='35e5cd2032f52a1f77190df5c31c02134dc460bfeda3f28b5a860a95309342b9',
     urls = ['https://github.com/ros/genpy/archive/0.6.5.tar.gz'],
     strip_prefix='genpy-0.6.5',
-<<<<<<< HEAD
-)
-=======
 )
 
 
@@ -132,5 +129,4 @@
 local_repository(
     name = _local_inekf_repo_name,
     path = DAIRLIB_LOCAL_INEKF_PATH,
-)
->>>>>>> a5909c29
+)