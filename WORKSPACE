--- conflicted
+++ resolved
@@ -209,7 +209,6 @@
     urls = [
         "https://github.com/bazelbuild/buildtools/archive/refs/tags/4.2.2.tar.gz",
     ],
-<<<<<<< HEAD
 )
 
 http_archive(
@@ -217,6 +216,4 @@
   strip_prefix = "pybind11_bazel-72cbbf1fbc830e487e3012862b7b720001b70672",
   urls = ["https://github.com/pybind/pybind11_bazel/archive/72cbbf1fbc830e487e3012862b7b720001b70672.zip"],
   sha256 = "fec6281e4109115c5157ca720b8fe20c8f655f773172290b03f57353c11869c2",
-=======
->>>>>>> 6238df49
 )