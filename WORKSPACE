# -*- mode: python -*-
# vi: set ft=python :

workspace(name = "dairlib")

# dairlib can use either a local version of drake or a pegged revision
# If the environment variable DAIRLIB_LOCAL_DRAKE_PATH is set, it will use
# a local version, ad the specified path. Otherwise, it will get a pegged
# revision from github.
# As an example,
#  export DAIRLIB_LOCAL_DRAKE_PATH=/home/user/workspace/drake

# Choose a revision of Drake to use.
DRAKE_COMMIT = "v1.20.0"

DRAKE_STRIP = "1.20.0"

DRAKE_CHECKSUM = "e343bc558f840be17c05053c6fc3fff899a3bf4540f3b285f6cd7ca5937f7b46"
# Before changing the COMMIT, temporarily uncomment the next line so that Bazel
# displays the suggested new value for the CHECKSUM.
#DRAKE_CHECKSUM = "0" * 64

# Load an environment variable.
load("//:environ.bzl", "environ_repository")

environ_repository(
    name = "environ",
    vars = ["DAIRLIB_LOCAL_DRAKE_PATH"],
)

load("@environ//:environ.bzl", "DAIRLIB_LOCAL_DRAKE_PATH")

# The WORKSPACE file does not permit `if` statements, so we handle the local
# option by toying with the repository names.  The selected repository is named
# "@drake", the other is named "@drake_ignored".
(_http_drake_repo_name, _local_drake_repo_name) = (
    "drake_ignored" if DAIRLIB_LOCAL_DRAKE_PATH else "drake",
    "drake" if DAIRLIB_LOCAL_DRAKE_PATH else "drake_ignored",
)

# Maybe download Drake.
load("@bazel_tools//tools/build_defs/repo:http.bzl", "http_archive")

http_archive(
    name = _http_drake_repo_name,
    sha256 = DRAKE_CHECKSUM,
    strip_prefix = "drake-{}".format(DRAKE_STRIP),
    urls = [x.format(DRAKE_COMMIT) for x in [
        "https://github.com/RobotLocomotion/drake/archive/{}.tar.gz",
    ]],
)

# Maybe use a local checkout of Drake.
print("Using DAIRLIB_LOCAL_DRAKE_PATH={}".format(DAIRLIB_LOCAL_DRAKE_PATH)) if DAIRLIB_LOCAL_DRAKE_PATH else None  # noqa

local_repository(
    name = _local_drake_repo_name,
    path = DAIRLIB_LOCAL_DRAKE_PATH,
)

# Reference external software libraries and tools per Drake's defaults.  Some
# software will come from the host system (Ubuntu or macOS); other software
# will be downloaded in source or binary form from github or other sites.
load("@drake//tools/workspace:default.bzl", "add_default_workspace")

add_default_workspace()

load("@dairlib//tools/workspace/osqp:repository.bzl", "osqp_repository")

osqp_repository(name = "osqp")

load("@dairlib//tools/workspace/signal_scope:repository.bzl", "signal_scope_repository")

signal_scope_repository(name = "signal_scope")

load("@dairlib//tools/workspace/pydrake:repository.bzl", "pydrake_repository")

pydrake_repository(name = "pydrake_pegged")

# Prebuilt ROS workspace
environ_repository(
    name = "environ_local_ros",
    vars = ["LOCAL_ROS_INSTALL_PATH"],
)

load("@environ_local_ros//:environ.bzl", "LOCAL_ROS_INSTALL_PATH")

new_local_repository(
    name = "ros",
    build_file = "tools/workspace/ros/ros.bazel",
    path = "tools/workspace/ros/bundle_ws/install",
)

<<<<<<< HEAD
=======
# Locally developed and installed ROS packages
environ_repository(
    name = "environ_local_ros",
    vars = ["LOCAL_ROS_INSTALL_PATH"],
)

load("@environ_local_ros//:environ.bzl", "LOCAL_ROS_INSTALL_PATH")

>>>>>>> 4d436266
new_local_repository(
    name = "ros-local",
    build_file = "tools/workspace/ros/ros-local.bazel",
    path = LOCAL_ROS_INSTALL_PATH,
)

<<<<<<< HEAD
#new_local_repository(
#    name = "acd2d",
#    build_file = "tools/workspace/acd2d/acd2d.bazel",
#    path = "/home/brian/workspace/acd2d",
#)
##
=======
>>>>>>> 4d436266
http_archive(
    name = "acd2d",
    build_file = "@//tools/workspace/acd2d:acd2d.bazel",
    sha256 = "fd0d9a40c08ba77f0099629002ae1d78e55e8b99504da267f920a25b434b84e4",
    strip_prefix = "acd2d-master",
    urls = ["https://github.com/DAIRLab/acd2d/archive/master.tar.gz"],
)

# Other catkin packages from source
# TODO: generate this automatically from rosinstall_generator

http_archive(
    name = "genmsg_repo",
    build_file = "@//tools/workspace/ros/bazel:genmsg.BUILD",
    sha256 = "d7627a2df169e4e8208347d9215e47c723a015b67ef3ed8cda8b61b6cfbf94d2",
    strip_prefix = "genmsg-0.5.8",
    urls = ["https://github.com/ros/genmsg/archive/0.5.8.tar.gz"],
)

http_archive(
    name = "genpy_repo",
    build_file = "@//tools/workspace/ros/bazel:genpy.BUILD",
    sha256 = "35e5cd2032f52a1f77190df5c31c02134dc460bfeda3f28b5a860a95309342b9",
    strip_prefix = "genpy-0.6.5",
    urls = ["https://github.com/ros/genpy/archive/0.6.5.tar.gz"],
)

# dairlib can use either a local version of invariant-ekf or a pegged revision
# If the environment variable DAIRLIB_LOCAL_INEKF_PATH is set, it will use
# a local version, ad the specified path. Otherwise, it will get a pegged
# revision from github.
# As an example,
#  export DAIRLIB_LOCAL_INEKF_PATH=/home/user/workspace/invariant-ekf

# Choose a revision of InEKF to use.
INEKF_COMMIT = "bazel-opt"

INEKF_CHECKSUM = "297ac0d64fd2c9e7fe36d01bd4b34db0592872234438f9ef4e3221ac2f0f5e40"

# Before changing the COMMIT, temporarily uncomment the next line so that Bazel
# displays the suggested new value for the CHECKSUM.
# INEKF_CHECKSUM = "0" * 64

# Load an environment variable.
environ_repository(
    name = "environ_inekf",
    vars = ["DAIRLIB_LOCAL_INEKF_PATH"],
)

load("@environ_inekf//:environ.bzl", "DAIRLIB_LOCAL_INEKF_PATH")

# The WORKSPACE file does not permit `if` statements, so we handle the local
# option by toying with the repository names.  The selected repository is named
# "@inekf", the other is named "@inekf_ignored".
(_http_inekf_repo_name, _local_inekf_repo_name) = (
    "inekf_ignored" if DAIRLIB_LOCAL_INEKF_PATH else "inekf",
    "inekf" if DAIRLIB_LOCAL_INEKF_PATH else "inekf_ignored",
)

# Maybe download InEKF.
load("@bazel_tools//tools/build_defs/repo:http.bzl", "http_archive")

http_archive(
    name = _http_inekf_repo_name,
    sha256 = INEKF_CHECKSUM,
    strip_prefix = "invariant-ekf-{}".format(INEKF_COMMIT),
    urls = [x.format(INEKF_COMMIT) for x in [
        "https://github.com/DAIRLab/invariant-ekf/archive/{}.tar.gz",
    ]],
)

# Maybe use a local checkout of InEKF.
print("Using DAIRLIB_LOCAL_INEKF_PATH={}".format(DAIRLIB_LOCAL_INEKF_PATH)) if DAIRLIB_LOCAL_INEKF_PATH else None  # noqa

local_repository(
    name = _local_inekf_repo_name,
    path = DAIRLIB_LOCAL_INEKF_PATH,
)

load("@bazel_tools//tools/build_defs/repo:http.bzl", "http_archive")

# buildifier is written in Go and hence needs rules_go to be built.
# See https://github.com/bazelbuild/rules_go for the up to date setup instructions.
http_archive(
    name = "io_bazel_rules_go",
    sha256 = "d6b2513456fe2229811da7eb67a444be7785f5323c6708b38d851d2b51e54d83",
    urls = [
        "https://mirror.bazel.build/github.com/bazelbuild/rules_go/releases/download/v0.30.0/rules_go-v0.30.0.zip",
        "https://github.com/bazelbuild/rules_go/releases/download/v0.30.0/rules_go-v0.30.0.zip",
    ],
)

load("@io_bazel_rules_go//go:deps.bzl", "go_rules_dependencies")

go_rules_dependencies()

load("@io_bazel_rules_go//go:deps.bzl", "go_register_toolchains")

go_register_toolchains(version = "1.17.2")

http_archive(
    name = "bazel_gazelle",
    sha256 = "de69a09dc70417580aabf20a28619bb3ef60d038470c7cf8442fafcf627c21cb",
    urls = [
        "https://mirror.bazel.build/github.com/bazelbuild/bazel-gazelle/releases/download/v0.24.0/bazel-gazelle-v0.24.0.tar.gz",
        "https://github.com/bazelbuild/bazel-gazelle/releases/download/v0.24.0/bazel-gazelle-v0.24.0.tar.gz",
    ],
)

load("@bazel_gazelle//:deps.bzl", "gazelle_dependencies")

# If you use WORKSPACE.bazel, use the following line instead of the bare gazelle_dependencies():
# gazelle_dependencies(go_repository_default_config = "@//:WORKSPACE.bazel")
gazelle_dependencies()

http_archive(
    name = "com_google_protobuf",
    sha256 = "3bd7828aa5af4b13b99c191e8b1e884ebfa9ad371b0ce264605d347f135d2568",
    strip_prefix = "protobuf-3.19.4",
    urls = [
        "https://github.com/protocolbuffers/protobuf/archive/v3.19.4.tar.gz",
    ],
)

load("@com_google_protobuf//:protobuf_deps.bzl", "protobuf_deps")

protobuf_deps()

http_archive(
    name = "com_github_bazelbuild_buildtools",
    sha256 = "ae34c344514e08c23e90da0e2d6cb700fcd28e80c02e23e4d5715dddcb42f7b3",
    strip_prefix = "buildtools-4.2.2",
    urls = [
        "https://github.com/bazelbuild/buildtools/archive/refs/tags/4.2.2.tar.gz",
    ],
)<|MERGE_RESOLUTION|>--- conflicted
+++ resolved
@@ -78,21 +78,12 @@
 pydrake_repository(name = "pydrake_pegged")
 
 # Prebuilt ROS workspace
-environ_repository(
-    name = "environ_local_ros",
-    vars = ["LOCAL_ROS_INSTALL_PATH"],
-)
-
-load("@environ_local_ros//:environ.bzl", "LOCAL_ROS_INSTALL_PATH")
-
 new_local_repository(
     name = "ros",
     build_file = "tools/workspace/ros/ros.bazel",
     path = "tools/workspace/ros/bundle_ws/install",
 )
 
-<<<<<<< HEAD
-=======
 # Locally developed and installed ROS packages
 environ_repository(
     name = "environ_local_ros",
@@ -101,22 +92,12 @@
 
 load("@environ_local_ros//:environ.bzl", "LOCAL_ROS_INSTALL_PATH")
 
->>>>>>> 4d436266
 new_local_repository(
     name = "ros-local",
     build_file = "tools/workspace/ros/ros-local.bazel",
     path = LOCAL_ROS_INSTALL_PATH,
 )
 
-<<<<<<< HEAD
-#new_local_repository(
-#    name = "acd2d",
-#    build_file = "tools/workspace/acd2d/acd2d.bazel",
-#    path = "/home/brian/workspace/acd2d",
-#)
-##
-=======
->>>>>>> 4d436266
 http_archive(
     name = "acd2d",
     build_file = "@//tools/workspace/acd2d:acd2d.bazel",
