#pragma once

#include "attic/multibody/contact_toolkit.h"
#include "drake/math/autodiff_gradient.h"
#include "drake/multibody/rigid_body_tree.h"
#include "drake/solvers/constraint.h"
#include "drake/solvers/mathematical_program.h"
#include "drake/solvers/snopt_solver.h"
#include "drake/solvers/solve.h"

namespace dairlib {
namespace multibody {

/*
 * PositionConstraint class for solving position constraints in the tree. The
 * tree is provided while creating an object of the class and all the required
 * information is taken from the tree. The required position constraint jacobian
 * is taken from the tree.
 * The constraint solves for the generalized positions (q) (Not the whole state)
 * that satisfies the position constraints of the tree.
 * Getter/Setter interfaces have not been provided as the Constraint class
 * objects would ideally be created inside a solver class and not created
 * outside.
 */
class PositionConstraint : public drake::solvers::Constraint {
 public:
  PositionConstraint(const RigidBodyTree<double>& tree,
                     const std::string& description = "");
  void DoEval(const Eigen::Ref<const Eigen::VectorXd>& q,
              Eigen::VectorXd* y) const override;
  void DoEval(const Eigen::Ref<const drake::AutoDiffVecXd>& q,
              drake::AutoDiffVecXd* y) const override;
  void DoEval(
      const Eigen::Ref<const drake::VectorX<drake::symbolic::Variable>>& q,
      drake::VectorX<drake::symbolic::Expression>* y) const override;

 private:
  const RigidBodyTree<double>& tree_;
};

/*
 * ContactConstraint class for solving for point to plane contacts.
 * Specifically, the z-plane (ground plane). The constraint assumes that the
 * given contact information is for point-gound plane contacts and solves it
 * accordingly.
 * The constraint solves for the generalized positions (q) (Not the whole state)
 * that satisfies the contact constraints.
 * Getter/Setter interfaces have not been provided as the Constraint class
 * objects would ideally be created inside a solver class and not created
 * outside.
 */
class ContactConstraint : public drake::solvers::Constraint {
 public:
  ContactConstraint(const RigidBodyTree<double>& tree, ContactInfo contact_info,
                    const std::string& description = "");
  void DoEval(const Eigen::Ref<const Eigen::VectorXd>& q_u_l,
              Eigen::VectorXd* y) const override;
  void DoEval(const Eigen::Ref<const drake::AutoDiffVecXd>& q_u_l,
              drake::AutoDiffVecXd* y) const override;
  void DoEval(
      const Eigen::Ref<const drake::VectorX<drake::symbolic::Variable>>& q_u_l,
      drake::VectorX<drake::symbolic::Expression>* y) const override;

 private:
  std::unique_ptr<ContactToolkit<drake::AutoDiffXd>> contact_toolkit_;
  const RigidBodyTree<double>& tree_;
  ContactInfo contact_info_;
  const int num_positions_;
  const int num_velocities_;
  const int num_efforts_;
  const int num_position_forces_;
  const int num_contacts_;
  const int num_forces_;
};

/*
 * FixedPointConstraint class for solving for a fixed point of the system. This
 * may be computed with or without any contact information provided.
 * The constraint solves for the generalized positions (q) (Not the whole
 * state), control inputs (u) and constraint forces (lambda).
 * Contact information is provided through the ContactInfo parameter. All
 * contact information corresponds to point-ground plane contacts.
 * If no contact information is provided, q, u and lambda are computed for which
 * v and vdot are zero. In this case, lambda corresponds to the tree position
 * constraint forces.
 * If contact information is provided, contact forces are also taken into
 * account while computing q, u and lambda for which v and vdot are zero. The
 * solution of q then also makes sure that the required contacts with the ground
 * plane are made.
 * Getter/Setter interfaces have not been provided as the Constraint class
 * objects would ideally be created inside a solver class and not created
 * outside.
 */
class FixedPointConstraint : public drake::solvers::Constraint {
 public:
  FixedPointConstraint(const RigidBodyTree<double>& tree,
                       ContactInfo contact_info = ContactInfo(),
                       const std::string& description = "");
  void DoEval(const Eigen::Ref<const Eigen::VectorXd>& q_u_l,
              Eigen::VectorXd* y) const override;
  void DoEval(const Eigen::Ref<const drake::AutoDiffVecXd>& q_u_l,
              drake::AutoDiffVecXd* y) const override;
  void DoEval(
      const Eigen::Ref<const drake::VectorX<drake::symbolic::Variable>>& q_u_l,
      drake::VectorX<drake::symbolic::Expression>* y) const override;

 private:
  std::unique_ptr<ContactToolkit<drake::AutoDiffXd>> contact_toolkit_;
  const RigidBodyTree<double>& tree_;
  ContactInfo contact_info_;
  const int num_positions_;
  const int num_velocities_;
  const int num_efforts_;
  const int num_position_forces_;
  const int num_forces_;
};

/*
 * PositionSolver class that acts as a solver interface to solve for tree
 * position constraints. The class handles creation and use of the
 * PositionConstraint object.
 */
class PositionSolver {
 public:
  // Disabling copy construction and assignment.
  DRAKE_NO_COPY_NO_MOVE_NO_ASSIGN(PositionSolver)

  PositionSolver(const RigidBodyTree<double>& tree);
  PositionSolver(const RigidBodyTree<double>& tree,
                 const Eigen::VectorXd q_desired);
  PositionSolver(const RigidBodyTree<double>& tree,
                 const Eigen::VectorXd q_desired, const Eigen::MatrixXd Q);

  /*
   * Function to set the initial guess of q.
   * If an initial guess needs to be specified, this function must be called
   * before calling Solve()
   * @param q The initial guess for the generalized positions q
   */
  void SetInitialGuessQ(Eigen::VectorXd q);
  /*
   * Function to add the quadratic cost to the program.
   * The cost that is added is of the form:
   * Cost = (q - q_desired)'*Q*(q - q_desired);
   * @param q_desired The desired q value in the cost.
   * @param Q The Q matrix in the cost (size num_positions x num_positions).
   */
  void AddProgramCost(const Eigen::VectorXd q_desired, const Eigen::MatrixXd Q);

  /*
   * Function to enforce the unit quaternion constraint. The position indices of
   * the quaternion are passed to the function. This is done so that the
   * function is not urdf specific.
   * @param qw_ind index of the quaternion's w coordinate
   * @param qx_ind index of the quaternion's x coordinate
   * @param qy_ind index of the quaternion's y coordinate
   * @param qz_ind index of the quaternion's z coordinate
   */
  void AddUnitQuaternionConstraint(const int qw_ind, const int qx_ind,
                                   const int qy_ind, const int qz_ind);
  /*
   * Function to fix the values of certain joints. The joints to be fixed are
   * passed as a map, together with the values. The indices are with respect to
   * the generalized positions q.
   * map(joint_index_i -> joint_value_i)
   * @param fixed_joints Map of joint indices that are to be fixed to the mapped
   * joint values values.
   */
  void AddFixedJointsConstraint(std::map<int, double> fixed_joints);
  /*
   * Function to add joint limit constraints.
   * The joint limits are obtained from the tree that the PositionSolver object
   * was created with. The tolerance specifies the amount of relaxation required
   * from the min or max values. This can be used to prevent the solutions from
   * being too close to the extreme values which may be unstable.
   * The constraint is computed as:
   * (min + tolerance) <= q_i <= (max - tolerance) for each value in q.
   * @param tolerance Requried tolerance value
   */
  void AddJointLimitConstraint(const double tolerance);
  /*
   * Function to solve the problem after all the required initial values and
   * other constraints have been set.
   * Returns a MathematicalProgramResult type that gives an indication of
   * whether the solver could successfully solve the problem or not.
   */
  drake::solvers::MathematicalProgramResult Solve();
  /*
   * Function to check if the a given value of q satisfies the position
   * constraints.
   * This may be used after Solve() to make sure that the q value obtained
   * satisfies the required constraints.
   * @param tolerance Tolerance upto which the constraint needs to be satisfied.
   * If the constraints are not satisfied, it prints the status of each
   * constraint to the standard output stream.
   */
  bool CheckConstraint(Eigen::VectorXd q, double tolerance = 1.0e-8) const;

  /*
   * Function to get a shared pointer to the Mathematical program that runs the
   * solver.
   */
  std::shared_ptr<drake::solvers::MathematicalProgram> get_program();
  /*
   * Function to obtain the result of the Solve() function through a
   * MathematicalProgramResult type.
   */
  drake::solvers::MathematicalProgramResult get_program_result();
  /*
   * Get the solved q value.
   * This needs to be called after Solve() to get the final solution.
   */
  Eigen::VectorXd GetSolutionQ();

  /*
   * Setters and getters to change the filename for the log files and the
   * major/minor tolerance values used by the solver.
   */
  void set_filename(std::string filename);
  void set_major_tolerance(double major_tolerance);
  void set_minor_tolerance(double minor_tolerance);

  double get_major_tolerance();
  double get_minor_tolerance();

 private:
  const RigidBodyTree<double>& tree_;
  std::shared_ptr<drake::solvers::MathematicalProgram> prog_;
  drake::solvers::VectorXDecisionVariable q_;
  drake::solvers::MathematicalProgramResult program_result_;
<<<<<<< HEAD
  double major_tolerance_ = 1.0e-11;
  double minor_tolerance_ = 1.0e-9;
=======

  double major_tolerance_ = 1.0e-13;
  double minor_tolerance_ = 1.0e-13;
>>>>>>> e6de3f31
};

/*
 * ContactSolver class that acts as a solver interface to solve for contact
 * constraints. Contacts are specified through a ContactInfo object that
 * specifies point-ground plane contacts. The class handles creation and use of
 * the ContactConstraint object.
 */
class ContactSolver {
 public:
  // Disabling copy construction and assignment.
  DRAKE_NO_COPY_NO_MOVE_NO_ASSIGN(ContactSolver)

  ContactSolver(const RigidBodyTree<double>& tree, ContactInfo contact_info);
  ContactSolver(const RigidBodyTree<double>& tree, ContactInfo contact_info,
                const Eigen::VectorXd q_cost);
  ContactSolver(const RigidBodyTree<double>& tree, ContactInfo contact_info,
                const Eigen::VectorXd q_cost, const Eigen::MatrixXd Q);

  /*
   * Function to set the initial guess of q.
   * If an initial guess needs to be specified, this function must be called
   * before calling Solve()
   * @param q The initial guess for the generalized positions q
   */
  void SetInitialGuessQ(Eigen::VectorXd q);
  /*
   * Function to add the quadratic cost to the program.
   * The cost that is added is of the form:
   * Cost = (q - q_desired)'*Q*(q - q_desired);
   * If the Q matrix is not provided, it defaults to the identity, causing the
   * cost to be a simple dot product.
   * @param q_desired The desired q value in the cost.
   * @param Q The Q matrix in the cost (Size num_positions x num_positions).
   */
  void AddProgramCost(const Eigen::VectorXd q_desired, const Eigen::MatrixXd Q);
  /*
   * Function to enforce the unit quaternion constraint. The position indices of
   * the quaternion are passed to the function. This is done so that the
   * function is not urdf specific.
   * @param qw_ind index of the quaternion's w coordinate
   * @param qx_ind index of the quaternion's x coordinate
   * @param qy_ind index of the quaternion's y coordinate
   * @param qz_ind index of the quaternion's z coordinate
   */
  void AddUnitQuaternionConstraint(const int qw_ind, const int qx_ind,
                                   const int qy_ind, const int qz_ind);
  /*
   * Function to fix the values of certain joints. The joints to be fixed are
   * passed as a map, together with the values. The indices are with respect to
   * the generalized positions q.
   * map(joint_index_i -> joint_value_i)
   * @param fixed_joints Map of joint indices that are to be fixed to the mapped
   * joint values values.
   */
  void AddFixedJointsConstraint(std::map<int, double> fixed_joints);
  /*
   * Function to add joint limit constraints.
   * The joint limits are obtained from the tree that the ContactSolver object
   * was created with. The tolerance specifies the amount of relaxation required
   * from the min or max values. This can be used to prevent the solutions from
   * being too close to the extreme values which may be unstable.
   * The constraint is computed as:
   * (min + tolerance) <= q_i <= (max - tolerance) for each value in q.
   * @param tolerance Requried tolerance value
   */
  void AddJointLimitConstraint(const double tolerance);
  /*
   * Function to solve the problem after all the required initial values and
   * other constraints have been set.
   * Returns a MathematicalProgramResult type that gives an indication of
   * whether the solver could successfully solve the problem or not.
   */
  drake::solvers::MathematicalProgramResult Solve();
  /*
   * Function to check if the a given value of q satisfies the contact
   * constraints.
   * This may be used after Solve() to make sure that the q value obtained
   * satisfies the required constraints.
   * @param tolerance Tolerance upto which the constraint needs to be satisfied.
   * If the constraints are not satisfied, it prints the status of each
   * constraint to the standard output stream.
   */
  bool CheckConstraint(Eigen::VectorXd q, double tolerance = 1.0e-8) const;

  /*
   * Function to get a shared pointer to the Mathematical program that runs the
   * solver.
   */
  std::shared_ptr<drake::solvers::MathematicalProgram> get_program();
  /*
   * Function to obtain the result of the Solve() function through a
   * MathematicalProgramResult type.
   */
  drake::solvers::MathematicalProgramResult get_program_result();
  /*
   * Get the solved q value.
   * This needs to be called after Solve() to get the final solution.
   */
  Eigen::VectorXd GetSolutionQ();

  /*
   * Setters and getters to change the filename for the log files and the
   * major/minor tolerance values used by the solver.
   */
  void set_filename(std::string filename);
  void set_major_tolerance(double major_tolerance);
  void set_minor_tolerance(double minor_tolerance);

  double get_major_tolerance();
  double get_minor_tolerance();

 private:
  const RigidBodyTree<double>& tree_;
  ContactInfo contact_info_;
  std::shared_ptr<drake::solvers::MathematicalProgram> prog_;
  drake::solvers::VectorXDecisionVariable q_;
  drake::solvers::MathematicalProgramResult program_result_;
<<<<<<< HEAD
  double major_tolerance_ = 1.0e-11;
  double minor_tolerance_ = 1.0e-9;
=======
  double major_tolerance_ = 1.0e-13;
  double minor_tolerance_ = 1.0e-13;
>>>>>>> e6de3f31
};

/*
 * FixedPointSolver class that acts as a solver interface to solve for fixed
 * point constraints. Contacts are specified through a ContactInfo object that
 * specifies point-ground plane contacts. If contact information is provided
 * while creating the object, contact constraints are also satisfied and this
 * information is used while computing xdot. The class handles creation and use
 * of the FixedPointConstraint object.
 */
class FixedPointSolver {
 public:
  // Disabling copy construction and assignment.
  DRAKE_NO_COPY_NO_MOVE_NO_ASSIGN(FixedPointSolver)

  /*
   * Constructors for solving without contact constraints.
   */
  FixedPointSolver(const RigidBodyTree<double>& tree);
  FixedPointSolver(const RigidBodyTree<double>& tree,
                   const Eigen::VectorXd q_desired,
                   const Eigen::VectorXd u_desired);
  FixedPointSolver(const RigidBodyTree<double>& tree,
                   const Eigen::VectorXd q_desired,
                   const Eigen::VectorXd u_desired, const Eigen::MatrixXd Q,
                   const Eigen::MatrixXd U);
  /*
   * Constructor for solving with contact constraints. The ContactInfo object
   * stores point-ground plane contact information.
   */
  FixedPointSolver(const RigidBodyTree<double>& tree, ContactInfo contact_info);
  FixedPointSolver(const RigidBodyTree<double>& tree, ContactInfo contact_info,
                   Eigen::VectorXd q_desired, const Eigen::VectorXd u_desired);
  FixedPointSolver(const RigidBodyTree<double>& tree, ContactInfo contact_info,
                   Eigen::VectorXd q_desired, const Eigen::VectorXd u_desired,
                   const Eigen::MatrixXd Q, const Eigen::MatrixXd U);

  /*
   * Function to set the initial guess of q.
   * If an initial guess needs to be specified, this function must be called
   * before calling Solve()
   * @param q The initial guess for the generalized positions q
   */
  void SetInitialGuessQ(Eigen::VectorXd q);
  /*
   * Function to set the initial guess of u.
   * If an initial guess needs to be specified, this function must be called
   * before calling Solve()
   * @param u The initial guess for the control inputs u.
   */
  void SetInitialGuessU(Eigen::VectorXd u);
  /*
   * Function to set the initial guess of lambda.
   * If an initial guess needs to be specified, this function must be called
   * before calling Solve()
   * @param u The initial guess for the constraint forces lambda.
   */
  void SetInitialGuessLambda(Eigen::VectorXd lambda);
  /*
   * Function to set the initial guesses for all the variables at once.
   * @param q The initial guess for q.
   * @param u The initial guess for u.
   * @param lambda The initial guess for lambda.
   */
  void SetInitialGuess(Eigen::VectorXd q, Eigen::VectorXd u,
                       Eigen::VectorXd lambda);
  /*
   * Function to add the quadratic cost to the program.
   * The cost that is added is of the form:
   * Cost = (q - q_desired)'*Q*(q - q_desired) +
   * (u - u_desired)'*U*(u - u_desired)
   * If the Q and U matrix is not provided, it defaults to the identity, causing
   * the cost to be a simple dot product.
   * @param q_desired The desired q value in the cost.
   * @param u_desired The desired u value in the cost.
   * @param Q The Q matrix in the cost (size num_positions x num_positions).
   * @param U The U matrix in the cost (size num_actuators x num_actuators).
   */
  void AddProgramCost(const Eigen::VectorXd q_desired,
                      const Eigen::VectorXd u_desired, const Eigen::MatrixXd Q,
                      const Eigen::MatrixXd U);
  /*
   * Function to add an L-2 norm cost on all the normal lambda values to ensure
   * uniform distribution of the normal forces.
   */
  void AddSpreadNormalForcesCost();
  /*
   * Function to enforce the unit quaternion constraint. The position indices of
   * the quaternion are passed to the function. This is done so that the
   * function is not urdf specific.
   * @param qw_ind index of the quaternion's w coordinate
   * @param qx_ind index of the quaternion's x coordinate
   * @param qy_ind index of the quaternion's y coordinate
   * @param qz_ind index of the quaternion's z coordinate
   */
  void AddUnitQuaternionConstraint(const int qw_ind, const int qx_ind,
                                   const int qy_ind, const int qz_ind);
  /*
   * Function to add friction cone constraints at all the the contact points.
   * The constraints take the form |fn_i| <= mu * ft_i, Where
   * fn_i = normal force at the ith contact point.
   * ft_i = tangential force at the ith contact point.
   * mu = Static coefficient of friction.
   * @param mu Static Coefficient of friction mu.
   */
  void AddFrictionConeConstraint(const double mu);
  /*
   * Function to fix the values of certain joints. The joints to be fixed are
   * passed as a map, together with the values. The indices are with respect to
   * the generalized positions q.
   * map(joint_index_i -> joint_value_i)
   * @param fixed_joints Map of joint indices that are to be fixed to the mapped
   * joint values values.
   */
  void AddFixedJointsConstraint(std::map<int, double> fixed_joints);
  /*
   * Function to add joint limit constraints.
   * The joint limits are obtained from the tree that the FixedPointSolver
   * object
   * was created with. The tolerance specifies the amount of relaxation required
   * from the min or max values. This can be used to prevent the solutions from
   * being too close to the extreme values which may be unstable.
   * The constraint is computed as:
   * (min + tolerance) <= q_i <= (max - tolerance) for each value in q.
   * @param tolerance Requried tolerance value
   */
  void AddJointLimitConstraint(const double tolerance);
  /*
   * Function to solve the problem after all the required initial values and
   * other constraints have been set.
   * @param q Value of q used in the quadratic cost. The solution q would be as
   * close to this value as possible.
   * @param fixed_joints A vector of integers that correspond to indices of q
   * whose values are not allowed to change.
   * Returns a MathematicalProgramResult type that gives an indication of
   * whether the
   * solver could successfully solve the problem or not.
   */
  drake::solvers::MathematicalProgramResult Solve();
  /*
   * Function to check if the a given values of q, u and lambda satisfies the
   * contact constraints.
   * This may be used after Solve() to make sure that the q value obtained
   * satisfies the required constraints.
   * @param tolerance Tolerance upto which the constraint needs to be satisfied.
   * If the constraints are not satisfied, it prints the status of each
   * constraint to the standard output stream.
   */
  bool CheckConstraint(Eigen::VectorXd q, Eigen::VectorXd u,
                       Eigen::VectorXd lambda,
                       double tolerance = 1.0e-8) const;

  /*
   * Function to get a shared pointer to the Mathematical program that runs the
   * solver.
   */
  std::shared_ptr<drake::solvers::MathematicalProgram> get_program();
  /*
   * Function to obtain the result of the Solve() function through a
   * MathematicalProgramResult type.
   */
  drake::solvers::MathematicalProgramResult get_program_result();
  /*
   * Get the solved q value.
   * This needs to be called after Solve() to get the final solution.
   */
  Eigen::VectorXd GetSolutionQ();
  /*
   * Get the solved u value.
   * This needs to be called after Solve() to get the final solution.
   */
  Eigen::VectorXd GetSolutionU();
  /*
   * Get the solved lambda value.
   * This needs to be called after Solve() to get the final solution.
   */
  Eigen::VectorXd GetSolutionLambda();

  /*
   * Setters and getters to change the filename for the log files and the
   * major/minor tolerance values used by the solver.
   */
  void set_filename(std::string filename);
  void set_major_tolerance(double major_tolerance);
  void set_minor_tolerance(double minor_tolerance);

  double get_major_tolerance();
  double get_minor_tolerance();

 private:
  const RigidBodyTree<double>& tree_;
  ContactInfo contact_info_;
  std::shared_ptr<drake::solvers::MathematicalProgram> prog_;
  drake::solvers::VectorXDecisionVariable q_;
  drake::solvers::VectorXDecisionVariable u_;
  drake::solvers::VectorXDecisionVariable lambda_;
  drake::solvers::MathematicalProgramResult program_result_;
<<<<<<< HEAD
  double major_tolerance_ = 1.0e-11;
  double minor_tolerance_ = 1.0e-9;
=======
  double major_tolerance_ = 1.0e-13;
  double minor_tolerance_ = 1.0e-13;
>>>>>>> e6de3f31
};

}  // namespace multibody
}  // namespace dairlib<|MERGE_RESOLUTION|>--- conflicted
+++ resolved
@@ -228,14 +228,8 @@
   std::shared_ptr<drake::solvers::MathematicalProgram> prog_;
   drake::solvers::VectorXDecisionVariable q_;
   drake::solvers::MathematicalProgramResult program_result_;
-<<<<<<< HEAD
   double major_tolerance_ = 1.0e-11;
   double minor_tolerance_ = 1.0e-9;
-=======
-
-  double major_tolerance_ = 1.0e-13;
-  double minor_tolerance_ = 1.0e-13;
->>>>>>> e6de3f31
 };
 
 /*
@@ -354,13 +348,8 @@
   std::shared_ptr<drake::solvers::MathematicalProgram> prog_;
   drake::solvers::VectorXDecisionVariable q_;
   drake::solvers::MathematicalProgramResult program_result_;
-<<<<<<< HEAD
   double major_tolerance_ = 1.0e-11;
   double minor_tolerance_ = 1.0e-9;
-=======
-  double major_tolerance_ = 1.0e-13;
-  double minor_tolerance_ = 1.0e-13;
->>>>>>> e6de3f31
 };
 
 /*
@@ -510,8 +499,7 @@
    * constraint to the standard output stream.
    */
   bool CheckConstraint(Eigen::VectorXd q, Eigen::VectorXd u,
-                       Eigen::VectorXd lambda,
-                       double tolerance = 1.0e-8) const;
+                       Eigen::VectorXd lambda, double tolerance = 1.0e-8) const;
 
   /*
    * Function to get a shared pointer to the Mathematical program that runs the
@@ -558,13 +546,8 @@
   drake::solvers::VectorXDecisionVariable u_;
   drake::solvers::VectorXDecisionVariable lambda_;
   drake::solvers::MathematicalProgramResult program_result_;
-<<<<<<< HEAD
   double major_tolerance_ = 1.0e-11;
   double minor_tolerance_ = 1.0e-9;
-=======
-  double major_tolerance_ = 1.0e-13;
-  double minor_tolerance_ = 1.0e-13;
->>>>>>> e6de3f31
 };
 
 }  // namespace multibody
