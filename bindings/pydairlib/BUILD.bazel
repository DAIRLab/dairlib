--- conflicted
+++ resolved
@@ -34,7 +34,18 @@
     ],
 )
 
-<<<<<<< HEAD
+py_binary(
+    name = "dircon_trajectory_plotter",
+    srcs = ["dircon_trajectory_plotter.py"],
+    deps = [
+        ":lcm_trajectory_py",
+        ":module_py",
+        "//bindings/pydairlib/common",
+        "//bindings/pydairlib/multibody:multibody_py",
+        "//lcmtypes:lcmtypes_robot_py",
+    ],
+)
+
 py_library(
     name = "process_lcm_log_py",
     srcs = ["analysis_scripts/process_lcm_log.py"],
@@ -80,14 +91,6 @@
         ":load_lcm_logs",
         ":module_py",
         ":process_lcm_log_py",
-=======
-py_binary(
-    name = "dircon_trajectory_plotter",
-    srcs = ["dircon_trajectory_plotter.py"],
-    deps = [
-        ":lcm_trajectory_py",
-        ":module_py",
->>>>>>> ccb16594
         "//bindings/pydairlib/common",
         "//bindings/pydairlib/multibody:multibody_py",
         "//lcmtypes:lcmtypes_robot_py",
