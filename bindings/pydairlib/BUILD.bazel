# -*- python -*-
load("@drake//tools/install:install.bzl", "install")

package(default_visibility = ["//visibility:public"])

load(
    "@drake//tools/skylark:pybind.bzl",
    "drake_pybind_library",
    "get_drake_py_installs",
    "get_pybind_package_info",
    "pybind_py_library",
)

pybind_py_library(
    name = "lcm_trajectory_py",
    cc_deps = [
        "//lcm:dircon_trajectory_saver",
        "//lcm:lcm_trajectory_saver",
        "@drake//:drake_shared_library",
    ],
    cc_so_name = "lcm_trajectory",
    cc_srcs = ["lcm_trajectory_py.cc"],
    py_deps = ["@drake//bindings/pydrake"],
    py_imports = ["."],
)

py_binary(
    name = "lcm_trajectory_plotter",
    srcs = ["lcm_trajectory_plotter.py"],
    deps = [
        ":lcm_trajectory_py",
        ":module_py",
        "//lcmtypes:lcmtypes_robot_py",
    ],
)

py_binary(
    name = "dircon_trajectory_plotter",
    srcs = ["dircon_trajectory_plotter.py"],
    deps = [
        ":lcm_trajectory_py",
        ":module_py",
        "//bindings/pydairlib/common",
        "//bindings/pydairlib/multibody:multibody_py",
        "//lcmtypes:lcmtypes_robot_py",
    ],
)

<<<<<<< HEAD
py_library(
    name = "process_lcm_log_py",
    srcs = ["analysis_scripts/process_lcm_log.py"],
    deps = [
        ":module_py",
        "//lcmtypes:lcmtypes_robot_py",
    ],
)

py_library(
    name = "load_lcm_logs",
    srcs = ["analysis_scripts/load_lcm_trajs.py"],
    deps = [
        ":module_py",
        "//lcmtypes:lcmtypes_robot_py",
    ],
)

py_binary(
    name = "cassie_log_plotter",
    srcs = ["analysis_scripts/cassie_log_plotter.py"],
    data = [
        "@lcm//:lcm-python",
        "//examples/Cassie:cassie_urdf",
    ],
    deps = [
        ":lcm_trajectory_py",
        ":module_py",
        ":process_lcm_log_py",
        "//bindings/pydairlib/common",
        "//bindings/pydairlib/multibody:multibody_py",
        "//lcmtypes:lcmtypes_robot_py",
    ],
)

py_binary(
    name = "log_plotter_cassie",
    srcs = ["analysis_scripts/log_plotter_cassie.py"],
    data = [
        "@lcm//:lcm-python",
        "//examples/Cassie:cassie_urdf",
    ],
    deps = [
        ":lcm_trajectory_py",
        ":module_py",
        ":process_lcm_log_py",
        "//bindings/pydairlib/common",
        "//bindings/pydairlib/multibody:multibody_py",
        "//lcmtypes:lcmtypes_robot_py",
    ],
)

py_binary(
    name = "walking_analysis",
    srcs = ["analysis_scripts/walking_analysis.py"],
    data = [
        "@lcm//:lcm-python",
        "//examples/Cassie:cassie_urdf",
    ],
    deps = [
        ":lcm_trajectory_py",
        ":load_lcm_logs",
        ":module_py",
        ":process_lcm_log_py",
        "//bindings/pydairlib/common",
        "//bindings/pydairlib/multibody:multibody_py",
        "//lcmtypes:lcmtypes_robot_py",
    ],
)

py_binary(
    name = "model_comparison",
    srcs = ["analysis_scripts/model_comparison.py"],
    data = [
        "@lcm//:lcm-python",
    ],
    deps = [
        ":lcm_trajectory_py",
        ":module_py",
        ":process_lcm_log_py",
        "//bindings/pydairlib/cassie:cassie_utils_py",
        "//bindings/pydairlib/common",
        "//bindings/pydairlib/multibody:multibody_py",
        "//lcmtypes:lcmtypes_robot_py",
    ],
)

py_binary(
    name = "estimate_spring_stiffness",
    srcs = ["analysis_scripts/estimate_spring_stiffness.py"],
    data = [
        "@lcm//:lcm-python",
    ],
    deps = [
        ":lcm_trajectory_py",
        ":module_py",
        ":process_lcm_log_py",
        "//bindings/pydairlib/cassie:cassie_utils_py",
        "//bindings/pydairlib/common",
        "//bindings/pydairlib/multibody:kinematic_py",
        "//bindings/pydairlib/multibody:multibody_py",
        "//lcmtypes:lcmtypes_robot_py",
    ],
)

=======
>>>>>>> f2d17126
# This determines how `PYTHONPATH` is configured, and how to install the
# bindings.
PACKAGE_INFO = get_pybind_package_info("//bindings")

py_library(
    name = "module_py",
    srcs = [
        "__init__.py",
    ],
    imports = PACKAGE_INFO.py_imports,
    deps = [
    ],
)

PY_LIBRARIES = [
    ":module_py",
    ":lcm_trajectory_py",
    "//bindings/pydairlib/common",
    "//bindings/pydairlib/multibody",
]

# Package roll-up (for Bazel dependencies).
py_library(
    name = "pydairlib",
    visibility = ["//visibility:public"],
    deps = PY_LIBRARIES,
)<|MERGE_RESOLUTION|>--- conflicted
+++ resolved
@@ -46,7 +46,6 @@
     ],
 )
 
-<<<<<<< HEAD
 py_library(
     name = "process_lcm_log_py",
     srcs = ["analysis_scripts/process_lcm_log.py"],
@@ -69,8 +68,8 @@
     name = "cassie_log_plotter",
     srcs = ["analysis_scripts/cassie_log_plotter.py"],
     data = [
+        "//examples/Cassie:cassie_urdf",
         "@lcm//:lcm-python",
-        "//examples/Cassie:cassie_urdf",
     ],
     deps = [
         ":lcm_trajectory_py",
@@ -86,8 +85,8 @@
     name = "log_plotter_cassie",
     srcs = ["analysis_scripts/log_plotter_cassie.py"],
     data = [
+        "//examples/Cassie:cassie_urdf",
         "@lcm//:lcm-python",
-        "//examples/Cassie:cassie_urdf",
     ],
     deps = [
         ":lcm_trajectory_py",
@@ -103,8 +102,8 @@
     name = "walking_analysis",
     srcs = ["analysis_scripts/walking_analysis.py"],
     data = [
+        "//examples/Cassie:cassie_urdf",
         "@lcm//:lcm-python",
-        "//examples/Cassie:cassie_urdf",
     ],
     deps = [
         ":lcm_trajectory_py",
@@ -152,8 +151,6 @@
     ],
 )
 
-=======
->>>>>>> f2d17126
 # This determines how `PYTHONPATH` is configured, and how to install the
 # bindings.
 PACKAGE_INFO = get_pybind_package_info("//bindings")
