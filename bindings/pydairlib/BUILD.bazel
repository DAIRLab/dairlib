# -*- python -*-
load("@drake//tools/install:install.bzl", "install")

package(default_visibility = ["//visibility:public"])

load(
    "@drake//tools/skylark:pybind.bzl",
    "drake_pybind_library",
    "get_drake_py_installs",
    "get_pybind_package_info",
    "pybind_py_library",
)

pybind_py_library(
    name = "lcm_trajectory_py",
    cc_deps = [
        "//lcm:dircon_trajectory_saver",
        "//lcm:lcm_trajectory_saver",
        "@drake//:drake_shared_library",
    ],
    cc_so_name = "lcm_trajectory",
    cc_srcs = ["lcm_trajectory_py.cc"],
    py_deps = ["@drake//bindings/pydrake"],
    py_imports = ["."],
)

py_binary(
    name = "lcm_trajectory_plotter",
    srcs = ["lcm_trajectory_plotter.py"],
    deps = [
        ":lcm_trajectory_py",
        ":module_py",
        "//lcmtypes:lcmtypes_robot_py",
    ],
)

<<<<<<< HEAD
py_library(
    name = "process_lcm_log_py",
    srcs = ["analysis_scripts/process_lcm_log.py"],
    deps = [
        ":module_py",
        "//lcmtypes:lcmtypes_robot_py",
    ],
)

py_binary(
    name = "log_plotter_cassie",
    srcs = ["analysis_scripts/log_plotter_cassie.py"],
    data = [
        "@lcm//:lcm-python",
    ],
    deps = [
        ":lcm_trajectory_py",
        ":module_py",
        ":process_lcm_log_py",
        "//bindings/pydairlib/common",
        "//bindings/pydairlib/multibody:multibody_py",
        "//lcmtypes:lcmtypes_robot_py",
    ],
)

py_binary(
    name = "model_comparison",
    srcs = ["analysis_scripts/model_comparison.py"],
    data = [
        "@lcm//:lcm-python",
    ],
    deps = [
        ":lcm_trajectory_py",
        ":module_py",
        ":process_lcm_log_py",
        "//bindings/pydairlib/common",
        "//bindings/pydairlib/multibody:multibody_py",
        "//lcmtypes:lcmtypes_robot_py",
    ],
)

py_binary(
    name = "estimate_spring_stiffness",
    srcs = ["analysis_scripts/estimate_spring_stiffness.py"],
    data = [
        "@lcm//:lcm-python",
    ],
    deps = [
        ":lcm_trajectory_py",
        ":module_py",
        ":process_lcm_log_py",
        "//bindings/pydairlib/cassie:cassie_utils_py",
        "//bindings/pydairlib/multibody:kinematic_py",
=======
py_binary(
    name = "dircon_trajectory_plotter",
    srcs = ["dircon_trajectory_plotter.py"],
    deps = [
        ":lcm_trajectory_py",
        ":module_py",
>>>>>>> 3c75c8f5
        "//bindings/pydairlib/common",
        "//bindings/pydairlib/multibody:multibody_py",
        "//lcmtypes:lcmtypes_robot_py",
    ],
)

# This determines how `PYTHONPATH` is configured, and how to install the
# bindings.
PACKAGE_INFO = get_pybind_package_info("//bindings")

py_library(
    name = "module_py",
    srcs = [
        "__init__.py",
    ],
    imports = PACKAGE_INFO.py_imports,
    deps = [
    ],
)

PY_LIBRARIES = [
    ":module_py",
    ":lcm_trajectory_py",
    "//bindings/pydairlib/common",
    "//bindings/pydairlib/multibody",
]

# Package roll-up (for Bazel dependencies).
py_library(
    name = "pydairlib",
    visibility = ["//visibility:public"],
    deps = PY_LIBRARIES,
)<|MERGE_RESOLUTION|>--- conflicted
+++ resolved
@@ -34,7 +34,6 @@
     ],
 )
 
-<<<<<<< HEAD
 py_library(
     name = "process_lcm_log_py",
     srcs = ["analysis_scripts/process_lcm_log.py"],
@@ -87,15 +86,19 @@
         ":module_py",
         ":process_lcm_log_py",
         "//bindings/pydairlib/cassie:cassie_utils_py",
+        "//bindings/pydairlib/common",
         "//bindings/pydairlib/multibody:kinematic_py",
-=======
+        "//bindings/pydairlib/multibody:multibody_py",
+        "//lcmtypes:lcmtypes_robot_py",
+    ],
+)
+
 py_binary(
     name = "dircon_trajectory_plotter",
     srcs = ["dircon_trajectory_plotter.py"],
     deps = [
         ":lcm_trajectory_py",
         ":module_py",
->>>>>>> 3c75c8f5
         "//bindings/pydairlib/common",
         "//bindings/pydairlib/multibody:multibody_py",
         "//lcmtypes:lcmtypes_robot_py",
