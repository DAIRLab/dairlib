# -*- python -*-
load("@drake//tools/install:install.bzl", "install")

package(default_visibility = ["//visibility:public"])

load(
    "@drake//tools/skylark:pybind.bzl",
    "drake_pybind_library",
    "get_drake_py_installs",
    "get_pybind_package_info",
    "pybind_py_library",
)

py_binary(
    name = "process_lcm_log",
    srcs = ["process_lcm_log.py"],
    deps = ["@lcm//:lcm-python"],
)

py_library(
    name = "osc_debug",
    srcs = ["osc_debug.py"],
    deps = [],
)

py_library(
    name = "video_tools",
    srcs = ["video_tools.py"],
    deps = [],
)

py_library(
    name = "cassie_plot_config",
    srcs = ["cassie_plot_config.py"],
    deps = [],
)

py_library(
    name = "mpc_plot_config",
    srcs = ["mpc_plot_config.py"],
    deps = [
        ":cassie_plot_config",
    ],
)

py_library(
    name = "mbp_plotting_utils",
    srcs = ["mbp_plotting_utils.py"],
    data = ["@lcm//:lcm-python"],
    deps = [
        "//bindings/pydairlib/analysis:osc_debug",
        "//bindings/pydairlib/common:plot_styler",
        "//bindings/pydairlib/common:plotting_utils",
        "//bindings/pydairlib/lcm",
        "//bindings/pydairlib/multibody:kinematic_py",
        "//bindings/pydairlib/multibody:multibody_py",
    ],
)

py_library(
    name = "mpc_plotting_utils",
    srcs = ["mpc_plotting_utils.py"],
    data = ["@lcm//:lcm-python"],
    deps = [
        "//bindings/pydairlib/common:plot_styler",
        "//bindings/pydairlib/common:plotting_utils",
        "//bindings/pydairlib/lcm",
        "//bindings/pydairlib/multibody:kinematic_py",
        "//bindings/pydairlib/multibody:multibody_py",
    ],
)

py_library(
    name = "mpc_plotting_utils",
    srcs = ["mpc_plotting_utils.py"],
    data = ["@lcm//:lcm-python"],
    deps = [
        "//bindings/pydairlib/common:plot_styler",
        "//bindings/pydairlib/common:plotting_utils",
        "//bindings/pydairlib/lcm",
        "//bindings/pydairlib/multibody:kinematic_py",
        "//bindings/pydairlib/multibody:multibody_py",
    ],
)

py_library(
    name = "cassie_plotting_utils",
    srcs = ["cassie_plotting_utils.py"],
    data = [
        "//examples/Cassie:cassie_urdf",
        "@lcm//:lcm-python",
    ],
    deps = [
        "//bindings/pydairlib/cassie",
        "//bindings/pydairlib/lcm",
        "//bindings/pydairlib/multibody:kinematic_py",
        "//bindings/pydairlib/multibody:multibody_py",
        "//lcmtypes:lcmtypes_robot_archive_py",
        "//lcmtypes:lcmtypes_robot_py",
    ],
)

py_binary(
    name = "log_browser",
    srcs = ["log_browser.py"],
    deps = ["@lcm//:lcm-python"],
)

py_binary(
    name = "parse_log_to_learning_data",
    srcs = ["parse_log_to_learning_data.py"],
    data = [
        "//examples/Cassie:cassie_urdf",
        "@lcm//:lcm-python",
    ],
    deps = [
        "//bindings/pydairlib/cassie:cassie_utils_py",
        "//bindings/pydairlib/common",
        "//bindings/pydairlib/common:plot_styler",
        "//bindings/pydairlib/lcm",
        "//bindings/pydairlib/multibody:kinematic_py",
        "//bindings/pydairlib/multibody:multibody_py",
        "//lcmtypes:lcmtypes_robot_archive_py",
        "//lcmtypes:lcmtypes_robot_py",
    ],
)

py_binary(
    name = "log_plotter_cassie",
    srcs = ["log_plotter_cassie.py"],
    data = [
        "//examples/Cassie:cassie_urdf",
        "@lcm//:lcm-python",
    ],
    deps = [
        ":mbp_plotting_utils",
        ":cassie_plotting_utils",
        ":cassie_plot_config",
        "//bindings/pydairlib/cassie:cassie_utils_py",
        "//bindings/pydairlib/common",
        "//bindings/pydairlib/common:plot_styler",
        "//bindings/pydairlib/lcm",
        "//bindings/pydairlib/multibody:kinematic_py",
        "//bindings/pydairlib/multibody:multibody_py",
        "//lcmtypes:lcmtypes_robot_archive_py",
<<<<<<< HEAD
        "//lcmtypes:lcmtypes_robot_py",
    ],
)

py_binary(
    name = "mpc_plotter_cassie",
    srcs = ["mpc_plotter_cassie.py"],
    data = [
        "//examples/Cassie:cassie_urdf",
        "@lcm//:lcm-python",
    ],
    deps = [
        ":mpc_plot_config",
        ":mpc_plotting_utils",
        "//bindings/pydairlib/cassie:cassie_utils_py",
        "//bindings/pydairlib/common",
        "//bindings/pydairlib/common:plot_styler",
        "//bindings/pydairlib/lcm",
        "//bindings/pydairlib/multibody:kinematic_py",
        "//bindings/pydairlib/multibody:multibody_py",
        "//lcmtypes:lcmtypes_robot_archive_py",
        "//lcmtypes:lcmtypes_robot_py",
    ],
)

py_binary(
    name = "tr_2023_plots",
    srcs = ["tr_2023_plots.py"],
    data = [
        "//examples/Cassie:cassie_urdf",
        "@lcm//:lcm-python",
    ],
    deps = [
        ":mpc_plotting_utils",
        "//bindings/pydairlib/cassie:cassie_utils_py",
        "//bindings/pydairlib/common",
        "//bindings/pydairlib/common:plot_styler",
        "//bindings/pydairlib/lcm",
        "//bindings/pydairlib/multibody:kinematic_py",
        "//bindings/pydairlib/multibody:multibody_py",
        "//lcmtypes:lcmtypes_robot_archive_py",
=======
>>>>>>> 4d436266
        "//lcmtypes:lcmtypes_robot_py",
    ],
)

py_binary(
    name = "mpc_plotter_cassie",
    srcs = ["mpc_plotter_cassie.py"],
    data = [
        "//examples/Cassie:cassie_urdf",
        "@lcm//:lcm-python",
    ],
    deps = [
        ":mpc_plot_config",
        ":mpc_plotting_utils",
        "//bindings/pydairlib/cassie:cassie_utils_py",
        "//bindings/pydairlib/common",
        "//bindings/pydairlib/common:plot_styler",
        "//bindings/pydairlib/lcm",
        "//bindings/pydairlib/multibody:kinematic_py",
        "//bindings/pydairlib/multibody:multibody_py",
        "//lcmtypes:lcmtypes_robot_archive_py",
        "//lcmtypes:lcmtypes_robot_py",
    ],
)

py_binary(
    name = "tr_2023_plots",
    srcs = ["tr_2023_plots.py"],
    data = [
        "//examples/Cassie:cassie_urdf",
        "@lcm//:lcm-python",
    ],
    deps = [
        ":video_tools",
        ":cassie_plotting_utils",
        ":process_lcm_log",
        ":mpc_plotting_utils",
        "//bindings/pydairlib/cassie:cassie_utils_py",
        "//bindings/pydairlib/common",
        "//bindings/pydairlib/common:plot_styler",
        "//bindings/pydairlib/lcm",
        "//bindings/pydairlib/multibody:kinematic_py",
        "//bindings/pydairlib/multibody:multibody_py",
        "//lcmtypes:lcmtypes_robot_archive_py",
        "//lcmtypes:lcmtypes_robot_py",
    ],
)


# This determines how `PYTHONPATH` is configured, and how to install the
# bindings.
PACKAGE_INFO = get_pybind_package_info("//bindings")

py_library(
    name = "module_py",
    srcs = [
        "__init__.py",
    ],
    imports = PACKAGE_INFO.py_imports,
    deps = [
        "//bindings/pydairlib:module_py",
    ],
)

PY_LIBRARIES = [
    ":osc_debug",
    ":video_tools",
    ":mbp_plotting_utils",
    ":cassie_plotting_utils",
    ":process_lcm_log",
    ":mpc_plot_config",
    ":mpc_plotting_utils",
    ":cassie_plot_config"
]

# Package roll-up (for Bazel dependencies).
py_library(
    name = "analysis",
    imports = PACKAGE_INFO.py_imports,
    deps = PY_LIBRARIES,
)<|MERGE_RESOLUTION|>--- conflicted
+++ resolved
@@ -71,19 +71,6 @@
 )
 
 py_library(
-    name = "mpc_plotting_utils",
-    srcs = ["mpc_plotting_utils.py"],
-    data = ["@lcm//:lcm-python"],
-    deps = [
-        "//bindings/pydairlib/common:plot_styler",
-        "//bindings/pydairlib/common:plotting_utils",
-        "//bindings/pydairlib/lcm",
-        "//bindings/pydairlib/multibody:kinematic_py",
-        "//bindings/pydairlib/multibody:multibody_py",
-    ],
-)
-
-py_library(
     name = "cassie_plotting_utils",
     srcs = ["cassie_plotting_utils.py"],
     data = [
@@ -143,50 +130,6 @@
         "//bindings/pydairlib/multibody:kinematic_py",
         "//bindings/pydairlib/multibody:multibody_py",
         "//lcmtypes:lcmtypes_robot_archive_py",
-<<<<<<< HEAD
-        "//lcmtypes:lcmtypes_robot_py",
-    ],
-)
-
-py_binary(
-    name = "mpc_plotter_cassie",
-    srcs = ["mpc_plotter_cassie.py"],
-    data = [
-        "//examples/Cassie:cassie_urdf",
-        "@lcm//:lcm-python",
-    ],
-    deps = [
-        ":mpc_plot_config",
-        ":mpc_plotting_utils",
-        "//bindings/pydairlib/cassie:cassie_utils_py",
-        "//bindings/pydairlib/common",
-        "//bindings/pydairlib/common:plot_styler",
-        "//bindings/pydairlib/lcm",
-        "//bindings/pydairlib/multibody:kinematic_py",
-        "//bindings/pydairlib/multibody:multibody_py",
-        "//lcmtypes:lcmtypes_robot_archive_py",
-        "//lcmtypes:lcmtypes_robot_py",
-    ],
-)
-
-py_binary(
-    name = "tr_2023_plots",
-    srcs = ["tr_2023_plots.py"],
-    data = [
-        "//examples/Cassie:cassie_urdf",
-        "@lcm//:lcm-python",
-    ],
-    deps = [
-        ":mpc_plotting_utils",
-        "//bindings/pydairlib/cassie:cassie_utils_py",
-        "//bindings/pydairlib/common",
-        "//bindings/pydairlib/common:plot_styler",
-        "//bindings/pydairlib/lcm",
-        "//bindings/pydairlib/multibody:kinematic_py",
-        "//bindings/pydairlib/multibody:multibody_py",
-        "//lcmtypes:lcmtypes_robot_archive_py",
-=======
->>>>>>> 4d436266
         "//lcmtypes:lcmtypes_robot_py",
     ],
 )
