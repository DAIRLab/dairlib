import io
from yaml import load, dump

try:
    from yaml import CLoader as Loader, CDumper as Dumper
except ImportError:
    from yaml import Loader, Dumper


class CassiePlotConfig():
    def __init__(self, filename):
        data = load(io.open(filename, 'r'), Loader=Loader)
        self.channel_x = data['channel_x']
        self.channel_u = data['channel_u']
        self.channel_osc = data['channel_osc']
        self.use_floating_base = data['use_floating_base']
        self.use_springs = data['use_springs']
        self.start_time = data['start_time']
        self.duration = data['duration']
        self.plot_floating_base_positions = data['plot_floating_base_positions']
        self.plot_floating_base_velocities = \
            data['plot_floating_base_velocities']
        self.plot_floating_base_velocity_body_frame = \
            data['plot_floating_base_velocity_body_frame']
        self.plot_joint_positions = data['plot_joint_positions']
        self.plot_joint_velocities = data['plot_joint_velocities']
        self.plot_measured_efforts = data['plot_measured_efforts']
        self.plot_commanded_efforts = data['plot_commanded_efforts']
<<<<<<< HEAD
=======
        self.plot_contact_forces = data['plot_contact_forces']
>>>>>>> 5709569e
        self.pos_names = \
            data['special_positions_to_plot'] if \
            data['special_positions_to_plot'] else []
        self.vel_names = \
            data['special_velocities_to_plot'] if \
            data['special_velocities_to_plot'] else []
        self.act_names = \
            data['special_efforts_to_plot'] if \
            data['special_efforts_to_plot'] else []
        if data['foot_positions_to_plot']:
            self.foot_positions_to_plot = data['foot_positions_to_plot']
            self.foot_xyz_to_plot = data['foot_xyz_to_plot']
            self.pt_on_foot_to_plot = data['pt_on_foot_to_plot']
        else:
            self.foot_positions_to_plot = []

        self.plot_qp_costs = data['plot_qp_costs']
        self.plot_tracking_costs = data['plot_tracking_costs']
        self.plot_qp_solve_time = data['plot_qp_solve_time']
<<<<<<< HEAD
        self.plot_qp_solutions = data['plot_qp_solutions']
=======
>>>>>>> 5709569e
        self.fsm_state_names = data['fsm_state_names']
        self.tracking_datas_to_plot = \
            data['tracking_datas_to_plot'] if data['tracking_datas_to_plot'] else []<|MERGE_RESOLUTION|>--- conflicted
+++ resolved
@@ -26,10 +26,7 @@
         self.plot_joint_velocities = data['plot_joint_velocities']
         self.plot_measured_efforts = data['plot_measured_efforts']
         self.plot_commanded_efforts = data['plot_commanded_efforts']
-<<<<<<< HEAD
-=======
         self.plot_contact_forces = data['plot_contact_forces']
->>>>>>> 5709569e
         self.pos_names = \
             data['special_positions_to_plot'] if \
             data['special_positions_to_plot'] else []
@@ -49,10 +46,7 @@
         self.plot_qp_costs = data['plot_qp_costs']
         self.plot_tracking_costs = data['plot_tracking_costs']
         self.plot_qp_solve_time = data['plot_qp_solve_time']
-<<<<<<< HEAD
+        self.fsm_state_names = data['fsm_state_names']
         self.plot_qp_solutions = data['plot_qp_solutions']
-=======
->>>>>>> 5709569e
-        self.fsm_state_names = data['fsm_state_names']
         self.tracking_datas_to_plot = \
             data['tracking_datas_to_plot'] if data['tracking_datas_to_plot'] else []