# python imports
import lcm
import numpy as np
import matplotlib.pyplot as plt

# lcmtype imports
import dairlib
<<<<<<< HEAD
# import archive.dairlib
=======
>>>>>>> ca803e56
import drake

# dairlib python binding imports
from pydairlib.cassie.cassie_utils import AddCassieMultibody

# drake imports
from pydrake.multibody.plant import AddMultibodyPlantSceneGraph
from pydrake.systems.framework import DiagramBuilder

cassie_urdf = "examples/Cassie/urdf/cassie_v2.urdf"
cassie_urdf_no_springs = "examples/Cassie/urdf/cassie_fixed_springs.urdf"
cassie_default_channels = \
    {'CASSIE_STATE_SIMULATION': dairlib.lcmt_robot_output,
     'CASSIE_STATE_DISPATCHER': dairlib.lcmt_robot_output,
     'CASSIE_INPUT': dairlib.lcmt_robot_input,
     'OSC_WALKING': dairlib.lcmt_robot_input,
     'OSC_STANDING': dairlib.lcmt_robot_input,
     'OSC_JUMPING': dairlib.lcmt_robot_input,
     'OSC_RUNNING': dairlib.lcmt_robot_input,
     'CASSIE_OUTPUT': dairlib.lcmt_cassie_out,
     'OSC_DEBUG_STANDING': dairlib.lcmt_osc_output,
     'OSC_DEBUG_WALKING': dairlib.lcmt_osc_output,
     'OSC_DEBUG_JUMPING': dairlib.lcmt_osc_output,
     'OSC_DEBUG_RUNNING': dairlib.lcmt_osc_output}

cassie_default_channels_archive = \
    {'CASSIE_STATE_SIMULATION': dairlib.lcmt_robot_output,
     'CASSIE_STATE_DISPATCHER': dairlib.lcmt_robot_output,
     'CASSIE_INPUT': dairlib.lcmt_robot_input,
     'OSC_WALKING': dairlib.lcmt_robot_input,
     'OSC_STANDING': dairlib.lcmt_robot_input,
     'OSC_JUMPING': dairlib.lcmt_robot_input,
     'OSC_RUNNING': dairlib.lcmt_robot_input,
     'CASSIE_OUTPUT': dairlib.lcmt_cassie_out}

cassie_contact_channels = \
    {'CASSIE_CONTACT_DRAKE': drake.lcmt_contact_results_for_viz,
     'CASSIE_GM_CONTACT_DISPATCHER': drake.lcmt_contact_results_for_viz}


def make_plant_and_context(floating_base=True, springs=True):
    builder = DiagramBuilder()
    plant, scene_graph = AddMultibodyPlantSceneGraph(builder, 0.0)
    if springs:
        AddCassieMultibody(plant, scene_graph,
                           floating_base, cassie_urdf, True, True)
    else:
        AddCassieMultibody(plant, scene_graph,
                           floating_base, cassie_urdf_no_springs, False, True)

    plant.Finalize()
    return plant, plant.CreateDefaultContext()


def get_toe_frames_and_points(plant):
    front_contact_pt = np.array((-0.0457, 0.112, 0))
    rear_contact_pt = np.array((0.088, 0, 0))
    mid_contact_pt = 0.5 * (front_contact_pt + rear_contact_pt)

    left_frame = plant.GetBodyByName("toe_left")
    right_frame = plant.GetBodyByName("toe_right")

    frames = {"left": left_frame, "right": right_frame}
    pts = {"rear": rear_contact_pt, "mid": mid_contact_pt,
           "front": front_contact_pt}

    return frames, pts<|MERGE_RESOLUTION|>--- conflicted
+++ resolved
@@ -5,10 +5,6 @@
 
 # lcmtype imports
 import dairlib
-<<<<<<< HEAD
-# import archive.dairlib
-=======
->>>>>>> ca803e56
 import drake
 
 # dairlib python binding imports
