--- conflicted
+++ resolved
@@ -12,16 +12,10 @@
 
 
 def main():
-<<<<<<< HEAD
     config_file = 'bindings/pydairlib/analysis/plot_configs/cassie_running_plot.yaml'
     # config_file = 'bindings/pydairlib/analysis/plot_configs/cassie_default_plot.yaml'
     # config_file = \
     #     'bindings/pydairlib/analysis/plot_configs/cassie_jumping_plot.yaml'
-=======
-    config_folder = 'bindings/pydairlib/analysis/plot_configs/'
-    config_file = config_folder + 'cassie_default_plot.yaml'
-    # config_file = config_folder + 'cassie_running_plot.yaml'
->>>>>>> 7d7096a8
     plot_config = CassiePlotConfig(config_file)
 
     use_floating_base = plot_config.use_floating_base
