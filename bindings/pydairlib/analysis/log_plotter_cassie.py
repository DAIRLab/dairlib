--- conflicted
+++ resolved
@@ -34,7 +34,6 @@
     pos_map, vel_map, act_map = mbp_plots.make_name_to_mbp_maps(plant)
     pos_names, vel_names, act_names = mbp_plots.make_mbp_name_vectors(plant)
 
-<<<<<<< HEAD
 
     '''' Get Stiffness '''
     K = np.zeros((22,23))
@@ -50,8 +49,6 @@
         if joint.num_velocities() > 0:
             C[vel_map[joint.name() + 'dot'], vel_map[joint.name() + 'dot']] = joint.damping()
 
-=======
->>>>>>> origin/dynamic_motions
     ''' Read the log '''
     filename = sys.argv[1]
     log = lcm.EventLog(filename, "r")
@@ -66,22 +63,12 @@
                      mbp_plots.load_default_channels,  # processing callback
                      plant, channel_x, channel_u, channel_osc)  # processing callback arguments
 
-<<<<<<< HEAD
     contact_output = get_log_data(log,  # log
                                   cassie_plots.cassie_contact_channels,  # lcm channels
                                   plot_config.end_time,
                                   mbp_plots.load_is_contact_channels,  # processing callback
                                   'CASSIE_CONTACT_DISPATCHER')  # processing callback arguments
     print("Finish parse logging")
-=======
-    if plot_config.plot_contact_forces:
-        contact_output = get_log_data(log,  # log
-                                      cassie_plots.cassie_contact_channels,  # lcm channels
-                                      plot_config.start_time,
-                                      plot_config.duration,
-                                      mbp_plots.load_force_channels,  # processing callback
-                                      'CASSIE_CONTACT_DRAKE')  # processing callback arguments
->>>>>>> origin/dynamic_motions
 
     if len(sys.argv) == 3:
         output_path = sys.argv[2]
