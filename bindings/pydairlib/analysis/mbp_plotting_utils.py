import numpy as np
import matplotlib.pyplot as plt
from matplotlib.patches import Patch

from pydairlib.common import plot_styler, plotting_utils
from osc_debug import lcmt_osc_tracking_data_t, osc_tracking_cost, osc_regularlization_tracking_cost
from pydairlib.multibody import makeNameToPositionsMap, \
    makeNameToVelocitiesMap, makeNameToActuatorsMap, \
    createStateNameVectorFromMap, createActuatorNameVectorFromMap


def make_name_to_mbp_maps(plant):
    return makeNameToPositionsMap(plant), \
           makeNameToVelocitiesMap(plant), \
           makeNameToActuatorsMap(plant)


def make_mbp_name_vectors(plant):
    x_names = createStateNameVectorFromMap(plant)
    u_names = createActuatorNameVectorFromMap(plant)
    q_names = x_names[:plant.num_positions()]
    v_names = x_names[plant.num_positions():]
    return q_names, v_names, u_names


def make_joint_order_permutation_matrix(names_in_old_order, names_in_new_order):
    n = len(names_in_new_order)
    perm = np.zeros((n, n), dtype=int)
    for i, name in enumerate(names_in_new_order):
        try:
            j = names_in_old_order.index(name)
        except ValueError:
            print(f"Error: {name} not found in old joint ordering")
            raise
        except BaseException as err:
            print(f"Unexpected {err}, {type(err)}")
            raise
        perm[i, j] = 1
    return perm


def make_joint_order_permutations(robot_output_message, plant):
    qnames, vnames, unames = make_mbp_name_vectors(plant)
    qperm = make_joint_order_permutation_matrix(
        robot_output_message.position_names, qnames)
    vperm = make_joint_order_permutation_matrix(
        robot_output_message.velocity_names, vnames)
    uperm = make_joint_order_permutation_matrix(
        robot_output_message.effort_names, unames)
    return qperm, vperm, uperm


def process_state_channel(state_data, plant):
    t_x = []
    q = []
    u = []
    v = []

    pos_map = makeNameToPositionsMap(plant)
    vel_map = makeNameToVelocitiesMap(plant)
    act_map = makeNameToActuatorsMap(plant)

    for msg in state_data:
        q_temp = [[] for i in range(len(msg.position))]
        v_temp = [[] for i in range(len(msg.velocity))]
        u_temp = [[] for i in range(len(msg.effort))]
        for i in range(len(q_temp)):
            q_temp[pos_map[msg.position_names[i]]] = msg.position[i]
        for i in range(len(v_temp)):
            v_temp[vel_map[msg.velocity_names[i]]] = msg.velocity[i]
        for i in range(len(u_temp)):
            u_temp[act_map[msg.effort_names[i]]] = msg.effort[i]
        q.append(q_temp)
        v.append(v_temp)
        u.append(u_temp)
        t_x.append(msg.utime / 1e6)

    return {'t_x': np.array(t_x),
            'q': np.array(q),
            'v': np.array(v),
            'u': np.array(u)}


def process_effort_channel(data, plant):
    u = []
    t = []

    act_map = makeNameToActuatorsMap(plant)
    for msg in data:
        u_temp = [[] for i in range(len(msg.efforts))]
        for i in range(len(u_temp)):
            u_temp[act_map[msg.effort_names[i]]] = msg.efforts[i]
        t.append(msg.utime / 1e6)
        u.append(u_temp)

    return {'t_u': np.array(t), 'u': np.array(u)}


def make_point_positions_from_q(
    q, plant, context, frame, pt_on_frame, frame_to_calc_position_in=None):
    if frame_to_calc_position_in is None:
        frame_to_calc_position_in = plant.world_frame()

    pos = np.zeros((q.shape[0], 3))
    for i, generalized_pos in enumerate(q):
        plant.SetPositions(context, generalized_pos)
        pos[i] = plant.CalcPointsPositions(context, frame, pt_on_frame,
                                           frame_to_calc_position_in).ravel()

    return pos


def get_floating_base_velocity_in_body_frame(
    robot_output, plant, context, fb_frame):
    vel = np.zeros((robot_output['q'].shape[0], 3))
    for i, (q, v) in enumerate(zip(robot_output['q'], robot_output['v'])):
        plant.SetPositions(context, q)
        plant.SetVelocities(context, v)
        vel[i] = fb_frame.CalcSpatialVelocity(
            context, plant.world_frame(), fb_frame).translational()

    return vel


def process_osc_channel(data):
    t_osc = []
    # input_cost = []
    # accel_cost = []
    # soft_constraint_cost = []
    regularization_costs = osc_regularlization_tracking_cost(data[0].regularization_cost_names)
    qp_solve_time = []
    u_sol = []
    lambda_c_sol = []
    lambda_h_sol = []
    dv_sol = []
    epsilon_sol = []
    osc_output = []
    fsm = []
    osc_debug_tracking_datas = {}

    for msg in data:
        t_osc.append(msg.utime / 1e6)
        regularization_costs.append(msg.regularization_cost_names, msg.regularization_costs)
        qp_solve_time.append(msg.qp_output.solve_time)
        u_sol.append(msg.qp_output.u_sol)
        lambda_c_sol.append(msg.qp_output.lambda_c_sol)
        lambda_h_sol.append(msg.qp_output.lambda_h_sol)
        dv_sol.append(msg.qp_output.dv_sol)
        epsilon_sol.append(msg.qp_output.epsilon_sol)

        osc_output.append(msg)
        for tracking_data in msg.tracking_data:
            if tracking_data.name not in osc_debug_tracking_datas:
                osc_debug_tracking_datas[tracking_data.name] = \
                    lcmt_osc_tracking_data_t()
            osc_debug_tracking_datas[tracking_data.name].append(
                tracking_data, msg.utime / 1e6)

        fsm.append(msg.fsm_state)

    tracking_cost_handler = osc_tracking_cost(osc_debug_tracking_datas.keys())
    for msg in data:
        tracking_cost_handler.append(msg.tracking_data_names, msg.tracking_costs)
    tracking_cost = tracking_cost_handler.convertToNP()

    for name in osc_debug_tracking_datas:
        osc_debug_tracking_datas[name].convertToNP()

    return {'t_osc': np.array(t_osc),
            'regularization_costs': regularization_costs,
            'qp_solve_time': np.array(qp_solve_time),
            'u_sol': np.array(u_sol),
            'lambda_c_sol': np.array(lambda_c_sol),
            'lambda_h_sol': np.array(lambda_h_sol),
            'dv_sol': np.array(dv_sol),
            'epsilon_sol': np.array(epsilon_sol),
            'tracking_cost': tracking_cost,
            'osc_debug_tracking_datas': osc_debug_tracking_datas,
            'fsm': np.array(fsm),
            'osc_output': osc_output}


def process_contact_channel(data):
    t_contact_info = []
    contact_forces = [[], [], [], []]  # Allocate space for all 4 point contacts
    contact_info_locs = [[], [], [], []]
    for msg in data:
        t_contact_info.append(msg.timestamp / 1e6)
        num_left_contacts = 0
        num_right_contacts = 0
        for i in range(msg.num_point_pair_contacts):
            if "toe_left" in msg.point_pair_contact_info[i].body2_name:
                if (num_left_contacts >= 2):
                    continue
                contact_info_locs[num_left_contacts].append(
                    msg.point_pair_contact_info[i].contact_point)
                contact_forces[num_left_contacts].append(
                    msg.point_pair_contact_info[i].contact_force)
                num_left_contacts += 1
            elif "toe_right" in msg.point_pair_contact_info[i].body2_name:
                if (num_right_contacts >= 2):
                    continue
                contact_info_locs[2 + num_right_contacts].append(
                    msg.point_pair_contact_info[i].contact_point)
                contact_forces[2 + num_right_contacts].append(
                    msg.point_pair_contact_info[i].contact_force)
                num_right_contacts += 1
        while num_left_contacts != 2:
            contact_forces[num_left_contacts].append((0.0, 0.0, 0.0))
            contact_info_locs[num_left_contacts].append((0.0, 0.0, 0.0))
            num_left_contacts += 1
        while num_right_contacts != 2:
            contact_forces[2 + num_right_contacts].append((0.0, 0.0, 0.0))
            contact_info_locs[2 + num_right_contacts].append((0.0, 0.0,
                                                              0.0))
            num_right_contacts += 1

    t_contact_info = np.array(t_contact_info)
    contact_forces = np.array(contact_forces)
    contact_info_locs = np.array(contact_info_locs)

    for i in range(contact_info_locs.shape[1]):
        # Swap front and rear contacts if necessary
        # Order will be front contact in index 1
        if contact_info_locs[0, i, 0] > contact_info_locs[1, i, 0]:
            contact_forces[[0, 1], i, :] = contact_forces[[1, 0], i, :]
            contact_info_locs[[0, 1], i, :] = contact_info_locs[[1, 0], i, :]
        if contact_info_locs[2, i, 0] > contact_info_locs[3, i, 0]:
            contact_forces[[2, 3], i, :] = contact_forces[[3, 2], i, :]
            contact_info_locs[[2, 3], i, :] = contact_info_locs[[3, 2], i, :]
    return {'t_lambda': t_contact_info,
            'lambda_c': contact_forces,
            'p_lambda_c': contact_info_locs}


def permute_osc_joint_ordering(osc_data, robot_output_msg, plant):
    _, vperm, uperm = make_joint_order_permutations(robot_output_msg, plant)
    osc_data['u_sol'] = (osc_data['u_sol'] @ uperm.T)
    osc_data['dv_sol'] = (osc_data['dv_sol'] @ vperm.T)
    return osc_data


def load_default_channels(data, plant, state_channel, input_channel,
                          osc_debug_channel):
    robot_output = process_state_channel(data[state_channel], plant)
    robot_input = process_effort_channel(data[input_channel], plant)
    osc_debug = process_osc_channel(data[osc_debug_channel])
    osc_debug = permute_osc_joint_ordering(
        osc_debug, data[state_channel][0], plant)

    return robot_output, robot_input, osc_debug


def load_force_channels(data, contact_force_channel):
    contact_info = process_contact_channel(data[contact_force_channel])
    return contact_info

<<<<<<< HEAD
def plot_q_or_v_or_u(
    robot_output, key, x_names, x_slice, time_slice,
    ylabel=None, title=None):
=======

def plot_q_or_v_or_u(robot_output, key, x_names, x_slice, time_slice, ylabel=None, title=None):
>>>>>>> 5709569e
    ps = plot_styler.PlotStyler()
    if ylabel is None:
        ylabel = key
    if title is None:
        title = key

    plotting_utils.make_plot(
        robot_output,  # data dict
        't_x',  # time channel
        time_slice,
        [key],  # key to plot
        {key: x_slice},  # slice of key to plot
        {key: x_names},  # legend entries
        {'xlabel': 'Time',
         'ylabel': ylabel,
         'title': title}, ps)
    return ps


<<<<<<< HEAD
def plot_u_cmd(
    robot_input, key, x_names, x_slice, time_slice,
    ylabel=None, title=None):
=======
def plot_u_cmd(robot_input, key, x_names, x_slice, time_slice, ylabel=None, title=None):
>>>>>>> 5709569e
    ps = plot_styler.PlotStyler()
    if ylabel is None:
        ylabel = key
    if title is None:
        title = key

    plotting_utils.make_plot(
        robot_input,  # data dict
        't_u',  # time channel
        time_slice,
        [key],  # key to plot
        {key: x_slice},  # slice of key to plot
        {key: x_names},  # legend entries
        {'xlabel': 'Time',
         'ylabel': ylabel,
         'title': title}, ps)
    return ps


def plot_floating_base_positions(robot_output, q_names, fb_dim, time_slice):
    return plot_q_or_v_or_u(robot_output, 'q', q_names[:fb_dim], slice(fb_dim),
                            time_slice, ylabel='Position',
                            title='Floating Base Positions')


def plot_joint_positions(robot_output, q_names, fb_dim, time_slice):
    q_slice = slice(fb_dim, len(q_names))
    return plot_q_or_v_or_u(robot_output, 'q', q_names[q_slice], q_slice,
                            time_slice, ylabel='Joint Angle (rad)',
                            title='Joint Positions')


def plot_positions_by_name(robot_output, q_names, time_slice, pos_map):
    q_slice = [pos_map[name] for name in q_names]
    return plot_q_or_v_or_u(robot_output, 'q', q_names, q_slice, time_slice,
                            ylabel='Position', title='Select Positions')


def plot_floating_base_velocities(robot_output, v_names, fb_dim, time_slice):
    return plot_q_or_v_or_u(robot_output, 'v', v_names[:fb_dim], slice(fb_dim),
                            time_slice, ylabel='Velocity',
                            title='Floating Base Velocities')


def plot_joint_velocities(robot_output, v_names, fb_dim, time_slice):
    q_slice = slice(fb_dim, len(v_names))
    return plot_q_or_v_or_u(robot_output, 'v', v_names[q_slice], q_slice,
                            time_slice, ylabel='Joint Vel (rad/s)',
                            title='Joint Velocities')


def plot_velocities_by_name(robot_output, v_names, time_slice, vel_map):
    v_slice = [vel_map[name] for name in v_names]
    return plot_q_or_v_or_u(robot_output, 'v', v_names, v_slice, time_slice,
                            ylabel='Velocity', title='Select Velocities')


def plot_measured_efforts(robot_output, u_names, time_slice):
    return plot_q_or_v_or_u(robot_output, 'u', u_names, slice(len(u_names)),
                            time_slice, ylabel='Efforts (Nm)',
                            title='Measured Joint Efforts')


def plot_commanded_efforts(robot_input, u_names, time_slice):
    return plot_u_cmd(robot_input, 'u', u_names, slice(len(u_names)),
                      time_slice, ylabel='Efforts (Nm)',
                      title='Commanded Joint Efforts')


def plot_measured_efforts_by_name(robot_output, u_names, time_slice, u_map):
    u_slice = [u_map[name] for name in u_names]
    return plot_q_or_v_or_u(robot_output, 'u', u_names, u_slice, time_slice,
                            ylabel='Efforts (Nm)', title='Select Joint Efforts')


def plot_commanded_efforts(robot_input, u_names, time_slice):
    return plot_u_cmd(robot_input, 'u', u_names, slice(len(u_names)),
                      time_slice, ylabel='Efforts (Nm)',
                      title='Commanded Joint Efforts')


def plot_points_positions(robot_output, time_slice, plant, context, frame_names,
                          pts, dims):
    dim_map = ['_x', '_y', '_z']
    data_dict = {'t': robot_output['t_x']}
    legend_entries = {}
    for name in frame_names:
        frame = plant.GetBodyByName(name).body_frame()
        pt = pts[name]
        data_dict[name] = make_point_positions_from_q(robot_output['q'],
                                                      plant, context, frame, pt)
        legend_entries[name] = [name + dim_map[dim] for dim in dims[name]]

    ps = plot_styler.PlotStyler()
    plotting_utils.make_plot(
        data_dict,
        't',
        time_slice,
        frame_names,
        dims,
        legend_entries,
        {'title': 'Running',
         'xlabel': 'time (s)',
         'ylabel': 'foot vertical position (m)'}, ps)

    # import matplotlib
    # legend_elements = [matplotlib.patches.Patch(facecolor=ps.cmap(0), alpha=0.3, label='Left Stance (LS)'),
    #                    matplotlib.patches.Patch(facecolor=ps.cmap(4), alpha=0.3, label='Left Liftoff (LF)'),
    #                    matplotlib.patches.Patch(facecolor=ps.cmap(2), alpha=0.3, label='Right Stance (RS)'),
    #                    matplotlib.patches.Patch(facecolor=ps.cmap(6), alpha=0.3, label='Right Liftoff (RF)')]
    # legend = plt.legend(legend_elements, ['Left Stance (LS)',
    #                                       'Left Liftoff (LF)',
    #                                       'Right Stance (RS)',
    #                                       'Right Liftoff (RF)'], loc=1)
    # plt.gca().add_artist(legend)

    return ps


def plot_floating_base_body_frame_velocities(robot_output, time_slice, plant,
                                             context, fb_frame_name):
    data_dict = {'t': robot_output['t_x']}
    data_dict['base_vel'] = get_floating_base_velocity_in_body_frame(
        robot_output, plant, context,
        plant.GetBodyByName(fb_frame_name).body_frame())
    legend_entries = {'base_vel': ['base_vx', 'base_vy', 'base_vz']}
    ps = plot_styler.PlotStyler()
    plotting_utils.make_plot(
        data_dict,
        't',
        time_slice,
        ['base_vel'],
        {},
        legend_entries,
        {'title': 'Floating Base Velocity (Body Frame)',
         'xlabel': 'time (s)',
         'ylabel': 'Velocity (m/s)'}, ps)

    return ps


def plot_tracking_costs(osc_debug, time_slice):
    ps = plot_styler.PlotStyler()
    data_dict = \
        {key: val for key, val in osc_debug['tracking_cost'].items()}
    data_dict['t_osc'] = osc_debug['t_osc']

    plotting_utils.make_plot(
        data_dict,
        't_osc',
        time_slice,
        osc_debug['tracking_cost'].keys(),
        {},
        {key: [key] for key in osc_debug['tracking_cost'].keys()},
        {'xlabel': 'Time',
         'ylabel': 'Cost',
         'title': 'tracking_costs'}, ps)
    return ps


def plot_general_osc_tracking_data(traj_name, deriv, dim, data, time_slice):
    ps = plot_styler.PlotStyler()
    keys = [key for key in data.keys() if key != 't']
    plotting_utils.make_plot(
        data,
        't',
        time_slice,
        keys,
        {},
        {key: [key] for key in keys},
        {'xlabel': 'Time',
         'ylabel': '',
         'title': f'{traj_name} {deriv} tracking {dim}'}, ps)
    return ps


def plot_osc_tracking_data(osc_debug, traj, dim, deriv, time_slice):
    tracking_data = osc_debug['osc_debug_tracking_datas'][traj]
    data = {}
    if deriv == 'pos':
        data['y_des'] = tracking_data.y_des[:, dim]
        data['y'] = tracking_data.y[:, dim]
        data['error_y'] = tracking_data.error_y[:, dim]
    elif deriv == 'vel':
        data['ydot_des'] = tracking_data.ydot_des[:, dim]
        data['ydot'] = tracking_data.ydot[:, dim]
        data['error_ydot'] = tracking_data.ydot_des[:, dim] - tracking_data.ydot[:, dim]
        data['projected_error_ydot'] = tracking_data.error_ydot[:, dim]
    elif deriv == 'accel':
        data['yddot_des'] = tracking_data.yddot_des[:, dim]
        data['yddot_command'] = tracking_data.yddot_command[:, dim]
        data['yddot_command_sol'] = tracking_data.yddot_command_sol[:, dim]

    data['t'] = tracking_data.t
    return plot_general_osc_tracking_data(traj, deriv, dim, data, time_slice)


def plot_qp_costs(osc_debug, time_slice):
    # cost_keys = ['input_cost', 'acceleration_cost',
    #              'soft_constraint_cost']
    # ps = plot_styler.PlotStyler()
    # plotting_utils.make_plot(
    #     osc_debug,
    #     't_osc',
    #     time_slice,
    #     cost_keys,
    #     {},
    #     {key: [key] for key in cost_keys},
    #     {'xlabel': 'Time',
    #      'ylabel': 'Cost',
    #      'title': 'OSC QP Costs'}, ps)
    # return ps
    ps = plot_styler.PlotStyler()
    regularization_cost = osc_debug['regularization_costs'].regularization_costs
    data_dict = \
        {key: val for key, val in regularization_cost.items()}
    data_dict['t_osc'] = osc_debug['t_osc']

    plotting_utils.make_plot(
        data_dict,
        't_osc',
        time_slice,
        regularization_cost.keys(),
        {},
        {key: [key] for key in regularization_cost.keys()},
        {'xlabel': 'Time',
         'ylabel': 'Cost',
         'title': 'regularization_costs'}, ps)
    return ps


def plot_qp_solutions(osc_debug, time_slice):
    ps = plot_styler.PlotStyler()
    plotting_utils.make_plot(
        osc_debug,
        't_osc',
        time_slice,
        ['lambda_c_sol'],
        {},
        {},
        {'xlabel': 'Timestamp',
         'ylabel': 'Solve Time ',
         'title': 'OSC Lambda Solutions'}, ps)
    return ps


def plot_qp_solve_time(osc_debug, time_slice):
    ps = plot_styler.PlotStyler()
    plotting_utils.make_plot(
        osc_debug,
        't_osc',
        time_slice,
        ['qp_solve_time'],
        {},
        {},
        {'xlabel': 'Timestamp',
         'ylabel': 'Solve Time ',
         'title': 'OSC QP Solve Time'}, ps)
    return ps


def plot_lambda_c_sol(osc_debug, time_slice, lambda_slice):
    ps = plot_styler.PlotStyler()
    plotting_utils.make_plot(
        osc_debug,
        't_osc',
        time_slice,
        ['lambda_c_sol'],
        {'lambda_c_sol': lambda_slice},
        {'lambda_c_sol': ['lambda_c_' + i for i in
                          plotting_utils.slice_to_string_list(lambda_slice)]},
        {'xlabel': 'time',
         'ylabel': 'lambda',
         'title': 'OSC contact force solution'}, ps)
    return ps


def plot_epsilon_sol(osc_debug, time_slice, epsilon_slice):
    ps = plot_styler.PlotStyler()
    plotting_utils.make_plot(
        osc_debug,
        't_osc',
        time_slice,
        ['epsilon_sol'],
        {'epsilon_sol': epsilon_slice},
        {'epsilon_sol': ['epsilon_sol' + i for i in
                         plotting_utils.slice_to_string_list(epsilon_slice)]},
        {'xlabel': 'time',
         'ylabel': 'epsilon',
         'title': 'OSC soft constraint epsilon sol'}, ps)
    return ps


<<<<<<< HEAD
def add_fsm_to_plot(ps, fsm_time, fsm_signal, fsm_state_names=[]):
=======
def add_fsm_to_plot(ps, fsm_time, fsm_signal, fsm_state_names):
>>>>>>> 5709569e
    ax = ps.fig.axes[0]
    ymin, ymax = ax.get_ylim()

    # uses default color map
    legend_elements = []
    for i in np.unique(fsm_signal):
        ax.fill_between(fsm_time, ymin, ymax, where=(fsm_signal == i), color=ps.cmap(2 * i), alpha=0.2)
<<<<<<< HEAD
        if len(fsm_state_names) == np.unique(fsm_signal).shape[0]:
            legend_elements.append(Patch(facecolor=ps.cmap(2 * i), alpha=0.3, label=fsm_state_names[i]))

    # if len(legend_elements) > 0:
    #     legend = ax.legend(legend_elements, fsm_state_names, loc=4)
    # ps.add_legend(legend, loc=4)
    # ax.add_artist(legend)
    # ax.add_artist(legend)
    # ax.relim()
=======
        if fsm_state_names:
            legend_elements.append(Patch(facecolor=ps.cmap(2 * i), alpha=0.3, label=fsm_state_names[i]))

    if len(legend_elements) > 0:
        legend = ax.legend(handles=legend_elements, loc=4)
        # ax.add_artist(legend)
        ax.relim()
>>>>>>> 5709569e
<|MERGE_RESOLUTION|>--- conflicted
+++ resolved
@@ -255,14 +255,9 @@
     contact_info = process_contact_channel(data[contact_force_channel])
     return contact_info
 
-<<<<<<< HEAD
 def plot_q_or_v_or_u(
     robot_output, key, x_names, x_slice, time_slice,
     ylabel=None, title=None):
-=======
-
-def plot_q_or_v_or_u(robot_output, key, x_names, x_slice, time_slice, ylabel=None, title=None):
->>>>>>> 5709569e
     ps = plot_styler.PlotStyler()
     if ylabel is None:
         ylabel = key
@@ -282,13 +277,29 @@
     return ps
 
 
-<<<<<<< HEAD
 def plot_u_cmd(
     robot_input, key, x_names, x_slice, time_slice,
     ylabel=None, title=None):
-=======
+    ps = plot_styler.PlotStyler()
+    if ylabel is None:
+        ylabel = key
+    if title is None:
+        title = key
+
+    plotting_utils.make_plot(
+        robot_input,  # data dict
+        't_u',  # time channel
+        time_slice,
+        [key],  # key to plot
+        {key: x_slice},  # slice of key to plot
+        {key: x_names},  # legend entries
+        {'xlabel': 'Time',
+         'ylabel': ylabel,
+         'title': title}, ps)
+    return ps
+
+
 def plot_u_cmd(robot_input, key, x_names, x_slice, time_slice, ylabel=None, title=None):
->>>>>>> 5709569e
     ps = plot_styler.PlotStyler()
     if ylabel is None:
         ylabel = key
@@ -390,20 +401,9 @@
         frame_names,
         dims,
         legend_entries,
-        {'title': 'Running',
+        {'title': 'Point Positions',
          'xlabel': 'time (s)',
-         'ylabel': 'foot vertical position (m)'}, ps)
-
-    # import matplotlib
-    # legend_elements = [matplotlib.patches.Patch(facecolor=ps.cmap(0), alpha=0.3, label='Left Stance (LS)'),
-    #                    matplotlib.patches.Patch(facecolor=ps.cmap(4), alpha=0.3, label='Left Liftoff (LF)'),
-    #                    matplotlib.patches.Patch(facecolor=ps.cmap(2), alpha=0.3, label='Right Stance (RS)'),
-    #                    matplotlib.patches.Patch(facecolor=ps.cmap(6), alpha=0.3, label='Right Liftoff (RF)')]
-    # legend = plt.legend(legend_elements, ['Left Stance (LS)',
-    #                                       'Left Liftoff (LF)',
-    #                                       'Right Stance (RS)',
-    #                                       'Right Liftoff (RF)'], loc=1)
-    # plt.gca().add_artist(legend)
+         'ylabel': 'pos (m)'}, ps)
 
     return ps
 
@@ -582,11 +582,7 @@
     return ps
 
 
-<<<<<<< HEAD
-def add_fsm_to_plot(ps, fsm_time, fsm_signal, fsm_state_names=[]):
-=======
 def add_fsm_to_plot(ps, fsm_time, fsm_signal, fsm_state_names):
->>>>>>> 5709569e
     ax = ps.fig.axes[0]
     ymin, ymax = ax.get_ylim()
 
@@ -594,22 +590,10 @@
     legend_elements = []
     for i in np.unique(fsm_signal):
         ax.fill_between(fsm_time, ymin, ymax, where=(fsm_signal == i), color=ps.cmap(2 * i), alpha=0.2)
-<<<<<<< HEAD
-        if len(fsm_state_names) == np.unique(fsm_signal).shape[0]:
-            legend_elements.append(Patch(facecolor=ps.cmap(2 * i), alpha=0.3, label=fsm_state_names[i]))
-
-    # if len(legend_elements) > 0:
-    #     legend = ax.legend(legend_elements, fsm_state_names, loc=4)
-    # ps.add_legend(legend, loc=4)
-    # ax.add_artist(legend)
-    # ax.add_artist(legend)
-    # ax.relim()
-=======
         if fsm_state_names:
             legend_elements.append(Patch(facecolor=ps.cmap(2 * i), alpha=0.3, label=fsm_state_names[i]))
 
     if len(legend_elements) > 0:
         legend = ax.legend(handles=legend_elements, loc=4)
         # ax.add_artist(legend)
-        ax.relim()
->>>>>>> 5709569e
+        ax.relim()