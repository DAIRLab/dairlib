import numpy as np
import matplotlib.pyplot as plt
from matplotlib.patches import Patch

from pydairlib.common import plot_styler, plotting_utils
from osc_debug import lcmt_osc_tracking_data_t, osc_tracking_cost, osc_regularlization_tracking_cost
from pydairlib.multibody import MakeNameToPositionsMap, \
    MakeNameToVelocitiesMap, MakeNameToActuatorsMap, \
    CreateStateNameVectorFromMap, CreateActuatorNameVectorFromMap


def make_name_to_mbp_maps(plant):
    return MakeNameToPositionsMap(plant), \
           MakeNameToVelocitiesMap(plant), \
           MakeNameToActuatorsMap(plant)


def make_mbp_name_vectors(plant):
    x_names = CreateStateNameVectorFromMap(plant)
    u_names = CreateActuatorNameVectorFromMap(plant)
    q_names = x_names[:plant.num_positions()]
    v_names = x_names[plant.num_positions():]
    return q_names, v_names, u_names


def make_joint_order_permutation_matrix(names_in_old_order, names_in_new_order):
    n = len(names_in_new_order)
    perm = np.zeros((n, n), dtype=int)
    for i, name in enumerate(names_in_new_order):
        try:
            j = names_in_old_order.index(name)
        except ValueError:
            print(f"Error: {name} not found in old joint ordering")
            raise
        except BaseException as err:
            print(f"Unexpected {err}, {type(err)}")
            raise
        perm[i, j] = 1
    return perm


def make_joint_order_permutations(robot_output_message, plant):
    qnames, vnames, unames = make_mbp_name_vectors(plant)
    qperm = make_joint_order_permutation_matrix(
        robot_output_message.position_names, qnames)
    vperm = make_joint_order_permutation_matrix(
        robot_output_message.velocity_names, vnames)
    uperm = make_joint_order_permutation_matrix(
        robot_output_message.effort_names, unames)
    return qperm, vperm, uperm


def process_state_channel(state_data, plant):
    t_x = []
    q = []
    u = []
    v = []

    pos_map = MakeNameToPositionsMap(plant)
    vel_map = MakeNameToVelocitiesMap(plant)
    act_map = MakeNameToActuatorsMap(plant)

    for msg in state_data:
        q_temp = [[] for i in range(len(msg.position))]
        v_temp = [[] for i in range(len(msg.velocity))]
        u_temp = [[] for i in range(len(msg.effort))]
        for i in range(len(q_temp)):
            q_temp[pos_map[msg.position_names[i]]] = msg.position[i]
        for i in range(len(v_temp)):
            v_temp[vel_map[msg.velocity_names[i]]] = msg.velocity[i]
        for i in range(len(u_temp)):
            u_temp[act_map[msg.effort_names[i]]] = msg.effort[i]
        q.append(q_temp)
        v.append(v_temp)
        u.append(u_temp)
        t_x.append(msg.utime / 1e6)

    return {'t_x': np.array(t_x),
            'q': np.array(q),
            'v': np.array(v),
            'u': np.array(u)}


def process_effort_channel(data, plant):
    u = []
    t = []

    act_map = MakeNameToActuatorsMap(plant)
    for msg in data:
        u_temp = [[] for i in range(len(msg.efforts))]
        for i in range(len(u_temp)):
            u_temp[act_map[msg.effort_names[i]]] = msg.efforts[i]
        t.append(msg.utime / 1e6)
        u.append(u_temp)

    return {'t_u': np.array(t), 'u': np.array(u)}

def process_ball_position_channel(data):
  id = []
  num_cameras_used = []
  xyz = []
  cam_statuses = []
  t = []
  dt = []

  prev_t = 0.0
  prev_id = -1
  curr_dt = 0.0
  first_message = True
  for msg in data:
    if first_message:
      first_message = False
      prev_t = msg.utime /1e-6
      prev_id = msg.id
    elif msg.id != prev_id:
      curr_dt = msg.utime / 1e6 - prev_t
      prev_t = msg.utime / 1e6
      prev_id = msg.id
    dt.append(curr_dt)

    id.append(msg.id)
    num_cameras_used.append(msg.num_cameras_used)

    xyz_temp = [msg.xyz[0], msg.xyz[1], msg.xyz[2]]
    xyz.append(xyz_temp)

    cam_status_temp = []
    for i in range(3):
      cam_status_temp.append(msg.cam_statuses[i])
    cam_statuses.append(cam_status_temp)

    t.append(msg.utime / 1e6)
  
  return {'t': np.array(t),
          'xyz': np.array(xyz),
          'num_cameras_used': np.array(num_cameras_used).reshape(-1, 1),
          'cam_statuses': cam_statuses,
          'id': np.array(id),
          'dt': np.array(dt).reshape(-1, 1)}

def process_c3_channel(data):
  x_d = []
  xdot_d = []
  f_d = []
  t = []

  for msg in data:
    # extract desire EE pos info
    x_d_temp = []
    for i in range(3):
      x_d_temp.append(msg.data[i])
    x_d.append(x_d_temp)

    # extract desired EE vel info
    xdot_d_temp = []
    for i in range(10, 13):
      xdot_d_temp.append(msg.data[i])
    xdot_d.append(xdot_d_temp)

    # extract force info in n, t1, t2 directions
    f_d_temp = [msg.data[24], msg.data[25]-msg.data[26], msg.data[27]-msg.data[28]]
    f_d.append(f_d_temp)

    t.append(msg.utime / 1e6)
  
  solve_times = [0.0]
  for i in range(1, len(t)):
    solve_times.append(t[i]-t[i-1])
  
  return {'t': np.array(t), 'x_d': np.array(x_d), 
          'xdot_d': np.array(xdot_d), 'f_d': np.array(f_d),
          'solve_times': np.array(solve_times).reshape(-1, 1)}
    

<<<<<<< HEAD

=======
>>>>>>> 6238df49
def make_point_positions_from_q(
    q, plant, context, frame, pt_on_frame, frame_to_calc_position_in=None):
    if frame_to_calc_position_in is None:
        frame_to_calc_position_in = plant.world_frame()

    pos = np.zeros((q.shape[0], 3))
    for i, generalized_pos in enumerate(q):
        plant.SetPositions(context, generalized_pos)
        pos[i] = plant.CalcPointsPositions(context, frame, pt_on_frame,
                                           frame_to_calc_position_in).ravel()

    return pos

def make_point_velocities(
        q, v, plant, context, frame, pt_on_frame, frame_to_calc_velocity_in=None):

    if frame_to_calc_velocity_in is None:
        frame_to_calc_velocity_in = plant.world_frame()

    vel = np.zeros((q.shape[0], 3))
    for i in range(q.shape[0]):
        generalized_pos = q[i]
        generalized_vel = v[i]
        plant.SetPositions(context, generalized_pos)
        plant.SetVelocities(context, generalized_vel)

        J_trans = plant.CalcJacobianTranslationalVelocity( \
            context, JacobianWrtVariable.kV, frame, pt_on_frame, \
            frame_to_calc_velocity_in, \
            frame_to_calc_velocity_in)
        vel[i] = np.matmul(J_trans, generalized_vel)

    return vel


def get_floating_base_velocity_in_body_frame(
    robot_output, plant, context, fb_frame):
    vel = np.zeros((robot_output['q'].shape[0], 3))
    for i, (q, v) in enumerate(zip(robot_output['q'], robot_output['v'])):
        plant.SetPositions(context, q)
        plant.SetVelocities(context, v)
        vel[i] = fb_frame.CalcSpatialVelocity(
            context, plant.world_frame(), fb_frame).translational()

    return vel


def get_floating_base_velocity_in_body_frame(
    robot_output, plant, context, fb_frame):
    vel = np.zeros((robot_output['q'].shape[0], 3))
    for i, (q, v) in enumerate(zip(robot_output['q'], robot_output['v'])):
        plant.SetPositions(context, q)
        plant.SetVelocities(context, v)
        vel[i] = fb_frame.CalcSpatialVelocity(
            context, plant.world_frame(), fb_frame).translational()

    return vel


def process_osc_channel(data):
    t_osc = []
    if hasattr(data[0], 'regularization_cost_names'):
        regularization_costs = osc_regularlization_tracking_cost(data[0].regularization_cost_names)
    else:
        regularization_costs = osc_regularlization_tracking_cost(['input_cost', 'acceleration_cost', 'soft_constraint_cost'])
    qp_solve_time = []
    u_sol = []
    lambda_c_sol = []
    lambda_h_sol = []
    dv_sol = []
    epsilon_sol = []
    osc_output = []
    fsm = []
    osc_debug_tracking_datas = {}

    for msg in data:
        t_osc.append(msg.utime / 1e6)
        if hasattr(msg, 'regularization_cost_names'):
            regularization_costs.append(msg.regularization_cost_names, msg.regularization_costs)
        else:
            regularization_cost_names = ['input_cost', 'acceleration_cost', 'soft_constraint_cost']
            regularization_cost_list = [msg.input_cost, msg.acceleration_cost, msg.soft_constraint_cost]
            regularization_costs.append(regularization_cost_names, regularization_cost_list)
        qp_solve_time.append(msg.qp_output.solve_time)
        u_sol.append(msg.qp_output.u_sol)
        lambda_c_sol.append(msg.qp_output.lambda_c_sol)
        lambda_h_sol.append(msg.qp_output.lambda_h_sol)
        dv_sol.append(msg.qp_output.dv_sol)
        epsilon_sol.append(msg.qp_output.epsilon_sol)

        osc_output.append(msg)
        for tracking_data in msg.tracking_data:
            if tracking_data.name not in osc_debug_tracking_datas:
                osc_debug_tracking_datas[tracking_data.name] = \
                    lcmt_osc_tracking_data_t()
            osc_debug_tracking_datas[tracking_data.name].append(
                tracking_data, msg.utime / 1e6)

        fsm.append(msg.fsm_state)

    tracking_cost_handler = osc_tracking_cost(osc_debug_tracking_datas.keys())
    for msg in data:
        if hasattr(msg, 'tracking_costs'):
            tracking_cost_handler.append(msg.tracking_data_names, msg.tracking_costs)
        else:
            tracking_cost_handler.append(msg.tracking_data_names, msg.tracking_cost)
    tracking_cost = tracking_cost_handler.convertToNP()

    for name in osc_debug_tracking_datas:
        osc_debug_tracking_datas[name].convertToNP()

    return {'t_osc': np.array(t_osc),
            'regularization_costs': regularization_costs,
            'qp_solve_time': np.array(qp_solve_time),
            'u_sol': np.array(u_sol),
            'lambda_c_sol': np.array(lambda_c_sol),
            'lambda_h_sol': np.array(lambda_h_sol),
            'dv_sol': np.array(dv_sol),
            'epsilon_sol': np.array(epsilon_sol),
            'tracking_cost': tracking_cost,
            'osc_debug_tracking_datas': osc_debug_tracking_datas,
            'fsm': np.array(fsm),
            'osc_output': osc_output}


def process_contact_channel(data):
    t_contact_info = []
    contact_forces = [[], [], [], []]  # Allocate space for all 4 point contacts
    contact_info_locs = [[], [], [], []]
    for msg in data:
        t_contact_info.append(msg.timestamp / 1e6)
        num_left_contacts = 0
        num_right_contacts = 0
        for i in range(msg.num_point_pair_contacts):
            if "toe_left" in msg.point_pair_contact_info[i].body2_name:
                if (num_left_contacts >= 2):
                    continue
                contact_info_locs[num_left_contacts].append(
                    msg.point_pair_contact_info[i].contact_point)
                contact_forces[num_left_contacts].append(
                    msg.point_pair_contact_info[i].contact_force)
                num_left_contacts += 1
            elif "toe_right" in msg.point_pair_contact_info[i].body2_name:
                if (num_right_contacts >= 2):
                    continue
                contact_info_locs[2 + num_right_contacts].append(
                    msg.point_pair_contact_info[i].contact_point)
                contact_forces[2 + num_right_contacts].append(
                    msg.point_pair_contact_info[i].contact_force)
                num_right_contacts += 1
        while num_left_contacts != 2:
            contact_forces[num_left_contacts].append((0.0, 0.0, 0.0))
            contact_info_locs[num_left_contacts].append((0.0, 0.0, 0.0))
            num_left_contacts += 1
        while num_right_contacts != 2:
            contact_forces[2 + num_right_contacts].append((0.0, 0.0, 0.0))
            contact_info_locs[2 + num_right_contacts].append((0.0, 0.0,
                                                              0.0))
            num_right_contacts += 1

    t_contact_info = np.array(t_contact_info)
    contact_forces = np.array(contact_forces)
    contact_info_locs = np.array(contact_info_locs)

    for i in range(contact_info_locs.shape[1]):
        # Swap front and rear contacts if necessary
        # Order will be front contact in index 1
        if contact_info_locs[0, i, 0] > contact_info_locs[1, i, 0]:
            contact_forces[[0, 1], i, :] = contact_forces[[1, 0], i, :]
            contact_info_locs[[0, 1], i, :] = contact_info_locs[[1, 0], i, :]
        if contact_info_locs[2, i, 0] > contact_info_locs[3, i, 0]:
            contact_forces[[2, 3], i, :] = contact_forces[[3, 2], i, :]
            contact_info_locs[[2, 3], i, :] = contact_info_locs[[3, 2], i, :]
    return {'t_lambda': t_contact_info,
            'lambda_c': contact_forces,
            'p_lambda_c': contact_info_locs}


def permute_osc_joint_ordering(osc_data, robot_output_msg, plant):
    _, vperm, uperm = make_joint_order_permutations(robot_output_msg, plant)
    osc_data['u_sol'] = (osc_data['u_sol'] @ uperm.T)
    osc_data['dv_sol'] = (osc_data['dv_sol'] @ vperm.T)
    return osc_data


def load_default_channels(data, plant, state_channel, input_channel,
                          osc_debug_channel):
    robot_output = process_state_channel(data[state_channel], plant)
    robot_input = process_effort_channel(data[input_channel], plant)
    osc_debug = process_osc_channel(data[osc_debug_channel])
    osc_debug = permute_osc_joint_ordering(
        osc_debug, data[state_channel][0], plant)

    return robot_output, robot_input, osc_debug

# def load_default_franka_channels(data, plant, state_channel, input_channel, c3_channel):
# def load_default_franka_channels(data, plant, state_channel, input_channel, c3_channel,
#     cam0_channel, cam1_channel, cam2_channel, vision_channel):
def load_default_franka_channels(data, plant, state_channel, c3_channel):
    
    print("\nDetected the following channels:")
    print(data.keys())
    print('')

    robot_output = process_state_channel(data[state_channel], plant)
    # robot_input = process_effort_channel(data[input_channel], plant)
    c3_output = process_c3_channel(data[c3_channel])
    # cam0 = process_ball_position_channel(data[cam0_channel])
    # cam1 = process_ball_position_channel(data[cam1_channel])
    # cam2 = process_ball_position_channel(data[cam2_channel])
    # vision = process_ball_position_channel(data[vision_channel])

    # return robot_output, robot_input, c3_output, cam0, cam1, cam2, vision
    return robot_output, c3_output

def load_franka_state_estimate_channel(data, plant, state_channel):
    return process_state_channel(data[state_channel], plant)


def load_force_channels(data, contact_force_channel):
    contact_info = process_contact_channel(data[contact_force_channel])
    return contact_info

<<<<<<< HEAD
=======
def load_force_channels(data, contact_force_channel):
    contact_info = process_contact_channel(data[contact_force_channel])
    return contact_info

>>>>>>> 6238df49

def plot_q_or_v_or_u(robot_output, key, x_names, x_slice, time_slice, ylabel=None, title=None):
    ps = plot_styler.PlotStyler()
    if ylabel is None:
        ylabel = key
    if title is None:
        title = key

    plotting_utils.make_plot(
        robot_output,  # data dict
        't_x',  # time channel
        time_slice,
        [key],  # key to plot
        {key: x_slice},  # slice of key to plot
        {key: x_names},  # legend entries
<<<<<<< HEAD
=======
        {'xlabel': 'Time',
         'ylabel': ylabel,
         'title': title}, ps)
    return ps


def plot_u_cmd(robot_input, key, x_names, x_slice, time_slice, ylabel=None, title=None):
    ps = plot_styler.PlotStyler()
    if ylabel is None:
        ylabel = key
    if title is None:
        title = key

    plotting_utils.make_plot(
        robot_input,  # data dict
        't_u',  # time channel
        time_slice,
        [key],  # key to plot
        {key: x_slice},  # slice of key to plot
        {key: x_names},  # legend entries
>>>>>>> 6238df49
        {'xlabel': 'Time',
         'ylabel': ylabel,
         'title': title}, ps)
    return ps


def plot_u_cmd(robot_input, key, x_names, x_slice, time_slice, ylabel=None, title=None):
    ps = plot_styler.PlotStyler()
    if ylabel is None:
        ylabel = key
    if title is None:
        title = key

    plotting_utils.make_plot(
        robot_input,  # data dict
        't_u',  # time channel
        time_slice,
        [key],  # key to plot
        {key: x_slice},  # slice of key to plot
        {key: x_names},  # legend entries
        {'xlabel': 'Time',
         'ylabel': ylabel,
         'title': title}, ps)
    return ps

def plot_c3_plan(c3_output, key, time_slice, ylabel=None, title=None):
  titles = {'x_d': 'Desired End Effector Position',
            'xdot_d': 'Desired End Effector Velocity',
            'f_d': 'Desired End Effector Forces',
            'solve_times': 'C3 Solve Times'}
  ylabels = {'x_d': 'Position [m]',
            'xdot_d': 'Velocity [m/s]',
            'f_d': 'Force [N]',
            'solve_times': 'Time [s]'}
  if title is None:
    title = titles[key]
  if ylabel is None:
    ylabel = ylabels[key]
  
  if key == 'x_d':
    legend = ['x', 'y', 'z']
  elif key == 'xdot_d':
    legend = ['xdot', 'ydot', 'zdot']
  elif key == 'f_d':
    legend = ['n', 't1', 't2']
  elif key == 'solve_times':
    legend = ['Solve Time']
  else:
    raise Exception("Key must be one of x_d, xdot_d, or f_d")
  
  ps = plot_styler.PlotStyler()
  plotting_utils.make_plot(
    c3_output,
    't',
    time_slice,
    [key],
    {key: slice(len(legend))},
    {key: legend},
    {'xlabel': 'Time',
     'ylabel': ylabel,
     'title': title},
    ps)

  return ps

def plot_ball_position(output, key, time_slice, ylabel=None, title=None):
  titles = {'xyz': 'Vision Output',
            'num_cameras_used': 'Number of Valid Camera Measurements',
            'dt': 'Frame Period',
            'solve_times': 'C3 Solve Times'}
  ylabels = {'xyz': 'Position [m]',
            'num_cameras_used': 'Number of Valid Camera Measurements',
            'dt': 'Period [s]'}

  if title is None:
    title = titles[key]
  if ylabel is None:
    ylabel = ylabels[key]
  
  if key == 'xyz':
    legend = ['x', 'y', 'z']
  elif key == 'num_cameras_used':
    legend = ['Valid Cameras']
  elif key == 'dt':
    legend = ['period']
  else:
    raise Exception("Key must be one of x_d, xdot_d, or f_d")
  
  ps = plot_styler.PlotStyler()
  plotting_utils.make_plot(
    output,
    't',
    time_slice,
    [key],
    {key: slice(len(legend))},
    {key: legend},
    {'xlabel': 'Time',
     'ylabel': ylabel,
     'title': title},
    ps)

  return ps

def plot_multiple_ball_positions(outputs, time_slice, legend, ylabel='Position [m]', title='Raw Camera Outputs'):
  min_msgs = float('inf')
  for i in range(len(outputs)):
    min_msgs = min(min_msgs, outputs[i]['xyz'].shape[0])

  data = outputs[0]['xyz'][:min_msgs, :]
  for i in range(1, len(outputs)):
    data = np.concatenate((data, outputs[i]['xyz'][:min_msgs, :]), axis = 1)
  
  ps = plot_styler.PlotStyler()
  plotting_utils.make_plot(
    {'t': outputs[0]['t'][:min_msgs],
     'data': data},
    't',
    time_slice,
    ['data'],
    {'data': slice(3*len(outputs))},
    {'data': legend},
    {'xlabel': 'Time',
     'ylabel': ylabel,
     'title': title},
    ps)

  return ps



def plot_floating_base_positions(robot_output, q_names, fb_dim, time_slice):
    return plot_q_or_v_or_u(robot_output, 'q', q_names[:fb_dim], slice(fb_dim),
                            time_slice, ylabel='Position',
                            title='Floating Base Positions')


def plot_joint_positions(robot_output, q_names, fb_dim, time_slice):
    q_slice = slice(fb_dim, len(q_names))
    return plot_q_or_v_or_u(robot_output, 'q', q_names[q_slice], q_slice,
                            time_slice, ylabel='Joint Angle (rad)',
                            title='Joint Positions')


def plot_positions_by_name(robot_output, q_names, time_slice, pos_map, title='Select Positions'):
    q_slice = [pos_map[name] for name in q_names]
    return plot_q_or_v_or_u(robot_output, 'q', q_names, q_slice, time_slice,
                            ylabel='Position', title=title)


def plot_floating_base_velocities(robot_output, v_names, fb_dim, time_slice):
    return plot_q_or_v_or_u(robot_output, 'v', v_names[:fb_dim], slice(fb_dim),
                            time_slice, ylabel='Velocity',
                            title='Floating Base Velocities')


def plot_joint_velocities(robot_output, v_names, fb_dim, time_slice):
    q_slice = slice(fb_dim, len(v_names))
    return plot_q_or_v_or_u(robot_output, 'v', v_names[q_slice], q_slice,
                            time_slice, ylabel='Joint Vel (rad/s)',
                            title='Joint Velocities')


def plot_velocities_by_name(robot_output, v_names, time_slice, vel_map, title='Select Velocities'):
    v_slice = [vel_map[name] for name in v_names]
    return plot_q_or_v_or_u(robot_output, 'v', v_names, v_slice, time_slice,
                            ylabel='Velocity', title=title)


def plot_measured_efforts(robot_output, u_names, time_slice):
    return plot_q_or_v_or_u(robot_output, 'u', u_names, slice(len(u_names)),
                            time_slice, ylabel='Efforts (Nm)',
                            title='Measured Joint Efforts')
<<<<<<< HEAD

def plot_desired_efforts(robot_input, u_names, time_slice):
    label = "Desired Joint Efforts"
    key = 'u'
    ps = plot_styler.PlotStyler()

    plotting_utils.make_plot(
      robot_input,
      't_u',
      time_slice,
      [key],
      {key: slice(len(u_names))},
      {key: u_names},
      {'xlabel': 'Time',
         'ylabel': label,
         'title': label}, ps)
    return ps
=======
>>>>>>> 6238df49


def plot_measured_efforts_by_name(robot_output, u_names, time_slice, u_map, title='Select Joint Efforts'):
    u_slice = [u_map[name] for name in u_names]
    return plot_q_or_v_or_u(robot_output, 'u', u_names, u_slice, time_slice,
                            ylabel='Efforts (Nm)', title=title)


def plot_commanded_efforts(robot_input, u_names, time_slice):
    return plot_u_cmd(robot_input, 'u', u_names, slice(len(u_names)),
                      time_slice, ylabel='Efforts (Nm)',
                      title='Commanded Joint Efforts')


def plot_commanded_efforts(robot_input, u_names, time_slice):
    return plot_u_cmd(robot_input, 'u', u_names, slice(len(u_names)),
                      time_slice, ylabel='Efforts (Nm)',
                      title='Commanded Joint Efforts')


def plot_points_positions(robot_output, time_slice, plant, context, frame_names,
                          pts, dims):
    dim_map = ['_x', '_y', '_z']
    data_dict = {'t': robot_output['t_x']}
    legend_entries = {}
    for name in frame_names:
        frame = plant.GetBodyByName(name).body_frame()
        pt = pts[name]
        data_dict[name] = make_point_positions_from_q(robot_output['q'],
                                                      plant, context, frame, pt)
        legend_entries[name] = [name + dim_map[dim] for dim in dims[name]]
    ps = plot_styler.PlotStyler()
    plotting_utils.make_plot(
        data_dict,
        't',
        time_slice,
        frame_names,
        dims,
        legend_entries,
        {'title': 'Point Positions',
         'xlabel': 'time (s)',
         'ylabel': 'pos (m)'}, ps)

    return ps

def plot_points_velocities(robot_output, time_slice, plant, context, frame_names, pts, dims):
    dim_map = ['_vx', '_vy', '_vz']
    data_dict = {'t': robot_output['t_x']}
    legend_entries = {}
    for name in frame_names:
        frame = plant.GetBodyByName(name).body_frame()
        pt = pts[name]
        data_dict[name] = make_point_velocities(robot_output['q'], robot_output['v'], \
                                                      plant, context, frame, pt)
        legend_entries[name] = [name + dim_map[dim] for dim in dims[name]]
    ps = plot_styler.PlotStyler()
    plotting_utils.make_plot(
        data_dict,
        't',
        time_slice,
        frame_names,
        dims,
        legend_entries,
        {'title': 'Point Velocity',
        'xlabel': 'time (s)',
        'ylabel': 'vel (m/s)'}, ps)

    return ps 

def plot_floating_base_body_frame_velocities(robot_output, time_slice, plant,
                                             context, fb_frame_name):
    data_dict = {'t': robot_output['t_x']}
    data_dict['base_vel'] = get_floating_base_velocity_in_body_frame(
        robot_output, plant, context,
        plant.GetBodyByName(fb_frame_name).body_frame())
    legend_entries = {'base_vel': ['base_vx', 'base_vy', 'base_vz']}
    ps = plot_styler.PlotStyler()
    plotting_utils.make_plot(
        data_dict,
        't',
        time_slice,
        ['base_vel'],
        {},
        legend_entries,
        {'title': 'Floating Base Velocity (Body Frame)',
         'xlabel': 'time (s)',
         'ylabel': 'Velocity (m/s)'}, ps)

    return ps


def plot_floating_base_body_frame_velocities(robot_output, time_slice, plant,
                                             context, fb_frame_name):
    data_dict = {'t': robot_output['t_x']}
    data_dict['base_vel'] = get_floating_base_velocity_in_body_frame(
        robot_output, plant, context,
        plant.GetBodyByName(fb_frame_name).body_frame())
    legend_entries = {'base_vel': ['base_vx', 'base_vy', 'base_vz']}
    ps = plot_styler.PlotStyler()
    plotting_utils.make_plot(
        data_dict,
        't',
        time_slice,
        ['base_vel'],
        {},
        legend_entries,
        {'title': 'Floating Base Velocity (Body Frame)',
         'xlabel': 'time (s)',
         'ylabel': 'Velocity (m/s)'}, ps)

    return ps


def plot_tracking_costs(osc_debug, time_slice):
    ps = plot_styler.PlotStyler()
    data_dict = \
        {key: val for key, val in osc_debug['tracking_cost'].items()}
    data_dict['t_osc'] = osc_debug['t_osc']

    plotting_utils.make_plot(
        data_dict,
        't_osc',
        time_slice,
        osc_debug['tracking_cost'].keys(),
        {},
        {key: [key] for key in osc_debug['tracking_cost'].keys()},
        {'xlabel': 'Time',
         'ylabel': 'Cost',
         'title': 'tracking_costs'}, ps)
    return ps


def plot_general_osc_tracking_data(traj_name, deriv, dim, data, time_slice):
    ps = plot_styler.PlotStyler()
    keys = [key for key in data.keys() if key != 't']
    plotting_utils.make_plot(
        data,
        't',
        time_slice,
        keys,
        {},
        {key: [key] for key in keys},
        {'xlabel': 'Time',
         'ylabel': '',
         'title': f'{traj_name} {deriv} tracking {dim}'}, ps)
    return ps


def plot_osc_tracking_data(osc_debug, traj, dim, deriv, time_slice):
    tracking_data = osc_debug['osc_debug_tracking_datas'][traj]
    data = {}
    if deriv == 'pos':
        data['y_des'] = tracking_data.y_des[:, dim]
        data['y'] = tracking_data.y[:, dim]
        data['error_y'] = tracking_data.error_y[:, dim]
    elif deriv == 'vel':
        data['ydot_des'] = tracking_data.ydot_des[:, dim]
        data['ydot'] = tracking_data.ydot[:, dim]
        data['error_ydot'] = tracking_data.error_ydot[:, dim]
    elif deriv == 'accel':
        data['yddot_des'] = tracking_data.yddot_des[:, dim]
        data['yddot_command'] = tracking_data.yddot_command[:, dim]
        data['yddot_command_sol'] = tracking_data.yddot_command_sol[:, dim]

    data['t'] = tracking_data.t
    return plot_general_osc_tracking_data(traj, deriv, dim, data, time_slice)


def plot_qp_costs(osc_debug, time_slice):
    regularization_cost = osc_debug['regularization_costs'].regularization_costs
    data_dict = \
        {key: val for key, val in regularization_cost.items()}
    data_dict['t_osc'] = osc_debug['t_osc']
    ps = plot_styler.PlotStyler()
    plotting_utils.make_plot(
        data_dict,
        't_osc',
        time_slice,
        regularization_cost.keys(),
        {},
        {key: [key] for key in regularization_cost.keys()},
        {'xlabel': 'Time',
         'ylabel': 'Cost',
         'title': 'Regularization Costs'}, ps)
    return ps


def plot_qp_solve_time(osc_debug, time_slice):
    ps = plot_styler.PlotStyler()
    plotting_utils.make_plot(
        osc_debug,
        't_osc',
        time_slice,
        ['qp_solve_time'],
        {},
        {},
        {'xlabel': 'Timestamp',
         'ylabel': 'Solve Time ',
         'title': 'OSC QP Solve Time'}, ps)
    return ps


def plot_lambda_c_sol(osc_debug, time_slice, lambda_slice):
    ps = plot_styler.PlotStyler()
    plotting_utils.make_plot(
        osc_debug,
        't_osc',
        time_slice,
        ['lambda_c_sol'],
        {'lambda_c_sol': lambda_slice},
        {'lambda_c_sol': ['lambda_c_' + i for i in
                          plotting_utils.slice_to_string_list(lambda_slice)]},
        {'xlabel': 'time',
         'ylabel': 'lambda',
         'title': 'OSC contact force solution'}, ps)
    return ps


def plot_epsilon_sol(osc_debug, time_slice, epsilon_slice):
    ps = plot_styler.PlotStyler()
    plotting_utils.make_plot(
        osc_debug,
        't_osc',
        time_slice,
        ['epsilon_sol'],
        {'epsilon_sol': epsilon_slice},
        {'epsilon_sol': ['epsilon_sol' + i for i in
                         plotting_utils.slice_to_string_list(epsilon_slice)]},
        {'xlabel': 'time',
         'ylabel': 'epsilon',
         'title': 'OSC soft constraint epsilon sol'}, ps)
    return ps


def add_fsm_to_plot(ps, fsm_time, fsm_signal, fsm_state_names):
    ax = ps.fig.axes[0]
    ymin, ymax = ax.get_ylim()

    # uses default color map
    legend_elements = []
    for i in np.unique(fsm_signal):
        ax.fill_between(fsm_time, ymin, ymax, where=(fsm_signal == i), color=ps.cmap(2 * i), alpha=0.2)
        if fsm_state_names:
            legend_elements.append(Patch(facecolor=ps.cmap(2 * i), alpha=0.3, label=fsm_state_names[i]))

    if len(legend_elements) > 0:
        legend = ax.legend(handles=legend_elements, loc=4)
        # ax.add_artist(legend)
        ax.relim()<|MERGE_RESOLUTION|>--- conflicted
+++ resolved
@@ -172,10 +172,7 @@
           'solve_times': np.array(solve_times).reshape(-1, 1)}
     
 
-<<<<<<< HEAD
-
-=======
->>>>>>> 6238df49
+
 def make_point_positions_from_q(
     q, plant, context, frame, pt_on_frame, frame_to_calc_position_in=None):
     if frame_to_calc_position_in is None:
@@ -399,13 +396,6 @@
     contact_info = process_contact_channel(data[contact_force_channel])
     return contact_info
 
-<<<<<<< HEAD
-=======
-def load_force_channels(data, contact_force_channel):
-    contact_info = process_contact_channel(data[contact_force_channel])
-    return contact_info
-
->>>>>>> 6238df49
 
 def plot_q_or_v_or_u(robot_output, key, x_names, x_slice, time_slice, ylabel=None, title=None):
     ps = plot_styler.PlotStyler()
@@ -421,8 +411,6 @@
         [key],  # key to plot
         {key: x_slice},  # slice of key to plot
         {key: x_names},  # legend entries
-<<<<<<< HEAD
-=======
         {'xlabel': 'Time',
          'ylabel': ylabel,
          'title': title}, ps)
@@ -443,7 +431,6 @@
         [key],  # key to plot
         {key: x_slice},  # slice of key to plot
         {key: x_names},  # legend entries
->>>>>>> 6238df49
         {'xlabel': 'Time',
          'ylabel': ylabel,
          'title': title}, ps)
@@ -616,7 +603,6 @@
     return plot_q_or_v_or_u(robot_output, 'u', u_names, slice(len(u_names)),
                             time_slice, ylabel='Efforts (Nm)',
                             title='Measured Joint Efforts')
-<<<<<<< HEAD
 
 def plot_desired_efforts(robot_input, u_names, time_slice):
     label = "Desired Joint Efforts"
@@ -634,8 +620,6 @@
          'ylabel': label,
          'title': label}, ps)
     return ps
-=======
->>>>>>> 6238df49
 
 
 def plot_measured_efforts_by_name(robot_output, u_names, time_slice, u_map, title='Select Joint Efforts'):
