import numpy as np
import matplotlib.pyplot as plt

from pydairlib.common import plot_styler, plotting_utils
from osc_debug import lcmt_osc_tracking_data_t, osc_tracking_cost
from pydairlib.multibody import makeNameToPositionsMap, \
    makeNameToVelocitiesMap, makeNameToActuatorsMap, \
    createStateNameVectorFromMap, createActuatorNameVectorFromMap


def make_name_to_mbp_maps(plant):
    return makeNameToPositionsMap(plant), \
           makeNameToVelocitiesMap(plant), \
           makeNameToActuatorsMap(plant)


def make_mbp_name_vectors(plant):
    x_names = createStateNameVectorFromMap(plant)
    u_names = createActuatorNameVectorFromMap(plant)
    q_names = x_names[:plant.num_positions()]
    v_names = x_names[plant.num_positions():]
    return q_names, v_names, u_names


def process_state_channel(state_data, plant):
    t_x = []
    q = []
    u = []
    v = []

    pos_map = makeNameToPositionsMap(plant)
    vel_map = makeNameToVelocitiesMap(plant)
    act_map = makeNameToActuatorsMap(plant)

    for msg in state_data:
        q_temp = [[] for i in range(len(msg.position))]
        v_temp = [[] for i in range(len(msg.velocity))]
        u_temp = [[] for i in range(len(msg.effort))]
        for i in range(len(q_temp)):
            q_temp[pos_map[msg.position_names[i]]] = msg.position[i]
        for i in range(len(v_temp)):
            v_temp[vel_map[msg.velocity_names[i]]] = msg.velocity[i]
        for i in range(len(u_temp)):
            u_temp[act_map[msg.effort_names[i]]] = msg.effort[i]
        q.append(q_temp)
        v.append(v_temp)
        u.append(u_temp)
        t_x.append(msg.utime / 1e6)

    return {'t_x': np.array(t_x),
            'q': np.array(q),
            'v': np.array(v),
            'u': np.array(u)}


def process_effort_channel(data):
    u = []
    t = []
    for msg in data:
        t.append(msg.utime / 1e6)
        u.append(msg.efforts)

    return {'t_u': np.array(t), 'u': np.array(u)}


def make_point_positions_from_q(
        q, plant, context, frame, pt_on_frame, frame_to_calc_position_in=None):

    if frame_to_calc_position_in is None:
        frame_to_calc_position_in = plant.world_frame()

    pos = np.zeros((q.shape[0], 3))
    for i, generalized_pos in enumerate(q):
        plant.SetPositions(context, generalized_pos)
        pos[i] = plant.CalcPointsPositions(context, frame, pt_on_frame,
                                           frame_to_calc_position_in).ravel()

    return pos


def process_osc_channel(data):
    t_osc = []
    input_cost = []
    accel_cost = []
    soft_constraint_cost = []
    qp_solve_time = []
    u_sol = []
    osc_output = []
    fsm = []
    osc_debug_tracking_datas = {}

    for msg in data:
        t_osc.append(msg.utime / 1e6)
        input_cost.append(msg.input_cost)
        accel_cost.append(msg.acceleration_cost)
        soft_constraint_cost.append(msg.soft_constraint_cost)
        qp_solve_time.append(msg.qp_output.solve_time)
        u_sol.append(msg.qp_output.u_sol)
        osc_output.append(msg)
        for tracking_data in msg.tracking_data:
            if tracking_data.name != '':
                if tracking_data.name not in osc_debug_tracking_datas:
                    osc_debug_tracking_datas[tracking_data.name] = \
                        lcmt_osc_tracking_data_t()
                osc_debug_tracking_datas[tracking_data.name].append(
                    tracking_data, msg.utime / 1e6)
        fsm.append(msg.fsm_state)

    tracking_cost_handler = osc_tracking_cost(osc_debug_tracking_datas.keys())
    for msg in data:
        tracking_cost_handler.append(msg.tracking_data_names, msg.tracking_cost)
    tracking_cost = tracking_cost_handler.convertToNP()

    for name in osc_debug_tracking_datas:
        osc_debug_tracking_datas[name].convertToNP()

    return {'t_osc': np.array(t_osc),
            'input_cost': np.array(input_cost),
            'acceleration_cost': np.array(accel_cost),
            'soft_constraint_cost': np.array(soft_constraint_cost),
            'qp_solve_time': np.array(qp_solve_time),
            'osc_output': osc_output,
            'tracking_cost': tracking_cost,
            'osc_debug_tracking_datas': osc_debug_tracking_datas,
            'fsm': np.array(fsm)}


def load_default_channels(data, plant, state_channel, input_channel,
                          osc_debug_channel):
    robot_output = process_state_channel(data[state_channel], plant)
    robot_input = process_effort_channel(data[input_channel])
    osc_debug = process_osc_channel(data[osc_debug_channel])

    return robot_output, robot_input, osc_debug


def load_state_channel(data, plant, state_channel):
    return process_state_channel(data[state_channel], plant)


def load_input_channel(data, input_channel):
    return process_effort_channel(data[input_channel])


def load_osc_channel(data, osc_debug_channel):
    return process_osc_channel(data[osc_debug_channel])


def plot_q_or_v_or_u(
    robot_output, key, x_names, x_slice, time_slice,
    ylabel=None, title=None):
    ps = plot_styler.PlotStyler()
    ps.set_default_styling()
    if ylabel is None:
        ylabel = key
    if title is None:
        title = key

    plotting_utils.make_plot(
        robot_output,  # data dict
        't_x',  # time channel
        time_slice,
        [key],  # key to plot
        {key: x_slice},  # slice of key to plot
        {key: x_names},  # legend entries
        {'xlabel': 'Time',
         'ylabel': ylabel,
         'title': title}, ps)
    return ps


def plot_floating_base_positions(robot_output, q_names, fb_dim, time_slice):
    return plot_q_or_v_or_u(robot_output, 'q', q_names[:fb_dim], slice(fb_dim),
                            time_slice, ylabel='Position',
                            title='Floating Base Positions')


def plot_joint_positions(robot_output, q_names, fb_dim, time_slice):
    q_slice = slice(fb_dim, len(q_names))
    return plot_q_or_v_or_u(robot_output, 'q', q_names[q_slice], q_slice,
                            time_slice, ylabel='Joint Angle (rad)',
                            title='Joint Positions')


def plot_positions_by_name(robot_output, q_names, time_slice, pos_map):
    q_slice = [pos_map[name] for name in q_names]
    return plot_q_or_v_or_u(robot_output, 'q', q_names, q_slice, time_slice,
                            ylabel='Position', title='Select Positions')


def plot_floating_base_velocities(robot_output, v_names, fb_dim, time_slice):
    return plot_q_or_v_or_u(robot_output, 'v', v_names[:fb_dim], slice(fb_dim),
                            time_slice, ylabel='Velocity',
                            title='Floating Base Velocities')


def plot_joint_velocities(robot_output, v_names, fb_dim, time_slice):
    q_slice = slice(fb_dim, len(v_names))
    return plot_q_or_v_or_u(robot_output, 'v', v_names[q_slice], q_slice,
                            time_slice, ylabel='Joint Vel (rad/s)',
                            title='Joint Velocities')


def plot_velocities_by_name(robot_output, v_names, time_slice, vel_map):
    v_slice = [vel_map[name] for name in v_names]
    return plot_q_or_v_or_u(robot_output, 'v', v_names, v_slice, time_slice,
                            ylabel='Velocity', title='Select Velocities')


def plot_measured_efforts(robot_output, u_names, time_slice):
    return plot_q_or_v_or_u(robot_output, 'u', u_names, slice(len(u_names)),
                            time_slice, ylabel='Efforts (Nm)',
                            title='Joint Efforts')


def plot_measured_efforts_by_name(robot_output, u_names, time_slice, u_map):
    u_slice = [u_map[name] for name in u_names]
    return plot_q_or_v_or_u(robot_output, 'u', u_names, u_slice, time_slice,
                            ylabel='Efforts (Nm)', title='Select Joint Efforts')


def plot_points_positions(robot_output, time_slice, plant, context, frame_names,
                          pts, dims):

    dim_map = ['_x', '_y', '_z']
    data_dict = {'t': robot_output['t_x']}
    legend_entries = {}
    for name in frame_names:
        frame = plant.GetBodyByName(name).body_frame()
        pt = pts[name]
        data_dict[name] = make_point_positions_from_q(robot_output['q'],
                                                      plant, context, frame, pt)
        legend_entries[name] = [name + dim_map[dim] for dim in dims[name]]
    ps = plot_styler.PlotStyler()
    plotting_utils.make_plot(
        data_dict,
        't',
        time_slice,
        frame_names,
        dims,
        legend_entries,
        {'title': 'Point Positions',
         'xlabel': 'time (s)',
         'ylabel': 'pos (m)'}, ps)

    return ps


def plot_tracking_costs(osc_debug, time_slice):
    ps = plot_styler.PlotStyler()
    ps.set_default_styling()
    data_dict = \
        {key: val for key, val in osc_debug['tracking_cost'].items()}
    data_dict['t_osc'] = osc_debug['t_osc']
    plotting_utils.make_plot(
        data_dict,
        't_osc',
        time_slice,
        osc_debug['tracking_cost'].keys(),
        {},
        {key: [key] for key in osc_debug['tracking_cost'].keys()},
        {'xlabel': 'Time',
         'ylabel': 'Cost',
         'title': 'tracking_costs'}, ps)
    return ps


def plot_general_osc_tracking_data(traj_name, deriv, dim, data, time_slice):
    ps = plot_styler.PlotStyler()
<<<<<<< HEAD
    ps.set_default_styling()
    data_dict = {key: val for key, val in data.items()}
    data_dict['t_osc'] = t_osc
=======
    keys = [key for key in data.keys() if key != 't']
>>>>>>> 00679d1c
    plotting_utils.make_plot(
        data,
        't',
        time_slice,
        keys,
        {},
        {key: [key] for key in keys},
        {'xlabel': 'Time',
         'ylabel': '',
         'title': f'{traj_name} {deriv} tracking {dim}'}, ps)
    return ps


def plot_osc_tracking_data(osc_debug, traj, dim, deriv, time_slice):
    tracking_data = osc_debug['osc_debug_tracking_datas'][traj]
    data = {}
    if deriv == 'pos':
        data['y_des'] = tracking_data.y_des[:, dim]
        data['y'] = tracking_data.y[:, dim]
        data['error_y'] = tracking_data.error_y[:, dim]
    elif deriv == 'vel':
        data['ydot_des'] = tracking_data.ydot_des[:, dim]
        data['ydot'] = tracking_data.ydot[:, dim]
        data['error_ydot'] = tracking_data.ydot_des[:, dim] - tracking_data.ydot[:, dim]
        data['projected_error_ydot'] = tracking_data.error_ydot[:, dim]
    elif deriv == 'accel':
        data['yddot_des'] = tracking_data.yddot_des[:, dim]
        data['yddot_command'] = tracking_data.yddot_command[:, dim]
        data['yddot_command_sol'] = tracking_data.yddot_command_sol[:, dim]

<<<<<<< HEAD
    return plot_general_osc_tracking_data(traj, deriv, dim, data,
                                          osc_debug['osc_debug_tracking_datas'][traj].t, time_slice)
=======
    data['t'] = tracking_data.t
    return plot_general_osc_tracking_data(traj, deriv, dim, data, time_slice)
>>>>>>> 00679d1c


def plot_qp_costs(osc_debug, time_slice):
    cost_keys = ['input_cost', 'acceleration_cost',
                 'soft_constraint_cost']
    ps = plot_styler.PlotStyler()
    plotting_utils.make_plot(
        osc_debug,
        't_osc',
        time_slice,
        cost_keys,
        {},
        {key: [key] for key in cost_keys},
        {'xlabel': 'Time',
         'ylabel': 'Cost',
         'title': 'OSC QP Costs'}, ps)
    return ps


def add_fsm_to_plot(ps, fsm_time, fsm_signal, scale=1):
    ps.plot(fsm_time, scale * fsm_signal)<|MERGE_RESOLUTION|>--- conflicted
+++ resolved
@@ -147,8 +147,8 @@
 
 
 def plot_q_or_v_or_u(
-    robot_output, key, x_names, x_slice, time_slice,
-    ylabel=None, title=None):
+        robot_output, key, x_names, x_slice, time_slice,
+        ylabel=None, title=None):
     ps = plot_styler.PlotStyler()
     ps.set_default_styling()
     if ylabel is None:
@@ -157,12 +157,12 @@
         title = key
 
     plotting_utils.make_plot(
-        robot_output,  # data dict
-        't_x',  # time channel
-        time_slice,
-        [key],  # key to plot
-        {key: x_slice},  # slice of key to plot
-        {key: x_names},  # legend entries
+        robot_output,                       # data dict
+        't_x',                              # time channel
+        time_slice,
+        [key],                              # key to plot
+        {key: x_slice},                     # slice of key to plot
+        {key: x_names},                     # legend entries
         {'xlabel': 'Time',
          'ylabel': ylabel,
          'title': title}, ps)
@@ -267,13 +267,8 @@
 
 def plot_general_osc_tracking_data(traj_name, deriv, dim, data, time_slice):
     ps = plot_styler.PlotStyler()
-<<<<<<< HEAD
     ps.set_default_styling()
-    data_dict = {key: val for key, val in data.items()}
-    data_dict['t_osc'] = t_osc
-=======
     keys = [key for key in data.keys() if key != 't']
->>>>>>> 00679d1c
     plotting_utils.make_plot(
         data,
         't',
@@ -304,13 +299,8 @@
         data['yddot_command'] = tracking_data.yddot_command[:, dim]
         data['yddot_command_sol'] = tracking_data.yddot_command_sol[:, dim]
 
-<<<<<<< HEAD
-    return plot_general_osc_tracking_data(traj, deriv, dim, data,
-                                          osc_debug['osc_debug_tracking_datas'][traj].t, time_slice)
-=======
     data['t'] = tracking_data.t
     return plot_general_osc_tracking_data(traj, deriv, dim, data, time_slice)
->>>>>>> 00679d1c
 
 
 def plot_qp_costs(osc_debug, time_slice):
