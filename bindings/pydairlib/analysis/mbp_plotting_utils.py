--- conflicted
+++ resolved
@@ -124,17 +124,10 @@
 
 def process_osc_channel(data):
     t_osc = []
-<<<<<<< HEAD
-    # input_cost = []
-    # accel_cost = []
-    # soft_constraint_cost = []
-    regularization_costs = osc_regularlization_tracking_cost(data[0].regularization_cost_names)
-=======
     if hasattr(data[0], 'regularization_cost_names'):
         regularization_costs = osc_regularlization_tracking_cost(data[0].regularization_cost_names)
     else:
         regularization_costs = osc_regularlization_tracking_cost(['input_cost', 'acceleration_cost', 'soft_constraint_cost'])
->>>>>>> 7d7096a8
     qp_solve_time = []
     u_sol = []
     lambda_c_sol = []
@@ -147,16 +140,12 @@
 
     for msg in data:
         t_osc.append(msg.utime / 1e6)
-<<<<<<< HEAD
-        regularization_costs.append(msg.regularization_cost_names, msg.regularization_costs)
-=======
         if hasattr(msg, 'regularization_cost_names'):
             regularization_costs.append(msg.regularization_cost_names, msg.regularization_costs)
         else:
             regularization_cost_names = ['input_cost', 'acceleration_cost', 'soft_constraint_cost']
             regularization_cost_list = [msg.input_cost, msg.acceleration_cost, msg.soft_constraint_cost]
             regularization_costs.append(regularization_cost_names, regularization_cost_list)
->>>>>>> 7d7096a8
         qp_solve_time.append(msg.qp_output.solve_time)
         u_sol.append(msg.qp_output.u_sol)
         lambda_c_sol.append(msg.qp_output.lambda_c_sol)
@@ -176,14 +165,10 @@
 
     tracking_cost_handler = osc_tracking_cost(osc_debug_tracking_datas.keys())
     for msg in data:
-<<<<<<< HEAD
-        tracking_cost_handler.append(msg.tracking_data_names, msg.tracking_costs)
-=======
         if hasattr(msg, 'tracking_costs'):
             tracking_cost_handler.append(msg.tracking_data_names, msg.tracking_costs)
         else:
             tracking_cost_handler.append(msg.tracking_data_names, msg.tracking_cost)
->>>>>>> 7d7096a8
     tracking_cost = tracking_cost_handler.convertToNP()
 
     for name in osc_debug_tracking_datas:
@@ -510,33 +495,12 @@
 
 
 def plot_qp_costs(osc_debug, time_slice):
-<<<<<<< HEAD
-    # cost_keys = ['input_cost', 'acceleration_cost',
-    #              'soft_constraint_cost']
-    # ps = plot_styler.PlotStyler()
-    # plotting_utils.make_plot(
-    #     osc_debug,
-    #     't_osc',
-    #     time_slice,
-    #     cost_keys,
-    #     {},
-    #     {key: [key] for key in cost_keys},
-    #     {'xlabel': 'Time',
-    #      'ylabel': 'Cost',
-    #      'title': 'OSC QP Costs'}, ps)
-    # return ps
-=======
+    ps = plot_styler.PlotStyler()
     regularization_cost = osc_debug['regularization_costs'].regularization_costs
     data_dict = \
         {key: val for key, val in regularization_cost.items()}
     data_dict['t_osc'] = osc_debug['t_osc']
->>>>>>> 7d7096a8
-    ps = plot_styler.PlotStyler()
-    regularization_cost = osc_debug['regularization_costs'].regularization_costs
-    data_dict = \
-        {key: val for key, val in regularization_cost.items()}
-    data_dict['t_osc'] = osc_debug['t_osc']
-
+    ps = plot_styler.PlotStyler()
     plotting_utils.make_plot(
         data_dict,
         't_osc',
@@ -546,7 +510,6 @@
         {key: [key] for key in regularization_cost.keys()},
         {'xlabel': 'Time',
          'ylabel': 'Cost',
-<<<<<<< HEAD
          'title': 'regularization_costs'}, ps)
     return ps
 
@@ -563,9 +526,6 @@
         {'xlabel': 'Timestamp',
          'ylabel': 'Solve Time ',
          'title': 'OSC Lambda Solutions'}, ps)
-=======
-         'title': 'Regularization Costs'}, ps)
->>>>>>> 7d7096a8
     return ps
 
 
