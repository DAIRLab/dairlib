import numpy as np
from math import nan

# Class to easily convert list of lcmt_osc_tracking_data_t to numpy arrays
class lcmt_osc_tracking_data_t:
<<<<<<< HEAD
  def __init__(self):
    self.t = []
    self.y_dim = 0
    self.name = ""
    self.is_active = []
    self.y = []
    self.y_des = []
    self.error_y = []
    self.ydot = []
    self.ydot_des = []
    self.error_ydot = []
    self.yddot_des = []
    self.yddot_command = []
    self.yddot_command_sol = []

  def append(self, msg, t):
    self.t.append(t)
    self.is_active.append(msg.is_active)
    self.y.append(msg.y)
    self.y_des.append(msg.y_des)
    self.error_y.append(msg.error_y)
    self.ydot.append(msg.ydot)
    self.ydot_des.append(msg.ydot_des)
    self.error_ydot.append(msg.error_ydot)
    self.yddot_des.append(msg.yddot_des)
    self.yddot_command.append(msg.yddot_command)
    self.yddot_command_sol.append(msg.yddot_command_sol)
=======
    def __init__(self, gap_threshold=0.01):
        self.t_thresh=gap_threshold
        self.t = []
        self.y_dim = 0
        self.name = ""
        self.is_active = []
        self.y = []
        self.y_des = []
        self.error_y = []
        self.ydot = []
        self.ydot_des = []
        self.error_ydot = []
        self.yddot_des = []
        self.yddot_command = []
        self.yddot_command_sol = []

    def append(self, msg, t):
        self.y_dim = len(msg.y)
        self.ydot_dim = len(msg.ydot)

        if self.t and (t - self.t[-1]) > self.t_thresh:
            self.t.append(nan)
            self.is_active.append(nan)
            self.y.append([nan for _ in range(self.y_dim)])
            self.y_des.append([nan for _ in range(self.y_dim)])
            self.error_y.append([nan for _ in range(self.ydot_dim)])
            self.ydot.append([nan for _ in range(self.ydot_dim)])
            self.ydot_des.append([nan for _ in range(self.ydot_dim)])
            self.error_ydot.append([nan for _ in range(self.ydot_dim)])
            self.yddot_des.append([nan for _ in range(self.ydot_dim)])
            self.yddot_command.append([nan for _ in range(self.ydot_dim)])
            self.yddot_command_sol.append([nan for _ in range(self.ydot_dim)])

        self.t.append(t)
        self.is_active.append(msg.is_active)
        self.y.append(msg.y)
        self.y_des.append(msg.y_des)
        self.error_y.append(msg.error_y)
        self.ydot.append(msg.ydot)
        self.ydot_des.append(msg.ydot_des)
        self.error_ydot.append(msg.error_ydot)
        self.yddot_des.append(msg.yddot_des)
        self.yddot_command.append(msg.yddot_command)
        self.yddot_command_sol.append(msg.yddot_command_sol)
>>>>>>> 00679d1c

  def convertToNP(self):
    self.t = np.array(self.t)
    self.is_active = np.array(self.is_active)
    self.y = np.array(self.y)
    self.y_des = np.array(self.y_des)
    self.error_y = np.array(self.error_y)
    self.ydot = np.array(self.ydot)
    self.ydot_des = np.array(self.ydot_des)
    self.error_ydot = np.array(self.error_ydot)
    self.yddot_des = np.array(self.yddot_des)
    self.yddot_command = np.array(self.yddot_command)
    self.yddot_command_sol = np.array(self.yddot_command_sol)


class osc_tracking_cost():

  def __init__(self, tracking_data_names):

    self.tracking_costs = {}
    for name in tracking_data_names:
      self.tracking_costs[name] = []

  def append(self, tracking_data_list, tracking_cost_list):
    for name, cost in zip(tracking_data_list, tracking_cost_list):
      self.tracking_costs[name].append(cost)

<<<<<<< HEAD
    # for name in self.tracking_costs:
      # if name not in tracking_data_list:
      #   self.tracking_costs[name].append(0.0)
=======
        for name in self.tracking_costs:
            if name not in tracking_data_list:
                self.tracking_costs[name].append(0.0)
>>>>>>> 00679d1c

  def convertToNP(self):
    for name in self.tracking_costs:
      self.tracking_costs[name] = np.array(self.tracking_costs[name])
    return self.tracking_costs<|MERGE_RESOLUTION|>--- conflicted
+++ resolved
@@ -3,35 +3,6 @@
 
 # Class to easily convert list of lcmt_osc_tracking_data_t to numpy arrays
 class lcmt_osc_tracking_data_t:
-<<<<<<< HEAD
-  def __init__(self):
-    self.t = []
-    self.y_dim = 0
-    self.name = ""
-    self.is_active = []
-    self.y = []
-    self.y_des = []
-    self.error_y = []
-    self.ydot = []
-    self.ydot_des = []
-    self.error_ydot = []
-    self.yddot_des = []
-    self.yddot_command = []
-    self.yddot_command_sol = []
-
-  def append(self, msg, t):
-    self.t.append(t)
-    self.is_active.append(msg.is_active)
-    self.y.append(msg.y)
-    self.y_des.append(msg.y_des)
-    self.error_y.append(msg.error_y)
-    self.ydot.append(msg.ydot)
-    self.ydot_des.append(msg.ydot_des)
-    self.error_ydot.append(msg.error_ydot)
-    self.yddot_des.append(msg.yddot_des)
-    self.yddot_command.append(msg.yddot_command)
-    self.yddot_command_sol.append(msg.yddot_command_sol)
-=======
     def __init__(self, gap_threshold=0.01):
         self.t_thresh=gap_threshold
         self.t = []
@@ -76,45 +47,38 @@
         self.yddot_des.append(msg.yddot_des)
         self.yddot_command.append(msg.yddot_command)
         self.yddot_command_sol.append(msg.yddot_command_sol)
->>>>>>> 00679d1c
 
-  def convertToNP(self):
-    self.t = np.array(self.t)
-    self.is_active = np.array(self.is_active)
-    self.y = np.array(self.y)
-    self.y_des = np.array(self.y_des)
-    self.error_y = np.array(self.error_y)
-    self.ydot = np.array(self.ydot)
-    self.ydot_des = np.array(self.ydot_des)
-    self.error_ydot = np.array(self.error_ydot)
-    self.yddot_des = np.array(self.yddot_des)
-    self.yddot_command = np.array(self.yddot_command)
-    self.yddot_command_sol = np.array(self.yddot_command_sol)
+    def convertToNP(self):
+        self.t = np.array(self.t)
+        self.is_active = np.array(self.is_active)
+        self.y = np.array(self.y)
+        self.y_des = np.array(self.y_des)
+        self.error_y = np.array(self.error_y)
+        self.ydot = np.array(self.ydot)
+        self.ydot_des = np.array(self.ydot_des)
+        self.error_ydot = np.array(self.error_ydot)
+        self.yddot_des = np.array(self.yddot_des)
+        self.yddot_command = np.array(self.yddot_command)
+        self.yddot_command_sol = np.array(self.yddot_command_sol)
 
 
 class osc_tracking_cost():
 
-  def __init__(self, tracking_data_names):
+    def __init__(self, tracking_data_names):
 
-    self.tracking_costs = {}
-    for name in tracking_data_names:
-      self.tracking_costs[name] = []
+        self.tracking_costs = {}
+        for name in tracking_data_names:
+            self.tracking_costs[name] = []
 
-  def append(self, tracking_data_list, tracking_cost_list):
-    for name, cost in zip(tracking_data_list, tracking_cost_list):
-      self.tracking_costs[name].append(cost)
+    def append(self, tracking_data_list, tracking_cost_list):
+        for name, cost in zip(tracking_data_list, tracking_cost_list):
+            self.tracking_costs[name].append(cost)
 
-<<<<<<< HEAD
-    # for name in self.tracking_costs:
-      # if name not in tracking_data_list:
-      #   self.tracking_costs[name].append(0.0)
-=======
         for name in self.tracking_costs:
             if name not in tracking_data_list:
                 self.tracking_costs[name].append(0.0)
->>>>>>> 00679d1c
 
-  def convertToNP(self):
-    for name in self.tracking_costs:
-      self.tracking_costs[name] = np.array(self.tracking_costs[name])
-    return self.tracking_costs+    def convertToNP(self):
+        for name in self.tracking_costs:
+            self.tracking_costs[name] = np.array(self.tracking_costs[name])
+        return self.tracking_costs