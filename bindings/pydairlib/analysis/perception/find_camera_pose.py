--- conflicted
+++ resolved
@@ -236,15 +236,6 @@
             board_x_in_world[1],
             board_x_in_world[0])
 
-<<<<<<< HEAD
-        R_WB = RotationMatrix.MakeZRotation(board_yaw_in_world)
-        X_WB = RigidTransform(
-            R_WB,
-            R_WB.multiply(board_origin_in_world)
-        )
-
-=======
->>>>>>> 85e2df35
         X_WP = timestamped_pelvis_poses[timestamp]
         R_WB = RotationMatrix.MakeZRotation(board_yaw_in_world)
         X_WB = RigidTransform(R_WB, R_WB.multiply(board_origin_in_world))
@@ -304,10 +295,6 @@
     plt.show()
 
 
-<<<<<<< HEAD
-def write_rosbag_for_validation(timestamped_poses, X_PC):
-    pass
-=======
 def rigid_transform_to_tf_stamped(frame_id, child_frame_id, timestamp, X_AB):
     msg = TransformStamped()
 
@@ -367,7 +354,6 @@
                 )
             bag.write('/tf', tf_msg, timestamp)
 
->>>>>>> 85e2df35
 
 def main():
     hardware_fname = sys.argv[1]
@@ -379,15 +365,11 @@
     )
     X_PC = find_camera_pose_by_constrained_optimization(data)
     print(X_PC)
-<<<<<<< HEAD
-    plot_calibration_error(data, X_PC)
-=======
     print("Writing validation bag...")
     plot_z_over_time(poses)
     plt.show()
     write_bag_for_calibration_playback(poses, X_PC, hardware_fname+".validate")
     print("Done.")
->>>>>>> 85e2df35
 
 
 if __name__ == "__main__":
