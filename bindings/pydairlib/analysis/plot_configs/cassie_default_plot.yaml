# LCM channels to read data from
channel_x: "CASSIE_STATE_DISPATCHER"
channel_u: "OSC_WALKING"
channel_osc: "OSC_DEBUG_WALKING"

# Log time to stop at (seconds, -1 for whole log)
end_time: -1

# Plant properties
use_springs: true
use_floating_base: true

# Desired RobotOutput plots
plot_floating_base_positions: false
plot_floating_base_velocities: false
plot_floating_base_velocity_body_frame: false
plot_joint_positions: false
plot_joint_velocities: false
plot_measured_efforts: true
plot_commanded_efforts: true
plot_contact_forces: false
special_positions_to_plot: [ ]
special_velocities_to_plot: [ ]
special_efforts_to_plot: [ ]

# FSM Names
fsm_state_names: [ 'Left Stance (LS)', 'Right Stance (RS)', ' ', 'Double Support Post Left (DSPL)', 'Double Support Post Right (DSPR)' ]

# Foot position plots
foot_positions_to_plot: [ 'right', 'left' ]
foot_xyz_to_plot: { 'right': [ 0, 1, 2 ], 'left': [ 0, 1, 2 ] }
pt_on_foot_to_plot: 'mid'  # takes value 'front', 'mid', or 'rear'

# Desired osc plots
plot_qp_costs: true
plot_tracking_costs: true
plot_qp_solve_time: true
tracking_datas_to_plot:
<<<<<<< HEAD
  alip_com_traj: {'dims': [0, 1, 2], 'derivs': ['pos', 'vel', 'accel']}
  swing_ft_traj: {'dims': [0, 1, 2], 'derivs': ['pos', 'vel', 'accel']}
=======
  alip_com_traj: { 'dims': [ 0, 1 ], 'derivs': [ 'vel' ] }
  swing_ft_traj: { 'dims': [ 2 ], 'derivs': [ 'pos', 'accel' ] }
>>>>>>> 3f52e29d
<|MERGE_RESOLUTION|>--- conflicted
+++ resolved
@@ -32,14 +32,9 @@
 pt_on_foot_to_plot: 'mid'  # takes value 'front', 'mid', or 'rear'
 
 # Desired osc plots
-plot_qp_costs: true
-plot_tracking_costs: true
-plot_qp_solve_time: true
-tracking_datas_to_plot:
-<<<<<<< HEAD
-  alip_com_traj: {'dims': [0, 1, 2], 'derivs': ['pos', 'vel', 'accel']}
-  swing_ft_traj: {'dims': [0, 1, 2], 'derivs': ['pos', 'vel', 'accel']}
-=======
-  alip_com_traj: { 'dims': [ 0, 1 ], 'derivs': [ 'vel' ] }
-  swing_ft_traj: { 'dims': [ 2 ], 'derivs': [ 'pos', 'accel' ] }
->>>>>>> 3f52e29d
+plot_qp_costs: false
+plot_tracking_costs: false
+plot_qp_solve_time: false
+tracking_datas_to_plot: []
+#  alip_com_traj: {'dims': [0, 1], 'derivs': ['vel']}
+#  swing_ft_traj: {'dims': [0, 1, 2], 'derivs': ['pos', 'vel']}