--- conflicted
+++ resolved
@@ -20,19 +20,10 @@
 plot_joint_velocities: false
 plot_measured_efforts: true
 plot_commanded_efforts: true
-<<<<<<< HEAD
-special_positions_to_plot: []
-special_velocities_to_plot: []
-special_efforts_to_plot: []
-=======
 plot_contact_forces: false
 special_positions_to_plot: [ ]
 special_velocities_to_plot: [ ]
 special_efforts_to_plot: [ ]
-
-# FSM Names
-fsm_state_names: [ 'Left Stance (LS)', 'Right Stance (RS)', ' ', 'Double Support Post Left (DSPL)', 'Double Support Post Right (DSPR)' ]
->>>>>>> 5709569e
 
 # Finite State Machine Names
 fsm_state_names: ['Left Stance (LS)', 'Left Flight (LF)', ' ', 'Right Stance (RS)', 'Right Flight (RF)']
@@ -47,10 +38,5 @@
 plot_tracking_costs: true
 plot_qp_solve_time: true
 tracking_datas_to_plot:
-<<<<<<< HEAD
-  alip_com_traj: {'dims': [0, 1, 2], 'derivs': ['pos', 'vel', 'accel']}
-  swing_ft_traj: {'dims': [2], 'derivs': ['pos', 'accel']}
-=======
   alip_com_traj: { 'dims': [ 0, 1 ], 'derivs': [ 'vel' ] }
-  swing_ft_traj: { 'dims': [ 2 ], 'derivs': [ 'pos', 'accel' ] }
->>>>>>> 5709569e
+  swing_ft_traj: { 'dims': [ 2 ], 'derivs': [ 'pos', 'accel' ] }