--- conflicted
+++ resolved
@@ -27,19 +27,6 @@
 
 
 def get_log_summary(lcm_log):
-<<<<<<< HEAD
-    channels = {}
-    for event in lcm_log:
-        if event.channel not in channels:
-            channels[event.channel] = 0
-        else:
-            channels[event.channel] = channels[event.channel] + 1
-    return channels
-
-
-def print_log_summary(filename, log):
-    print(f"Channels in{filename}:\n")
-=======
     channel_names_and_msg_counts = {}
     for event in lcm_log:
         if event.channel not in channel_names_and_msg_counts:
@@ -52,7 +39,6 @@
 
 def print_log_summary(filename, log):
     print(f"Channels in {filename}:\n")
->>>>>>> fd1edefc
     summary = get_log_summary(log)
     for channel, count in summary.items():
         print(f"{channel}: {count:06} messages")
