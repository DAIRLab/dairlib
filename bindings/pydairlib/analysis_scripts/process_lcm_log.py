import dairlib
import drake
import numpy as np


# Class to easily convert list of lcmt_osc_tracking_data_t to numpy arrays
class lcmt_osc_tracking_data_t:
  def __init__(self):
    self.t = []
    self.y_dim = 0
    self.name = ""
    self.is_active = []
    self.y = []
    self.y_des = []
    self.error_y = []
    self.ydot = []
    self.ydot_des = []
    self.error_ydot = []
    self.yddot_des = []
    self.yddot_command = []
    self.yddot_command_sol = []

  def append(self, msg, t):
    self.t.append(t)
    self.is_active.append(msg.is_active)
    self.y.append(msg.y)
    self.y_des.append(msg.y_des)
    self.error_y.append(msg.error_y)
    self.ydot.append(msg.ydot)
    self.ydot_des.append(msg.ydot_des)
    self.error_ydot.append(msg.error_ydot)
    self.yddot_des.append(msg.yddot_des)
    self.yddot_command.append(msg.yddot_command)
    self.yddot_command_sol.append(msg.yddot_command_sol)

  def convertToNP(self):
    self.t = np.array(self.t)
    self.is_active = np.array(self.is_active)
    self.y = np.array(self.y)
    self.y_des = np.array(self.y_des)
    self.error_y = np.array(self.error_y)
    self.ydot = np.array(self.ydot)
    self.ydot_des = np.array(self.ydot_des)
    self.error_ydot = np.array(self.error_ydot)
    self.yddot_des = np.array(self.yddot_des)
    self.yddot_command = np.array(self.yddot_command)
    self.yddot_command_sol = np.array(self.yddot_command_sol)


def process_log(log, pos_map, vel_map, act_map, controller_channel):
  t_x = []
  t_u = []
  t_controller_switch = []
  t_contact_info = []
<<<<<<< HEAD
  t_vdot = []
=======
  t_osc_debug = []
>>>>>>> a6bc30a1
  fsm = []
  q = []
  v = []
  vdot = []
  u_meas = []
  u = []
  kp = []
  kd = []
  t_pd = []
  estop_signal = []
  switch_signal = []
  osc_debug = dict()
  contact_forces = [[], [], [], []]  # Allocate space for all 4 point contacts
  contact_info_locs = [[], [], [], []]
  cassie_out = []  # Cassie out types
  osc_output = []
  u_pd = []
  t_u_pd = []
  contact_switch = []
  t_contact_switch = []

  full_log = dict()
  channel_to_type_map = dict()
  unknown_types = set()
  known_lcm_types = [dairlib.lcmt_robot_output, dairlib.lcmt_cassie_out, dairlib.lcmt_controller_switch,
                     dairlib.lcmt_osc_output, dairlib.lcmt_pd_config, dairlib.lcmt_robot_input,
                     drake.lcmt_contact_results_for_viz, dairlib.lcmt_contact]

  cassie_state_channel_name = ""
  for event in log:
    if event.channel == "CASSIE_STATE_DISPATCHER":
      cassie_state_channel_name = "CASSIE_STATE_DISPATCHER"
      break
    elif event.channel == "CASSIE_STATE_SIMULATION":
      cassie_state_channel_name = "CASSIE_STATE_SIMULATION"
      break
  print("cassie_state_channel_name = " + cassie_state_channel_name)

  for event in log:
    if event.channel not in full_log and event.channel not in unknown_types:
      for lcmtype in known_lcm_types:
        try:
          lcmtype.decode(event.data)
          channel_to_type_map[event.channel] = lcmtype
        except ValueError:
          continue
      if event.channel in channel_to_type_map:
        full_log[event.channel] = []
      else:
        unknown_types.add(event.channel)
    if event.channel in full_log:
      full_log[event.channel].append(channel_to_type_map[event.channel].decode(event.data))
    if event.channel == cassie_state_channel_name:
      msg = dairlib.lcmt_robot_output.decode(event.data)
      q_temp = [[] for i in range(len(msg.position))]
      v_temp = [[] for i in range(len(msg.velocity))]
      u_temp = [[] for i in range(len(msg.effort))]
      for i in range(len(q_temp)):
        q_temp[pos_map[msg.position_names[i]]] = msg.position[i]
      for i in range(len(v_temp)):
        v_temp[vel_map[msg.velocity_names[i]]] = msg.velocity[i]
      for i in range(len(u_temp)):
        u_temp[act_map[msg.effort_names[i]]] = msg.effort[i]
      q.append(q_temp)
      v.append(v_temp)
      u_meas.append(u_temp)
      t_x.append(msg.utime / 1e6)
    # if event.channel == "CASSIE_INPUT" or event.channel == "PD_CONTROL":
    if event.channel == "CASSIE_INPUT" or event.channel == controller_channel:
      msg = dairlib.lcmt_robot_input.decode(event.data)
      u.append(msg.efforts)
      t_u.append(msg.utime / 1e6)
    if event.channel == "PD_CONTROL":
      msg = dairlib.lcmt_robot_input.decode(event.data)
      u_pd.append(msg.efforts)
      t_u_pd.append(msg.utime / 1e6)
    if event.channel == "INPUT_SWITCH":
      msg = dairlib.lcmt_controller_switch.decode(event.data)
      switch_signal.append(msg.channel == "OSC_STANDING")
      t_controller_switch.append(msg.utime / 1e6)
    if event.channel == "PD_CONFIG":
      msg = dairlib.lcmt_pd_config.decode(event.data)
      kp.append(msg.kp)
      kd.append(msg.kd)
      t_pd.append(msg.timestamp / 1e6)
    if event.channel == "CASSIE_OUTPUT_ECHO":
      msg = dairlib.lcmt_cassie_out.decode(event.data)
      cassie_out.append(msg)
    if event.channel == "OSC_DEBUG":  # OSC_DEBUG_WALKING
      msg = dairlib.lcmt_osc_output.decode(event.data)
      osc_output.append(msg)
      num_osc_tracking_data = len(msg.tracking_data)
      for i in range(num_osc_tracking_data):
        if msg.tracking_data[i].name not in osc_debug:
          osc_debug[msg.tracking_data[i].name] = lcmt_osc_tracking_data_t()
        osc_debug[msg.tracking_data[i].name].append(msg.tracking_data[i], msg.utime / 1e6)
      t_osc_debug.append(msg.utime / 1e6)
      fsm.append(msg.fsm_state)
<<<<<<< HEAD
    if event.channel == "CASSIE_ACCELERATION":
      msg = dairlib.lcmt_timestamped_vector.decode(event.data)
      vdot.append(msg.data)
      t_vdot.append(msg.utime / 1e6)
=======
    if event.channel == "CASSIE_CONTACT_DISPATCHER":
      msg = dairlib.lcmt_contact.decode(event.data)
      contact_switch.append(msg.contact)
      t_contact_switch.append(msg.utime / 1e6)
    if event.channel == "CASSIE_CONTACT_DRAKE" or event.channel == "CASSIE_CONTACT_MUJOCO":
      # Need to distinguish between front and rear contact forces
      # Best way is to track the contact location and group by proximity
      msg = drake.lcmt_contact_results_for_viz.decode(event.data)
      t_contact_info.append(msg.timestamp / 1e6)
      num_left_contacts = 0
      num_right_contacts = 0
      for i in range(msg.num_point_pair_contacts):
        if "toe_left" in msg.point_pair_contact_info[i].body2_name:
          if(num_left_contacts >= 2):
            continue
          contact_info_locs[num_left_contacts].append(
            msg.point_pair_contact_info[i].contact_point)
          contact_forces[num_left_contacts].append(
            msg.point_pair_contact_info[i].contact_force)
          num_left_contacts += 1
        elif "toe_right" in msg.point_pair_contact_info[i].body2_name:
          if(num_right_contacts >= 2):
            continue
          contact_info_locs[2 + num_right_contacts].append(
            msg.point_pair_contact_info[i].contact_point)
          contact_forces[2 + num_right_contacts].append(
            msg.point_pair_contact_info[i].contact_force)
          num_right_contacts += 1
      while num_left_contacts != 2:
        contact_forces[num_left_contacts].append((0.0, 0.0, 0.0))
        contact_info_locs[num_left_contacts].append((0.0, 0.0, 0.0))
        num_left_contacts += 1
      while num_right_contacts != 2:
        contact_forces[2 + num_right_contacts].append((0.0, 0.0, 0.0))
        contact_info_locs[2 + num_right_contacts].append((0.0, 0.0,
                                                          0.0))
        num_right_contacts += 1

>>>>>>> a6bc30a1

  # Convert into numpy arrays
  t_x = np.array(t_x)
  t_u = np.array(t_u)
  t_controller_switch = np.array(t_controller_switch)
  t_contact_info = np.array(t_contact_info)
  t_vdot = np.array(t_vdot)
  t_pd = np.array(t_pd)
  t_osc_debug = np.array(t_osc_debug)
  fsm = np.array(fsm)
  q = np.array(q)
  v = np.array(v)
  vdot = np.array(vdot)
  u_meas = np.array(u_meas)
  u = np.array(u)
  u_pd = np.array(u_pd)
  kp = np.array(kp)
  kd = np.array(kd)
  estop_signal = np.array(estop_signal)
  switch_signal = np.array(switch_signal)
  contact_forces = np.array(contact_forces)
  contact_info_locs = np.array(contact_info_locs)
  contact_switch = np.array(contact_switch)
  t_contact_switch = np.array(t_contact_switch)

  for i in range(contact_info_locs.shape[1]):
    # Swap front and rear contacts if necessary
    # Order will be front contact in index 1
    if contact_info_locs[0, i, 0] > contact_info_locs[1, i, 0]:
      contact_forces[[0, 1], i, :] = contact_forces[[1, 0], i, :]
      contact_info_locs[[0, 1], i, :] = contact_info_locs[[1, 0], i, :]
    if contact_info_locs[2, i, 0] > contact_info_locs[3, i, 0]:
      contact_forces[[2, 3], i, :] = contact_forces[[3, 2], i, :]
      contact_info_locs[[2, 3], i, :] = contact_info_locs[[3, 2], i, :]

  for key in osc_debug:
    osc_debug[key].convertToNP()

  x = np.hstack((q, v))  # combine into state vector

  return x, u_meas, t_x, u, t_u, contact_switch, t_contact_switch, contact_forces, contact_info_locs, \
         t_contact_info, osc_debug, t_osc_debug, fsm, estop_signal, \
         switch_signal, t_controller_switch, t_pd, kp, kd, cassie_out, u_pd, \
         t_u_pd, osc_output, full_log<|MERGE_RESOLUTION|>--- conflicted
+++ resolved
@@ -52,11 +52,8 @@
   t_u = []
   t_controller_switch = []
   t_contact_info = []
-<<<<<<< HEAD
   t_vdot = []
-=======
   t_osc_debug = []
->>>>>>> a6bc30a1
   fsm = []
   q = []
   v = []
@@ -155,12 +152,10 @@
         osc_debug[msg.tracking_data[i].name].append(msg.tracking_data[i], msg.utime / 1e6)
       t_osc_debug.append(msg.utime / 1e6)
       fsm.append(msg.fsm_state)
-<<<<<<< HEAD
     if event.channel == "CASSIE_ACCELERATION":
       msg = dairlib.lcmt_timestamped_vector.decode(event.data)
       vdot.append(msg.data)
       t_vdot.append(msg.utime / 1e6)
-=======
     if event.channel == "CASSIE_CONTACT_DISPATCHER":
       msg = dairlib.lcmt_contact.decode(event.data)
       contact_switch.append(msg.contact)
@@ -199,7 +194,6 @@
                                                           0.0))
         num_right_contacts += 1
 
->>>>>>> a6bc30a1
 
   # Convert into numpy arrays
   t_x = np.array(t_x)
