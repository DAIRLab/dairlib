--- conflicted
+++ resolved
@@ -11,8 +11,6 @@
     "pybind_py_library",
 )
 
-<<<<<<< HEAD
-=======
 py_binary(
     name = "make_acom_learning_data",
     srcs = ["make_acom_learning_data.py"],
@@ -21,7 +19,6 @@
         "//bindings/pydairlib/multibody",
     ],
 )
->>>>>>> 5e6d6f82
 
 pybind_py_library(
     name = "cassie_utils_py",
@@ -57,9 +54,9 @@
 pybind_py_library(
     name = "controllers_py",
     cc_deps = [
-        "@drake//:drake_shared_library",
         "//examples/Cassie/diagrams:osc_running_controller_diagram",
         "//examples/Cassie/diagrams:osc_walking_controller_diagram",
+        "@drake//:drake_shared_library",
     ],
     cc_so_name = "controllers",
     cc_srcs = ["controllers_py.cc"],
@@ -73,13 +70,14 @@
 pybind_py_library(
     name = "simulators_py",
     cc_deps = [
+        "//examples/Cassie/diagrams:cassie_sim_diagram",
         "@drake//:drake_shared_library",
         "@drake//bindings/pydrake/common:value_pybind",
-        "//examples/Cassie/diagrams:cassie_sim_diagram",
     ],
     cc_so_name = "simulators",
-    cc_srcs = ["simulators_py.cc",
-               ],
+    cc_srcs = [
+        "simulators_py.cc",
+    ],
     py_deps = [
         "@drake//bindings/pydrake",
         "//bindings/pydairlib/lcm:lcm",
@@ -92,8 +90,8 @@
     name = "learn_osc_gains",
     srcs = ["learn_osc_gains.py"],
     deps = [
+        "//bindings/pydairlib/cassie",
         "//bindings/pydairlib/cassie/gym_envs:cassie_gym_all",
-        "//bindings/pydairlib/cassie:cassie",
         "@drake//bindings/pydrake",
     ],
 )
