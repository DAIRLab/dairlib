import numpy as np
import gym
import yaml

from dairlib import lcmt_swing_foot_spline_params
from pydairlib.cassie.cassie_utils import *
from pydairlib.cassie.controllers import AlipWalkingControllerFactory

from pydrake.multibody.plant import MultibodyPlant


from pydairlib.cassie.cassie_gym.drake_cassie_gym import DrakeCassieGym
from pydairlib.cassie.cassie_gym.cassie_env_state import CassieEnvState, CASSIE_NRADIO
from pydairlib.cassie.cassie_gym.reward_osudrl import RewardOSUDRL

N_KNOT = 5
SWING_FOOT_ACTION_DIM = N_KNOT * 3 + 6


def get_default_params(
        gains_file="examples/Cassie/osc/osc_walking_gains_alip.yaml"):
    with open(gains_file, 'r') as f:
        gains = yaml.safe_load(f)

    knots = []
    for i in range(N_KNOT):
        t = i/(N_KNOT - 1)
        x = [0.5 * (np.sin(np.pi * (t - 0.5)) + 1),
             0.5 * (np.sin(np.pi * (t - 0.5)) + 1),
             (gains["mid_foot_height"]) * np.cos(np.pi * (t - 0.5))*t]
        knots += x
    vel_initial = [0, 0, 0]
    vel_final = [0, 0, gains["final_foot_velocity_z"]]
    return knots + vel_initial + vel_final


def pack_action_message(action):
    return np.concatenate(([N_KNOT], action)).ravel()


class SwingFootEnv(DrakeCassieGym):

    def __init__(self, reward_func, visualize=False):
        super().__init__(reward_func, visualize)
        self.default_action = get_default_params()
        self.action_space = gym.spaces.Box(
            high=1, low=-1, shape=(SWING_FOOT_ACTION_DIM,), dtype=np.float32)
        self.add_controller()
        self.make(self.controller)
        self.ss_states = [0, 1]

    def add_controller(self):
        osc_gains = 'examples/Cassie/osc/osc_walking_gains_alip.yaml'
        osqp_settings = 'examples/Cassie/osc/solver_settings/osqp_options_walking.yaml'
        urdf = 'examples/Cassie/urdf/cassie_v2.urdf'

        self.controller_plant = MultibodyPlant(8e-5)
        AddCassieMultibody(self.controller_plant, None, True, urdf, False, False)
        self.controller_plant.Finalize()
        self.controller = AlipWalkingControllerFactory(
            self.controller_plant, True, True, osc_gains, osqp_settings, N_KNOT)

    def step(self, action=None):
        if not self.initialized:
            print("Call make() before calling step() or advance()")
        if action is None:
            action = np.zeros((len(self.default_action),))

<<<<<<< HEAD
        # assuming this gets called while the robot is in double support
        cur_fsm_state = self.controller.get_fsm_output_port().Eval(self.controller_context)[0]
        if cur_fsm_state in self.ss_states:
            done_with_ds = True
        else:
            done_with_ds = False
        cumulative_reward = 0

        # Essentially want to do till the end of current double stance and then 
        # the end of the next single stance in one environment step
        while not done_with_ds or cur_fsm_state in self.ss_states:
            next_timestep = self.drake_simulator.get_context().get_time() + self.sim_dt
            self.cassie_sim.get_radio_input_port().FixValue(
                self.cassie_sim_context, np.zeros((CASSIE_NRADIO,)))
            self.controller.get_radio_input_port().FixValue(
                self.controller_context, np.zeros((CASSIE_NRADIO,)))
            self.controller.get_swing_foot_params_input_port().FixValue(
                self.controller_context, pack_action_message(action))
            # Do sim step
            self.drake_simulator.AdvanceTo(next_timestep)
            self.current_time = self.drake_simulator.get_context().get_time()
            new_fsm_state = self.controller.get_fsm_output_port().Eval(self.controller_context)[0]
            if new_fsm_state != cur_fsm_state:
                done_with_ds = True
            cur_fsm_state = new_fsm_state

            x = self.plant.GetPositionsAndVelocities(
                self.plant.GetMyMutableContextFromRoot(
                    self.drake_simulator.get_context()))
            u = self.controller_output_port.Eval(self.controller_context)[:-1] # remove the timestamp
            self.cassie_state = CassieEnvState(self.current_time, x, u, action)
            reward = self.reward_func.compute_reward(
                self.sim_dt, self.cassie_state, self.prev_cassie_state)
            self.terminated = self.check_termination()
            self.prev_cassie_state = self.cassie_state
            cumulative_reward += reward
        return np.array(self.cassie_state.x), cumulative_reward, bool(self.terminated), {}
=======
        next_timestep = self.drake_simulator.get_context().get_time() + self.sim_dt
        self.cassie_sim.get_radio_input_port().FixValue(
            self.cassie_sim_context, np.zeros((CASSIE_NRADIO,)))
        self.controller.get_radio_input_port().FixValue(
            self.controller_context, np.zeros((CASSIE_NRADIO,)))
        self.controller.get_swing_foot_params_input_port().FixValue(
            self.controller_context,
            pack_action_message(self.default_action + action))
        self.drake_simulator.AdvanceTo(next_timestep)
        self.current_time = self.drake_simulator.get_context().get_time()

        x = self.plant.GetPositionsAndVelocities(
            self.plant.GetMyMutableContextFromRoot(
                self.drake_simulator.get_context()))
        u = self.controller_output_port.Eval(self.controller_context)[:-1] # remove the timestamp
        self.cassie_state = CassieEnvState(self.current_time, x, u, action)
        reward = self.reward_func.compute_reward(
            self.sim_dt, self.cassie_state, self.prev_cassie_state)
        self.terminated = self.check_termination()
        self.prev_cassie_state = self.cassie_state
        self.cumulative_reward += reward
        return np.array(self.cassie_state.x), reward, bool(self.terminated), {}
>>>>>>> 27cb5046


# TODO(hersh500): set random seed in here as well.
def make_swing_ft_env():
    return SwingFootEnv(reward_func = RewardOSUDRL(), visualize=True)<|MERGE_RESOLUTION|>--- conflicted
+++ resolved
@@ -66,7 +66,6 @@
         if action is None:
             action = np.zeros((len(self.default_action),))
 
-<<<<<<< HEAD
         # assuming this gets called while the robot is in double support
         cur_fsm_state = self.controller.get_fsm_output_port().Eval(self.controller_context)[0]
         if cur_fsm_state in self.ss_states:
@@ -104,30 +103,6 @@
             self.prev_cassie_state = self.cassie_state
             cumulative_reward += reward
         return np.array(self.cassie_state.x), cumulative_reward, bool(self.terminated), {}
-=======
-        next_timestep = self.drake_simulator.get_context().get_time() + self.sim_dt
-        self.cassie_sim.get_radio_input_port().FixValue(
-            self.cassie_sim_context, np.zeros((CASSIE_NRADIO,)))
-        self.controller.get_radio_input_port().FixValue(
-            self.controller_context, np.zeros((CASSIE_NRADIO,)))
-        self.controller.get_swing_foot_params_input_port().FixValue(
-            self.controller_context,
-            pack_action_message(self.default_action + action))
-        self.drake_simulator.AdvanceTo(next_timestep)
-        self.current_time = self.drake_simulator.get_context().get_time()
-
-        x = self.plant.GetPositionsAndVelocities(
-            self.plant.GetMyMutableContextFromRoot(
-                self.drake_simulator.get_context()))
-        u = self.controller_output_port.Eval(self.controller_context)[:-1] # remove the timestamp
-        self.cassie_state = CassieEnvState(self.current_time, x, u, action)
-        reward = self.reward_func.compute_reward(
-            self.sim_dt, self.cassie_state, self.prev_cassie_state)
-        self.terminated = self.check_termination()
-        self.prev_cassie_state = self.cassie_state
-        self.cumulative_reward += reward
-        return np.array(self.cassie_state.x), reward, bool(self.terminated), {}
->>>>>>> 27cb5046
 
 
 # TODO(hersh500): set random seed in here as well.
