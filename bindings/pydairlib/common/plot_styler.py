import numpy as np
import matplotlib
from matplotlib.collections import LineCollection
import matplotlib.lines as mlines
import matplotlib.pyplot as plt
from matplotlib.path import Path
from matplotlib.patches import PathPatch


class PlotStyler():

  def __init__(self, figure=None):
    # self.cmap = plt.get_cmap('tab10')
    self.cmap = plt.get_cmap('tab20')
    self.blue = '#011F5B'
    self.red = '#990000'
    self.yellow = '#F2C100'
    self.grey = '#909090'
    self.orange = '#FE7F0E'
    # self.directory = None
    self.dpi = 200
    self.directory = '/home/yangwill/Pictures/plot_styler/'
    self.fig = plt.figure(dpi=self.dpi) if figure is None else figure
    matplotlib.rcParams['figure.figsize'] = 8, 4
    self.fig.add_axes([0.1, 0.15, 0.85, 0.75])  # List is [left, bottom, width, height]
    self.fig_id = self.fig.number

    return

  def attach(self):
    plt.figure(self.fig_id)

  def set_default_styling(self, directory=None):
    plt.figure(self.fig_id)
    self.directory = directory
    matplotlib.rcParams["savefig.directory"] = directory
<<<<<<< HEAD
    matplotlib.rcParams['text.latex.preamble'] = r"\usepackage{amsmath}"
    # matplotlib.rcParams['figure.figsize'] = 20, 12
    # matplotlib.rcParams['figure.figsize'] = 20, 6
    matplotlib.rcParams['figure.figsize'] = 8, 16
=======
    matplotlib.rcParams['text.latex.preamble'] = [r"\usepackage{amsmath}"]
    matplotlib.rcParams['figure.figsize'] = 20, 12
    # matplotlib.rcParams['figure.figsize'] = 20, 6
    # matplotlib.rcParams['figure.figsize'] = 8, 5
>>>>>>> 5709569e
    matplotlib.rcParams['figure.autolayout'] = True
    font = {'size': 20}
    matplotlib.rc('font', **font)
    matplotlib.rcParams['lines.linewidth'] = 4
    plt.set_cmap('tab20')
    self.directory = directory

  def plot(self, xdata, ydata, xlim=None, ylim=None, color=None, linestyle=None,
           grid=True, xlabel=None, ylabel=None, title=None, legend=None, data_label=None):

    plt.figure(self.fig_id)
    plt.plot(xdata, ydata, color=color, linestyle=linestyle, label=data_label)
    if xlim:
      plt.xlim(xlim)
    if ylim:
      plt.ylim(ylim)
    if xlabel:
      # plt.xlabel(xlabel, fontweight="bold")
      plt.xlabel(xlabel)
    if ylabel:
      # plt.ylabel(ylabel, fontweight="bold")
      plt.ylabel(ylabel)
    if title:
      # plt.title(title, fontweight="bold")
      plt.title(title)
    if legend:
      plt.legend(legend)

    plt.grid(grid, which='major')

  def plot_bands(self, x_low, x_high, y_low, y_high, color='C0'):
    plt.figure(self.fig_id)
    vertices = np.block([[x_low, x_high[::-1]],
                         [y_low, y_high[::-1]]]).T
    codes = Path.LINETO * np.ones(len(vertices), dtype=Path.code_type)
    codes[0] = Path.MOVETO
    path = Path(vertices, codes)
    patch = PathPatch(path, facecolor=color, edgecolor='none', alpha=0.3)
    ax = plt.gca()
    # ax.plot(xdata, ydata)
    ax.add_patch(patch)

  def show_fig(self):
    self.fig.show()
    return

  def save_fig(self, filename):
    plt.figure(self.fig_id)
    plt.savefig(self.directory + filename, dpi=self.dpi)
    return

<<<<<<< HEAD
  def add_legend(self, legend, loc=0):
    # plt.figure(self.fig_id)
    ax = self.fig.axes[0]
    legend = ax.legend(legend, loc=loc)
=======
  def add_legend(self, labels, loc=0):
    plt.figure(self.fig_id)
    ax = plt.gca()
    legend = ax.legend(labels, loc=loc)
>>>>>>> 5709569e
    ax.add_artist(legend)
    return

  def annotate(self, text, x, y, x_text, y_text, arrowprops=None):
    plt.figure(self.fig_id)
    ax = plt.gca()
    if not arrowprops:
      arrowprops = dict(facecolor='black')  # arrowstyle='->'
    ax.annotate(text, xy=(x, y), xytext=(
      x_text, y_text), arrowprops=arrowprops)<|MERGE_RESOLUTION|>--- conflicted
+++ resolved
@@ -34,17 +34,10 @@
     plt.figure(self.fig_id)
     self.directory = directory
     matplotlib.rcParams["savefig.directory"] = directory
-<<<<<<< HEAD
     matplotlib.rcParams['text.latex.preamble'] = r"\usepackage{amsmath}"
     # matplotlib.rcParams['figure.figsize'] = 20, 12
     # matplotlib.rcParams['figure.figsize'] = 20, 6
     matplotlib.rcParams['figure.figsize'] = 8, 16
-=======
-    matplotlib.rcParams['text.latex.preamble'] = [r"\usepackage{amsmath}"]
-    matplotlib.rcParams['figure.figsize'] = 20, 12
-    # matplotlib.rcParams['figure.figsize'] = 20, 6
-    # matplotlib.rcParams['figure.figsize'] = 8, 5
->>>>>>> 5709569e
     matplotlib.rcParams['figure.autolayout'] = True
     font = {'size': 20}
     matplotlib.rc('font', **font)
@@ -96,17 +89,10 @@
     plt.savefig(self.directory + filename, dpi=self.dpi)
     return
 
-<<<<<<< HEAD
-  def add_legend(self, legend, loc=0):
-    # plt.figure(self.fig_id)
-    ax = self.fig.axes[0]
-    legend = ax.legend(legend, loc=loc)
-=======
   def add_legend(self, labels, loc=0):
     plt.figure(self.fig_id)
     ax = plt.gca()
     legend = ax.legend(labels, loc=loc)
->>>>>>> 5709569e
     ax.add_artist(legend)
     return
 
