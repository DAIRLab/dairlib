import matplotlib.pyplot as plt
import plot_styler

"""
Plots data on the given plot_styler plot. 
:param data_dictionary: dictionary containing the data to be plotted. It should 
contain a time channel of length N and at least one data channel of size NxM
:param time_key: The dictionary key of the time channel in data_dictionary
:param time_slice: Slice object representing time indices to plot
:param keys_to_plot: List of keys (['a_key'] for a single key) to plot. 
data_dictionary[key] should be a Nx something array 
:param slices_to_plot: dictionary with the keys in keys_to_plot with what slice
each datapoint should be plotted for each data channel
:param legend_entries: Dictionary of list of strings r=which will become the
legend entry for each data channel - i.e. {'pos' : ['x', 'y', 'z']} if plotting 
one 3 dimensional data channel named 'pos'
"""


def make_plot(data_dictionary, time_key, time_slice, keys_to_plot,
              slices_to_plot, legend_entries, plot_labels,
              ps):
    legend = []
    for key in keys_to_plot:
        if key not in slices_to_plot:
            ps.plot(data_dictionary[time_key][time_slice],
                    data_dictionary[key][time_slice])
        else:
            ps.plot(data_dictionary[time_key][time_slice],
                    data_dictionary[key][time_slice, slices_to_plot[key]])
        if key in legend_entries:
            legend.extend(legend_entries[key])

<<<<<<< HEAD
    plt.legend(legend, loc=1)
=======
    # plt.legend(legend)
    ps.add_legend(legend)
>>>>>>> 5709569e
    plt.xlabel(plot_labels['xlabel'])
    plt.ylabel(plot_labels['ylabel'])
    plt.title(plot_labels['title'])


def make_mixed_data_plot(data_dictionaries, time_keys, time_slices,
                         keys_to_plot, slices_to_plot,
                         legend_entries, plot_labels,
                         ps):
    legend = []
    for i, data_dictionary in enumerate(data_dictionaries):
        time_key = time_keys[i]
        time_slice = time_slices[i]
        for key in keys_to_plot[i]:
            if key not in slices_to_plot[i]:
                ps.plot(data_dictionary[time_key][time_slice],
                        data_dictionary[key][time_slice])
            else:
                ps.plot(data_dictionary[time_key][time_slice],
                        data_dictionary[key][time_slice, slices_to_plot[key]])
            legend.extend(legend_entries[key])

    ps.add_legend(legend)
    plt.xlabel(plot_labels['xlabel'])
    plt.ylabel(plot_labels['ylabel'])
    plt.title(plot_labels['title'])


def slice_to_string_list(slice_):
    if isinstance(slice_, slice):
        return [str(i) for i in range(slice_.start, slice_.stop,
                                      slice_.step if slice_.step else 1)]
    if isinstance(slice_, list):
        return [str(i) for i in slice_]<|MERGE_RESOLUTION|>--- conflicted
+++ resolved
@@ -31,12 +31,7 @@
         if key in legend_entries:
             legend.extend(legend_entries[key])
 
-<<<<<<< HEAD
-    plt.legend(legend, loc=1)
-=======
-    # plt.legend(legend)
     ps.add_legend(legend)
->>>>>>> 5709569e
     plt.xlabel(plot_labels['xlabel'])
     plt.ylabel(plot_labels['ylabel'])
     plt.title(plot_labels['title'])
