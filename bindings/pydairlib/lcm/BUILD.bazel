--- conflicted
+++ resolved
@@ -46,18 +46,6 @@
     ],
 )
 
-<<<<<<< HEAD
-py_library(
-    name = "process_lcm_log_py",
-    srcs = ["process_lcm_log.py"],
-    deps = [
-        ":module_py",
-        "//lcmtypes:lcmtypes_robot_py",
-    ],
-)
-
-=======
->>>>>>> e05fdd00
 # This determines how `PYTHONPATH` is configured, and how to install the
 # bindings.
 PACKAGE_INFO = get_pybind_package_info("//bindings")
