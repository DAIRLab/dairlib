#include <pybind11/eigen.h>
#include <pybind11/operators.h>
#include <pybind11/pybind11.h>
#include <pybind11/stl.h>

#include "lcm/dircon_saved_trajectory.h"
#include "lcm/lcm_trajectory.h"

namespace py = pybind11;

namespace dairlib {
namespace pydairlib {

PYBIND11_MODULE(lcm_trajectory, m) {
  m.doc() = "Binding functions for saving/loading trajectories";

  py::class_<lcmt_metadata>(m, "lcmt_metadata")
      .def_readwrite("datetime", &lcmt_metadata::datetime)
      .def_readwrite("name", &lcmt_metadata::name)
      .def_readwrite("description", &lcmt_metadata::description)
      .def_readwrite("git_commit_hash", &lcmt_metadata::git_commit_hash);

  py::class_<LcmTrajectory::Trajectory>(m, "Trajectory")
      .def(py::init<>())
      .def_readwrite("traj_name", &LcmTrajectory::Trajectory::traj_name)
      .def_readwrite("time_vector", &LcmTrajectory::Trajectory::time_vector)
      .def_readwrite("datapoints", &LcmTrajectory::Trajectory::datapoints)
      .def_readwrite("datatypes", &LcmTrajectory::Trajectory::datatypes);

  py::class_<lcmt_saved_traj>(m, "lcmt_saved_traj")
      .def(py::init<>())
      .def_readwrite("metadata", &lcmt_saved_traj::metadata)
      .def_readwrite("num_trajectories", &lcmt_saved_traj::num_trajectories)
      .def_readwrite("trajectories", &lcmt_saved_traj::trajectories)
      .def_readwrite("trajectory_names", &lcmt_saved_traj::trajectory_names);

  py::class_<LcmTrajectory>(m, "LcmTrajectory")
      .def(py::init<>())
      .def(py::init<const std::string&>())
      .def(py::init<const lcmt_saved_traj&>())
      .def("LoadFromFile", &LcmTrajectory::LoadFromFile,
           py::arg("trajectory_name"))
      .def("WriteToFile", &LcmTrajectory::WriteToFile,
           py::arg("trajectory_name"))
      .def("GetTrajectoryNames", &LcmTrajectory::GetTrajectoryNames)
      .def("GetMetadata", &LcmTrajectory::GetMetadata)
      .def("AddTrajectory", &DirconTrajectory::AddTrajectory)
      .def("GenerateLcmObject", &LcmTrajectory::GenerateLcmObject)
      .def("GetTrajectory", &LcmTrajectory::GetTrajectory,
           py::arg("trajectory_name"));
  py::class_<DirconTrajectory>(m, "DirconTrajectory")
<<<<<<< HEAD
      .def(py::init<const drake::multibody::MultibodyPlant<double>&, const std::string&>())
      .def("WriteToFile", &LcmTrajectory::WriteToFile,
=======
      .def(py::init<const drake::multibody::MultibodyPlant<double>&, const std::string&>())      .def("WriteToFile", &LcmTrajectory::WriteToFile,
>>>>>>> 8362f7ed
           py::arg("trajectory_name"))
      .def("GetMetadata", &LcmTrajectory::GetMetadata)
      .def("GetTrajectoryNames", &LcmTrajectory::GetTrajectoryNames)
      .def("AddTrajectory", &DirconTrajectory::AddTrajectory)
      .def("GetTrajectory", &LcmTrajectory::GetTrajectory,
           py::arg("trajectory_name"))
      .def("GetStateSamples", &DirconTrajectory::GetStateSamples)
      .def("GetStateDerivativeSamples",
           &DirconTrajectory::GetStateDerivativeSamples)
      .def("GetStateBreaks", &DirconTrajectory::GetStateBreaks)
      .def("GetInputSamples", &DirconTrajectory::GetInputSamples)
      .def("GetBreaks", &DirconTrajectory::GetBreaks)
      .def("GetForceSamples", &DirconTrajectory::GetForceSamples)
      .def("GetForceBreaks", &DirconTrajectory::GetForceBreaks)
      .def("GetCollocationForceSamples",
           &DirconTrajectory::GetCollocationForceSamples)
      .def("GetCollocationForceBreaks",
           &DirconTrajectory::GetCollocationForceBreaks)
      .def("GetDecisionVariables", &DirconTrajectory::GetDecisionVariables)
      .def("GetNumModes", &DirconTrajectory::GetNumModes)
      .def("ReconstructStateTrajectory",
           &DirconTrajectory::ReconstructStateTrajectory)
      .def("ReconstructInputTrajectory",
           &DirconTrajectory::ReconstructInputTrajectory)
      .def("ReconstructLambdaTrajectory",
           &DirconTrajectory::ReconstructLambdaTrajectory)
      .def("ReconstructLambdaCTrajectory",
           &DirconTrajectory::ReconstructLambdaCTrajectory)
      .def("ReconstructGammaCTrajectory",
           &DirconTrajectory::ReconstructGammaCTrajectory);
}

}  // namespace pydairlib
}  // namespace dairlib<|MERGE_RESOLUTION|>--- conflicted
+++ resolved
@@ -49,12 +49,7 @@
       .def("GetTrajectory", &LcmTrajectory::GetTrajectory,
            py::arg("trajectory_name"));
   py::class_<DirconTrajectory>(m, "DirconTrajectory")
-<<<<<<< HEAD
-      .def(py::init<const drake::multibody::MultibodyPlant<double>&, const std::string&>())
-      .def("WriteToFile", &LcmTrajectory::WriteToFile,
-=======
       .def(py::init<const drake::multibody::MultibodyPlant<double>&, const std::string&>())      .def("WriteToFile", &LcmTrajectory::WriteToFile,
->>>>>>> 8362f7ed
            py::arg("trajectory_name"))
       .def("GetMetadata", &LcmTrajectory::GetMetadata)
       .def("GetTrajectoryNames", &LcmTrajectory::GetTrajectoryNames)
