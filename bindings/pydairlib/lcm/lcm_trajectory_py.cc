#include <pybind11/eigen.h>
#include <pybind11/operators.h>
#include <pybind11/pybind11.h>
#include <pybind11/stl.h>

#include "lcm/dircon_saved_trajectory.h"
#include "lcm/lcm_trajectory.h"

namespace py = pybind11;

namespace dairlib {
namespace pydairlib {

PYBIND11_MODULE(lcm_trajectory, m) {
  m.doc() = "Binding functions for saving/loading trajectories";

  py::class_<lcmt_metadata>(m, "lcmt_metadata")
      .def_readwrite("datetime", &lcmt_metadata::datetime)
      .def_readwrite("name", &lcmt_metadata::name)
      .def_readwrite("description", &lcmt_metadata::description)
      .def_readwrite("git_commit_hash", &lcmt_metadata::git_commit_hash);

  py::class_<LcmTrajectory::Trajectory>(m, "Trajectory")
      .def(py::init<>())
      .def_readwrite("traj_name", &LcmTrajectory::Trajectory::traj_name)
      .def_readwrite("time_vector", &LcmTrajectory::Trajectory::time_vector)
      .def_readwrite("datapoints", &LcmTrajectory::Trajectory::datapoints)
      .def_readwrite("datatypes", &LcmTrajectory::Trajectory::datatypes);

  py::class_<lcmt_saved_traj>(m, "lcmt_saved_traj")
      .def(py::init<>())
      .def_readwrite("metadata", &lcmt_saved_traj::metadata)
      .def_readwrite("num_trajectories", &lcmt_saved_traj::num_trajectories)
      .def_readwrite("trajectories", &lcmt_saved_traj::trajectories)
      .def_readwrite("trajectory_names", &lcmt_saved_traj::trajectory_names);

  py::class_<LcmTrajectory>(m, "LcmTrajectory")
      .def(py::init<>())
      .def(py::init<const std::string&>())
      .def(py::init<const lcmt_saved_traj&>())
      .def("LoadFromFile", &LcmTrajectory::LoadFromFile,
           py::arg("trajectory_name"))
      .def("WriteToFile", &LcmTrajectory::WriteToFile,
           py::arg("trajectory_name"))
      .def("GetTrajectoryNames", &LcmTrajectory::GetTrajectoryNames)
      .def("GetMetadata", &LcmTrajectory::GetMetadata)
      .def("AddTrajectory", &DirconTrajectory::AddTrajectory)
      .def("GenerateLcmObject", &LcmTrajectory::GenerateLcmObject)
      .def("GetTrajectory", &LcmTrajectory::GetTrajectory,
           py::arg("trajectory_name"));
  py::class_<DirconTrajectory>(m, "DirconTrajectory")
<<<<<<< HEAD
      .def(py::init<const drake::multibody::MultibodyPlant<double>&, const std::string&>())      .def("WriteToFile", &LcmTrajectory::WriteToFile,
=======
      .def(py::init<const drake::multibody::MultibodyPlant<double>&,
                    const std::string&>())
      .def("WriteToFile", &LcmTrajectory::WriteToFile,
>>>>>>> fd1edefc
           py::arg("trajectory_name"))
      .def("GetMetadata", &LcmTrajectory::GetMetadata)
      .def("GetTrajectoryNames", &LcmTrajectory::GetTrajectoryNames)
      .def("AddTrajectory", &DirconTrajectory::AddTrajectory)
      .def("GetTrajectory", &LcmTrajectory::GetTrajectory,
           py::arg("trajectory_name"))
      .def("GetStateSamples", &DirconTrajectory::GetStateSamples)
      .def("GetStateDerivativeSamples",
           &DirconTrajectory::GetStateDerivativeSamples)
      .def("GetStateBreaks", &DirconTrajectory::GetStateBreaks)
      .def("GetInputSamples", &DirconTrajectory::GetInputSamples)
      .def("GetBreaks", &DirconTrajectory::GetBreaks)
      .def("GetForceSamples", &DirconTrajectory::GetForceSamples)
      .def("GetForceBreaks", &DirconTrajectory::GetForceBreaks)
      .def("GetCollocationForceSamples",
           &DirconTrajectory::GetCollocationForceSamples)
      .def("GetCollocationForceBreaks",
           &DirconTrajectory::GetCollocationForceBreaks)
      .def("GetDecisionVariables", &DirconTrajectory::GetDecisionVariables)
      .def("GetNumModes", &DirconTrajectory::GetNumModes)
      .def("ReconstructStateTrajectory",
           &DirconTrajectory::ReconstructStateTrajectory)
      .def("ReconstructInputTrajectory",
           &DirconTrajectory::ReconstructInputTrajectory)
      .def("ReconstructLambdaTrajectory",
           &DirconTrajectory::ReconstructLambdaTrajectory)
      .def("ReconstructLambdaCTrajectory",
           &DirconTrajectory::ReconstructLambdaCTrajectory)
      .def("ReconstructGammaCTrajectory",
           &DirconTrajectory::ReconstructGammaCTrajectory);
}

}  // namespace pydairlib
}  // namespace dairlib<|MERGE_RESOLUTION|>--- conflicted
+++ resolved
@@ -49,13 +49,9 @@
       .def("GetTrajectory", &LcmTrajectory::GetTrajectory,
            py::arg("trajectory_name"));
   py::class_<DirconTrajectory>(m, "DirconTrajectory")
-<<<<<<< HEAD
-      .def(py::init<const drake::multibody::MultibodyPlant<double>&, const std::string&>())      .def("WriteToFile", &LcmTrajectory::WriteToFile,
-=======
       .def(py::init<const drake::multibody::MultibodyPlant<double>&,
                     const std::string&>())
       .def("WriteToFile", &LcmTrajectory::WriteToFile,
->>>>>>> fd1edefc
            py::arg("trajectory_name"))
       .def("GetMetadata", &LcmTrajectory::GetMetadata)
       .def("GetTrajectoryNames", &LcmTrajectory::GetTrajectoryNames)
