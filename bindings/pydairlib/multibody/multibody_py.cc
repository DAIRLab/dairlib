#include <pybind11/eigen.h>
#include <pybind11/operators.h>
#include <pybind11/pybind11.h>
#include <pybind11/stl.h>

#include "multibody/multibody_utils.h"
#include "multibody/multipose_visualizer.h"

namespace py = pybind11;

namespace dairlib {
namespace pydairlib {

using multibody::MultiposeVisualizer;

PYBIND11_MODULE(multibody, m) {
  m.doc() = "Binding utility functions for MultibodyPlant";

  py::class_<MultiposeVisualizer>(m, "MultiposeVisualizer")
      .def(py::init<std::string, int, std::string>())
      .def(py::init<std::string, int, double, std::string>())
      .def(py::init<std::string, int, Eigen::VectorXd, std::string>())
      .def("DrawPoses", &MultiposeVisualizer::DrawPoses, py::arg("poses"));

  m.def("makeNameToPositionsMap",
        &dairlib::multibody::makeNameToPositionsMap<double>, py::arg("plant"))
      .def("makeNameToVelocitiesMap",
           &dairlib::multibody::makeNameToVelocitiesMap<double>,
           py::arg("plant"))
      .def("makeNameToActuatorsMap",
           &dairlib::multibody::makeNameToActuatorsMap<double>,
           py::arg("plant"))
<<<<<<< HEAD
   .def("addFlatTerrain",
           &dairlib::multibody::addFlatTerrain<double>,
           py::arg("plant"), py::arg("scene_graph"),
           py::arg("mu_static"), py::arg("mu_kinetic"),
           py::arg("normal_W"));
=======
      .def("createStateNameVectorFromMap",
           &dairlib::multibody::createStateNameVectorFromMap<double>,
           py::arg("plant"))
      .def("createActuatorNameVectorFromMap",
           &dairlib::multibody::createActuatorNameVectorFromMap<double>,
           py::arg("plant"));


>>>>>>> a0162fc0
}

}  // namespace pydairlib
}  // namespace dairlib<|MERGE_RESOLUTION|>--- conflicted
+++ resolved
@@ -30,22 +30,17 @@
       .def("makeNameToActuatorsMap",
            &dairlib::multibody::makeNameToActuatorsMap<double>,
            py::arg("plant"))
-<<<<<<< HEAD
-   .def("addFlatTerrain",
-           &dairlib::multibody::addFlatTerrain<double>,
-           py::arg("plant"), py::arg("scene_graph"),
-           py::arg("mu_static"), py::arg("mu_kinetic"),
-           py::arg("normal_W"));
-=======
       .def("createStateNameVectorFromMap",
            &dairlib::multibody::createStateNameVectorFromMap<double>,
            py::arg("plant"))
       .def("createActuatorNameVectorFromMap",
            &dairlib::multibody::createActuatorNameVectorFromMap<double>,
-           py::arg("plant"));
-
-
->>>>>>> a0162fc0
+           py::arg("plant"))
+      .def("addFlatTerrain",
+           &dairlib::multibody::addFlatTerrain<double>,
+           py::arg("plant"), py::arg("scene_graph"),
+           py::arg("mu_static"), py::arg("mu_kinetic"),
+           py::arg("normal_W"));
 }
 
 }  // namespace pydairlib
