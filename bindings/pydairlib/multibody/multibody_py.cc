#include <pybind11/eigen.h>
#include <pybind11/operators.h>
#include <pybind11/pybind11.h>
#include <pybind11/stl.h>

#include "multibody/multibody_utils.h"
#include "multibody/multipose_visualizer.h"
#include "multibody/visualization_utils.h"

namespace py = pybind11;

namespace dairlib {
namespace pydairlib {

using multibody::MultiposeVisualizer;

PYBIND11_MODULE(multibody, m) {
  py::module::import("pydrake.all");

  m.doc() = "Binding utility functions for MultibodyPlant";

  py::class_<MultiposeVisualizer>(m, "MultiposeVisualizer")
      .def(py::init<std::string, int, std::string>())
      .def(py::init<std::string, int, double, std::string>())
      .def(py::init<std::string, int, Eigen::VectorXd, std::string>())
      .def("DrawPoses", &MultiposeVisualizer::DrawPoses, py::arg("poses"))
      .def("GetMeshcat", &MultiposeVisualizer::GetMeshcat);

  m.def("ConnectTrajectoryVisualizer",
        &dairlib::multibody::ConnectTrajectoryVisualizer, py::arg("plant"),
        py::arg("builder"), py::arg("scene_graph"), py::arg("trajectory"));

  m.def("MakeNameToPositionsMap",
<<<<<<< HEAD
           py::overload_cast<const drake::multibody::MultibodyPlant<double>&>(&dairlib::multibody::MakeNameToPositionsMap<double>),
           py::arg("plant"))
=======
        py::overload_cast<const drake::multibody::MultibodyPlant<double>&>(&dairlib::multibody::MakeNameToPositionsMap<double>),
        py::arg("plant"))
>>>>>>> 132cc814
      .def("MakeNameToVelocitiesMap",
           py::overload_cast<const drake::multibody::MultibodyPlant<double>&>(&dairlib::multibody::MakeNameToVelocitiesMap<double>),
           py::arg("plant"))
      .def("MakeNameToActuatorsMap",
           &dairlib::multibody::MakeNameToActuatorsMap<double>,
           py::arg("plant"))
      .def("CreateStateNameVectorFromMap",
           &dairlib::multibody::CreateStateNameVectorFromMap<double>,
           py::arg("plant"))
      .def("CreateActuatorNameVectorFromMap",
           &dairlib::multibody::CreateActuatorNameVectorFromMap<double>,
           py::arg("plant"))
      .def("CreateWithSpringsToWithoutSpringsMapPos",
           &dairlib::multibody::CreateWithSpringsToWithoutSpringsMapPos<double>,
           py::arg("plant_w_spr"), py::arg("plant_wo_spr"))
      .def("CreateWithSpringsToWithoutSpringsMapVel",
           &dairlib::multibody::CreateWithSpringsToWithoutSpringsMapVel<double>,
           py::arg("plant_w_spr"), py::arg("plant_wo_spr"))
      .def("AddFlatTerrain", &dairlib::multibody::AddFlatTerrain<double>,
           py::arg("plant"), py::arg("scene_graph"), py::arg("mu_static"),
           py::arg("mu_kinetic"),
           py::arg("normal_W") = Eigen::Vector3d(0, 0, 1),
           py::arg("stiffness") = 0, py::arg("dissipation_rate") = 0,
           py::arg("show_ground") = 1);
}

}  // namespace pydairlib
}  // namespace dairlib<|MERGE_RESOLUTION|>--- conflicted
+++ resolved
@@ -31,13 +31,8 @@
         py::arg("builder"), py::arg("scene_graph"), py::arg("trajectory"));
 
   m.def("MakeNameToPositionsMap",
-<<<<<<< HEAD
-           py::overload_cast<const drake::multibody::MultibodyPlant<double>&>(&dairlib::multibody::MakeNameToPositionsMap<double>),
-           py::arg("plant"))
-=======
         py::overload_cast<const drake::multibody::MultibodyPlant<double>&>(&dairlib::multibody::MakeNameToPositionsMap<double>),
         py::arg("plant"))
->>>>>>> 132cc814
       .def("MakeNameToVelocitiesMap",
            py::overload_cast<const drake::multibody::MultibodyPlant<double>&>(&dairlib::multibody::MakeNameToVelocitiesMap<double>),
            py::arg("plant"))
