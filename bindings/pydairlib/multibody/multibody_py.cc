--- conflicted
+++ resolved
@@ -38,19 +38,13 @@
       .def("createActuatorNameVectorFromMap",
            &dairlib::multibody::createActuatorNameVectorFromMap<double>,
            py::arg("plant"))
-<<<<<<< HEAD
-      .def("AddFlatTerrain", &dairlib::multibody::AddFlatTerrain<double>,
-           py::arg("plant"), py::arg("scene_graph"), py::arg("mu_static"),
-           py::arg("mu_kinetic"),
-           py::arg("normal_W") = Eigen::Vector3d(0, 0, 1),
-           py::arg("stiffness") = 1e4, py::arg("dissipation_rate") = 0.5);
-=======
-      .def("addFlatTerrain", &dairlib::multibody::addFlatTerrain<double>,
-           py::arg("plant"), py::arg("scene_graph"), py::arg("mu_static"),
-           py::arg("mu_kinetic"),
-           py::arg("normal_W") = Eigen::Vector3d(0, 0, 1),
-           py::arg("show_ground") = 1);
->>>>>>> 55ca2111
+      .def("addFlatTerrain",
+            &dairlib::multibody::addFlatTerrain<double>, py::arg("plant"),
+            py::arg("scene_graph"), py::arg("mu_static"), py::arg("mu_kinetic"),
+            py::arg("normal_W") = Eigen::Vector3d(0, 0, 1),
+            py::arg("stiffness") = 1e4, py::arg("dissipation_rate") = 0.5,
+            py::arg("show_ground") = 1);
+
 }
 
 }  // namespace pydairlib
