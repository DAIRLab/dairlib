#include <pybind11/eigen.h>
#include <pybind11/operators.h>
#include <pybind11/pybind11.h>
#include <pybind11/stl.h>

#include "multibody/multibody_utils.h"
#include "multibody/multipose_visualizer.h"

namespace py = pybind11;

namespace dairlib {
namespace pydairlib {

using multibody::MultiposeVisualizer;

PYBIND11_MODULE(multibody, m) {
//  py::module::import("pydrake.all");

  m.doc() = "Binding utility functions for MultibodyPlant";

  py::class_<MultiposeVisualizer>(m, "MultiposeVisualizer")
      .def(py::init<std::string, int, std::string>())
      .def(py::init<std::string, int, double, std::string>())
      .def(py::init<std::string, int, Eigen::VectorXd, std::string>())
      .def("DrawPoses", &MultiposeVisualizer::DrawPoses, py::arg("poses"));

  m.def("MakeNameToPositionsMap",
        &dairlib::multibody::MakeNameToPositionsMap<double>, py::arg("plant"))
      .def("MakeNameToVelocitiesMap",
           &dairlib::multibody::MakeNameToVelocitiesMap<double>,
           py::arg("plant"))
      .def("MakeNameToActuatorsMap",
           &dairlib::multibody::MakeNameToActuatorsMap<double>,
           py::arg("plant"))
      .def("CreateStateNameVectorFromMap",
           &dairlib::multibody::CreateStateNameVectorFromMap<double>,
           py::arg("plant"))
      .def("CreateActuatorNameVectorFromMap",
           &dairlib::multibody::CreateActuatorNameVectorFromMap<double>,
           py::arg("plant"))
<<<<<<< HEAD
      .def("addFlatTerrain",
            &dairlib::multibody::AddFlatTerrain<double>, py::arg("plant"),
            py::arg("scene_graph"), py::arg("mu_static"), py::arg("mu_kinetic"),
            py::arg("normal_W") = Eigen::Vector3d(0, 0, 1),
            py::arg("stiffness") = 1e4, py::arg("dissipation_rate") = 0.5,
            py::arg("show_ground") = 1);

=======
      .def("AddFlatTerrain", &dairlib::multibody::AddFlatTerrain<double>,
           py::arg("plant"), py::arg("scene_graph"), py::arg("mu_static"),
           py::arg("mu_kinetic"),
           py::arg("normal_W") = Eigen::Vector3d(0, 0, 1),
           py::arg("show_ground") = 1);
>>>>>>> 5709569e
}

}  // namespace pydairlib
}  // namespace dairlib<|MERGE_RESOLUTION|>--- conflicted
+++ resolved
@@ -14,7 +14,7 @@
 using multibody::MultiposeVisualizer;
 
 PYBIND11_MODULE(multibody, m) {
-//  py::module::import("pydrake.all");
+  py::module::import("pydrake.all");
 
   m.doc() = "Binding utility functions for MultibodyPlant";
 
@@ -38,21 +38,11 @@
       .def("CreateActuatorNameVectorFromMap",
            &dairlib::multibody::CreateActuatorNameVectorFromMap<double>,
            py::arg("plant"))
-<<<<<<< HEAD
-      .def("addFlatTerrain",
-            &dairlib::multibody::AddFlatTerrain<double>, py::arg("plant"),
-            py::arg("scene_graph"), py::arg("mu_static"), py::arg("mu_kinetic"),
-            py::arg("normal_W") = Eigen::Vector3d(0, 0, 1),
-            py::arg("stiffness") = 1e4, py::arg("dissipation_rate") = 0.5,
-            py::arg("show_ground") = 1);
-
-=======
       .def("AddFlatTerrain", &dairlib::multibody::AddFlatTerrain<double>,
            py::arg("plant"), py::arg("scene_graph"), py::arg("mu_static"),
            py::arg("mu_kinetic"),
            py::arg("normal_W") = Eigen::Vector3d(0, 0, 1),
            py::arg("show_ground") = 1);
->>>>>>> 5709569e
 }
 
 }  // namespace pydairlib
