"""
    This file is for a proof of concept example of residual LQR learning
    where we just look at one initial state and one heightmap and see what the
    landscape of the residual function looks like.
"""
import os
import sys

# Even if all of these aren't explicitly used, they may be needed for python to
# recognize certain derived classes
from pydrake.systems.all import (
    Diagram,
    Context,
    Simulator,
    InputPort,
    OutputPort,
    DiagramBuilder,
    InputPortIndex,
    OutputPortIndex,
    ConstantVectorSource,
)

from pydairlib.perceptive_locomotion.perception_learning.alip_lqr import (
    AlipFootstepLQROptions,
    AlipFootstepLQR
)

from pydairlib.perceptive_locomotion.perception_learning. \
    cassie_footstep_controller_environment import (
    CassieFootstepControllerEnvironmentOptions,
    CassieFootstepControllerEnvironment,
    perception_learning_base_folder
)

from pydairlib.systems.system_utils import DrawAndSaveDiagramGraph

import numpy as np


def run_experiment():
<<<<<<< HEAD
    # Instantiating the data required for sim environment with cassie urdf, terrain etc. read from param/( ).yaml
    sim_params = CassieFootstepControllerEnvironmentOptions()      

    # sim_params.terrain_yaml = os.path.join(
    #     perception_learning_base_folder,
    #     'params/alip_lqr_cost_experiment_terrain.yaml'
    # )

    # Instantiating the sim environment
=======
    sim_params = CassieFootstepControllerEnvironmentOptions()
    sim_params.terrain = os.path.join(
        perception_learning_base_folder,
        'params/alip_lqr_cost_experiment_terrain.yaml'
    )
>>>>>>> 550dc673
    sim_env = CassieFootstepControllerEnvironment(sim_params)

    # Get controller parameters from reading the yaml file provided in method definition.
    controller_params = AlipFootstepLQROptions.calculate_default_options(
        sim_params.mpfc_gains_yaml,
        sim_env.controller_plant,
        sim_env.controller_plant.CreateDefaultContext(),
    )
    # Instantiate controller with parameters as above.
    controller = AlipFootstepLQR(controller_params)

    # Creating drake scene and diagram
    builder = DiagramBuilder()
    builder.AddSystem(sim_env)

    desired_velocity = ConstantVectorSource(np.array([0.0, 0.0]))
    builder.AddSystem(controller)
    builder.AddSystem(desired_velocity)

    builder.Connect(
        desired_velocity.get_output_port(),
        controller.get_input_port_by_name("desired_velocity")
    )
    builder.Connect(
        sim_env.get_output_port_by_name("fsm"),
        controller.get_input_port_by_name("fsm")
    )
    builder.Connect(
        sim_env.get_output_port_by_name("time_until_switch"),
        controller.get_input_port_by_name("time_until_switch")
    )
    builder.Connect(
        sim_env.get_output_port_by_name("alip_state"),
        controller.get_input_port_by_name("state")
    )

    diagram = builder.Build()
    DrawAndSaveDiagramGraph(diagram, '../alip_lqr')

    simulator = Simulator(diagram)
    # Sets a default starting state for the entire system.
    context = diagram.CreateDefaultContext()
    context.SetTime(0.2)

    # Function definition to compute cassie condition using IK based on inputs.
    # SetPlantInitialConditionFromIK(parent_diagram, 
                                #    parent_context,
                                #    Vector3d& pelvis_vel,
                                #    double foot_spread, 
                                #    double height) 
    q, v = sim_env.cassie_sim.SetPlantInitialConditionFromIK(
        diagram,
        context,
        np.zeros((3,)),
        0.15,
        1.0
    )
    print('This is q = ')
    print(q)
    print('This is v = ')
    print(v)
    
    # Query latest context on sim.
    sim_context = sim_env.GetMyMutableContextFromRoot(context)
    controller_context = controller.GetMyMutableContextFromRoot(context)

    
    ud = controller.get_output_port_by_name('lqr_reference').Eval(
        controller_context)[-2:]
    heightmap_center = np.zeros((3,))
    heightmap_center[:2] = ud
    hmap = sim_env.get_heightmap(sim_context, center=heightmap_center)
    print(heightmap_center)
    Ts2s = controller_params.single_stance_duration + \
           controller_params.double_stance_duration

    def residual_datapoint(footstep_command: np.ndarray) -> float:
        context = diagram.CreateDefaultContext()
        context.SetTime(0.11)
        sim_env.cassie_sim.SetPlantInitialCondition(diagram, context, q, v)
        simulator.reset_context(context)
        simulator.Initialize()

        controller_context = controller.GetMyMutableContextFromRoot(context)
        sim_context = sim_env.GetMyMutableContextFromRoot(context)

        V_kp1 = controller.get_next_value_estimate_for_footstep(
            footstep_command, controller_context
        )

        sim_env.get_input_port_by_name("footstep_command").FixValue(
            context=sim_context,
            value=footstep_command
        )

        simulator.AdvanceTo(Ts2s + controller_params.double_stance_duration)
        while context.get_time() < 2 * Ts2s - 0.03:
            command = controller.get_output_port_by_name(
                'footstep_command'
            ).Eval(controller_context).ravel()
            command[2] = sim_env.query_heightmap(sim_context, command)
            sim_env.get_input_port_by_name("footstep_command").FixValue(
                context=sim_context,
                value=command
            )
            simulator.AdvanceTo(context.get_time() + 1e-2)
        V_k = controller.get_value_estimate(controller_context)
        return V_k - V_kp1

    residual = np.zeros(hmap.shape[1:])
    for i in range(hmap.shape[1]):
        for j in range(hmap.shape[2]):
            residual[i, j] = residual_datapoint(footstep_command=hmap[:, i, j])

    return hmap, residual


def compare_contours(hmap, obstacle_data, flat_data):
    import matplotlib.pyplot as plt

    obstacle_data[2] /= np.max(np.abs(obstacle_data[2]))
    obstacle_data[2] = np.abs(obstacle_data[2])
    flat_data[2] /= np.max(np.abs(obstacle_data[2]))
    flat_data[2] = np.abs(flat_data[2])

    fig, (ax1, ax2, ax3) = plt.subplots(1, 3)
    fig.suptitle('LQR Cost to Go Experiment')
    ax1.contourf(hmap[0], hmap[1], hmap[2], levels=20)
    ax1.set_title('Height Map')
    ax2.contourf(
        obstacle_data[0], obstacle_data[1], obstacle_data[2], levels=20
    )
    ax2.set_title('Obstacle Residual')
    ax3.contourf(flat_data[0], flat_data[1], flat_data[2], levels=20)
    ax3.set_title('Control Residual')
    for ax in [ax1, ax2, ax3]:
        ax.set_xlabel('x')
        ax.set_ylabel('y')

    plt.show()


def plot_results(data):
    import matplotlib.pyplot as plt
    fig, ax = plt.subplots(subplot_kw={"projection": "3d"})
    ax.plot_surface(data[0], data[1], data[2])
    ax.set_xlabel('x')
    ax.set_ylabel('y')
    ax.set_zlabel('LQR Cost to go residual')
    plt.show()


if __name__ == '__main__':
    if len(sys.argv) > 1 and sys.argv[1] == 'contours':
        hmap = np.load(
            os.path.join(
                perception_learning_base_folder,
                'tmp/height_map_obstacle.npy'
            )
        )
        obs_data = np.load(
            os.path.join(
                perception_learning_base_folder,
                'tmp/residual_test_obstacle.npy'
            )
        )
        flat_data = np.load(
            os.path.join(
                perception_learning_base_folder,
                'tmp/residual_test_flat.npy'
            )
        )
        compare_contours(hmap, obs_data, flat_data)

    elif len(sys.argv) > 1:
        fname = sys.argv[1]
        data = np.load(fname)
        plot_results(data)
    else:
        xyz, residual = run_experiment()
        print('I am here')
        np.save(
            f'{perception_learning_base_folder}/tmp/height_map_obstacle'
            f'.npy', xyz
        )
        xyz[-1] = residual
        np.save(
            f'{perception_learning_base_folder}/tmp'
            f'/residual_test_obstacle.npy', xyz
        )
        plot_results(xyz)<|MERGE_RESOLUTION|>--- conflicted
+++ resolved
@@ -38,23 +38,12 @@
 
 
 def run_experiment():
-<<<<<<< HEAD
     # Instantiating the data required for sim environment with cassie urdf, terrain etc. read from param/( ).yaml
-    sim_params = CassieFootstepControllerEnvironmentOptions()      
-
-    # sim_params.terrain_yaml = os.path.join(
-    #     perception_learning_base_folder,
-    #     'params/alip_lqr_cost_experiment_terrain.yaml'
-    # )
-
-    # Instantiating the sim environment
-=======
     sim_params = CassieFootstepControllerEnvironmentOptions()
     sim_params.terrain = os.path.join(
         perception_learning_base_folder,
         'params/alip_lqr_cost_experiment_terrain.yaml'
     )
->>>>>>> 550dc673
     sim_env = CassieFootstepControllerEnvironment(sim_params)
 
     # Get controller parameters from reading the yaml file provided in method definition.
