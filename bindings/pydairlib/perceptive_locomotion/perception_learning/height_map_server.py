--- conflicted
+++ resolved
@@ -87,10 +87,7 @@
             )
         
         # replace the z channel of hmap with residual predictions
-<<<<<<< HEAD
         hmap[2] = residual_grid
-=======
-        hmap[2, :, :] = residual_grid
 
         if self.height_map_server.map_opts.meshcat is not None:
             self.height_map_server.map_opts.meshcat.PlotSurface(
@@ -98,7 +95,6 @@
                 Rgba(r=0.0, g=1.0, b=0.0, a=1.0)
             )
             self.height_map_server.map_opts.meshcat.Flush()
->>>>>>> 2a68a79a
         self.context = None
         return hmap
 
