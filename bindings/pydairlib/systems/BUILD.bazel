# -*- python -*-
load("@drake//tools/install:install.bzl", "install")

package(default_visibility = ["//visibility:public"])

load(
    "@drake//tools/skylark:pybind.bzl",
    "drake_pybind_library",
    "get_drake_py_installs",
    "get_pybind_package_info",
    "pybind_py_library",
)

pybind_py_library(
    name = "robot_lcm_systems_py",
    cc_deps = [
        "//systems:robot_lcm_systems",
        "@drake//:drake_shared_library",
    ],
    cc_so_name = "robot_lcm_systems",
    cc_srcs = ["robot_lcm_systems_py.cc"],
    py_deps = [
        "@drake//bindings/pydrake",
        ":module_py",
    ],
    py_imports = ["."],
)

pybind_py_library(
    name = "primitives_py",
    cc_deps = [
        "//systems/primitives",
        "@drake//:drake_shared_library",
    ],
    cc_so_name = "primitives",
    cc_srcs = ["primitives_py.cc"],
    py_deps = [
        "@drake//bindings/pydrake",
        ":module_py",
    ],
    py_imports = ["."],
)

pybind_py_library(
    name = "framework_py",
    cc_deps = [
        "//lcmtypes:lcmt_robot",
        "//systems/framework:lcm_driven_loop",
        "//systems/framework:vector",
        "@drake//:drake_shared_library",
    ],
    cc_so_name = "framework",
    cc_srcs = ["framework_py.cc"],
    py_deps = [
        "@drake//bindings/pydrake",
        ":module_py",
    ],
    py_imports = ["."],
)

<<<<<<< HEAD
pybind_py_library(
    name = "controllers_py",
    cc_deps = [
        "@drake//:drake_shared_library",
        "//systems/controllers:c3_controller",
    ],
    cc_so_name = "controllers",
    cc_srcs = ["controllers_py.cc"],
    py_deps = [
        "@drake//bindings/pydrake",
        ":module_py",
    ],
    py_imports = ["."],
)

pybind_py_library(
    name = "controllers_franka_py",
    cc_deps = [
        "@drake//:drake_shared_library",
        "//systems/controllers:c3_controller_franka",
    ],
    cc_so_name = "controllers_franka",
    cc_srcs = ["controllers_franka_py.cc"],
    py_deps = [
        "@drake//bindings/pydrake",
        ":module_py",
    ],
    py_imports = ["."],
)

pybind_py_library(
    name = "impedance_controllers_py",
    cc_deps = [
        "@drake//:drake_shared_library",
        "//systems/controllers:impedance_controller",
    ],
    cc_so_name = "impedance_controllers",
    cc_srcs = ["impedance_controllers_py.cc"],
    py_deps = [
        "@drake//bindings/pydrake",
        ":module_py",
    ],
    py_imports = ["."],
)

=======
>>>>>>> 64bf7802
# This determines how `PYTHONPATH` is configured, and how to install the
# bindings.
PACKAGE_INFO = get_pybind_package_info("//bindings")

py_library(
    name = "module_py",
    srcs = [
        "__init__.py",
    ],
    imports = PACKAGE_INFO.py_imports,
    deps = [
        "//bindings/pydairlib:module_py",
    ],
)

PY_LIBRARIES = [
    ":robot_lcm_systems_py",
    ":primitives_py",
    ":framework_py",
    ":controllers_py",
    ":controllers_franka_py",
    ":impedance_controllers_py",
]

# Package roll-up (for Bazel dependencies).
py_library(
    name = "systems",
    imports = PACKAGE_INFO.py_imports,
    deps = PY_LIBRARIES,
)<|MERGE_RESOLUTION|>--- conflicted
+++ resolved
@@ -58,7 +58,6 @@
     py_imports = ["."],
 )
 
-<<<<<<< HEAD
 pybind_py_library(
     name = "controllers_py",
     cc_deps = [
@@ -104,8 +103,6 @@
     py_imports = ["."],
 )
 
-=======
->>>>>>> 64bf7802
 # This determines how `PYTHONPATH` is configured, and how to install the
 # bindings.
 PACKAGE_INFO = get_pybind_package_info("//bindings")
