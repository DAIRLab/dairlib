package(default_visibility = ["//visibility:public"])

cc_library(
    name = "common",
    deps = [
        ":find_resource",
        ":eigen_utils",
        ":file_utils",
        ":discrete_time_filter",
        ":blending_utils",
        "@drake//:drake_shared_library",
    ],
)

cc_library(
    name = "find_resource",
    srcs = ["find_resource.cc"],
    hdrs = [
        "find_resource.h",
    ],
    deps = [
        "//third_party/spruce",
        "@drake//:drake_shared_library",
    ],
)

cc_library(
    name = "eigen_utils",
    srcs = ["eigen_utils.cc"],
    hdrs = [
        "eigen_utils.h",
    ],
    deps = [
        "@drake//:drake_shared_library",
    ],
)


cc_library(
    name = "file_utils",
    srcs = [
        "file_utils.cc",
    ],
    hdrs = [
        "file_utils.h",
    ],
    deps = [
        "@drake//:drake_shared_library",
    ],
)

<<<<<<< HEAD
=======

>>>>>>> 40a57f5b
cc_library(
    name = "blending_utils",
    srcs = [
        "blending_utils.cc",
    ],
    hdrs = [
        "blending_utils.h",
    ],
    deps = [
        "@drake//:drake_shared_library",
    ],
)

cc_library(
    name = "discrete_time_filter",
    srcs = [
        "discrete_time_filter.cc",
    ],
    hdrs = [
        "discrete_time_filter.h",
    ],
    deps = [
        "@drake//:drake_shared_library",
    ],
)<|MERGE_RESOLUTION|>--- conflicted
+++ resolved
@@ -49,10 +49,7 @@
     ],
 )
 
-<<<<<<< HEAD
-=======
 
->>>>>>> 40a57f5b
 cc_library(
     name = "blending_utils",
     srcs = [
