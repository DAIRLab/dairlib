--- conflicted
+++ resolved
@@ -6,12 +6,12 @@
                              eigen_vec.data() + eigen_vec.size());
 }
 
-<<<<<<< HEAD
 std::vector<float> CopyVectorXdToStdFloatVector(
     const Eigen::VectorXd& eigen_vec) {
   return std::vector<float>(eigen_vec.data(),
                             eigen_vec.data() + eigen_vec.size());
-=======
+}
+
 Eigen::VectorXd eigen_clamp(
     const Eigen::VectorXd& value, const Eigen::VectorXd& lb, const Eigen::VectorXd& ub){
   DRAKE_DEMAND(value.size() == lb.size());
@@ -21,5 +21,4 @@
     clamped_value[i] = std::clamp(value[i], lb[i], ub[i]);
   }
   return clamped_value;
->>>>>>> 27e2fdd8
 }