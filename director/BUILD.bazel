# -*- python -*-

py_binary(
    name = "drake_director_py",
    srcs = ["//tools/workspace/drake_visualizer:drake_visualizer.py"],
    data = [
        "@drake//examples:prod_models",
        "@drake_visualizer",
<<<<<<< HEAD
=======
        "@lcm//:lcm-python",
>>>>>>> d4436a5c
    ],
    main = "//tools/workspace/drake_visualizer:drake_visualizer.py",
    # Python libraries to import.
    deps = [
        "//lcmtypes:lcmtypes_robot_py",
        "//tools/workspace/drake_visualizer:stub_pydrake",
        "@drake//lcmtypes:lcmtypes_drake_py",
        "@drake//tools/workspace/drake_visualizer/plugin",
        "@drake_visualizer//:drake_visualizer_python_deps",
        "@optitrack_driver//lcmtypes:py_optitrack_lcmtypes",
    ],
)

load("@drake//tools/skylark:drake_runfiles_binary.bzl", "drake_runfiles_binary")

drake_runfiles_binary(
    name = "drake-director",
    target = ":drake_director_py",
)<|MERGE_RESOLUTION|>--- conflicted
+++ resolved
@@ -6,10 +6,7 @@
     data = [
         "@drake//examples:prod_models",
         "@drake_visualizer",
-<<<<<<< HEAD
-=======
         "@lcm//:lcm-python",
->>>>>>> d4436a5c
     ],
     main = "//tools/workspace/drake_visualizer:drake_visualizer.py",
     # Python libraries to import.
