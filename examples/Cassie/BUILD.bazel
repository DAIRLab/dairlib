--- conflicted
+++ resolved
@@ -213,7 +213,6 @@
         ":cassie_fixed_point_solver",
         ":cassie_urdf",
         ":cassie_utils",
-        "//lcm:lcm_trajectory_saver",
         "//systems:robot_lcm_systems",
         "//systems/primitives",
         "@drake//:drake_shared_library",
@@ -354,40 +353,6 @@
 )
 
 cc_binary(
-    name = "run_osc_jumping_controller",
-    srcs = ["run_osc_jumping_controller.cc"],
-    deps = [
-        ":cassie_urdf",
-        ":cassie_utils",
-        "//attic/multibody:utils",
-        "//examples/Cassie/osc_jump",
-        "//lcm:lcm_trajectory_saver",
-        "//systems:robot_lcm_systems",
-        "//systems/controllers/osc:operational_space_control",
-        "//systems/framework:lcm_driven_loop",
-        "//systems/primitives",
-        "//systems/sensors:gaussian_noise_pass_through",
-        "@drake//:drake_shared_library",
-        "@gflags",
-    ],
-)
-
-cc_binary(
-    name = "visualize_trajectory",
-    srcs = ["visualize_trajectory.cc"],
-    deps = [
-        ":cassie_urdf",
-        ":cassie_utils",
-        "//lcm:lcm_trajectory_saver",
-        "//multibody:multipose_visualizer",
-        "//systems:robot_lcm_systems",
-        "//systems/primitives",
-        "@drake//:drake_shared_library",
-        "@gflags",
-    ],
-)
-
-cc_binary(
     name = "benchmark_dynamics",
     srcs = ["test/benchmark_dynamics.cc"],
     tags = ["manual"],
@@ -425,27 +390,6 @@
     data = glob(["examples/Cassie/urdf/cassie_fixed_springs.urdf"]),
     deps = [
         ":cassie_utils",
-<<<<<<< HEAD
-        "//attic/multibody:multibody_solvers",
-        "//common",
-        "//lcm:lcm_trajectory_saver",
-        "//solvers:optimization_utils",
-        "//systems/primitives",
-        "//systems/trajectory_optimization:dircon",
-        "@drake//:drake_shared_library",
-        "@gflags",
-    ],
-)
-
-cc_binary(
-    name = "run_dircon_jumping_two_modes",
-    srcs = ["run_dircon_jumping_two_modes.cc"],
-    data = glob(["examples/Cassie/urdf/cassie_fixed_springs.urdf"]),
-    deps = [
-        ":cassie_utils",
-        "//attic/multibody:multibody_solvers",
-=======
->>>>>>> 0cfa8eec
         "//common",
         "//lcm:lcm_trajectory_saver",
         "//solvers:optimization_utils",
