--- conflicted
+++ resolved
@@ -160,10 +160,6 @@
     ],
 )
 
-<<<<<<< HEAD
-
-=======
->>>>>>> 3e4889f9
 cc_library(
   name = "cassie_rbt_state_estimator",
   srcs = ["cassie_rbt_state_estimator.cc",],
@@ -177,10 +173,6 @@
   ]
 )
 
-<<<<<<< HEAD
-
-=======
->>>>>>> 3e4889f9
 cc_binary(
     name = "run_udp_dummy_server",
     srcs = ["run_udp_dummy_server.c"],
