--- conflicted
+++ resolved
@@ -48,11 +48,8 @@
         "//examples/Cassie:run_osc_jumping_controller",
         "//examples/Cassie:run_osc_standing_controller",
         "//examples/Cassie:run_osc_walking_controller",
-<<<<<<< HEAD
         "//examples/Cassie:run_osc_walking_controller_alip",
-=======
         "//examples/Cassie:run_pd_controller",
->>>>>>> e39d96b7
         "//examples/Cassie/osc",
     ],
 )
