--- conflicted
+++ resolved
@@ -277,24 +277,6 @@
 )
 
 
-<<<<<<< HEAD
-cc_test(
-    name = "cassie_rbt_state_estimator_test",
-    size = "small",
-    srcs = ["test/cassie_rbt_state_estimator_test.cc"],
-    deps = [
-        ":cassie_rbt_state_estimator",
-        "//attic/multibody:multibody_solvers",
-        "//examples/Cassie:cassie_urdf",
-        "@drake//attic/multibody:rigid_body_tree",
-        "@drake//attic/multibody/parsers",
-        "@gtest//:main",
-    ],
-)
-
-
-=======
->>>>>>> a3959c08
 cc_binary(
     name = "cassie_state_visualizer",
     srcs = ["cassie_state_visualizer.cc"],
@@ -305,19 +287,11 @@
         "@drake//systems/framework:diagram_builder",
         "@drake//systems/lcm:lcm_pubsub_system",
         "@drake//systems/analysis:simulator",
-<<<<<<< HEAD
-        "@drake//lcm",
-=======
-        "@drake//systems/lcm:lcm_interface_system",
->>>>>>> a3959c08
+        "@drake//systems/lcm:lcm_interface_system",
         "@drake//attic/multibody:rigid_body_tree",
         "@drake//manipulation/util",
         ":cassie_utils",
         "@drake//attic/multibody/rigid_body_plant:drake_visualizer",
         "@gflags",
         ]
-<<<<<<< HEAD
-)
-=======
-)
->>>>>>> a3959c08
+)
