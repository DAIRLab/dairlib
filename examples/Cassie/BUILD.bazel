load("@drake//tools/lint:lint.bzl", "add_lint_tests")

package(default_visibility = ["//visibility:public"])

load(
    "@drake//tools/skylark:drake_lcm.bzl",
    "drake_lcm_cc_library",
    "drake_lcm_java_library",
    "drake_lcm_py_library",
)
load(
    "@drake//tools/skylark:drake_py.bzl",
    "drake_py_binary",
    "drake_py_library",
    "drake_py_unittest",
)

cc_library(
  name = "cassie_utils",
  srcs = ["cassie_utils.cc"],
  hdrs = ["cassie_utils.h"],
  deps = [
        ":cassie_urdf",
        "//common",
        "//multibody:utils",
        "@drake//attic/multibody:rigid_body_tree",
        "@drake//attic/multibody:rigid_body_tree_construction",
        "@drake//attic/multibody/parsers",
        "@drake//manipulation/util",
        "@drake//multibody/parsing:parser",
        "@drake//solvers:constraint",
        "@drake//solvers:mathematical_program",
    ],
)

cc_library(
    name = "cassie_urdf",
    data = glob(["urdf/**"]),
)

cc_library(
    name = "polling_interface",
    hdrs = [":polling_interface.h"],
)

cc_library(
    name = "silent_interface",
    hdrs = [":silent_interface.h"],
)

cc_library(
    name = "dispatcher",
    hdrs = [":dispatcher.h"],
    deps = [":polling_interface"],
)

cc_library(
    name = "cassie_robot_dispatch_interface",
    srcs = ["cassie_robot_dispatch_interface.cc"],
    hdrs = [":cassie_robot_dispatch_interface.h"],
    deps = [
        ":polling_interface",
        "//examples/Cassie/datatypes:cassie_dispatch_types",
    ],
)

cc_library(
    name = "cassie_lcm_dispatch_interface",
    srcs = ["cassie_lcm_dispatch_interface.cc"],
    hdrs = [":cassie_lcm_dispatch_interface.h"],
    deps = [
        ":polling_interface",
        "//examples/Cassie/datatypes:cassie_dispatch_types",
        "@drake//lcmtypes:drake_signal",
        "@drake//systems/framework:value",
        "@drake//systems/lcm",
        "@lcm",
    ],
)

cc_library(
    name = "cassie_dispatcher",
    srcs = ["cassie_dispatcher.cc"],
    hdrs = [":cassie_dispatcher.h"],
    deps = [
        ":dispatcher",
        ":polling_interface",
        "//examples/Cassie/datatypes:cassie_dispatch_types",
        "//examples/Cassie/datatypes:cassie_names",
    ],
)

cc_library(
    name = "cassie_udp_spoofer",
    srcs = ["cassie_udp_spoofer.cc"],
    hdrs = [":cassie_udp_spoofer.h"],
    deps = [
        ":polling_interface",
        "//examples/Cassie/datatypes:cassie_dispatch_types",
    ],
)

cc_library(
    name = "cassie_udp_systems",
    srcs = ["cassie_udp_systems.cc"],
    hdrs = [":cassie_udp_systems.h"],
    deps = [
        ":cassie_udp_spoofer",
        "//examples/Cassie/datatypes:cassie_dispatch_types",
        "//examples/Cassie/datatypes:cassie_names",
        "@drake//systems/framework",
        "@drake//systems/lcm",
    ],
)

cc_binary(
    name = "run_udp_sim",
    srcs = ["run_udp_sim.cc"],
    deps = [
        ":cassie_udp_spoofer",
        ":cassie_udp_systems",
        ":cassie_urdf",
        "//examples/Cassie/datatypes:cassie_networking",
        "//systems:robot_lcm_systems",
        "//systems/primitives",
        "@drake//attic/manipulation/util:sim_diagram_builder",
        "@drake//attic/multibody:rigid_body_tree",
        "@drake//attic/multibody:rigid_body_tree_construction",
        "@drake//attic/multibody/parsers",
        "@drake//attic/multibody/rigid_body_plant",
        "@drake//common",
        "@drake//lcm",
        "@drake//manipulation/util",
        "@drake//solvers",
        "@drake//systems/analysis:simulator",
        "@drake//systems/framework",
        "@gflags",
    ],
)

cc_binary(
    name = "run_cassie_dispatch",
    srcs = ["run_cassie_dispatch.cc"],
    deps = [
        ":cassie_dispatcher",
        ":cassie_lcm_dispatch_interface",
        ":cassie_robot_dispatch_interface",
        ":silent_interface",
        "//examples/Cassie/datatypes:cassie_dispatch_types",
        "//examples/Cassie/datatypes:cassie_names",
        "//examples/Cassie/datatypes:cassie_networking",
        "@drake//systems/lcm",
    ],
)


cc_library(
  name = "cassie_rbt_state_estimator",
  srcs = ["cassie_rbt_state_estimator.cc",],
  hdrs = ["cassie_rbt_state_estimator.h",],
  deps = [
    "@drake//systems/framework",
    "//systems/framework:vector",
    "//examples/Cassie/datatypes:cassie_out_t",
    "//examples/Cassie/datatypes:cassie_names",
    "//attic/multibody:utils",
  ]
)


cc_binary(
    name = "run_udp_dummy_server",
    srcs = ["run_udp_dummy_server.c"],
    deps = [
        "//examples/Cassie/datatypes:cassie_networking",
        "//examples/Cassie/datatypes:cassie_out_t",
        "//examples/Cassie/datatypes:cassie_user_in_t",
    ],
)

cc_binary(
    name = "run_pd_controller",
    srcs = ["run_pd_controller.cc"],
    deps = [
        ":cassie_urdf",
        ":cassie_utils",
        "//systems:robot_lcm_systems",
        "//systems/controllers",
        "//systems/controllers:pd_config_lcm",
        "@drake//lcm",
        "@drake//manipulation/util",
        "@drake//systems/analysis:simulator",
        "@drake//systems/framework:diagram_builder",
        "@drake//systems/lcm:lcm_pubsub_system",
    ],
)

cc_binary(
<<<<<<< HEAD
    name = "cassie_state_visualizer",
    srcs = ["cassie_state_visualizer.cc"],
    deps = [
        ":cassie_urdf",
        ":cassie_utils",
        "//systems:robot_lcm_systems",
        "//systems/primitives",
        "@drake//attic/multibody:rigid_body_tree",
        "@drake//attic/multibody/rigid_body_plant:drake_visualizer",
        "@drake//lcm",
        "@drake//manipulation/util",
        "@drake//systems/analysis:simulator",
        "@drake//systems/framework:diagram_builder",
        "@drake//systems/lcm:lcm_pubsub_system",
        "@gflags",
    ],
)


cc_binary(
    name = "fixedbase_cassie_visualizer",
    srcs = ["fixedbase_cassie_visualizer.cc"],
=======
    name = "visualizer",
    srcs = ["visualizer.cc"],
>>>>>>> 9a7932dd
    deps = [
            "//systems:robot_lcm_systems",
            "//systems/primitives",
            ":cassie_urdf",
            "@drake//systems/framework:diagram_builder",
            "@drake//systems/lcm:lcm_pubsub_system",
            "@drake//systems/analysis:simulator",
            "@drake//lcm",
            "@drake//manipulation/util",
            "@drake//geometry:geometry_visualization",
            "@drake//systems/rendering:multibody_position_to_geometry_pose",
            ":cassie_utils",
            "@gflags",
            ]
)


cc_binary(
    name = "run_simple_sim",
    srcs = ["run_simple_sim.cc"],
    deps = [
        ":cassie_urdf",
        ":cassie_utils",
        "//systems:robot_lcm_systems",
        "//systems/primitives",
        "@drake//attic/manipulation/util:sim_diagram_builder",
        "@drake//attic/multibody:rigid_body_tree",
        "@drake//attic/multibody/rigid_body_plant",
        "@drake//common",
        "@drake//lcm",
        "@drake//manipulation/util",
        "@drake//solvers",
        "@drake//systems/analysis:simulator",
        "@drake//systems/framework",
        "@gflags",
    ],
)

cc_binary(
<<<<<<< HEAD
    name = "run_simple_sim_with_cassie_sensor",
    srcs = ["run_simple_sim_with_cassie_sensor.cc"],
    deps = [
        "//systems/sensors:sim_cassie_sensor_aggregator",
        ":cassie_urdf",
        ":cassie_utils",
        "//systems:robot_lcm_systems",
        "//systems/primitives",
        "@drake//attic/manipulation/util:sim_diagram_builder",
        "@drake//attic/multibody:rigid_body_tree",
        "@drake//attic/multibody/rigid_body_plant",
        "@drake//attic/systems/sensors:sensors",
        "@drake//common",
        "@drake//lcm",
        "@drake//manipulation/util",
        "@drake//solvers",
        "@drake//systems/analysis:simulator",
        "@drake//systems/framework",
        "@gflags",
    ],
)

cc_binary(
    name = "fixedbase_standalone_mbt_sim",
    srcs = ["fixedbase_standalone_mbt_sim.cc"],
=======
    name = "standalone_multibody_sim",
    srcs = ["standalone_multibody_sim.cc"],
>>>>>>> 9a7932dd
    deps = [
        "@drake//systems/analysis:simulator",
        "@drake//manipulation/util",
        "@drake//systems/framework",
        "@drake//common",
        "@drake//solvers",
        "@drake//lcm",
        "@drake//geometry:geometry_visualization",
        "@drake//systems/primitives",
        "@gflags",
        ":cassie_urdf",
        ":cassie_utils",
    ],
)

cc_binary(
    name = "multibody_sim",
    srcs = ["multibody_sim.cc"],
    deps = [
        "@drake//systems/analysis:simulator",
        "@drake//manipulation/util",
        "@drake//systems/framework",
        "@drake//common",
        "@drake//solvers",
        "@drake//lcm",
        "@drake//geometry:geometry_visualization",
        "@drake//systems/primitives",
        "@gflags",
        ":cassie_urdf",
        ":cassie_utils",
        "//systems:robot_lcm_systems",
        "//systems/primitives",
    ],
)

py_binary(
    name = "draw_graphviz",
    srcs = ["draw_graphviz.py"],
    deps = [
        "@drake//bindings/pydrake",
    ],
)

cc_binary(
    name = "parse_log_test",
    srcs = ["test/parse_log_test.cc"],
    deps = [
        ":cassie_urdf",
        ":cassie_utils",
        "//systems:robot_lcm_systems",
        "//systems/primitives:vector_aggregator",
        "@drake//attic/multibody:rigid_body_tree",
        "@drake//lcm",
        "@drake//systems/analysis:simulator",
        "@drake//systems/framework:diagram_builder",
        "@drake//systems/lcm",
    ],
)<|MERGE_RESOLUTION|>--- conflicted
+++ resolved
@@ -196,33 +196,8 @@
 )
 
 cc_binary(
-<<<<<<< HEAD
-    name = "cassie_state_visualizer",
-    srcs = ["cassie_state_visualizer.cc"],
-    deps = [
-        ":cassie_urdf",
-        ":cassie_utils",
-        "//systems:robot_lcm_systems",
-        "//systems/primitives",
-        "@drake//attic/multibody:rigid_body_tree",
-        "@drake//attic/multibody/rigid_body_plant:drake_visualizer",
-        "@drake//lcm",
-        "@drake//manipulation/util",
-        "@drake//systems/analysis:simulator",
-        "@drake//systems/framework:diagram_builder",
-        "@drake//systems/lcm:lcm_pubsub_system",
-        "@gflags",
-    ],
-)
-
-
-cc_binary(
-    name = "fixedbase_cassie_visualizer",
-    srcs = ["fixedbase_cassie_visualizer.cc"],
-=======
     name = "visualizer",
     srcs = ["visualizer.cc"],
->>>>>>> 9a7932dd
     deps = [
             "//systems:robot_lcm_systems",
             "//systems/primitives",
@@ -262,7 +237,6 @@
 )
 
 cc_binary(
-<<<<<<< HEAD
     name = "run_simple_sim_with_cassie_sensor",
     srcs = ["run_simple_sim_with_cassie_sensor.cc"],
     deps = [
@@ -286,12 +260,8 @@
 )
 
 cc_binary(
-    name = "fixedbase_standalone_mbt_sim",
-    srcs = ["fixedbase_standalone_mbt_sim.cc"],
-=======
     name = "standalone_multibody_sim",
     srcs = ["standalone_multibody_sim.cc"],
->>>>>>> 9a7932dd
     deps = [
         "@drake//systems/analysis:simulator",
         "@drake//manipulation/util",
