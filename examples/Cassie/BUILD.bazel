load("@drake//tools:drake.bzl", "drake_cc_googletest", "drake_cc_library", "drake_cc_binary")
load("@drake//tools/lint:lint.bzl", "add_lint_tests")

package(default_visibility = ["//visibility:public"])

load(
    "@drake//tools/skylark:drake_lcm.bzl",
    "drake_lcm_cc_library",
    "drake_lcm_java_library",
    "drake_lcm_py_library",
)

load(
    "@drake//tools/skylark:drake_py.bzl",
    "drake_py_binary",
    "drake_py_library",
    "drake_py_unittest",
)

cc_library(
  name = "cassie_utils",
  srcs = ["cassie_utils.cc"],
  hdrs = ["cassie_utils.h"],
  deps = ["@drake//solvers:mathematical_program",
          "@drake//solvers:constraint",
          "@drake//multibody:rigid_body_tree",
          "@drake//manipulation/util",
          "//common"]
)

cc_library(
  name = "cassie_urdf",
  data = glob(["urdf/**"]),
)

cc_library(
	name = "polling_interface",
	hdrs = [":polling_interface.h"]
)

cc_library(
	name = "silent_interface",
	hdrs = [":silent_interface.h"]
)

cc_library(
	name = "dispatcher",
	hdrs = [":dispatcher.h"],
	deps = [":polling_interface"]
)

cc_library(
	name = "cassie_robot_dispatch_interface",
	hdrs = [":cassie_robot_dispatch_interface.h"],
	srcs = ["cassie_robot_dispatch_interface.cc"],
	deps = [
	        ":polling_interface",
	        "//examples/Cassie/datatypes:cassie_dispatch_types"]
)

cc_library(
	name = "cassie_lcm_dispatch_interface",
	hdrs = [":cassie_lcm_dispatch_interface.h"],
	srcs = ["cassie_lcm_dispatch_interface.cc"],
	deps = [
	        ":polling_interface",
	        "//examples/Cassie/datatypes:cassie_dispatch_types",
	        "@lcm",
	        "@drake//systems/lcm:lcm",
	        "@drake//systems/framework:value",
	        "@drake//lcmtypes:drake_signal",
 	        ]
)

cc_library(
	name = "cassie_dispatcher",
	hdrs = [":cassie_dispatcher.h"],
	srcs = ["cassie_dispatcher.cc"],
	deps = [
	        ":polling_interface",
	        ":dispatcher",
	        "//examples/Cassie/datatypes:cassie_names",
	        "//examples/Cassie/datatypes:cassie_dispatch_types"]
)

cc_library(
	name = "cassie_udp_spoofer",
	hdrs = [":cassie_udp_spoofer.h"],
	srcs = ["cassie_udp_spoofer.cc"],
	deps = [
	        ":polling_interface",
	        "//examples/Cassie/datatypes:cassie_dispatch_types"
	        ]
)

<<<<<<< HEAD

cc_library(
	name = "cassie_udp_systems",
	hdrs = [":cassie_udp_systems.h"],
	srcs = ["cassie_udp_systems.cc"],
	deps = [
	        "@drake//systems/framework",
	        "@drake//systems/lcm",
	        ":cassie_udp_spoofer",
	        "//examples/Cassie/datatypes:cassie_dispatch_types",
	        "//examples/Cassie/datatypes:cassie_names"
	        ]
)


cc_binary(
    name = "run_udp_sim",
    srcs = ["run_udp_sim.cc"],
    deps = [
        "@drake//multibody:rigid_body_tree",
        "@drake//systems/analysis:simulator",
        "@drake//manipulation/util",
        "@drake//systems/framework",
        "@drake//common",
        "@drake//solvers",
        "@drake//lcm",
        "@gflags",
        ":cassie_urdf",
        "//systems:robot_lcm_systems",
        "//systems/primitives",
        ":cassie_udp_systems",
        ":cassie_udp_spoofer",
        "//examples/Cassie/datatypes:cassie_networking"
    ],
)




=======
>>>>>>> efb3e5f7
cc_binary(
	name = "run_cassie_dispatch",
	srcs = ["run_cassie_dispatch.cc"],
	deps = [
	        ":cassie_dispatcher",
	        ":cassie_robot_dispatch_interface",
	        ":cassie_lcm_dispatch_interface",
	        ":silent_interface",
	        "//examples/Cassie/datatypes:cassie_dispatch_types",
	        "//examples/Cassie/datatypes:cassie_networking",
	        "//examples/Cassie/datatypes:cassie_names",
	        "@drake//systems/lcm:lcm"
	        ]
)

cc_binary(
	name = "run_udp_dummy_server",
	srcs = ["run_udp_dummy_server.c"],
	deps = [
	        "//examples/Cassie/datatypes:cassie_networking",
	        "//examples/Cassie/datatypes:cassie_out_t",
	        "//examples/Cassie/datatypes:cassie_user_in_t"
	        ]
)



cc_binary(
    name = "run_pd_controller",
    srcs = ["run_pd_controller.cc"],
    deps = [
            "//systems:robot_lcm_systems",
            "//systems/controllers",
            "//systems/controllers:pd_config_lcm",
            "@drake//systems/framework:diagram_builder",
            "@drake//systems/lcm:lcm_pubsub_system",
            "@drake//systems/analysis:simulator",
            "@drake//multibody:rigid_body_tree",
            "@drake//manipulation/util",
            "@drake//lcm",
            ":cassie_utils",
            ":cassie_urdf",
            ]
)

cc_binary(
    name = "cassie_state_visualizer",
    srcs = ["cassie_state_visualizer.cc"],
    deps = [
            "//systems:robot_lcm_systems",
            "//systems/primitives",
            ":cassie_urdf",
            "@drake//systems/framework:diagram_builder",
            "@drake//systems/lcm:lcm_pubsub_system",
            "@drake//systems/analysis:simulator",
            "@drake//lcm",
            "@drake//multibody:rigid_body_tree",
            "@drake//manipulation/util",
            ":cassie_utils"
            ]
)

cc_binary(
    name = "run_simple_sim",
    srcs = ["run_simple_sim.cc"],
    deps = [
        "@drake//multibody:rigid_body_tree",
        "@drake//systems/analysis:simulator",
        "@drake//manipulation/util",
        "@drake//systems/framework",
        "@drake//common",
        "@drake//solvers",
        "@drake//lcm",
        "@gflags",
        ":cassie_urdf",
        "//systems:robot_lcm_systems",
        "//systems/primitives",
        ":cassie_utils",
    ],
)

py_binary(
    name = "draw_graphviz",
    srcs = ["draw_graphviz.py"],
    deps = [
        "@drake//bindings/pydrake",
    ],
)<|MERGE_RESOLUTION|>--- conflicted
+++ resolved
@@ -93,7 +93,7 @@
 	        ]
 )
 
-<<<<<<< HEAD
+
 
 cc_library(
 	name = "cassie_udp_systems",
@@ -133,8 +133,6 @@
 
 
 
-=======
->>>>>>> efb3e5f7
 cc_binary(
 	name = "run_cassie_dispatch",
 	srcs = ["run_cassie_dispatch.cc"],
