load("@drake//tools/lint:lint.bzl", "add_lint_tests")

package(default_visibility = ["//visibility:public"])

load(
    "@drake//tools/skylark:drake_lcm.bzl",
    "drake_lcm_cc_library",
    "drake_lcm_java_library",
    "drake_lcm_py_library",
)
load(
    "@drake//tools/skylark:drake_py.bzl",
    "drake_py_binary",
    "drake_py_library",
    "drake_py_unittest",
)
load(
    "@drake//tools/skylark:pybind.bzl",
    "drake_pybind_library",
    "get_drake_py_installs",
    "get_pybind_package_info",
    "pybind_py_library",
)

cc_library(
    name = "cassie_utils",
    srcs = ["cassie_utils.cc"],
    hdrs = ["cassie_utils.h"],
    deps = [
        ":cassie_urdf",
        "//common",
        "//multibody:utils",
        "//systems:robot_lcm_systems",
        "//systems/primitives",
        "//systems/sensors:sim_cassie_sensor_aggregator",
        "@drake//:drake_shared_library",
    ],
)

cc_library(
    name = "cassie_urdf",
    data = glob(["urdf/**"]),
)

cc_library(
    name = "cassie_rbt_state_estimator",
    srcs = ["cassie_rbt_state_estimator.cc"],
    hdrs = ["cassie_rbt_state_estimator.h"],
    deps = [
        ":cassie_utils",
        "//attic/multibody:utils",
        "//examples/Cassie/datatypes:cassie_names",
        "//examples/Cassie/datatypes:cassie_out_t",
        "//systems/framework:vector",
        "@drake//:drake_shared_library",
    ],
)

cc_binary(
    name = "run_udp_dummy_server",
    srcs = ["run_udp_dummy_server.c"],
    deps = [
        "//examples/Cassie/datatypes:cassie_out_t",
        "//examples/Cassie/datatypes:cassie_user_in_t",
    ],
)

cc_library(
    name = "input_supervisor",
    srcs = ["input_supervisor.cc"],
    hdrs = ["input_supervisor.h"],
    deps = [
        "//systems/primitives",
        "@drake//:drake_shared_library",
    ],
)

cc_test(
    name = "input_supervisor_test",
    size = "small",
    srcs = ["test/input_supervisor_test.cc"],
    deps = [
        "//examples/Cassie:cassie_urdf",
        "//examples/Cassie:cassie_utils",
        "//examples/Cassie:input_supervisor",
        "//systems/primitives",
        "@drake//:drake_shared_library",
        "@gtest//:main",
    ],
)

cc_binary(
    name = "run_pd_controller",
    srcs = ["run_pd_controller.cc"],
    deps = [
        ":cassie_urdf",
        ":cassie_utils",
        "//systems:robot_lcm_systems",
        "//systems/controllers",
        "//systems/controllers:pd_config_lcm",
        "@drake//:drake_shared_library",
    ],
)

cc_binary(
    name = "visualizer",
    srcs = ["visualizer.cc"],
    deps = [
        ":cassie_urdf",
        ":cassie_utils",
        "//multibody:utils",
        "//systems:robot_lcm_systems",
        "//systems/primitives",
        "@drake//:drake_shared_library",
        "@gflags",
    ],
)

cc_binary(
    name = "run_simple_sim",
    srcs = ["run_simple_sim.cc"],
    deps = [
        ":cassie_urdf",
        ":cassie_utils",
        "//attic/multibody:multibody_solvers",
        "//systems:robot_lcm_systems",
        "//systems/primitives",
        "//systems/sensors:sim_cassie_sensor_aggregator",
        "@drake//:drake_shared_library",
        "@gflags",
    ],
)

cc_binary(
    name = "standalone_multibody_sim",
    srcs = ["standalone_multibody_sim.cc"],
    deps = [
        ":cassie_urdf",
        ":cassie_utils",
        "@drake//:drake_shared_library",
        "@gflags",
    ],
)

cc_binary(
    name = "multibody_sim",
    srcs = ["multibody_sim.cc"],
    deps = [
        ":cassie_urdf",
        ":cassie_utils",
        "//systems:robot_lcm_systems",
        "//systems/primitives",
        "@drake//:drake_shared_library",
        "@gflags",
    ],
)

cc_binary(
    name = "run_constrained_lqr_controller_sim",
    srcs = ["run_constrained_lqr_controller_sim.cc"],
    deps = [
        ":cassie_urdf",
        ":cassie_utils",
        "//attic/multibody:multibody_solvers",
        "//attic/multibody:utility_systems",
        "//systems:robot_lcm_systems",
        "//systems/controllers:constrained_lqr_controller",
        "//systems/primitives",
        "@drake//:drake_shared_library",
        "@gflags",
    ],
)

py_binary(
    name = "draw_graphviz",
    srcs = ["draw_graphviz.py"],
    deps = [
        "@drake//bindings/pydrake",
    ],
)

cc_binary(
    name = "parse_log_test",
    srcs = ["test/parse_log_test.cc"],
    deps = [
        ":cassie_urdf",
        ":cassie_utils",
        "//systems:robot_lcm_systems",
        "//systems/primitives:vector_aggregator",
        "@drake//:drake_shared_library",
    ],
)

cc_binary(
    name = "dispatcher_robot_out",
    srcs = ["dispatcher_robot_out.cc"],
    deps = [
        ":cassie_rbt_state_estimator",
        ":cassie_urdf",
        ":cassie_utils",
        "//examples/Cassie/networking:cassie_udp_pub_sub",
        "//examples/Cassie/networking:udp_driven_loop",
        "//lcmtypes:lcmt_robot",
        "//systems:robot_lcm_systems",
        "@drake//:drake_shared_library",
        "@gflags",
    ],
)

cc_binary(
    name = "dispatcher_robot_in",
    srcs = ["dispatcher_robot_in.cc"],
    deps = [
        ":cassie_rbt_state_estimator",
        ":cassie_urdf",
        ":cassie_utils",
        ":input_supervisor",
        "//examples/Cassie/networking:cassie_udp_pub_sub",
        "//lcmtypes:lcmt_robot",
        "//systems:robot_lcm_systems",
        "@drake//:drake_shared_library",
        "@gflags",
    ],
)

cc_binary(
    name = "log_timing_test",
    srcs = ["test/log_timing_test.cc"],
    deps = [
        "//lcmtypes:lcmt_robot",
        "@drake//lcm",
        "@eigen",
        "@gflags",
    ],
)

cc_binary(
    name = "dispatcher_log_timing_test",
    srcs = ["test/dispatcher_log_timing_test.cc"],
    deps = [
        "//lcmtypes:lcmt_robot",
        "@drake//lcm",
        "@eigen",
        "@gflags",
    ],
)

cc_test(
    name = "cassie_rbt_state_estimator_test",
    size = "small",
    srcs = ["test/cassie_rbt_state_estimator_test.cc"],
    deps = [
        ":cassie_rbt_state_estimator",
        "//attic/multibody:multibody_solvers",
        "//examples/Cassie:cassie_urdf",
        "@drake//:drake_shared_library",
        "@gtest//:main",
    ],
)

cc_binary(
    name = "run_osc_walking_controller",
    srcs = ["run_osc_walking_controller.cc"],
    deps = [
        ":cassie_urdf",
        ":cassie_utils",
        "//attic/multibody:utils",
        "//examples/Cassie/osc_walk",
        "//systems:robot_lcm_systems",
        "//systems/primitives",
        "@drake//:drake_shared_library",
        "@gflags",
    ],
)

cc_binary(
    name = "run_osc_standing_controller",
    srcs = ["run_osc_standing_controller.cc"],
    deps = [
        ":cassie_urdf",
        ":cassie_utils",
        "//attic/multibody:utils",
        "//systems:robot_lcm_systems",
        "//systems/controllers/osc:operational_space_control",
        "//systems/primitives",
        "@drake//:drake_shared_library",
        "@gflags",
    ],
)

cc_binary(
    name = "cassie_state_visualizer",
    srcs = ["cassie_state_visualizer.cc"],
    deps = [
        ":cassie_urdf",
        ":cassie_utils",
        "//systems:robot_lcm_systems",
        "//systems/primitives",
        "@drake//:drake_shared_library",
        "@gflags",
    ],
)

cc_binary(
    name = "benchmark_dynamics",
    srcs = ["test/benchmark_dynamics.cc"],
    deps = [
        ":cassie_urdf",
        "//common",
        "//multibody:utils",
        "//systems:robot_lcm_systems",
        "//systems/primitives",
        "//systems/sensors:sim_cassie_sensor_aggregator",
        "@drake//:drake_shared_library",
        "@gflags",
<<<<<<< HEAD
    ],
)
=======
        ],
)


cc_binary(
    name = "run_dircon_squatting",
    srcs = ["run_dircon_squatting.cc"],
    data = glob(["examples/Cassie/urdf/cassie_fixed_springs.urdf"]),
    deps = [
        ":cassie_utils",
        "//attic/multibody:multibody_solvers",
        "//common",
        "//systems/primitives",
        "//systems/goldilocks_models",
        "//systems/trajectory_optimization:dircon",
        "//solvers:optimization_utils",
        "@drake//:drake_shared_library",
        "@gflags",
    ],
)
>>>>>>> ea86f212
<|MERGE_RESOLUTION|>--- conflicted
+++ resolved
@@ -313,13 +313,8 @@
         "//systems/sensors:sim_cassie_sensor_aggregator",
         "@drake//:drake_shared_library",
         "@gflags",
-<<<<<<< HEAD
-    ],
-)
-=======
-        ],
-)
-
+    ],
+)
 
 cc_binary(
     name = "run_dircon_squatting",
@@ -329,12 +324,11 @@
         ":cassie_utils",
         "//attic/multibody:multibody_solvers",
         "//common",
-        "//systems/primitives",
+        "//solvers:optimization_utils",
         "//systems/goldilocks_models",
+        "//systems/primitives",
         "//systems/trajectory_optimization:dircon",
-        "//solvers:optimization_utils",
-        "@drake//:drake_shared_library",
-        "@gflags",
-    ],
-)
->>>>>>> ea86f212
+        "@drake//:drake_shared_library",
+        "@gflags",
+    ],
+)