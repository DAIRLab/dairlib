--- conflicted
+++ resolved
@@ -404,12 +404,9 @@
         ":cassie_urdf",
         ":cassie_utils",
         "//examples/Cassie/osc",
-<<<<<<< HEAD
-        "//learning_utils:swing_foot_reward_calculator",
-=======
         "//examples/Cassie/systems:cassie_out_to_radio",
         "//examples/Cassie/systems:simulator_drift",
->>>>>>> 3f52e29d
+        "//learning_utils:swing_foot_reward_calculator",
         "//multibody:utils",
         "//multibody:view_frame",
         "//multibody/kinematic",
@@ -558,12 +555,11 @@
     ],
     main = "swing_ft_env.py",
     deps = [
-        "@lcm//:lcm-python",
         "//lcmtypes:lcmtypes_robot_py",
         "@drake//bindings/pydrake",
-    ],
-)
-
+        "@lcm//:lcm-python",
+    ],
+)
 
 py_binary(
     name = "swing_ft_learner",
@@ -573,10 +569,10 @@
     ],
     main = "swing_ft_learner.py",
     deps = [
-        "@lcm//:lcm-python",
+        ":swing_ft_env",
         "//lcmtypes:lcmtypes_robot_py",
         "@drake//bindings/pydrake",
-        ":swing_ft_env", 
+        "@lcm//:lcm-python",
     ],
 )
 
