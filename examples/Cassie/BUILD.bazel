load("@drake//tools/lint:lint.bzl", "add_lint_tests")

package(default_visibility = ["//visibility:public"])

load(
    "@drake//tools/skylark:drake_lcm.bzl",
    "drake_lcm_cc_library",
    "drake_lcm_java_library",
    "drake_lcm_py_library",
)
load(
    "@drake//tools/skylark:drake_py.bzl",
    "drake_py_binary",
    "drake_py_library",
    "drake_py_unittest",
)
load(
    "@drake//tools/skylark:pybind.bzl",
    "drake_pybind_library",
    "get_drake_py_installs",
    "get_pybind_package_info",
    "pybind_py_library",
)

cc_library(
    name = "cassie_utils",
    srcs = ["cassie_utils.cc"],
    hdrs = ["cassie_utils.h"],
    deps = [
        ":cassie_urdf",
        "//common",
        "//multibody:utils",
        "//systems:robot_lcm_systems",
        "//systems/primitives",
        "//systems/sensors:sim_cassie_sensor_aggregator",
        "@drake//:drake_shared_library",
    ],
)

cc_library(
    name = "cassie_urdf",
    data = glob(["urdf/**"]),
)

cc_library(
    name = "cassie_rbt_state_estimator",
    srcs = ["cassie_rbt_state_estimator.cc"],
    hdrs = ["cassie_rbt_state_estimator.h"],
    deps = [
        ":cassie_utils",
        "//attic/multibody:utils",
        "//examples/Cassie/datatypes:cassie_names",
        "//examples/Cassie/datatypes:cassie_out_t",
        "//systems/framework:vector",
        "@drake//:drake_shared_library",
        "@inekf//src:InEKF",
    ],
)

cc_library(
    name = "simulator_drift",
    srcs = ["simulator_drift.cc"],
    hdrs = ["simulator_drift.h"],
    deps = [
        "//common",
        "//systems/framework:vector",
        "@drake//:drake_shared_library",
    ],
)

cc_binary(
    name = "run_udp_dummy_server",
    srcs = ["run_udp_dummy_server.c"],
    deps = [
        "//examples/Cassie/datatypes:cassie_out_t",
        "//examples/Cassie/datatypes:cassie_user_in_t",
    ],
)

cc_library(
    name = "input_supervisor",
    srcs = ["input_supervisor.cc"],
    hdrs = ["input_supervisor.h"],
    deps = [
        "//systems/primitives",
        "@drake//:drake_shared_library",
    ],
)

cc_test(
    name = "input_supervisor_test",
    size = "small",
    srcs = ["test/input_supervisor_test.cc"],
    deps = [
        "//examples/Cassie:cassie_urdf",
        "//examples/Cassie:cassie_utils",
        "//examples/Cassie:input_supervisor",
        "//systems/primitives",
        "@drake//:drake_shared_library",
        "@gtest//:main",
    ],
)

cc_binary(
    name = "run_pd_controller",
    srcs = ["run_pd_controller.cc"],
    deps = [
        ":cassie_urdf",
        ":cassie_utils",
        "//systems:robot_lcm_systems",
        "//systems/controllers",
        "//systems/controllers:pd_config_lcm",
        "//systems/goldilocks_models",
        "@drake//:drake_shared_library",
        "@gflags",
    ],
)

cc_binary(
    name = "visualizer",
    srcs = ["visualizer.cc"],
    deps = [
        ":cassie_urdf",
        ":cassie_utils",
        "//multibody:utils",
        "//systems:robot_lcm_systems",
        "//systems/primitives",
        "@drake//:drake_shared_library",
        "@gflags",
    ],
)

cc_binary(
    name = "run_simple_sim",
    srcs = ["run_simple_sim.cc"],
    deps = [
        ":cassie_urdf",
        ":cassie_utils",
        "//attic/multibody:multibody_solvers",
        "//systems:robot_lcm_systems",
        "//systems/primitives",
        "//systems/sensors:sim_cassie_sensor_aggregator",
        "@drake//:drake_shared_library",
        "@gflags",
    ],
)

cc_binary(
    name = "standalone_multibody_sim",
    srcs = ["standalone_multibody_sim.cc"],
    deps = [
        ":cassie_urdf",
        ":cassie_utils",
        "@drake//:drake_shared_library",
        "@gflags",
    ],
)

cc_binary(
    name = "multibody_sim",
    srcs = ["multibody_sim.cc"],
    deps = [
        ":cassie_urdf",
        ":cassie_utils",
        "//lcm:lcm_trajectory_saver",
        "//systems:robot_lcm_systems",
        "//systems/primitives",
        "@drake//:drake_shared_library",
        "@gflags",
    ],
)

cc_binary(
    name = "run_constrained_lqr_controller_sim",
    srcs = ["run_constrained_lqr_controller_sim.cc"],
    deps = [
        ":cassie_urdf",
        ":cassie_utils",
        "//attic/multibody:multibody_solvers",
        "//attic/multibody:utility_systems",
        "//systems:robot_lcm_systems",
        "//systems/controllers:constrained_lqr_controller",
        "//systems/primitives",
        "@drake//:drake_shared_library",
        "@gflags",
    ],
)

py_binary(
    name = "draw_graphviz",
    srcs = ["draw_graphviz.py"],
    deps = [
        "@drake//bindings/pydrake",
    ],
)

cc_binary(
    name = "parse_log_test",
    srcs = ["test/parse_log_test.cc"],
    deps = [
        ":cassie_urdf",
        ":cassie_utils",
        "//systems:robot_lcm_systems",
        "//systems/primitives:vector_aggregator",
        "@drake//:drake_shared_library",
    ],
)

cc_binary(
    name = "dispatcher_robot_out",
    srcs = ["dispatcher_robot_out.cc"],
    deps = [
        ":cassie_rbt_state_estimator",
        ":cassie_urdf",
        ":cassie_utils",
        "//examples/Cassie/networking:cassie_udp_pub_sub",
        "//examples/Cassie/networking:udp_driven_loop",
        "//lcmtypes:lcmt_robot",
        "//systems:robot_lcm_systems",
        "//systems/framework:lcm_driven_loop",
        "@drake//:drake_shared_library",
        "@gflags",
    ],
)

cc_binary(
    name = "dispatcher_robot_in",
    srcs = ["dispatcher_robot_in.cc"],
    deps = [
        ":cassie_rbt_state_estimator",
        ":cassie_urdf",
        ":cassie_utils",
        ":input_supervisor",
        "//examples/Cassie/networking:cassie_udp_pub_sub",
        "//lcmtypes:lcmt_robot",
        "//systems:robot_lcm_systems",
        "//systems/framework:lcm_driven_loop",
        "@drake//:drake_shared_library",
        "@gflags",
    ],
)

cc_binary(
    name = "log_timing_test",
    srcs = ["test/log_timing_test.cc"],
    deps = [
        "//lcmtypes:lcmt_robot",
        "@drake//lcm",
        "@gflags",
    ],
)

cc_binary(
    name = "dispatcher_log_timing_test",
    srcs = ["test/dispatcher_log_timing_test.cc"],
    deps = [
        "//lcmtypes:lcmt_robot",
        "@drake//lcm",
        "@gflags",
    ],
)

cc_test(
    name = "cassie_rbt_state_estimator_test",
    size = "small",
    srcs = ["test/cassie_rbt_state_estimator_test.cc"],
    deps = [
        ":cassie_rbt_state_estimator",
        "//attic/multibody:multibody_solvers",
        "//examples/Cassie:cassie_urdf",
        "@drake//:drake_shared_library",
        "@gtest//:main",
    ],
)

cc_binary(
    name = "run_osc_walking_controller",
    srcs = ["run_osc_walking_controller.cc"],
    deps = [
        ":cassie_urdf",
        ":cassie_utils",
        ":simulator_drift",
        "//attic/multibody:utils",
        "//examples/Cassie/osc",
        "//systems:robot_lcm_systems",
        "//systems/framework:lcm_driven_loop",
        "//systems/primitives",
        "@drake//:drake_shared_library",
        "@gflags",
    ],
)

cc_binary(
    name = "run_osc_standing_controller",
    srcs = ["run_osc_standing_controller.cc"],
    deps = [
        ":cassie_urdf",
        ":cassie_utils",
        "//attic/multibody:utils",
        "//examples/Cassie/osc",
        "//systems:robot_lcm_systems",
        "//systems/controllers/osc:operational_space_control",
        "//systems/framework:lcm_driven_loop",
        "//systems/primitives",
        "@drake//:drake_shared_library",
        "@gflags",
    ],
)

cc_binary(
<<<<<<< HEAD
    name = "run_osc_jumping_controller",
    srcs = ["run_osc_jumping_controller.cc"],
    deps = [
        ":cassie_urdf",
        ":cassie_utils",
        "//attic/multibody:utils",
        "//examples/Cassie/osc_jump",
        "//lcm:lcm_trajectory_saver",
        "//systems:robot_lcm_systems",
        "//systems/controllers/osc:operational_space_control_mbp",
        "//systems/framework:lcm_driven_loop",
        "//systems/primitives",
        "//systems/sensors:gaussian_noise_pass_through",
        "@drake//:drake_shared_library",
        "@gflags",
    ],
)

cc_binary(
    name = "cassie_state_visualizer",
    srcs = ["cassie_state_visualizer.cc"],
    deps = [
        ":cassie_urdf",
        ":cassie_utils",
        "//systems:robot_lcm_systems",
        "//systems/primitives",
        "@drake//:drake_shared_library",
        "@gflags",
    ],
)

cc_binary(
    name = "visualize_trajectory",
    srcs = ["visualize_trajectory.cc"],
    deps = [
        ":cassie_urdf",
        ":cassie_utils",
        "//lcm:lcm_trajectory_saver",
        "//systems:robot_lcm_systems",
        "//systems/primitives",
        "@drake//:drake_shared_library",
        "@gflags",
    ],
)

cc_binary(
=======
>>>>>>> fe4baa08
    name = "benchmark_dynamics",
    srcs = ["test/benchmark_dynamics.cc"],
    deps = [
        ":cassie_urdf",
        "//common",
        "//multibody:utils",
        "//systems:robot_lcm_systems",
        "//systems/primitives",
        "//systems/sensors:sim_cassie_sensor_aggregator",
        "@drake//:drake_shared_library",
        "@gflags",
    ],
)

cc_binary(
    name = "run_dircon_squatting",
    srcs = ["run_dircon_squatting.cc"],
    data = glob(["examples/Cassie/urdf/cassie_fixed_springs.urdf"]),
    deps = [
        ":cassie_utils",
        "//attic/multibody:multibody_solvers",
        "//common",
        "//solvers:optimization_utils",
        "//systems/goldilocks_models",
        "//systems/primitives",
        "//systems/trajectory_optimization:dircon",
        "@drake//:drake_shared_library",
        "@gflags",
    ],
)

cc_binary(
    name = "run_dircon_jumping",
    srcs = ["run_dircon_jumping.cc"],
    data = glob(["examples/Cassie/urdf/cassie_fixed_springs.urdf"]),
    deps = [
        ":cassie_utils",
        "//attic/multibody:multibody_solvers",
        "//common",
        "//lcm:lcm_trajectory_saver",
        "//solvers:optimization_utils",
        "//systems/primitives",
        "//systems/trajectory_optimization:dircon",
        "@drake//:drake_shared_library",
        "@gflags",
    ],
)
#
#cc_binary(
#    name = "run_dircon_jumping_two_modes",
#    srcs = ["run_dircon_jumping_two_modes.cc"],
#    data = glob(["examples/Cassie/urdf/cassie_fixed_springs.urdf"]),
#    deps = [
#        ":cassie_utils",
#        "//attic/multibody:multibody_solvers",
#        "//common",
#        "//lcm:lcm_trajectory_saver",
#        "//solvers:optimization_utils",
#        "//systems/primitives",
#        "//systems/trajectory_optimization:dircon",
#        "@drake//:drake_shared_library",
#        "@gflags",
#    ],
#)

cc_binary(
    name = "run_dircon_walking",
    srcs = ["run_dircon_walking.cc"],
    data = glob(["examples/Cassie/urdf/cassie_fixed_springs.urdf"]),
    deps = [
        ":cassie_utils",
        "//attic/multibody:multibody_solvers",
        "//common",
        "//solvers:optimization_utils",
        "//systems/goldilocks_models",
        "//systems/primitives",
        "//systems/trajectory_optimization:dircon",
        "@drake//:drake_shared_library",
        "@gflags",
    ],
)

cc_binary(
    name = "run_controller_switch",
    srcs = ["run_controller_switch.cc"],
    deps = [
        "//systems/framework:lcm_driven_loop",
        "//systems/framework:vector",
        "@drake//:drake_shared_library",
        "@gflags",
    ],
)<|MERGE_RESOLUTION|>--- conflicted
+++ resolved
@@ -308,7 +308,6 @@
 )
 
 cc_binary(
-<<<<<<< HEAD
     name = "run_osc_jumping_controller",
     srcs = ["run_osc_jumping_controller.cc"],
     deps = [
@@ -328,19 +327,6 @@
 )
 
 cc_binary(
-    name = "cassie_state_visualizer",
-    srcs = ["cassie_state_visualizer.cc"],
-    deps = [
-        ":cassie_urdf",
-        ":cassie_utils",
-        "//systems:robot_lcm_systems",
-        "//systems/primitives",
-        "@drake//:drake_shared_library",
-        "@gflags",
-    ],
-)
-
-cc_binary(
     name = "visualize_trajectory",
     srcs = ["visualize_trajectory.cc"],
     deps = [
@@ -355,8 +341,6 @@
 )
 
 cc_binary(
-=======
->>>>>>> fe4baa08
     name = "benchmark_dynamics",
     srcs = ["test/benchmark_dynamics.cc"],
     deps = [
