load("@drake//tools/lint:lint.bzl", "add_lint_tests")

package(default_visibility = ["//visibility:public"])

load(
    "@drake//tools/skylark:drake_lcm.bzl",
    "drake_lcm_cc_library",
    "drake_lcm_java_library",
    "drake_lcm_py_library",
)
load(
    "@drake//tools/skylark:drake_py.bzl",
    "drake_py_binary",
    "drake_py_library",
    "drake_py_unittest",
)

load(
    "@drake//tools/skylark:pybind.bzl",
    "drake_pybind_library",
    "get_drake_py_installs",
    "get_pybind_package_info",
    "pybind_py_library",
)

cc_library(
  name = "cassie_utils",
  srcs = ["cassie_utils.cc"],
  hdrs = ["cassie_utils.h"],
  deps = [
        ":cassie_urdf",
        "//common",
        "//multibody:utils",
        "//systems/primitives",
        "//systems:robot_lcm_systems",
        "//systems/sensors:sim_cassie_sensor_aggregator",
        "@drake//attic/manipulation/util:sim_diagram_builder",
        "@drake//attic/multibody/rigid_body_plant",
        "@drake//attic/multibody:rigid_body_tree",
        "@drake//attic/multibody:rigid_body_tree_construction",
        "@drake//attic/multibody/parsers",
        "@drake//attic/systems/sensors:sensors",
        "@drake//manipulation/util",
        "@drake//multibody/parsing:parser",
        "@drake//solvers:constraint",
        "@drake//solvers:mathematical_program",
        "@drake//lcm",
    ],
)

cc_library(
    name = "cassie_urdf",
    data = glob(["urdf/**"]),
)

cc_library(
  name = "cassie_rbt_state_estimator",
  srcs = ["cassie_rbt_state_estimator.cc",],
  hdrs = ["cassie_rbt_state_estimator.h",],
  deps = [
    "@drake//systems/framework",
    "//systems/framework:vector",
    "//examples/Cassie/datatypes:cassie_out_t",
    "//examples/Cassie/datatypes:cassie_names",
    "//attic/multibody:utils",
  ]
)

cc_binary(
    name = "run_udp_dummy_server",
    srcs = ["run_udp_dummy_server.c"],
    deps = [
        "//examples/Cassie/datatypes:cassie_out_t",
        "//examples/Cassie/datatypes:cassie_user_in_t",
    ],
)

cc_binary(
    name = "run_pd_controller",
    srcs = ["run_pd_controller.cc"],
    deps = [
        ":cassie_urdf",
        ":cassie_utils",
        "//systems:robot_lcm_systems",
        "//systems/controllers",
        "//systems/controllers:pd_config_lcm",
        "@drake//systems/lcm:lcm_interface_system",
        "@drake//manipulation/util",
        "@drake//systems/analysis:simulator",
        "@drake//systems/framework:diagram_builder",
        "@drake//systems/lcm:lcm_pubsub_system",
    ],
)

cc_binary(
    name = "visualizer",
    srcs = ["visualizer.cc"],
    deps = [
            "//systems:robot_lcm_systems",
            "//systems/primitives",
            ":cassie_urdf",
            "@drake//systems/framework:diagram_builder",
            "@drake//systems/lcm:lcm_pubsub_system",
            "@drake//systems/analysis:simulator",
            "@drake//systems/lcm:lcm_interface_system",
            "@drake//manipulation/util",
            "@drake//geometry:geometry_visualization",
            "@drake//systems/rendering:multibody_position_to_geometry_pose",
            ":cassie_utils",
            "@gflags",
            ]
)

cc_binary(
    name = "run_simple_sim",
    srcs = ["run_simple_sim.cc"],
    deps = [
        "//systems/sensors:sim_cassie_sensor_aggregator",
        ":cassie_urdf",
        ":cassie_utils",
        "//attic/multibody:multibody_solvers",
        "//systems:robot_lcm_systems",
        "//systems/primitives",
        "@drake//attic/manipulation/util:sim_diagram_builder",
        "@drake//attic/multibody:rigid_body_tree",
        "@drake//attic/multibody/rigid_body_plant",
        "@drake//attic/systems/sensors:sensors",
        "@drake//common",
        "@drake//systems/lcm:lcm_interface_system",
        "@drake//manipulation/util",
        "@drake//solvers",
        "@drake//systems/analysis:simulator",
        "@drake//systems/framework",
        "@gflags",
    ],
)

cc_binary(
    name = "standalone_multibody_sim",
    srcs = ["standalone_multibody_sim.cc"],
    deps = [
        "@drake//systems/analysis:simulator",
        "@drake//manipulation/util",
        "@drake//systems/framework",
        "@drake//common",
        "@drake//solvers",
        "@drake//lcm",
        "@drake//geometry:geometry_visualization",
        "@drake//systems/primitives",
        "@gflags",
        ":cassie_urdf",
        ":cassie_utils",
    ],
)

cc_binary(
    name = "multibody_sim",
    srcs = ["multibody_sim.cc"],
    deps = [
        "@drake//systems/analysis:simulator",
        "@drake//manipulation/util",
        "@drake//systems/framework",
        "@drake//common",
        "@drake//solvers",
        "@drake//lcm",
        "@drake//geometry:geometry_visualization",
        "@drake//systems/primitives",
        "@gflags",
        ":cassie_urdf",
        ":cassie_utils",
        "//systems:robot_lcm_systems",
        "//systems/primitives",
    ],
)

cc_binary(
    name = "run_constrained_lqr_controller_sim",
    srcs = ["run_constrained_lqr_controller_sim.cc"],
    deps = [
        ":cassie_urdf",
        ":cassie_utils",
        "//attic/multibody:multibody_solvers",
        "//attic/multibody:utility_systems",
        "//systems:robot_lcm_systems",
        "//systems/primitives",
        "//systems/controllers:constrained_lqr_controller",
        "@drake//attic/manipulation/util:sim_diagram_builder",
        "@drake//attic/multibody:rigid_body_tree",
        "@drake//attic/multibody/rigid_body_plant",
        "@drake//attic/systems/sensors:sensors",
        "@drake//common",
        "@drake//systems/lcm:lcm_interface_system",
        "@drake//manipulation/util",
        "@drake//solvers",
        "@drake//systems/analysis:simulator",
        "@drake//systems/framework",
        "@gflags",
    ],
)

py_binary(
    name = "draw_graphviz",
    srcs = ["draw_graphviz.py"],
    deps = [
        "@drake//bindings/pydrake",
    ],
)

cc_binary(
    name = "parse_log_test",
    srcs = ["test/parse_log_test.cc"],
    deps = [
        ":cassie_urdf",
        ":cassie_utils",
        "//systems:robot_lcm_systems",
        "//systems/primitives:vector_aggregator",
        "@drake//attic/multibody:rigid_body_tree",
        "@drake//lcm",
        "@drake//systems/analysis:simulator",
        "@drake//systems/framework:diagram_builder",
        "@drake//systems/lcm",
    ],
)

cc_binary(
  name = "dispatcher_robot_out",
  srcs = ["dispatcher_robot_out.cc"],
  deps = ["//examples/Cassie/networking:udp_driven_loop",
          "//examples/Cassie/networking:cassie_udp_pub_sub",
          "@drake//lcm",
          "@drake//systems/lcm:lcm_driven_loop",
          "//lcmtypes:lcmt_robot",
          "//systems:robot_lcm_systems",
          ":cassie_utils",
          ":cassie_rbt_state_estimator",
          ":cassie_urdf",
          "@gflags",
         ],
)

cc_binary(
    name = "dispatcher_robot_in",
    srcs = ["dispatcher_robot_in.cc"],
    deps = ["//examples/Cassie/networking:cassie_udp_pub_sub",
          "@drake//lcm",
          "@drake//systems/lcm:lcm_driven_loop",
          "//lcmtypes:lcmt_robot",
          "//systems:robot_lcm_systems",
          ":cassie_utils",
          ":cassie_rbt_state_estimator",
          ":cassie_urdf",
          "@gflags",
         ],
)

cc_binary(
    name = "log_timing_test",
    srcs = ["test/log_timing_test.cc"],
    deps = [
        "@drake//lcm",
        "@gflags",
        "@eigen",
        "//lcmtypes:lcmt_robot",
    ],
)

cc_binary(
    name = "dispatcher_log_timing_test",
    srcs = ["test/dispatcher_log_timing_test.cc"],
    deps = [
        "@drake//lcm",
        "@gflags",
        "@eigen",
        "//lcmtypes:lcmt_robot",
    ],
)


cc_binary(
    name = "cassie_state_visualizer",
    srcs = ["cassie_state_visualizer.cc"],
    deps = [
        "//systems:robot_lcm_systems",
        "//systems/primitives",
        ":cassie_urdf",
        "@drake//systems/framework:diagram_builder",
        "@drake//systems/lcm:lcm_pubsub_system",
        "@drake//systems/analysis:simulator",
<<<<<<< HEAD
        "@drake//lcm",
=======
        "@drake//systems/lcm:lcm_interface_system",
>>>>>>> 0f1e81fa
        "@drake//attic/multibody:rigid_body_tree",
        "@drake//manipulation/util",
        ":cassie_utils",
        "@drake//attic/multibody/rigid_body_plant:drake_visualizer",
        "@gflags",
        ]
)
<|MERGE_RESOLUTION|>--- conflicted
+++ resolved
@@ -286,11 +286,7 @@
         "@drake//systems/framework:diagram_builder",
         "@drake//systems/lcm:lcm_pubsub_system",
         "@drake//systems/analysis:simulator",
-<<<<<<< HEAD
-        "@drake//lcm",
-=======
-        "@drake//systems/lcm:lcm_interface_system",
->>>>>>> 0f1e81fa
+        "@drake//systems/lcm:lcm_interface_system",
         "@drake//attic/multibody:rigid_body_tree",
         "@drake//manipulation/util",
         ":cassie_utils",
