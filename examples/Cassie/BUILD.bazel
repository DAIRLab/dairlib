load("@drake//tools/lint:lint.bzl", "add_lint_tests")

package(default_visibility = ["//visibility:public"])

load(
    "@drake//tools/skylark:drake_lcm.bzl",
    "drake_lcm_cc_library",
    "drake_lcm_java_library",
    "drake_lcm_py_library",
)
load(
    "@drake//tools/skylark:drake_py.bzl",
    "drake_py_binary",
    "drake_py_library",
    "drake_py_unittest",
)
load(
    "@drake//tools/skylark:pybind.bzl",
    "drake_pybind_library",
    "get_drake_py_installs",
    "get_pybind_package_info",
    "pybind_py_library",
)

cc_library(
    name = "cassie_utils",
    srcs = ["cassie_utils.cc"],
    hdrs = ["cassie_utils.h"],
    deps = [
        ":cassie_urdf",
        "//common",
        "//examples/Cassie/systems:cassie_encoder",
        "//examples/Cassie/systems:sim_cassie_sensor_aggregator",
        "//multibody:utils",
        "//multibody/kinematic",
        "//systems:robot_lcm_systems",
        "//systems/framework:geared_motor",
        "@drake//:drake_shared_library",
    ],
)

cc_library(
    name = "cassie_hardware",
    deps = [
        "//examples/Cassie:dispatcher_robot_in",
        "//examples/Cassie:dispatcher_robot_out",
        "//examples/Cassie:multibody_sim",
        "//examples/Cassie:run_controller_switch",
        "//examples/Cassie:run_osc_jumping_controller",
        "//examples/Cassie:run_osc_running_controller",
        "//examples/Cassie:run_osc_standing_controller",
        "//examples/Cassie:run_osc_walking_controller_alip",
        "//examples/Cassie:run_pd_controller",
        "//examples/Cassie/contact_scheduler:state_based_controller_switch",
        "//examples/Cassie/osc",
    ],
)

cc_library(
    name = "cassie_urdf",
    data = glob(["urdf/**"]),
)

cc_library(
    name = "cassie_state_estimator_settings",
    hdrs = ["cassie_state_estimator_settings.h"],
    deps = [
        "@drake//:drake_shared_library",
    ]
)

cc_library(
    name = "cassie_state_estimator",
    srcs = ["cassie_state_estimator.cc"],
    hdrs = ["cassie_state_estimator.h"],
    deps = [
        ":cassie_utils",
        "//examples/Cassie/datatypes:cassie_names",
        "//examples/Cassie/datatypes:cassie_out_t",
        "//examples/Cassie:cassie_state_estimator_settings",
        "//multibody:utils",
        "//multibody/kinematic",
        "//systems/framework:vector",
        "@drake//:drake_shared_library",
        "@inekf//src:InEKF",
    ],
)

cc_binary(
    name = "run_udp_dummy_server",
    srcs = ["run_udp_dummy_server.c"],
    deps = [
        "//examples/Cassie/datatypes:cassie_out_t",
        "//examples/Cassie/datatypes:cassie_user_in_t",
    ],
)

cc_test(
    name = "input_supervisor_test",
    size = "small",
    srcs = ["test/input_supervisor_test.cc"],
    deps = [
        "//examples/Cassie:cassie_urdf",
        "//examples/Cassie:cassie_utils",
        "//examples/Cassie/systems:input_supervisor",
        "//systems/primitives",
        "@drake//:drake_shared_library",
        "@gtest//:main",
    ],
)

cc_library(
    name = "cassie_fixed_point_solver",
    srcs = ["cassie_fixed_point_solver.cc"],
    hdrs = ["cassie_fixed_point_solver.h"],
    deps = [
        ":cassie_urdf",
        ":cassie_utils",
        "//multibody:multibody_solvers",
        "//multibody:multipose_visualizer",
        "//solvers:constraints",
        "//solvers:optimization_utils",
        "@drake//:drake_shared_library",
    ],
)

cc_binary(
    name = "find_fixed_point",
    srcs = ["find_fixed_point.cc"],
    deps = [
        ":cassie_fixed_point_solver",
        "@gflags",
    ],
)

cc_binary(
    name = "run_lqr_balancing",
    srcs = ["run_lqr_balancing.cc"],
    deps = [
        ":cassie_fixed_point_solver",
        ":cassie_urdf",
        ":cassie_utils",
        "//systems/controllers",
        "@gflags",
    ],
)

cc_binary(
    name = "run_pd_controller",
    srcs = ["run_pd_controller.cc"],
    deps = [
        ":cassie_urdf",
        ":cassie_utils",
        "//common",
        "//systems:robot_lcm_systems",
        "//systems/controllers",
        "//systems/controllers:pd_config_lcm",
        "@drake//:drake_shared_library",
        "@gflags",
    ],
)

cc_binary(
    name = "closed_loop_running_sim",
    srcs = ["closed_loop_running_sim.cc"],
    deps = [
        ":cassie_urdf",
        ":cassie_utils",
        "//common",
        "//examples/Cassie/diagrams:diagrams",
        "//systems:robot_lcm_systems",
        "//systems/controllers",
        "//systems/controllers:pd_config_lcm",
        "//systems:system_utils",
        "@drake//:drake_shared_library",
        "@gflags",
    ],
)

cc_binary(
<<<<<<< HEAD
    name = "visualizer",
    srcs = ["visualizer.cc"],
    deps = [
        ":cassie_urdf",
        ":cassie_utils",
        "//multibody:utils",
        "//multibody:visualization_utils",
        "//systems:robot_lcm_systems",
        "//systems/primitives",
        "@drake//:drake_shared_library",
        "@gflags",
    ],
)



cc_binary(
=======
>>>>>>> 49e3eb71
    name = "multibody_sim",
    srcs = ["multibody_sim.cc"],
    deps = [
        ":cassie_fixed_point_solver",
        ":cassie_urdf",
        ":cassie_utils",
        "//examples/Cassie/systems:cassie_encoder",
        "//solvers:optimization_utils",
        "//systems:robot_lcm_systems",
        "//systems/framework:geared_motor",
        "//systems/primitives",
        "//systems:system_utils",
        "@drake//:drake_shared_library",
        "@gflags",
    ],
)

cc_binary(
    name = "multibody_sim_w_platform",
    srcs = ["multibody_sim_w_platform.cc"],
    deps = [
        ":cassie_fixed_point_solver",
        ":cassie_urdf",
        ":cassie_utils",
        "//lcm:trajectory_saver",
        "//multibody:utils",
        "//systems:robot_lcm_systems",
        "//systems/primitives",
        "@drake//:drake_shared_library",
        "@gflags",
    ],
)

cc_binary(
    name = "multibody_sim_w_ground_incline",
    srcs = ["multibody_sim_w_ground_incline.cc"],
    deps = [
        ":cassie_fixed_point_solver",
        ":cassie_urdf",
        ":cassie_utils",
        "//examples/Cassie/systems:cassie_encoder",
        "//solvers:optimization_utils",
        "//systems:robot_lcm_systems",
        "//systems/framework:vector",
        "//systems/primitives",
        "@drake//:drake_shared_library",
        "@gflags",
    ],
)

cc_binary(
    name = "parse_log_test",
    srcs = ["test/parse_log_test.cc"],
    deps = [
        ":cassie_urdf",
        ":cassie_utils",
        "//systems:robot_lcm_systems",
        "//systems/primitives:vector_aggregator",
        "@drake//:drake_shared_library",
    ],
)

cc_binary(
    name = "dispatcher_robot_out",
    srcs = ["dispatcher_robot_out.cc"],
    deps = [
        ":cassie_state_estimator",
        ":cassie_urdf",
        ":cassie_utils",
        "//examples/Cassie/networking:cassie_udp_pub_sub",
        "//lcmtypes:lcmt_robot",
        "//multibody:multibody_solvers",
        "//systems:robot_lcm_systems",
        "//systems/framework:lcm_driven_loop",
        "//systems/primitives",
        "//systems:system_utils",
        "@drake//:drake_shared_library",
        "@gflags",
    ],
)

cc_binary(
    name = "dispatcher_robot_in",
    srcs = ["dispatcher_robot_in.cc"],
    deps = [
        ":cassie_lcm_driven_loop",
        ":cassie_state_estimator",
        ":cassie_urdf",
        ":cassie_utils",
        "//examples/Cassie/networking:cassie_udp_pub_sub",
        "//examples/Cassie/systems:input_supervisor",
        "//lcmtypes:lcmt_robot",
        "//systems:robot_lcm_systems",
        "//systems/controllers:linear_controller",
        "//systems/controllers:pd_config_lcm",
        "//systems:system_utils",
        "@drake//:drake_shared_library",
        "@gflags",
    ],
)

cc_library(
    name = "cassie_lcm_driven_loop",
    srcs = [
    ],
    hdrs = [
        "cassie_lcm_driven_loop.h",
    ],
    deps = [
        "//lcmtypes:lcmt_robot",
        "@drake//:drake_shared_library",
    ],
)

cc_binary(
    name = "log_timing_test",
    srcs = ["test/log_timing_test.cc"],
    deps = [
        "//lcmtypes:lcmt_robot",
        "@drake//lcm",
        "@lcm",
        "@gflags",
    ],
)

cc_binary(
    name = "dispatcher_log_timing_test",
    srcs = ["test/dispatcher_log_timing_test.cc"],
    deps = [
        "//lcmtypes:lcmt_robot",
        "@drake//lcm",
        "@lcm",
        "@gflags",
    ],
)

cc_test(
    name = "cassie_state_estimator_test",
    size = "small",
    srcs = ["test/cassie_state_estimator_test.cc"],
    deps = [
        ":cassie_state_estimator",
        "//examples/Cassie:cassie_urdf",
        "//multibody:multibody_solvers",
        "@drake//:drake_shared_library",
        "@gtest//:main",
    ],
)

cc_binary(
    name = "run_osc_jumping_controller",
    srcs = ["run_osc_jumping_controller.cc"],
    deps = [
        ":cassie_urdf",
        ":cassie_utils",
        "//examples/Cassie/osc_jump",
        "//lcm:trajectory_saver",
        "//multibody:utils",
        "//systems:robot_lcm_systems",
        "//systems:system_utils",
        "//systems/framework:lcm_driven_loop",
        "//systems/primitives",
        "//systems/primitives:gaussian_noise_pass_through",
        "@drake//:drake_shared_library",
        "@gflags",
    ],
)

cc_binary(
    name = "run_osc_running_controller",
    srcs = ["run_osc_running_controller.cc"],
    deps = [
        ":cassie_urdf",
        ":cassie_utils",
        "//examples/Cassie/osc",
        "//examples/Cassie/contact_scheduler:all",
<<<<<<< HEAD
=======
        "//examples/Cassie/systems:cassie_out_to_radio",
>>>>>>> 49e3eb71
        "//examples/Cassie/osc_jump",
        "//examples/Cassie/osc_run",
        "//lcm:trajectory_saver",
        "//multibody:utils",
        "//systems:robot_lcm_systems",
        "//systems:system_utils",
        "//systems/filters:floating_base_velocity_filter",
        "//systems/controllers/osc:osc_tracking_datas",
        "//systems/controllers:controllers_all",
        "//systems/framework:lcm_driven_loop",
        "//systems/primitives",
        "@drake//:drake_shared_library",
        "@gflags",
    ],
)

cc_binary(
    name = "run_osc_walking_controller",
    srcs = ["run_osc_walking_controller.cc"],
    deps = [
        ":cassie_urdf",
        ":cassie_utils",
        "//examples/Cassie/osc",
        "//examples/Cassie/systems:cassie_out_to_radio",
        "//examples/impact_invariant_control:impact_aware_time_based_fsm",
        "//multibody:utils",
        "//multibody:view_frame",
        "//multibody/kinematic",
        "//systems:robot_lcm_systems",
        "//systems/controllers:fsm_event_time",
        "//systems/framework:lcm_driven_loop",
        "//systems/primitives",
        "//systems/controllers:controllers_all",
        "//systems:system_utils",
        "@drake//:drake_shared_library",
        "@gflags",
    ],
)

cc_binary(
    name = "run_osc_walking_controller_alip",
    srcs = ["run_osc_walking_controller_alip.cc"],
    deps = [
        ":cassie_urdf",
        ":cassie_utils",
        "//examples/Cassie/osc",
        "//examples/impact_invariant_control:impact_aware_time_based_fsm",
        "//examples/Cassie/systems:cassie_out_to_radio",
        "//examples/Cassie/systems:simulator_drift",
        "//multibody:utils",
        "//multibody:view_frame",
        "//multibody/kinematic",
        "//solvers:osqp_solver_options",
        "//systems:robot_lcm_systems",
        "//systems:system_utils",
        "//systems/controllers:fsm_event_time",
        "//systems/controllers:controllers_all",
        "//systems/filters:floating_base_velocity_filter",
        "//systems/framework:lcm_driven_loop",
        "//systems/primitives",
        "@drake//:drake_shared_library",
        "@gflags",
    ],
)

cc_binary(
    name = "run_osc_standing_controller",
    srcs = ["run_osc_standing_controller.cc"],
    deps = [
        ":cassie_urdf",
        ":cassie_utils",
        "//examples/Cassie/osc",
        "//examples/Cassie/systems:cassie_out_to_radio",
        "//multibody:utils",
        "//multibody/kinematic",
        "//systems:robot_lcm_systems",
        "//systems/controllers/osc:operational_space_control",
        "//systems/controllers/osc:osc_gains",
        "//systems/framework:lcm_driven_loop",
        "//systems/primitives",
        "//systems:system_utils",
        "@drake//:drake_shared_library",
        "@gflags",
    ],
)

cc_binary(
    name = "benchmark_dynamics",
    srcs = ["test/benchmark_dynamics.cc"],
    tags = ["manual"],
    deps = [
        ":cassie_urdf",
        "//common",
        "//examples/Cassie/systems:sim_cassie_sensor_aggregator",
        "//multibody:utils",
        "//systems:robot_lcm_systems",
        "//systems/primitives",
        "@drake//:drake_shared_library",
        "@gflags",
    ],
)

cc_binary(
    name = "run_dircon_squatting",
    srcs = ["run_dircon_squatting.cc"],
    data = glob(["examples/Cassie/urdf/cassie_fixed_springs.urdf"]),
    deps = [
        ":cassie_fixed_point_solver",
        ":cassie_utils",
        "//common",
        "//lcm:dircon_trajectory_saver",
        "//multibody:visualization_utils",
        "//multibody/kinematic",
        "//solvers:optimization_utils",
        "//systems/primitives",
        "//systems/trajectory_optimization:dircon",
        "//systems/trajectory_optimization/dircon",
        "@drake//:drake_shared_library",
        "@gflags",
    ],
)

cc_binary(
    name = "run_dircon_jumping",
    srcs = ["run_dircon_jumping.cc"],
    deps = [
        ":cassie_urdf",
        ":cassie_utils",
        "//common",
        "//lcm:dircon_trajectory_saver",
        "//lcm:lcm_trajectory_saver",
        "//multibody:visualization_utils",
        "//solvers:nonlinear_cost",
        "//solvers:optimization_utils",
        "//systems/primitives",
        "//systems/trajectory_optimization:dircon",
        "@drake//:drake_shared_library",
        "@gflags",
    ],
)

cc_binary(
    name = "run_dircon_walking",
    srcs = ["run_dircon_walking.cc"],
    data = glob(["examples/Cassie/urdf/cassie_fixed_springs.urdf"]),
    deps = [
        ":cassie_utils",
        "//common",
        "//lcm:dircon_trajectory_saver",
        "//multibody:visualization_utils",
        "//solvers:optimization_utils",
        "//systems/primitives",
        "//systems/trajectory_optimization:dircon",
        "@drake//:drake_shared_library",
        "@gflags",
    ],
)

cc_binary(
    name = "run_dircon_running",
    srcs = ["run_dircon_running.cc"],
    data = glob(["examples/Cassie/urdf/cassie_fixed_springs.urdf"]),
    deps = [
        ":cassie_utils",
        "//common",
        "//lcm:dircon_trajectory_saver",
        "//multibody:visualization_utils",
        "//solvers:cost_function_utils",
        "//solvers:optimization_utils",
        "//systems/primitives",
        "//systems/trajectory_optimization:dircon",
        "@drake//:drake_shared_library",
        "@gflags",
    ],
)

cc_binary(
    name = "run_controller_switch",
    srcs = ["run_controller_switch.cc"],
    deps = [
        "//systems/framework:lcm_driven_loop",
        "//systems/framework:vector",
        "@drake//:drake_shared_library",
        "@gflags",
    ],
)

cc_binary(
    name = "visualize_trajectory",
    srcs = ["visualize_trajectory.cc"],
    deps = [
        ":cassie_utils",
        "//lcm:dircon_trajectory_saver",
        "//lcm:lcm_trajectory_saver",
        "//multibody:multipose_visualizer",
        "//multibody:visualization_utils",
        "@drake//:drake_shared_library",
        "@gflags",
    ],
)

py_binary(
    name = "publish_pd",
    srcs = ["procman/publish_pd.py"],
    deps = [
        "//lcmtypes:lcmtypes_robot_py",
        "@lcm//:lcm-python",
    ],
)

py_binary(
<<<<<<< HEAD
    name = "forward_command_py",
    srcs = ["forward_command.py"],
    data = [
        "@lcm//:lcm-python",
    ],
    main = "forward_command.py",
    deps = [
        "//lcmtypes:lcmtypes_robot_py",
    ],
)

py_binary(
=======
>>>>>>> 49e3eb71
    name = "cassie_xbox_remote_py",
    srcs = ["cassie_xbox_remote.py"],
    data = [
        "@lcm//:lcm-python",
    ],
    main = "cassie_xbox_remote.py",
    deps = [
        "//lcmtypes:lcmtypes_robot_py",
    ],
)

load("@drake//tools/skylark:drake_runfiles_binary.bzl", "drake_runfiles_binary")

drake_runfiles_binary(
<<<<<<< HEAD
    name = "forward_command",
    target = "forward_command_py",
)

drake_runfiles_binary(
=======
>>>>>>> 49e3eb71
    name = "cassie_xbox_remote",
    target = "cassie_xbox_remote_py",
)<|MERGE_RESOLUTION|>--- conflicted
+++ resolved
@@ -178,7 +178,6 @@
 )
 
 cc_binary(
-<<<<<<< HEAD
     name = "visualizer",
     srcs = ["visualizer.cc"],
     deps = [
@@ -196,8 +195,6 @@
 
 
 cc_binary(
-=======
->>>>>>> 49e3eb71
     name = "multibody_sim",
     srcs = ["multibody_sim.cc"],
     deps = [
@@ -374,10 +371,6 @@
         ":cassie_utils",
         "//examples/Cassie/osc",
         "//examples/Cassie/contact_scheduler:all",
-<<<<<<< HEAD
-=======
-        "//examples/Cassie/systems:cassie_out_to_radio",
->>>>>>> 49e3eb71
         "//examples/Cassie/osc_jump",
         "//examples/Cassie/osc_run",
         "//lcm:trajectory_saver",
@@ -589,7 +582,6 @@
 )
 
 py_binary(
-<<<<<<< HEAD
     name = "forward_command_py",
     srcs = ["forward_command.py"],
     data = [
@@ -602,8 +594,6 @@
 )
 
 py_binary(
-=======
->>>>>>> 49e3eb71
     name = "cassie_xbox_remote_py",
     srcs = ["cassie_xbox_remote.py"],
     data = [
@@ -618,14 +608,11 @@
 load("@drake//tools/skylark:drake_runfiles_binary.bzl", "drake_runfiles_binary")
 
 drake_runfiles_binary(
-<<<<<<< HEAD
     name = "forward_command",
     target = "forward_command_py",
 )
 
 drake_runfiles_binary(
-=======
->>>>>>> 49e3eb71
     name = "cassie_xbox_remote",
     target = "cassie_xbox_remote_py",
 )