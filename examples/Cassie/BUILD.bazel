--- conflicted
+++ resolved
@@ -43,7 +43,6 @@
 )
 
 cc_library(
-<<<<<<< HEAD
     name = "simulator_drift",
     srcs = ["simulator_drift.cc"],
     hdrs = ["simulator_drift.h"],
@@ -55,8 +54,6 @@
 )
 
 cc_library(
-=======
->>>>>>> 73473b64
     name = "cassie_rbt_state_estimator",
     srcs = ["cassie_rbt_state_estimator.cc"],
     hdrs = ["cassie_rbt_state_estimator.h"],
