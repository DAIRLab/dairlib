--- conflicted
+++ resolved
@@ -43,7 +43,6 @@
         "//examples/Cassie:dispatcher_robot_in",
         "//examples/Cassie:dispatcher_robot_out",
         "//examples/Cassie:multibody_sim",
-<<<<<<< HEAD
         "//examples/Cassie:run_controller_switch",
         "//examples/Cassie:run_osc_jumping_controller",
         "//examples/Cassie:run_osc_standing_controller",
@@ -51,11 +50,6 @@
         "//examples/Cassie:run_pd_controller",
         "//examples/Cassie/osc",
         "//examples/Cassie/osc_jump",
-=======
-        "//examples/Cassie:run_osc_standing_controller",
-        "//examples/Cassie:run_osc_walking_controller",
-        "//examples/Cassie/osc",
->>>>>>> 18b54f56
     ],
 )
 
@@ -401,7 +395,6 @@
         ":cassie_utils",
         ":simulator_drift",
         "//examples/Cassie/osc",
-        "//examples/Cassie/osc:spring_to_no_spring_converter",
         "//multibody:utils",
         "//multibody/kinematic",
         "//systems:robot_lcm_systems",
@@ -519,4 +512,23 @@
         "@drake//:drake_shared_library",
         "@gflags",
     ],
+)
+
+py_binary(
+    name = "cassie_virtual_remote_py",
+    srcs = ["cassie_virtual_remote.py"],
+    data = [
+        "@lcm//:lcm-python",
+    ],
+    main = "cassie_virtual_remote.py",
+    deps = [
+        "//lcmtypes:lcmtypes_robot_py",
+    ],
+)
+
+load("@drake//tools/skylark:drake_runfiles_binary.bzl", "drake_runfiles_binary")
+
+drake_runfiles_binary(
+    name = "cassie_virtual_remote",
+    target = "cassie_virtual_remote_py",
 )