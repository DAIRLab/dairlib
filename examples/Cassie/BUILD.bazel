--- conflicted
+++ resolved
@@ -161,24 +161,6 @@
 )
 
 cc_binary(
-    name = "closed_loop_running_sim",
-    srcs = ["closed_loop_running_sim.cc"],
-    deps = [
-        ":cassie_urdf",
-        ":cassie_utils",
-        "//common",
-        "//examples/Cassie/diagrams:diagrams",
-        "//systems:robot_lcm_systems",
-        "//systems/controllers",
-        "//systems/controllers:pd_config_lcm",
-        "//systems:system_utils",
-        "@drake//:drake_shared_library",
-        "@gflags",
-    ],
-)
-
-cc_binary(
-<<<<<<< HEAD
     name = "visualizer",
     srcs = ["visualizer.cc"],
     deps = [
@@ -193,11 +175,7 @@
     ],
 )
 
-
-
-cc_binary(
-=======
->>>>>>> 27e2fdd8
+cc_binary(
     name = "multibody_sim",
     srcs = ["multibody_sim.cc"],
     deps = [
@@ -374,10 +352,7 @@
         ":cassie_utils",
         "//examples/Cassie/osc",
         "//examples/Cassie/contact_scheduler:all",
-<<<<<<< HEAD
-=======
         "//examples/Cassie/systems:cassie_out_to_radio",
->>>>>>> 27e2fdd8
         "//examples/Cassie/osc_jump",
         "//examples/Cassie/osc_run",
         "//lcm:trajectory_saver",
@@ -402,7 +377,7 @@
         ":cassie_utils",
         "//examples/Cassie/osc",
         "//examples/Cassie/systems:cassie_out_to_radio",
-        "//examples/impact_invariant_control:impact_aware_time_based_fsm",
+        "//examples/Cassie/systems:simulator_drift",
         "//multibody:utils",
         "//multibody:view_frame",
         "//multibody/kinematic",
@@ -537,24 +512,6 @@
 )
 
 cc_binary(
-    name = "run_dircon_running",
-    srcs = ["run_dircon_running.cc"],
-    data = glob(["examples/Cassie/urdf/cassie_fixed_springs.urdf"]),
-    deps = [
-        ":cassie_utils",
-        "//common",
-        "//lcm:dircon_trajectory_saver",
-        "//multibody:visualization_utils",
-        "//solvers:cost_function_utils",
-        "//solvers:optimization_utils",
-        "//systems/primitives",
-        "//systems/trajectory_optimization:dircon",
-        "@drake//:drake_shared_library",
-        "@gflags",
-    ],
-)
-
-cc_binary(
     name = "run_controller_switch",
     srcs = ["run_controller_switch.cc"],
     deps = [
@@ -589,21 +546,6 @@
 )
 
 py_binary(
-<<<<<<< HEAD
-    name = "forward_command_py",
-    srcs = ["forward_command.py"],
-    data = [
-        "@lcm//:lcm-python",
-    ],
-    main = "forward_command.py",
-    deps = [
-        "//lcmtypes:lcmtypes_robot_py",
-    ],
-)
-
-py_binary(
-=======
->>>>>>> 27e2fdd8
     name = "cassie_xbox_remote_py",
     srcs = ["cassie_xbox_remote.py"],
     data = [
@@ -618,14 +560,6 @@
 load("@drake//tools/skylark:drake_runfiles_binary.bzl", "drake_runfiles_binary")
 
 drake_runfiles_binary(
-<<<<<<< HEAD
-    name = "forward_command",
-    target = "forward_command_py",
-)
-
-drake_runfiles_binary(
-=======
->>>>>>> 27e2fdd8
     name = "cassie_xbox_remote",
     target = "cassie_xbox_remote_py",
 )