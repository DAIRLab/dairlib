--- conflicted
+++ resolved
@@ -15,6 +15,19 @@
     "drake_py_binary",
     "drake_py_library",
     "drake_py_unittest",
+)
+
+cc_library(
+  name = "cassie_solver",
+  srcs = ["cassie_solver.cc"],
+  hdrs = ["cassie_solver.h"],
+  deps = ["@drake//solvers:mathematical_program",
+          "@drake//solvers:constraint",
+          "@drake//multibody:rigid_body_tree",
+	  "@drake//multibody/rigid_body_plant:rigid_body_plant",
+          "@drake//manipulation/util",
+          "//common",
+	  ":cassie_utils"]
 )
 
 cc_library(
@@ -160,25 +173,6 @@
 )
 
 
-cc_library(
-    name = "cassie_solver",
-    srcs = [
-        "cassie_solver.cc",
-    ],
-    hdrs = [
-        "cassie_solver.h"
-    ],
-    deps = [
-        "@drake//multibody:rigid_body_tree",
-        "@drake//multibody/rigid_body_plant:rigid_body_plant",
-        "@drake//solvers:mathematical_program",
-        "@drake//solvers:constraint",
-        "@drake//manipulation/util",
-        "//multibody:solve_multibody_constraints",
-        ":cassie_utils",
-    ],
-)
-
 
 
 cc_binary(
@@ -197,15 +191,16 @@
             "@drake//lcm",
             ":cassie_utils",
             ":cassie_urdf",
+	    ":cassie_solver"
             ]
 )
 
 
-cc_binary(
-    name = "run_auto_jaco_mpc_controller",
-    srcs = ["run_auto_jaco_mpc_controller.cc"],
-    deps = [
-	    "//systems/controllers:auto_jaco_mpc_controllers",
+
+cc_binary(
+    name = "run_pd_controller",
+    srcs = ["run_pd_controller.cc"],
+    deps = [
             "//systems:robot_lcm_systems",
             "//systems/controllers",
             "//systems/controllers:pd_config_lcm",
@@ -222,25 +217,6 @@
 
 
 cc_binary(
-    name = "run_pd_controller",
-    srcs = ["run_pd_controller.cc"],
-    deps = [
-            "//systems:robot_lcm_systems",
-            "//systems/controllers",
-            "//systems/controllers:pd_config_lcm",
-            "@drake//systems/framework:diagram_builder",
-            "@drake//systems/lcm:lcm_pubsub_system",
-            "@drake//systems/analysis:simulator",
-            "@drake//multibody:rigid_body_tree",
-            "@drake//manipulation/util",
-            "@drake//lcm",
-            ":cassie_utils",
-            ":cassie_urdf",
-            ]
-)
-
-
-cc_binary(
     name = "cassie_state_visualizer",
     srcs = ["cassie_state_visualizer.cc"],
     deps = [
@@ -273,6 +249,7 @@
         "//systems:robot_lcm_systems",
         "//systems/primitives",
         ":cassie_utils",
+	":cassie_solver"
     ],
 )
 
@@ -283,22 +260,5 @@
         "@drake//bindings/pydrake",
     ],
 )
-<<<<<<< HEAD
-=======
-
-cc_binary(
-    name = "parse_log_test",
-    srcs = ["test/parse_log_test.cc"],
-    deps = [
-            "//systems:robot_lcm_systems",
-            ":cassie_urdf",
-            "@drake//systems/framework:diagram_builder",
-            "@drake//systems/lcm",
-            "@drake//systems/analysis:simulator",
-            "@drake//lcm",
-            "@drake//multibody:rigid_body_tree",
-            "//systems/primitives:vector_aggregator",
-            ":cassie_utils"
-            ]
-)
->>>>>>> 7e5e1139
+
+
