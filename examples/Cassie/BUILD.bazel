--- conflicted
+++ resolved
@@ -475,11 +475,7 @@
     deps = [
         ":cassie_utils",
         "//common",
-<<<<<<< HEAD
-        "//lcm:lcm_trajectory_saver",
-=======
         "//lcm:dircon_trajectory_saver",
->>>>>>> ccb16594
         "//solvers:optimization_utils",
         "//systems/primitives",
         "//systems/trajectory_optimization:dircon",
