--- conflicted
+++ resolved
@@ -33,11 +33,7 @@
         "//multibody:utils",
         "//multibody/kinematic",
         "//systems:robot_lcm_systems",
-<<<<<<< HEAD
-        "//systems/primitives",
-=======
         ":cassie_encoder",
->>>>>>> 70ee9c3b
         "@drake//:drake_shared_library",
     ],
 )
@@ -241,7 +237,6 @@
         "//multibody:utils",
         "//systems:robot_lcm_systems",
         "//systems/controllers:trajectory_playback",
-        "//systems/primitives",
         ":cassie_encoder",
         "@drake//:drake_shared_library",
         "@gflags",
@@ -539,8 +534,6 @@
     ],
 )
 
-<<<<<<< HEAD
-=======
 cc_library(
     name = "cassie_encoder",
     srcs = ["cassie_encoder.cc"],
@@ -553,7 +546,6 @@
     ],
 )
 
->>>>>>> 70ee9c3b
 py_binary(
     name = "cassie_virtual_remote_py",
     srcs = ["cassie_virtual_remote.py"],
@@ -566,8 +558,6 @@
     ],
 )
 
-<<<<<<< HEAD
-=======
 py_binary(
     name = "cassie_xbox_remote_py",
     srcs = ["cassie_xbox_remote.py"],
@@ -580,18 +570,14 @@
     ],
 )
 
->>>>>>> 70ee9c3b
 load("@drake//tools/skylark:drake_runfiles_binary.bzl", "drake_runfiles_binary")
 
 drake_runfiles_binary(
     name = "cassie_virtual_remote",
     target = "cassie_virtual_remote_py",
-<<<<<<< HEAD
-=======
 )
 
 drake_runfiles_binary(
     name = "cassie_xbox_remote",
     target = "cassie_xbox_remote_py",
->>>>>>> 70ee9c3b
 )