--- conflicted
+++ resolved
@@ -326,11 +326,7 @@
   auto u = program.AddInputVariables();
   auto lambda = program.AddConstraintForceVariables(evaluators);
   auto kinematic_constraints =
-<<<<<<< HEAD
       program.AddHolonomicConstraint(evaluators, q, v, u ,lambda);
-=======
-      program.AddHolonomicConstraint(evaluators, q, v, u, lambda);
->>>>>>> c1f53590
   program.AddJointLimitConstraints(q);
 
 
