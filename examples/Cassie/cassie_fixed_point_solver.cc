#include "examples/Cassie/cassie_fixed_point_solver.h"

#include "multibody/kinematic/kinematic_evaluator_set.h"
#include "multibody/kinematic/world_point_evaluator.h"
#include "multibody/multibody_solvers.h"
#include "multibody/multibody_utils.h"
#include "multibody/multipose_visualizer.h"
#include "solvers/constraint_factory.h"
#include "solvers/optimization_utils.h"

#include "drake/common/text_logging.h"
#include "drake/multibody/parsing/parser.h"
#include "drake/solvers/ipopt_solver.h"
#include "drake/solvers/snopt_solver.h"
#include "drake/solvers/solve.h"

namespace dairlib {

using Eigen::MatrixXd;
using Eigen::Vector3d;
using Eigen::VectorXd;

using drake::multibody::MultibodyPlant;
using multibody::KinematicEvaluatorSet;
using solvers::NonlinearConstraint;

void CassieFixedPointSolver(
    const drake::multibody::MultibodyPlant<double>& plant, double height,
    double mu, double min_normal_force, bool linear_friction_cone,
    double toe_spread, VectorXd* q_result, VectorXd* u_result,
    VectorXd* lambda_result, std::string visualize_model_urdf,
    double ground_incline, VectorXd* all_sol) {
  // Get the rotational matrix
  Eigen::AngleAxisd roll_angle(ground_incline, Eigen::Vector3d::UnitZ());
  Eigen::AngleAxisd yaw_angle(0, Eigen::Vector3d::UnitY());
  Eigen::AngleAxisd pitch_angle(0, Eigen::Vector3d::UnitX());
  Eigen::Quaternion<double> quat = roll_angle * yaw_angle * pitch_angle;
  Eigen::Matrix3d rotation_mat = quat.matrix();

  multibody::KinematicEvaluatorSet<double> evaluators(plant);

  // Add loop closures
  auto left_loop = LeftLoopClosureEvaluator(plant);
  auto right_loop = RightLoopClosureEvaluator(plant);
  evaluators.add_evaluator(&left_loop);
  evaluators.add_evaluator(&right_loop);

  // Add contact points
  std::vector<int> yz_active_idx = {1, 2};
  std::vector<int> z_active_idx = {2};
  auto left_toe = LeftToeFront(plant);
<<<<<<< HEAD
  auto left_toe_evaluator = multibody::WorldPointEvaluator(plant,
                                                           left_toe.first, left_toe.second, Eigen::Matrix3d::Identity(),
                                                           Eigen::Vector3d(0, toe_spread, 0), {1, 2});
  evaluators.add_evaluator(&left_toe_evaluator);

  auto left_heel = LeftToeRear(plant);
  auto left_heel_evaluator = multibody::WorldPointEvaluator(plant,
                                                            left_heel.first, left_heel.second, Eigen::Vector3d(0,0,1),
                                                            Eigen::Vector3d::Zero(), false);
  evaluators.add_evaluator(&left_heel_evaluator);

  auto right_toe = RightToeFront(plant);
  auto right_toe_evaluator = multibody::WorldPointEvaluator(plant,
                                                            right_toe.first, right_toe.second, Eigen::Matrix3d::Identity(),
                                                            Eigen::Vector3d(0, -toe_spread, 0), {1, 2});
  evaluators.add_evaluator(&right_toe_evaluator);

  auto right_heel = RightToeRear(plant);
  auto right_heel_evaluator = multibody::WorldPointEvaluator(plant,
                                                             right_heel.first, right_heel.second, Eigen::Vector3d(0,0,1),
                                                             Eigen::Vector3d::Zero(), false);
=======
  auto left_toe_evaluator = multibody::WorldPointEvaluator(
      plant, left_toe.first, left_toe.second, rotation_mat,
      Eigen::Vector3d(0, toe_spread, 0), yz_active_idx);
  evaluators.add_evaluator(&left_toe_evaluator);

  auto left_heel = LeftToeRear(plant);
  auto left_heel_evaluator = multibody::WorldPointEvaluator(
      plant, left_heel.first, left_heel.second, rotation_mat,
      Eigen::Vector3d::Zero(), z_active_idx);
  evaluators.add_evaluator(&left_heel_evaluator);

  auto right_toe = RightToeFront(plant);
  auto right_toe_evaluator = multibody::WorldPointEvaluator(
      plant, right_toe.first, right_toe.second, rotation_mat,
      Eigen::Vector3d(0, -toe_spread, 0), yz_active_idx);
  evaluators.add_evaluator(&right_toe_evaluator);

  auto right_heel = RightToeRear(plant);
  auto right_heel_evaluator = multibody::WorldPointEvaluator(
      plant, right_heel.first, right_heel.second, rotation_mat,
      Eigen::Vector3d::Zero(), z_active_idx);
>>>>>>> 88da55d6
  evaluators.add_evaluator(&right_heel_evaluator);

  auto program = multibody::MultibodyProgram(plant);

  std::cout << "N***** " << evaluators.count_active() << std::endl;

  auto positions_map = multibody::makeNameToPositionsMap(plant);
  auto q = program.AddPositionVariables();
  auto u = program.AddInputVariables();
  auto lambda = program.AddConstraintForceVariables(evaluators);
  auto kinematic_constraint = program.AddKinematicConstraint(evaluators, q);
  auto fp_constraint = program.AddFixedPointConstraint(evaluators, q, u,
                                                       lambda);
  program.AddJointLimitConstraints(q);

  // Fix floating base
  program.AddConstraint(q(positions_map.at("base_qw")) == 1);
  program.AddConstraint(q(positions_map.at("base_qx")) == 0);
  program.AddConstraint(q(positions_map.at("base_qy")) == 0);
  program.AddConstraint(q(positions_map.at("base_qz")) == 0);

  program.AddConstraint(q(positions_map.at("base_x")) == 0);
  program.AddConstraint(q(positions_map.at("base_y")) == 0);
  program.AddConstraint(q(positions_map.at("base_z")) == height);

  // Add symmetry constraints, and zero roll/pitch on the hip
  program.AddConstraint(q(positions_map.at("knee_left")) ==
      q(positions_map.at("knee_right")));
  program.AddConstraint(q(positions_map.at("hip_pitch_left")) ==
      q(positions_map.at("hip_pitch_right")));
  program.AddConstraint(q(positions_map.at("hip_roll_left")) ==
      -q(positions_map.at("hip_roll_right")));
  program.AddConstraint(q(positions_map.at("hip_yaw_right")) == 0);
  program.AddConstraint(q(positions_map.at("hip_yaw_left")) == 0);

  // Add some contact force constraints: linear version
  if (linear_friction_cone) {
    int num_linear_faces = 40; // try lots of faces!
    program.AddConstraint(solvers::CreateLinearFrictionConstraint(mu,
                                                                  num_linear_faces), lambda.segment(2, 3));
    program.AddConstraint(solvers::CreateLinearFrictionConstraint(mu,
                                                                  num_linear_faces), lambda.segment(5, 3));
    program.AddConstraint(solvers::CreateLinearFrictionConstraint(mu,
                                                                  num_linear_faces), lambda.segment(8, 3));
    program.AddConstraint(solvers::CreateLinearFrictionConstraint(mu,
                                                                  num_linear_faces), lambda.segment(11, 3));
  } else {
    // Add some contact force constraints: Lorentz version
    program.AddConstraint(solvers::CreateConicFrictionConstraint(mu),
                          lambda.segment(2, 3));
    program.AddConstraint(solvers::CreateConicFrictionConstraint(mu),
                          lambda.segment(5, 3));
    program.AddConstraint(solvers::CreateConicFrictionConstraint(mu),
                          lambda.segment(8, 3));
    program.AddConstraint(solvers::CreateConicFrictionConstraint(mu),
                          lambda.segment(11, 3));
  }

  // Add minimum normal forces on all contact points
  program.AddConstraint(lambda(4) >= min_normal_force);
  program.AddConstraint(lambda(7) >= min_normal_force);
  program.AddConstraint(lambda(10) >= min_normal_force);
  program.AddConstraint(lambda(13) >= min_normal_force);

  // Set initial guess/cost for q using a vaguely neutral position
  Eigen::VectorXd q_guess = Eigen::VectorXd::Zero(plant.num_positions());
  q_guess(0) = 1; //quaternion
  q_guess(positions_map.at("base_z")) = height;
  q_guess(positions_map.at("hip_pitch_left")) = 1;
  q_guess(positions_map.at("knee_left")) = -2;
  q_guess(positions_map.at("ankle_joint_left")) = 2;
  q_guess(positions_map.at("toe_left")) = -2;
  q_guess(positions_map.at("hip_pitch_right")) = 1;
  q_guess(positions_map.at("knee_right")) = -2;
  q_guess(positions_map.at("ankle_joint_right")) = 2;
  q_guess(positions_map.at("toe_right")) = -2;

  q_guess += .05*Eigen::VectorXd::Random(plant.num_positions());

  // Only cost in this program: u^T u
  program.AddQuadraticCost(u.dot(1.0 * u));
  // Added contact forces so that the COM is at the center of support polygon
  program.AddQuadraticCost(lambda(4) * lambda(4));
  program.AddQuadraticCost(lambda(7) * lambda(7));
  program.AddQuadraticCost(lambda(10) * lambda(10));
  program.AddQuadraticCost(lambda(13) * lambda(13));

  // Random guess, except for the positions
  Eigen::VectorXd guess = Eigen::VectorXd::Random(program.num_vars());
  guess.head(plant.num_positions()) = q_guess;
  if (all_sol->size() > 0) {
    std::cout << "set initial guess from all_sol\n";
    guess = *all_sol;
  }

  double tol = 1e-6;
  program.SetSolverOption(drake::solvers::SnoptSolver::id(),
                          "Major optimality tolerance", tol);
  program.SetSolverOption(drake::solvers::SnoptSolver::id(),
                          "Major feasibility tolerance", tol);

  auto start = std::chrono::high_resolution_clock::now();
  const auto result = drake::solvers::Solve(program, guess);
  auto finish = std::chrono::high_resolution_clock::now();
  std::chrono::duration<double> elapsed = finish - start;
  std::cout << "Solve time:" << elapsed.count() << std::endl;

  std::cout << to_string(result.get_solution_result()) << std::endl;
  std::cout << "Cost:" << result.get_optimal_cost() << std::endl;

  // Draw final pose
  if (visualize_model_urdf != "") {
    auto visualizer = multibody::MultiposeVisualizer(visualize_model_urdf, 1);
    visualizer.DrawPoses(result.GetSolution(q));
  }

//  solvers::CheckGenericConstraints(program, result, tol);

  *q_result = result.GetSolution(q);
  *u_result = result.GetSolution(u);
  *lambda_result = result.GetSolution(lambda);
  *all_sol = result.GetSolution();
}

void CassieFixedBaseFixedPointSolver(
    const drake::multibody::MultibodyPlant<double>& plant,
    VectorXd* q_result, VectorXd* u_result,
    VectorXd* lambda_result, std::string visualize_model_urdf) {
  multibody::KinematicEvaluatorSet<double> evaluators(plant);

  // Add loop closures
  auto left_loop = LeftLoopClosureEvaluator(plant);
  auto right_loop = RightLoopClosureEvaluator(plant);
  evaluators.add_evaluator(&left_loop);
  evaluators.add_evaluator(&right_loop);

  auto program = multibody::MultibodyProgram(plant);

  auto positions_map = multibody::makeNameToPositionsMap(plant);
  auto q = program.AddPositionVariables();
  auto u = program.AddInputVariables();
  auto lambda = program.AddConstraintForceVariables(evaluators);
  auto kinematic_constraint = program.AddKinematicConstraint(evaluators, q);
  auto fp_constraint = program.AddFixedPointConstraint(evaluators, q, u,
                                                       lambda);
  program.AddJointLimitConstraints(q);

  // Add symmetry constraints, and zero roll/pitch on the hip
  program.AddConstraint(q(positions_map.at("knee_left")) ==
      q(positions_map.at("knee_right")));
  program.AddConstraint(q(positions_map.at("hip_pitch_left")) ==
      q(positions_map.at("hip_pitch_right")));
  program.AddConstraint(q(positions_map.at("hip_roll_left")) == 0);
  program.AddConstraint(q(positions_map.at("hip_roll_right")) == 0);
  program.AddConstraint(q(positions_map.at("hip_yaw_right")) == 0);
  program.AddConstraint(q(positions_map.at("hip_yaw_left")) == 0);

  // Set initial guess/cost for q using a vaguely neutral position
  Eigen::VectorXd q_guess = Eigen::VectorXd::Zero(plant.num_positions());
  q_guess(0) = 1; //quaternion
  q_guess(positions_map.at("hip_pitch_left")) = 1;
  q_guess(positions_map.at("knee_left")) = -2;
  q_guess(positions_map.at("ankle_joint_left")) = 2;
  q_guess(positions_map.at("toe_left")) = -2;
  q_guess(positions_map.at("hip_pitch_right")) = 1;
  q_guess(positions_map.at("knee_right")) = -2;
  q_guess(positions_map.at("ankle_joint_right")) = 2;
  q_guess(positions_map.at("toe_right")) = -2;

  // Only cost in this program: u^T u
  program.AddQuadraticCost(u.dot(1.0 * u));

  // Random guess, except for the positions
  Eigen::VectorXd guess = Eigen::VectorXd::Random(program.num_vars());
  guess.head(plant.num_positions()) = q_guess;

  auto start = std::chrono::high_resolution_clock::now();
  const auto result = drake::solvers::Solve(program, guess);
  auto finish = std::chrono::high_resolution_clock::now();
  std::chrono::duration<double> elapsed = finish - start;
  std::cout << "Solve time:" << elapsed.count() << std::endl;

  std::cout << to_string(result.get_solution_result()) << std::endl;
  std::cout << "Cost:" << result.get_optimal_cost() << std::endl;

  // Draw final pose
  if (visualize_model_urdf != "") {
    auto visualizer = multibody::MultiposeVisualizer(visualize_model_urdf, 1);
    visualizer.DrawPoses(result.GetSolution(q));
  }

  *q_result = result.GetSolution(q);
  *u_result = result.GetSolution(u);
  *lambda_result = result.GetSolution(lambda);
}

VdotConstraint::VdotConstraint(const MultibodyPlant<double>& plant,
                               const KinematicEvaluatorSet<double>& evaluators)
    : NonlinearConstraint<double>(
          plant.num_velocities(),
          plant.num_positions() + plant.num_velocities() +
              plant.num_actuators() + evaluators.count_full() +
              plant.num_velocities(),
          VectorXd::Zero(plant.num_velocities()),
          VectorXd::Zero(plant.num_velocities()), ""),
      plant_(plant),
      world_(plant.world_frame()),
      context_(plant.CreateDefaultContext()),
      evaluators_(evaluators),
      n_q_(plant.num_positions()),
      n_v_(plant.num_velocities()) {}

void VdotConstraint::EvaluateConstraint(
    const Eigen::Ref<const drake::VectorX<double>>& vars,
    drake::VectorX<double>* y) const {
  const auto& x = vars.head(plant_.num_positions() + plant_.num_velocities());
  const auto& u = vars.segment(plant_.num_positions() + plant_.num_velocities(),
                               plant_.num_actuators());
  const auto& lambda = vars.segment(
      plant_.num_positions() + plant_.num_velocities() + plant_.num_actuators(),
      evaluators_.count_full());
  const auto& vdot = vars.tail(plant_.num_velocities());
  multibody::setContext<double>(plant_, x, u, context_.get());

  *y = vdot - evaluators_.EvalActiveSecondTimeDerivative(context_.get(), lambda)
                  .tail(n_v_);
};

BodyPointVelConstraint::BodyPointVelConstraint(
    const MultibodyPlant<double>& plant,
    const multibody::KinematicEvaluatorSet<double>& evaluators)
    : NonlinearConstraint<double>(
          evaluators.count_active(),
          plant.num_positions() + plant.num_velocities(),
          VectorXd::Zero(evaluators.count_active()),
          VectorXd::Zero(evaluators.count_active()), ""),
      plant_(plant),
      world_(plant.world_frame()),
      context_(plant.CreateDefaultContext()),
      evaluators_(evaluators),
      n_q_(plant.num_positions()),
      n_v_(plant.num_velocities()) {}

void BodyPointVelConstraint::EvaluateConstraint(
    const Eigen::Ref<const drake::VectorX<double>>& vars,
    drake::VectorX<double>* y) const {
  const auto& q = vars.head(plant_.num_positions());
  const auto& v = vars.tail(plant_.num_velocities());

  plant_.SetPositions(context_.get(), q);

  MatrixXd J = evaluators_.EvalActiveJacobian(*context_);

  *y = J * v;
};

void CassieInitStateSolver(
    const drake::multibody::MultibodyPlant<double>& plant,
    const VectorXd& pelvis_xy_vel, double height, double mu,
    double min_normal_force, bool linear_friction_cone, double toe_spread,
    double ground_incline, const VectorXd& q_desired, const VectorXd& u_desired,
    const VectorXd& lambda_desired, VectorXd* q_result, VectorXd* v_result,
    VectorXd* u_result, VectorXd* lambda_result) {
  // Get the rotational matrix
  Eigen::AngleAxisd rollAngle(ground_incline, Eigen::Vector3d::UnitZ());
  Eigen::AngleAxisd yawAngle(0, Eigen::Vector3d::UnitY());
  Eigen::AngleAxisd pitchAngle(0, Eigen::Vector3d::UnitX());
  Eigen::Quaternion<double> quat = rollAngle * yawAngle * pitchAngle;
  Eigen::Matrix3d rotationMatrix = quat.matrix();
  // Get normal direction
  Vector3d ground_normal(sin(ground_incline), 0, cos(ground_incline));

  multibody::KinematicEvaluatorSet<double> evaluators(plant);

  // Add loop closures
  auto left_loop = LeftLoopClosureEvaluator(plant);
  auto right_loop = RightLoopClosureEvaluator(plant);
  evaluators.add_evaluator(&left_loop);
  evaluators.add_evaluator(&right_loop);

  // Add contact points
  auto left_toe = LeftToeFront(plant);
  auto left_toe_evaluator = multibody::WorldPointEvaluator(
      plant, left_toe.first, left_toe.second, rotationMatrix,
      Eigen::Vector3d(0, toe_spread, 1e-4), {1, 2});
  evaluators.add_evaluator(&left_toe_evaluator);

  auto left_heel = LeftToeRear(plant);
  auto left_heel_evaluator = multibody::WorldPointEvaluator(
      plant, left_heel.first, left_heel.second, ground_normal,
      Eigen::Vector3d(0, 0, 1e-4), false);
  evaluators.add_evaluator(&left_heel_evaluator);

  auto right_toe = RightToeFront(plant);
  auto right_toe_evaluator = multibody::WorldPointEvaluator(
      plant, right_toe.first, right_toe.second, rotationMatrix,
      Eigen::Vector3d(0, -toe_spread, 0), {1, 2});
  evaluators.add_evaluator(&right_toe_evaluator);

  auto right_heel = RightToeRear(plant);
  auto right_heel_evaluator = multibody::WorldPointEvaluator(
      plant, right_heel.first, right_heel.second, ground_normal,
      Eigen::Vector3d(0, 0, 1e-4), false);
  evaluators.add_evaluator(&right_heel_evaluator);

  auto program = multibody::MultibodyProgram(plant);

  auto positions_map = multibody::makeNameToPositionsMap(plant);
  auto q = program.AddPositionVariables();
  auto u = program.AddInputVariables();
  auto lambda = program.AddConstraintForceVariables(evaluators);
  auto kinematic_constraint = program.AddKinematicConstraint(evaluators, q);
  program.AddJointLimitConstraints(q);

  // Velocity part
  auto vel_map = multibody::makeNameToVelocitiesMap(plant);
  int n_v = plant.num_velocities();
  auto v = program.NewContinuousVariables(n_v, "v");

  // Equation of motion
  auto vdot = program.NewContinuousVariables(n_v, "vdot");
  auto constraint = std::make_shared<VdotConstraint>(plant, evaluators);
  program.AddConstraint(constraint, {q, v, u, lambda, vdot});

  // Zero velocity on feet
  multibody::KinematicEvaluatorSet<double> contact_evaluators(plant);
  contact_evaluators.add_evaluator(&left_toe_evaluator);
  contact_evaluators.add_evaluator(&left_heel_evaluator);
  contact_evaluators.add_evaluator(&right_toe_evaluator);
  contact_evaluators.add_evaluator(&right_heel_evaluator);
  auto contact_vel_constraint =
      std::make_shared<BodyPointVelConstraint>(plant, contact_evaluators);
  program.AddConstraint(contact_vel_constraint, {q, v});

  // Fix floating base
  program.AddBoundingBoxConstraint(1, 1, q(positions_map.at("base_qw")));
  program.AddBoundingBoxConstraint(0, 0, q(positions_map.at("base_qx")));
  program.AddBoundingBoxConstraint(0, 0, q(positions_map.at("base_qy")));
  program.AddBoundingBoxConstraint(0, 0, q(positions_map.at("base_qz")));

  program.AddBoundingBoxConstraint(0, 0, q(positions_map.at("base_x")));
  program.AddBoundingBoxConstraint(0, 0, q(positions_map.at("base_y")));
  program.AddBoundingBoxConstraint(height, height,
                                   q(positions_map.at("base_z")));

  program.AddBoundingBoxConstraint(-10, 10, v);

  program.AddBoundingBoxConstraint(0, 0, v(vel_map.at("base_wx")));
  program.AddBoundingBoxConstraint(0, 0, v(vel_map.at("base_wy")));
  program.AddBoundingBoxConstraint(0, 0, v(vel_map.at("base_wz")));

  program.AddBoundingBoxConstraint(pelvis_xy_vel(0), pelvis_xy_vel(0),
                                   v(vel_map.at("base_vx")));
  program.AddBoundingBoxConstraint(pelvis_xy_vel(1), pelvis_xy_vel(1),
                                   v(vel_map.at("base_vy")));
  program.AddBoundingBoxConstraint(0, 0, v(vel_map.at("base_vz")));

  // Add symmetry constraints, and zero roll/pitch on the hip
  program.AddConstraint(q(positions_map.at("knee_left")) ==
                        q(positions_map.at("knee_right")));
  program.AddConstraint(q(positions_map.at("hip_pitch_left")) ==
                        q(positions_map.at("hip_pitch_right")));
  program.AddConstraint(q(positions_map.at("hip_roll_left")) ==
                        -q(positions_map.at("hip_roll_right")));
  program.AddBoundingBoxConstraint(0, 0, q(positions_map.at("hip_yaw_right")));
  program.AddBoundingBoxConstraint(0, 0, q(positions_map.at("hip_yaw_left")));

  // Add some contact force constraints: linear version
  if (linear_friction_cone) {
    int num_linear_faces = 40;  // try lots of faces!
    program.AddConstraint(
        solvers::CreateLinearFrictionConstraint(mu, num_linear_faces),
        lambda.segment(2, 3));
    program.AddConstraint(
        solvers::CreateLinearFrictionConstraint(mu, num_linear_faces),
        lambda.segment(5, 3));
    program.AddConstraint(
        solvers::CreateLinearFrictionConstraint(mu, num_linear_faces),
        lambda.segment(8, 3));
    program.AddConstraint(
        solvers::CreateLinearFrictionConstraint(mu, num_linear_faces),
        lambda.segment(11, 3));
  } else {
    // Add some contact force constraints: Lorentz version
    program.AddConstraint(solvers::CreateConicFrictionConstraint(mu),
                          lambda.segment(2, 3));
    program.AddConstraint(solvers::CreateConicFrictionConstraint(mu),
                          lambda.segment(5, 3));
    program.AddConstraint(solvers::CreateConicFrictionConstraint(mu),
                          lambda.segment(8, 3));
    program.AddConstraint(solvers::CreateConicFrictionConstraint(mu),
                          lambda.segment(11, 3));
  }

  // Add minimum normal forces on all contact points
  program.AddLinearConstraint(lambda(4) >= min_normal_force);
  program.AddLinearConstraint(lambda(7) >= min_normal_force);
  program.AddLinearConstraint(lambda(10) >= min_normal_force);
  program.AddLinearConstraint(lambda(13) >= min_normal_force);

  // Add costs
  double s = 100;
  auto q_cost_binding = program.AddQuadraticErrorCost(
      s * MatrixXd::Identity(q.size(), q.size()), q_desired, q);
  auto u_cost_binding = program.AddQuadraticErrorCost(
      s * 0.001 * MatrixXd::Identity(u.size(), u.size()), u_desired, u);
  auto lambda_cost_binding = program.AddQuadraticErrorCost(
      s * 0.000001 * MatrixXd::Identity(lambda.size(), lambda.size()),
      lambda_desired, lambda);
  auto v_cost_binding = program.AddQuadraticCost(
      v.tail(n_v - 6).dot(s * 0.001 * v.tail(n_v - 6)));
  // auto vdot_cost_binding = program.AddQuadraticCost(vdot.dot(s * 0.001 *
  // vdot));

  // Initial guesses
  program.SetInitialGuessForAllVariables(
      0.01 * Eigen::VectorXd::Random(program.num_vars()));
  program.SetInitialGuess(q, q_desired);
  program.SetInitialGuess(u, u_desired);
  program.SetInitialGuess(lambda, lambda_desired);

  // Snopt settings
  // program.SetSolverOption(drake::solvers::SnoptSolver::id(), "Print file",
  //                         "../snopt_test.out");
  std::cout << "Save log to ../snopt_test.out\n";
  program.SetSolverOption(drake::solvers::SnoptSolver::id(), "Verify level", 0);
  program.SetSolverOption(drake::solvers::SnoptSolver::id(),
                          "Major optimality tolerance", 1e-2);
  program.SetSolverOption(drake::solvers::SnoptSolver::id(),
                          "Major feasibility tolerance", 1e-4);

  std::cout << "Start solving" << std::endl;
  auto start = std::chrono::high_resolution_clock::now();
  //  drake::solvers::IpoptSolver ipopt_solver;
  //  const auto result = ipopt_solver.Solve(program, guess);
  const auto result = drake::solvers::Solve(program, program.initial_guess());
  auto finish = std::chrono::high_resolution_clock::now();
  std::chrono::duration<double> elapsed = finish - start;
  std::cout << "Solve time:" << elapsed.count() << std::endl;

  std::cout << to_string(result.get_solution_result()) << std::endl;
  std::cout << "Cost:" << result.get_optimal_cost() << std::endl;

  *q_result = result.GetSolution(q);
  *v_result = result.GetSolution(v);
  *u_result = result.GetSolution(u);
  *lambda_result = result.GetSolution(lambda);

  //  std::cout << "q = " << *q_result << std::endl;
  //  std::cout << "v = " << *v_result << std::endl;
  //  std::cout << "u = " << *u_result << std::endl;
  //  std::cout << "lambda = " << *lambda_result << std::endl;
  //  std::cout << "vdot = " << result.GetSolution(vdot) << std::endl;
  //
  //  std::cout << "q_cost_binding = "
  //            << solvers::EvalCostGivenSolution(result, q_cost_binding)
  //            << std::endl;
  //  std::cout << "u_cost_binding = "
  //            << solvers::EvalCostGivenSolution(result, u_cost_binding)
  //            << std::endl;
  //  std::cout << "lambda_cost_binding = "
  //            << solvers::EvalCostGivenSolution(result, lambda_cost_binding)
  //            << std::endl;
  //  std::cout << "v_cost_binding = "
  //            << solvers::EvalCostGivenSolution(result, v_cost_binding)
  //            << std::endl;
  // //  std::cout << "vdot_cost_binding = "
  // //            << solvers::EvalCostGivenSolution(result, vdot_cost_binding)
  // //            << std::endl;
}

}  // namespace dairlib<|MERGE_RESOLUTION|>--- conflicted
+++ resolved
@@ -49,29 +49,6 @@
   std::vector<int> yz_active_idx = {1, 2};
   std::vector<int> z_active_idx = {2};
   auto left_toe = LeftToeFront(plant);
-<<<<<<< HEAD
-  auto left_toe_evaluator = multibody::WorldPointEvaluator(plant,
-                                                           left_toe.first, left_toe.second, Eigen::Matrix3d::Identity(),
-                                                           Eigen::Vector3d(0, toe_spread, 0), {1, 2});
-  evaluators.add_evaluator(&left_toe_evaluator);
-
-  auto left_heel = LeftToeRear(plant);
-  auto left_heel_evaluator = multibody::WorldPointEvaluator(plant,
-                                                            left_heel.first, left_heel.second, Eigen::Vector3d(0,0,1),
-                                                            Eigen::Vector3d::Zero(), false);
-  evaluators.add_evaluator(&left_heel_evaluator);
-
-  auto right_toe = RightToeFront(plant);
-  auto right_toe_evaluator = multibody::WorldPointEvaluator(plant,
-                                                            right_toe.first, right_toe.second, Eigen::Matrix3d::Identity(),
-                                                            Eigen::Vector3d(0, -toe_spread, 0), {1, 2});
-  evaluators.add_evaluator(&right_toe_evaluator);
-
-  auto right_heel = RightToeRear(plant);
-  auto right_heel_evaluator = multibody::WorldPointEvaluator(plant,
-                                                             right_heel.first, right_heel.second, Eigen::Vector3d(0,0,1),
-                                                             Eigen::Vector3d::Zero(), false);
-=======
   auto left_toe_evaluator = multibody::WorldPointEvaluator(
       plant, left_toe.first, left_toe.second, rotation_mat,
       Eigen::Vector3d(0, toe_spread, 0), yz_active_idx);
@@ -93,7 +70,6 @@
   auto right_heel_evaluator = multibody::WorldPointEvaluator(
       plant, right_heel.first, right_heel.second, rotation_mat,
       Eigen::Vector3d::Zero(), z_active_idx);
->>>>>>> 88da55d6
   evaluators.add_evaluator(&right_heel_evaluator);
 
   auto program = multibody::MultibodyProgram(plant);
