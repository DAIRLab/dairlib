--- conflicted
+++ resolved
@@ -128,11 +128,8 @@
   q_guess(positions_map.at("ankle_joint_right")) = 2;
   q_guess(positions_map.at("toe_right")) = -2;
 
-<<<<<<< HEAD
-=======
   q_guess += .05*Eigen::VectorXd::Random(plant.num_positions());
 
->>>>>>> b2d9daf5
   // Only cost in this program: u^T u
   program.AddQuadraticCost(u.dot(1.0 * u));
 
