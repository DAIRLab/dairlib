--- conflicted
+++ resolved
@@ -36,17 +36,6 @@
     }
     cmd "4.1 walking-controller-real-robot (radio)" {
         exec = "/home/dair/workspace/dairlib/bazel-bin/examples/Cassie/run_osc_walking_controller --use_radio --channel_x=CASSIE_STATE_DISPATCHER --channel_u=OSC_WALKING";
-<<<<<<< HEAD
-        host = "dair-cassie";
-    }
-    cmd "4.0 alip-walking-controller-real-robot" {
-        exec = "/home/dair/workspace/dairlib/bazel-bin/examples/Cassie/run_osc_walking_controller_alip --channel_x=CASSIE_STATE_DISPATCHER --channel_u=OSC_WALKING";
-        host = "dair-cassie";
-    }
-    cmd "4.1 alip-walking-controller-real-robot (radio)" {
-        exec = "/home/dair/workspace/dairlib/bazel-bin/examples/Cassie/run_osc_walking_controller_alip --use_radio --channel_x=CASSIE_STATE_DISPATCHER --channel_u=OSC_WALKING";
-=======
->>>>>>> 5fb75376
         host = "dair-cassie";
     }
 }
@@ -57,11 +46,7 @@
         host = "dair-cassie";
     }
     cmd "controller-switch-to-walking" {
-<<<<<<< HEAD
-        exec = "bazel-bin/examples/Cassie/run_controller_switch --new_channel=OSC_WALKING --channel_x=CASSIE_STATE_DISPATCHER --blend_duration=0.01 --fsm_period=0.4 --fsm_offset=.35 --n_period_delay=2";
-=======
         exec = "bazel-bin/examples/Cassie/run_controller_switch --new_channel=OSC_WALKING --channel_x=CASSIE_STATE_DISPATCHER --blend_duration=0.01 --fsm_period=0.4 --fsm_offset=.035 --n_period_delay=2";
->>>>>>> 5fb75376
         host = "dair-cassie";
     }
     cmd "controller-switch-to-jumping" {
