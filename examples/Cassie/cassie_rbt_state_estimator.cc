--- conflicted
+++ resolved
@@ -37,13 +37,8 @@
     const RigidBodyTree<double>& tree, bool is_floating_base,
     bool test_with_ground_truth_state, bool print_info_to_terminal,
     int hardware_test_mode) :
-<<<<<<< HEAD
-    tree_(tree),
-    is_floating_base_(is_floating_base) {
-=======
         tree_(tree),
         is_floating_base_(is_floating_base) {
->>>>>>> fe4baa08
   // Flags for testing and tuning
   test_with_ground_truth_state_ = test_with_ground_truth_state;
   print_info_to_terminal_ = print_info_to_terminal;
@@ -51,11 +46,11 @@
 
   // Declare input/output ports
   cassie_out_input_port_ = this->DeclareAbstractInputPort("cassie_out_t",
-      drake::Value<cassie_out_t> {}).get_index();
+                           drake::Value<cassie_out_t> {}).get_index();
   this->DeclareVectorOutputPort(
       OutputVector<double>(tree.get_num_positions(),
-          tree.get_num_velocities(),
-          tree.get_num_actuators()),
+                           tree.get_num_velocities(),
+                           tree.get_num_actuators()),
       &CassieRbtStateEstimator::CopyStateOut);
 
   // Initialize index maps
@@ -81,9 +76,9 @@
     // Declare input port receiving robot's state (simulation ground truth state)
     if (test_with_ground_truth_state_) {
       state_input_port_ = this->DeclareVectorInputPort(
-          OutputVector<double>(tree_.get_num_positions(),
-              tree_.get_num_velocities(),
-              tree_.get_num_actuators())).get_index();
+                            OutputVector<double>(tree_.get_num_positions(),
+                                tree_.get_num_velocities(),
+                                tree_.get_num_actuators())).get_index();
     }
 
     // Declare update event for EKF
@@ -171,29 +166,29 @@
     // Add equality constraints to the optimization program
     fourbar_constraint_ = quadprog_->AddLinearEqualityConstraint(
         MatrixXd::Zero(2, n_v), MatrixXd::Zero(2, 1), ddq_).
-                                       evaluator().get();
+        evaluator().get();
     left_contact_constraint_ = quadprog_->AddLinearEqualityConstraint(
         MatrixXd::Zero(6, n_v + 6), MatrixXd::Zero(6, 1), {ddq_, eps_cl_}).
-                                            evaluator().get();
+        evaluator().get();
     right_contact_constraint_ = quadprog_->AddLinearEqualityConstraint(
         MatrixXd::Zero(6, n_v + 6), MatrixXd::Zero(6, 1), {ddq_, eps_cr_}).
-                                             evaluator().get();
+        evaluator().get();
     imu_accel_constraint_ = quadprog_->AddLinearEqualityConstraint(
         MatrixXd::Zero(3, n_v + 3), MatrixXd::Zero(3, 1), {ddq_, eps_imu_}).
-                                         evaluator().get();
+        evaluator().get();
     // Add costs to the optimization program
     quadcost_eom_ = quadprog_->AddQuadraticCost(MatrixXd::Zero(n_v + 14, n_v + 14),
         MatrixXd::Zero(n_v + 14, 1), {ddq_, lambda_b_, lambda_cl_, lambda_cr_}).
-                                 evaluator().get();
+        evaluator().get();
     quadcost_eps_cl_ = quadprog_->AddQuadraticCost(MatrixXd::Zero(6, 6),
         MatrixXd::Zero(6, 1), eps_cl_).
-                                    evaluator().get();
+        evaluator().get();
     quadcost_eps_cr_ = quadprog_->AddQuadraticCost(MatrixXd::Zero(6, 6),
         MatrixXd::Zero(6, 1), eps_cr_).
-                                    evaluator().get();
+        evaluator().get();
     quadcost_eps_imu_ = quadprog_->AddQuadraticCost(MatrixXd::Zero(3, 3),
         MatrixXd::Zero(3, 1), eps_imu_).
-                                     evaluator().get();
+        evaluator().get();
   }
 }
 
@@ -238,12 +233,12 @@
 ///   where the spring lies. Instead, there is a small offset.
 ///   We account for this offset by `spring_rest_offset`.
 void CassieRbtStateEstimator::solveFourbarLinkage(const VectorXd& q,
-                                                  double* left_heel_spring, double* right_heel_spring) const {
+    double* left_heel_spring, double* right_heel_spring) const {
   // Get the spring length
   double spring_length = rod_on_heel_spring_.norm();
   // Spring rest angle offset
   double spring_rest_offset = atan(
-      rod_on_heel_spring_(1) / rod_on_heel_spring_(0));
+                              rod_on_heel_spring_(1) / rod_on_heel_spring_(0));
 
   std::vector<Vector3d> rod_on_thigh{rod_on_thigh_left_, rod_on_thigh_right_};
   std::vector<int> thigh_ind{left_thigh_idx_, right_thigh_idx_};
@@ -255,12 +250,12 @@
   for (int i = 0; i < 2; i++) {
     // Get thigh pose and heel spring pose
     const Isometry3d thigh_pose = tree_.CalcBodyPoseInWorldFrame(
-        cache, tree_.get_body(thigh_ind[i]));
+                                    cache, tree_.get_body(thigh_ind[i]));
     const Vector3d thigh_pos = thigh_pose.translation();
     const MatrixXd thigh_rot_mat = thigh_pose.linear();
 
     const Isometry3d heel_spring_pose = tree_.CalcBodyPoseInWorldFrame(cache,
-        tree_.get_body(heel_spring_ind[i]));
+                                        tree_.get_body(heel_spring_ind[i]));
     const Vector3d r_heel_spring_base = heel_spring_pose.translation();
     const MatrixXd heel_spring_rot_mat = heel_spring_pose.linear();
 
@@ -283,14 +278,14 @@
     double k = -y_tbj_wrt_hb / x_tbj_wrt_hb;
     double c =
         (pow(spring_length, 2) - pow(projected_rod_length, 2) +
-            pow(x_tbj_wrt_hb, 2) + pow(y_tbj_wrt_hb, 2)) / (2 * x_tbj_wrt_hb);
+         pow(x_tbj_wrt_hb, 2) + pow(y_tbj_wrt_hb, 2)) / (2 * x_tbj_wrt_hb);
 
     double y_sol_1 =
         (-k * c + sqrt(pow(k * c, 2) - (pow(k, 2) + 1) *
-            (pow(c, 2) - pow(spring_length, 2)))) / (pow(k, 2) + 1);
+                     (pow(c, 2) - pow(spring_length, 2)))) / (pow(k, 2) + 1);
     double y_sol_2 =
         (-k * c - sqrt(pow(k * c, 2) - (pow(k, 2) + 1) *
-            (pow(c, 2) - pow(spring_length, 2)))) / (pow(k, 2) + 1);
+                     (pow(c, 2) - pow(spring_length, 2)))) / (pow(k, 2) + 1);
     double x_sol_1 = k * y_sol_1 + c;
     double x_sol_2 = k * y_sol_2 + c;
 
@@ -312,10 +307,10 @@
     int spring_deflect_sign = (r_rest_dir_cross_r_hs_to_sol(2) >= 0) ? 1 : -1;
     if (i == 0)
       *left_heel_spring = spring_deflect_sign * heel_spring_angle
-          - spring_rest_offset;
+                         - spring_rest_offset;
     else
       *right_heel_spring = spring_deflect_sign * heel_spring_angle
-          - spring_rest_offset;
+                          - spring_rest_offset;
   }  // end for
 }
 
@@ -332,26 +327,26 @@
     const cassie_out_t& cassie_out, OutputVector<double>* output) const {
   // Copy actuators
   output->SetEffortAtIndex(actuator_idx_map_.at("hip_roll_left_motor"),
-      cassie_out.leftLeg.hipRollDrive.torque);
+                           cassie_out.leftLeg.hipRollDrive.torque);
   output->SetEffortAtIndex(actuator_idx_map_.at("hip_yaw_left_motor"),
-      cassie_out.leftLeg.hipYawDrive.torque);
+                           cassie_out.leftLeg.hipYawDrive.torque);
   output->SetEffortAtIndex(actuator_idx_map_.at("hip_pitch_left_motor"),
-      cassie_out.leftLeg.hipPitchDrive.torque);
+                           cassie_out.leftLeg.hipPitchDrive.torque);
   output->SetEffortAtIndex(actuator_idx_map_.at("knee_left_motor"),
-      cassie_out.leftLeg.kneeDrive.torque);
+                           cassie_out.leftLeg.kneeDrive.torque);
   output->SetEffortAtIndex(actuator_idx_map_.at("toe_left_motor"),
-      cassie_out.leftLeg.footDrive.torque);
+                           cassie_out.leftLeg.footDrive.torque);
 
   output->SetEffortAtIndex(actuator_idx_map_.at("hip_roll_right_motor"),
-      cassie_out.rightLeg.hipRollDrive.torque);
+                           cassie_out.rightLeg.hipRollDrive.torque);
   output->SetEffortAtIndex(actuator_idx_map_.at("hip_yaw_right_motor"),
-      cassie_out.rightLeg.hipYawDrive.torque);
+                           cassie_out.rightLeg.hipYawDrive.torque);
   output->SetEffortAtIndex(actuator_idx_map_.at("hip_pitch_right_motor"),
-      cassie_out.rightLeg.hipPitchDrive.torque);
+                           cassie_out.rightLeg.hipPitchDrive.torque);
   output->SetEffortAtIndex(actuator_idx_map_.at("knee_right_motor"),
-      cassie_out.rightLeg.kneeDrive.torque);
+                           cassie_out.rightLeg.kneeDrive.torque);
   output->SetEffortAtIndex(actuator_idx_map_.at("toe_right_motor"),
-      cassie_out.rightLeg.footDrive.torque);
+                           cassie_out.rightLeg.footDrive.torque);
 }
 
 void CassieRbtStateEstimator::AssignNonFloatingBaseStateToOutputVector(
@@ -360,72 +355,72 @@
   // TODO(yuming): check what cassie_out.leftLeg.footJoint.position is.
   // Similarly, the other leg and the velocity of these joints.
   output->SetPositionAtIndex(position_idx_map_.at("hip_roll_left"),
-      cassie_out.leftLeg.hipRollDrive.position);
+                             cassie_out.leftLeg.hipRollDrive.position);
   output->SetPositionAtIndex(position_idx_map_.at("hip_yaw_left"),
-      cassie_out.leftLeg.hipYawDrive.position);
+                             cassie_out.leftLeg.hipYawDrive.position);
   output->SetPositionAtIndex(position_idx_map_.at("hip_pitch_left"),
-      cassie_out.leftLeg.hipPitchDrive.position);
+                             cassie_out.leftLeg.hipPitchDrive.position);
   output->SetPositionAtIndex(position_idx_map_.at("knee_left"),
-      cassie_out.leftLeg.kneeDrive.position);
+                             cassie_out.leftLeg.kneeDrive.position);
   output->SetPositionAtIndex(position_idx_map_.at("toe_left"),
-      cassie_out.leftLeg.footDrive.position);
+                             cassie_out.leftLeg.footDrive.position);
   output->SetPositionAtIndex(position_idx_map_.at("knee_joint_left"),
-      cassie_out.leftLeg.shinJoint.position);
+                             cassie_out.leftLeg.shinJoint.position);
   output->SetPositionAtIndex(position_idx_map_.at("ankle_joint_left"),
-      cassie_out.leftLeg.tarsusJoint.position);
+                             cassie_out.leftLeg.tarsusJoint.position);
   output->SetPositionAtIndex(position_idx_map_.at("ankle_spring_joint_left"),
-      0.0);
+                             0.0);
 
   output->SetPositionAtIndex(position_idx_map_.at("hip_roll_right"),
-      cassie_out.rightLeg.hipRollDrive.position);
+                             cassie_out.rightLeg.hipRollDrive.position);
   output->SetPositionAtIndex(position_idx_map_.at("hip_yaw_right"),
-      cassie_out.rightLeg.hipYawDrive.position);
+                             cassie_out.rightLeg.hipYawDrive.position);
   output->SetPositionAtIndex(position_idx_map_.at("hip_pitch_right"),
-      cassie_out.rightLeg.hipPitchDrive.position);
+                             cassie_out.rightLeg.hipPitchDrive.position);
   output->SetPositionAtIndex(position_idx_map_.at("knee_right"),
-      cassie_out.rightLeg.kneeDrive.position);
+                             cassie_out.rightLeg.kneeDrive.position);
   output->SetPositionAtIndex(position_idx_map_.at("toe_right"),
-      cassie_out.rightLeg.footDrive.position);
+                             cassie_out.rightLeg.footDrive.position);
   output->SetPositionAtIndex(position_idx_map_.at("knee_joint_right"),
-      cassie_out.rightLeg.shinJoint.position);
+                             cassie_out.rightLeg.shinJoint.position);
   output->SetPositionAtIndex(position_idx_map_.at("ankle_joint_right"),
-      cassie_out.rightLeg.tarsusJoint.position);
+                             cassie_out.rightLeg.tarsusJoint.position);
   output->SetPositionAtIndex(position_idx_map_.at("ankle_spring_joint_right"),
-      0.0);
+                             0.0);
 
   output->SetVelocityAtIndex(velocity_idx_map_.at("hip_roll_leftdot"),
-      cassie_out.leftLeg.hipRollDrive.velocity);
+                             cassie_out.leftLeg.hipRollDrive.velocity);
   output->SetVelocityAtIndex(velocity_idx_map_.at("hip_yaw_leftdot"),
-      cassie_out.leftLeg.hipYawDrive.velocity);
+                             cassie_out.leftLeg.hipYawDrive.velocity);
   output->SetVelocityAtIndex(velocity_idx_map_.at("hip_pitch_leftdot"),
-      cassie_out.leftLeg.hipPitchDrive.velocity);
+                             cassie_out.leftLeg.hipPitchDrive.velocity);
   output->SetVelocityAtIndex(velocity_idx_map_.at("knee_leftdot"),
-      cassie_out.leftLeg.kneeDrive.velocity);
+                             cassie_out.leftLeg.kneeDrive.velocity);
   output->SetVelocityAtIndex(velocity_idx_map_.at("toe_leftdot"),
-      cassie_out.leftLeg.footDrive.velocity);
+                             cassie_out.leftLeg.footDrive.velocity);
   output->SetVelocityAtIndex(velocity_idx_map_.at("knee_joint_leftdot"),
-      cassie_out.leftLeg.shinJoint.velocity);
+                             cassie_out.leftLeg.shinJoint.velocity);
   output->SetVelocityAtIndex(velocity_idx_map_.at("ankle_joint_leftdot"),
-      cassie_out.leftLeg.tarsusJoint.velocity);
+                             cassie_out.leftLeg.tarsusJoint.velocity);
   output->SetVelocityAtIndex(velocity_idx_map_.at("ankle_spring_joint_leftdot"),
-      0.0);
+                             0.0);
 
   output->SetVelocityAtIndex(velocity_idx_map_.at("hip_roll_rightdot"),
-      cassie_out.rightLeg.hipRollDrive.velocity);
+                             cassie_out.rightLeg.hipRollDrive.velocity);
   output->SetVelocityAtIndex(velocity_idx_map_.at("hip_yaw_rightdot"),
-      cassie_out.rightLeg.hipYawDrive.velocity);
+                             cassie_out.rightLeg.hipYawDrive.velocity);
   output->SetVelocityAtIndex(velocity_idx_map_.at("hip_pitch_rightdot"),
-      cassie_out.rightLeg.hipPitchDrive.velocity);
+                             cassie_out.rightLeg.hipPitchDrive.velocity);
   output->SetVelocityAtIndex(velocity_idx_map_.at("knee_rightdot"),
-      cassie_out.rightLeg.kneeDrive.velocity);
+                             cassie_out.rightLeg.kneeDrive.velocity);
   output->SetVelocityAtIndex(velocity_idx_map_.at("toe_rightdot"),
-      cassie_out.rightLeg.footDrive.velocity);
+                             cassie_out.rightLeg.footDrive.velocity);
   output->SetVelocityAtIndex(velocity_idx_map_.at("knee_joint_rightdot"),
-      cassie_out.rightLeg.shinJoint.velocity);
+                             cassie_out.rightLeg.shinJoint.velocity);
   output->SetVelocityAtIndex(velocity_idx_map_.at("ankle_joint_rightdot"),
-      cassie_out.rightLeg.tarsusJoint.velocity);
+                             cassie_out.rightLeg.tarsusJoint.velocity);
   output->SetVelocityAtIndex(velocity_idx_map_.at("ankle_spring_joint_rightdot"),
-      0.0);
+                             0.0);
 
   // Solve fourbar linkage for heel spring positions
   double left_heel_spring = 0;
@@ -442,9 +437,9 @@
   }
   solveFourbarLinkage(q, &left_heel_spring, &right_heel_spring);
   output->SetPositionAtIndex(position_idx_map_.at("ankle_spring_joint_left"),
-      left_heel_spring);
+                             left_heel_spring);
   output->SetPositionAtIndex(position_idx_map_.at("ankle_spring_joint_right"),
-      right_heel_spring);
+                             right_heel_spring);
 }
 
 
@@ -587,7 +582,7 @@
   cost_b = B*u - C;
 
   quadcost_eom_->UpdateCoefficients(2*cost_A.transpose()*cost_A +
-          eps_cost_*MatrixXd::Identity(A_cols, A_cols),
+      eps_cost_*MatrixXd::Identity(A_cols, A_cols),
       -2*cost_A.transpose()*cost_b);
   quadcost_eps_cl_->UpdateCoefficients(
       w_soft_constraint_*MatrixXd::Identity(6, 6),
@@ -614,7 +609,7 @@
   drake::solvers::EqualityConstrainedQPSolver solver;
   drake::solvers::SolverOptions solver_options;
   solver_options.SetOption(drake::solvers::EqualityConstrainedQPSolver::id(),
-      "FeasibilityTol", 1e-6);
+               "FeasibilityTol", 1e-6);
   drake::solvers::MathematicalProgramResult result_double =
       solver.Solve(*quadprog_.get(), {}, solver_options);
 
@@ -625,16 +620,16 @@
     // Initialize the optimization at the next time step with zeros
     discrete_state->get_mutable_vector(
         ddq_double_init_idx_).get_mutable_value() <<
-                                                  VectorXd::Zero(n_v, 1);
+        VectorXd::Zero(n_v, 1);
     discrete_state->get_mutable_vector(
         lambda_b_double_init_idx_).get_mutable_value() <<
-                                                       VectorXd::Zero(2, 1);
+        VectorXd::Zero(2, 1);
     discrete_state->get_mutable_vector(
         lambda_cl_double_init_idx_).get_mutable_value() <<
-                                                        VectorXd::Zero(6, 1);
+        VectorXd::Zero(6, 1);
     discrete_state->get_mutable_vector(
         lambda_cr_double_init_idx_).get_mutable_value() <<
-                                                        VectorXd::Zero(6, 1);
+        VectorXd::Zero(6, 1);
   } else {
     // Push the optimal cost to the optimal_cost vector
     optimal_cost->at(0) = result_double.get_optimal_cost() +
@@ -647,16 +642,16 @@
     // Save current estimate for initial guess in the next iteration
     discrete_state->get_mutable_vector(
         ddq_double_init_idx_).get_mutable_value() <<
-                                                  ddq_val;
+        ddq_val;
     discrete_state->get_mutable_vector(
         lambda_b_double_init_idx_).get_mutable_value() <<
-                                                       result_double.GetSolution(lambda_b_);
+        result_double.GetSolution(lambda_b_);
     discrete_state->get_mutable_vector(
         lambda_cl_double_init_idx_).get_mutable_value() <<
-                                                        left_force;
+        left_force;
     discrete_state->get_mutable_vector(
         lambda_cr_double_init_idx_).get_mutable_value() <<
-                                                        right_force;
+        right_force;
 
     // Residual calculation
     // TODO(Nanda): Remove the residual calculation after testing on the real
@@ -667,10 +662,10 @@
     VectorXd filtered_residual_double = discrete_state->get_vector(
         filtered_residual_double_idx_).get_value();
     filtered_residual_double = filtered_residual_double +
-        alpha_*(curr_residual - filtered_residual_double);
+      alpha_*(curr_residual - filtered_residual_double);
     discrete_state->get_mutable_vector(
         filtered_residual_double_idx_).get_mutable_value() <<
-                                                           filtered_residual_double;
+        filtered_residual_double;
   }
 
   // Mathematical program - left contact
@@ -686,7 +681,7 @@
   cost_A << M, -1*Jb.transpose(), -1*Jcl.transpose(), MatrixXd::Zero(n_v, 6);
 
   quadcost_eom_->UpdateCoefficients(2*cost_A.transpose()*cost_A +
-          eps_cost_*MatrixXd::Identity(A_cols, A_cols),
+      eps_cost_*MatrixXd::Identity(A_cols, A_cols),
       -2*cost_A.transpose()*cost_b);
   quadcost_eps_cl_->UpdateCoefficients(
       w_soft_constraint_*MatrixXd::Identity(6, 6),
@@ -717,13 +712,13 @@
     // Initialize the optimization with zero at the next time step
     discrete_state->get_mutable_vector(
         ddq_left_init_idx_).get_mutable_value() <<
-                                                VectorXd::Zero(n_v, 1);
+        VectorXd::Zero(n_v, 1);
     discrete_state->get_mutable_vector(
         lambda_b_left_init_idx_).get_mutable_value() <<
-                                                     VectorXd::Zero(2, 1);
+        VectorXd::Zero(2, 1);
     discrete_state->get_mutable_vector(
         lambda_cl_left_init_idx_).get_mutable_value() <<
-                                                      VectorXd::Zero(6, 1);
+        VectorXd::Zero(6, 1);
   } else {
     // Push the optimal cost to the optimal_cost vector
     optimal_cost->at(1) = result_left.get_optimal_cost() +
@@ -735,13 +730,13 @@
     // Save current estimate for initial guess in the next iteration
     discrete_state->get_mutable_vector(
         ddq_left_init_idx_).get_mutable_value() <<
-                                                ddq_val;
+        ddq_val;
     discrete_state->get_mutable_vector(
         lambda_b_left_init_idx_).get_mutable_value() <<
-                                                     result_left.GetSolution(lambda_b_);
+        result_left.GetSolution(lambda_b_);
     discrete_state->get_mutable_vector(
         lambda_cl_left_init_idx_).get_mutable_value() <<
-                                                      left_force;
+        left_force;
 
     // Residual calculation
     // TODO(Nanda): Remove the residual calculation after testing on the real
@@ -755,7 +750,7 @@
         alpha_*(curr_residual - filtered_residual_left);
     discrete_state->get_mutable_vector(
         filtered_residual_left_idx_).get_mutable_value() <<
-                                                         filtered_residual_left;
+        filtered_residual_left;
   }
 
   // Mathematical program - right contact
@@ -772,7 +767,7 @@
   cost_A << M, -1*Jb.transpose(), MatrixXd::Zero(n_v, 6), -1*Jcr.transpose();
 
   quadcost_eom_->UpdateCoefficients(2*cost_A.transpose()*cost_A +
-          eps_cost_*MatrixXd::Identity(A_cols, A_cols),
+      eps_cost_*MatrixXd::Identity(A_cols, A_cols),
       -2*cost_A.transpose()*cost_b);
   quadcost_eps_cl_->UpdateCoefficients(
       MatrixXd::Zero(6, 6), VectorXd::Zero(6, 1));
@@ -806,13 +801,13 @@
     // Initialize the optimization with zero at the next time step
     discrete_state->get_mutable_vector(
         ddq_right_init_idx_).get_mutable_value() <<
-                                                 VectorXd::Zero(n_v, 1);
+        VectorXd::Zero(n_v, 1);
     discrete_state->get_mutable_vector(
         lambda_b_right_init_idx_).get_mutable_value() <<
-                                                      VectorXd::Zero(2, 1);
+        VectorXd::Zero(2, 1);
     discrete_state->get_mutable_vector(
         lambda_cr_right_init_idx_).get_mutable_value() <<
-                                                       VectorXd::Zero(6 ,1);
+        VectorXd::Zero(6 ,1);
   } else {
     // Push the optimal cost to optimal_cost vector
     optimal_cost->at(2) = result_right.get_optimal_cost() +
@@ -824,13 +819,13 @@
     // Save current estimate for initial guess in the next iteration
     discrete_state->get_mutable_vector(
         ddq_right_init_idx_).get_mutable_value() <<
-                                                 ddq_val;
+        ddq_val;
     discrete_state->get_mutable_vector(
         lambda_b_right_init_idx_).get_mutable_value() <<
-                                                      result_right.GetSolution(lambda_b_);
+        result_right.GetSolution(lambda_b_);
     discrete_state->get_mutable_vector(
         lambda_cr_right_init_idx_).get_mutable_value() <<
-                                                       right_force;
+        right_force;
 
     // Residual calculation
     // TODO(Nanda): Remove the residual calculation after testing on the real
@@ -841,10 +836,10 @@
     VectorXd filtered_residual_right = discrete_state->get_vector(
         filtered_residual_right_idx_).get_value();
     filtered_residual_right = filtered_residual_right +
-        alpha_*(curr_residual - filtered_residual_right);
+      alpha_*(curr_residual - filtered_residual_right);
     discrete_state->get_mutable_vector(
         filtered_residual_right_idx_).get_mutable_value() <<
-                                                          filtered_residual_right;
+      filtered_residual_right;
   }
 
   // Record previous velocity (used in acceleration residual)
@@ -901,7 +896,7 @@
   // costs in order. The corresponding indices are 0, 1, 2.
   // Here we get the index of min of left and right support costs.
   auto min_it = std::min_element(std::next(optimal_cost.begin(), 0),
-      optimal_cost.end());
+                                 optimal_cost.end());
   int min_index = std::distance(optimal_cost.begin(), min_it);
 
   // If all three costs are high, we believe it's going through impact event (
@@ -909,8 +904,8 @@
   // and we assume there is no support legs because we don't want moving feet
   // to mess up EKF.
   bool qp_informative = !((optimal_cost.at(0) >= cost_threshold_ekf_) &&
-      (optimal_cost.at(1) >= cost_threshold_ekf_) &&
-      (optimal_cost.at(2) >= cost_threshold_ekf_));
+                          (optimal_cost.at(1) >= cost_threshold_ekf_) &&
+                          (optimal_cost.at(2) >= cost_threshold_ekf_));
   bool double_contact_qp = (min_index == 0);
   bool left_contact_qp = (min_index == 1);
   bool right_contact_qp = (min_index == 2);
@@ -1006,8 +1001,8 @@
   // If all three costs are high, we believe it's going through impact event.
   // Since it's not very informative, we don't set any contact.
   bool qp_informative = !((optimal_cost.at(0) >= cost_threshold_ctrl_) &&
-      (optimal_cost.at(1) >= cost_threshold_ctrl_) &&
-      (optimal_cost.at(2) >= cost_threshold_ctrl_));
+                          (optimal_cost.at(1) >= cost_threshold_ctrl_) &&
+                          (optimal_cost.at(2) >= cost_threshold_ctrl_));
   bool double_contact_qp = (min_index == 0);
   bool left_contact_qp = (min_index == 1);
   bool right_contact_qp = (min_index == 2);
@@ -1025,10 +1020,10 @@
   const double& right_heel_spring = output.GetPositionAtIndex(
       position_idx_map_.at("ankle_spring_joint_right"));
   bool left_contact_spring = (left_knee_spring < knee_spring_threshold_ctrl_ ||
-      left_heel_spring < heel_spring_threshold_ctrl_);
+                              left_heel_spring < heel_spring_threshold_ctrl_);
   bool right_contact_spring =
       (right_knee_spring < knee_spring_threshold_ctrl_ ||
-          right_heel_spring < heel_spring_threshold_ctrl_);
+       right_heel_spring < heel_spring_threshold_ctrl_);
 
   // Determine contacts based on both spring deflation and QP cost
   if ((qp_informative && (double_contact_qp || left_contact_qp)) ||
@@ -1043,7 +1038,7 @@
 
 
 EventStatus CassieRbtStateEstimator::Update(const Context<double>& context,
-                                            drake::systems::State<double>* state) const {
+    drake::systems::State<double>* state) const {
   // Get cassie output
   const auto& cassie_out = this->EvalAbstractInput(
       context, cassie_out_input_port_)->get_value<cassie_out_t>();
@@ -1072,8 +1067,8 @@
 
     // Get ground truth information
     OutputVector<double> output_gt(tree_.get_num_positions(),
-        tree_.get_num_velocities(),
-        tree_.get_num_actuators());
+                                   tree_.get_num_velocities(),
+                                   tree_.get_num_actuators());
     VectorXd imu_pos_wrt_world_gt(7);
     VectorXd imu_vel_wrt_world_gt(6);
     if(test_with_ground_truth_state_){
@@ -1186,8 +1181,8 @@
 
     // Estimated robot output
     OutputVector<double> filtered_output(tree_.get_num_positions(),
-        tree_.get_num_velocities(),
-        tree_.get_num_actuators());
+                                   tree_.get_num_velocities(),
+                                   tree_.get_num_actuators());
     AssignImuValueToOutputVector(cassie_out, &filtered_output);
     AssignActuationFeedbackToOutputVector(cassie_out, &filtered_output);
     AssignNonFloatingBaseStateToOutputVector(cassie_out, &filtered_output);
@@ -1202,27 +1197,13 @@
       UpdateContactEstimationCosts(
           output_gt, dt, &(state->get_mutable_discrete_state()), &optimal_cost);
       EstimateContactForEkf(output_gt, optimal_cost, &left_contact,
-          &right_contact);
+                            &right_contact);
     } else {
       UpdateContactEstimationCosts(filtered_output, dt,
-          &(state->get_mutable_discrete_state()),
-          &optimal_cost);
+                                   &(state->get_mutable_discrete_state()),
+                                   &optimal_cost);
       EstimateContactForEkf(filtered_output, optimal_cost, &left_contact,
-          &right_contact);
-    }
-
-    // Test mode needed for hardware experiment
-    if (hardware_test_mode_ == 0){
-      left_contact = 1;
-      right_contact = 1;
-
-      if((*counter_for_testing_)%5000 == 0){
-        cout << "pos = " << ekf.getState().getPosition().transpose() << endl;
-      }
-      *counter_for_testing_ = *counter_for_testing_ + 1;
-    } else if (hardware_test_mode_ == 1) {
-      left_contact = 0;
-      right_contact = 0;
+                            &right_contact);
     }
 
     // Test mode needed for hardware experiment
@@ -1287,14 +1268,14 @@
       // Should fix this once moved to MBP (which has the API).
       MatrixXd J = tree_.transformPointsJacobian(
           cache, rear_contact_disp_, toe_indices[i], pelvis_idx_, false).
-                            block(0, 6, 3, 16);
+              block(0, 6, 3, 16);
       covariance.block<3, 3>(3, 3) = J * cov_w_ * J.transpose();
       inekf::Kinematics frame(i, pose, covariance);
       measured_kinematics.push_back(frame);
 
       if (print_info_to_terminal_) {
         cout << "covariance.block<3, 3>(3, 3) = \n" <<
-             covariance.block<3, 3>(3, 3) << endl;
+            covariance.block<3, 3>(3, 3) << endl;
       }
     }
     ekf.CorrectKinematics(measured_kinematics);
@@ -1342,14 +1323,14 @@
     estimated_fb_state.tail(3) = ekf.getState().getVelocity() +
         omega_global.cross(r_imu_to_pelvis_global);
     state->get_mutable_discrete_state().get_mutable_vector(fb_state_idx_)
-         .get_mutable_value() << estimated_fb_state;
+        .get_mutable_value() << estimated_fb_state;
 
     // Store imu measurement
     state->get_mutable_discrete_state().get_mutable_vector(prev_imu_idx_)
-         .get_mutable_value() << imu_measurement;
+        .get_mutable_value() << imu_measurement;
     // Store current time
     state->get_mutable_discrete_state().get_mutable_vector(time_idx_)
-         .get_mutable_value() << current_time;
+        .get_mutable_value() << current_time;
   }
   return EventStatus::Succeeded();
 }
@@ -1378,8 +1359,8 @@
         context.get_discrete_state(fb_state_idx_).get_value(), output);
     if (print_info_to_terminal_) {
       cout << "Assign floating base state of the imu. " <<
-           context.get_discrete_state(fb_state_idx_).get_value().transpose()
-           << endl;
+          context.get_discrete_state(fb_state_idx_).get_value().transpose()
+          << endl;
     }
   }
 
@@ -1391,13 +1372,13 @@
 }
 
 void CassieRbtStateEstimator::setPreviousTime(Context<double>* context,
-                                              double time) {
+    double time) {
   context->get_mutable_discrete_state(time_idx_).get_mutable_value() << time;
 }
 void CassieRbtStateEstimator::setInitialImuPosition(Context<double>* context,
-                                                    Vector3d p) {
+    Vector3d p) {
   context->get_mutable_discrete_state(fb_state_idx_).get_mutable_value()
-         .head(3) << p;
+      .head(3) << p;
   // Update EKF state
   auto& filter = context->get_mutable_abstract_state<inekf::InEKF>(ekf_idx_);
   auto state = filter.getState();
@@ -1407,9 +1388,9 @@
        filter.getState().getPosition().transpose() << endl;
 }
 void CassieRbtStateEstimator::setInitialImuQuaternion(Context<double>* context,
-                                                      Eigen::Vector4d q) {
+    Eigen::Vector4d q) {
   context->get_mutable_discrete_state(fb_state_idx_).get_mutable_value()
-         .segment(3, 4) << q;
+      .segment(3, 4) << q;
   // Update EKF state
   auto& filter = context->get_mutable_abstract_state<inekf::InEKF>(ekf_idx_);
   auto state = filter.getState();
@@ -1417,7 +1398,7 @@
   filter.setState(state);
 }
 void CassieRbtStateEstimator::setPreviousImuMeasurement(Context<double>* context,
-                                                        VectorXd imu_value) {
+    VectorXd imu_value) {
   context->get_mutable_discrete_state(prev_imu_idx_).get_mutable_value()
       << imu_value;
 }
