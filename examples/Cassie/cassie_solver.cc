#include "cassie_solver.h"
#include "drake/solvers/mathematical_program.h"

namespace dairlib{


vector<VectorXd> SolveCassieTreeAndFixedPointConstraints(const RigidBodyPlant<double>& plant, 
                                                         int num_constraint_forces,
                                                         VectorXd q_init, 
                                                         VectorXd u_init, 
                                                         VectorXd lambda_init,
                                                         vector<int> fixed_joints,
                                                         bool print_debug,
                                                         string snopt_output_filename) {

  MathematicalProgram prog;
<<<<<<< HEAD
=======

  // Setting solver options
  // Setting log file
  prog.SetSolverOption(drake::solvers::SnoptSolver::id(), "Print file", snopt_output_filename);
  // Non linear and linear constraint tolerance
  prog.SetSolverOption(drake::solvers::SnoptSolver::id(), "Major feasibility tolerance", 1.0e-7);
  prog.SetSolverOption(drake::solvers::SnoptSolver::id(), "Minor feasibility tolerance", 1.0e-7);
>>>>>>> 0cf148d8

  // Setting solver options
  // Setting log file
  prog.SetSolverOption(drake::solvers::SnoptSolver::id(), "Print file", snopt_output_filename);
  // Non linear and linear constraint tolerance
  prog.SetSolverOption(drake::solvers::SnoptSolver::id(), "Major feasibility tolerance", 1.0e-7);
  prog.SetSolverOption(drake::solvers::SnoptSolver::id(), "Minor feasibility tolerance", 1.0e-7);

  auto q = prog.NewContinuousVariables(plant.get_num_positions(), "q");
  auto u = prog.NewContinuousVariables(plant.get_num_actuators(), "u");
  auto lambda = prog.NewContinuousVariables(num_constraint_forces, "lambda");
  auto constraint_tree_position = make_shared<TreeConstraint>(
      plant.get_rigid_body_tree());
  auto constraint_fixed_point = make_shared<CassieFixedPointConstraint>(
      plant, num_constraint_forces, print_debug);
  prog.AddConstraint(constraint_tree_position, q);
  prog.AddConstraint(constraint_fixed_point, {q, u, lambda});
  
  for(uint i = 0; i < fixed_joints.size(); i++)
  {
    int j = fixed_joints[i];
    prog.AddConstraint(q(j) == q_init(j));
  }


<<<<<<< HEAD
  prog.AddQuadraticCost(
      (q - q_init).dot(q - q_init) + (u - u_init).dot(u - u_init));
=======
  prog.AddQuadraticCost((q - q_init).dot(q - q_init));
  //prog.AddQuadraticCost(1.0);
>>>>>>> 0cf148d8
  prog.SetInitialGuess(q, q_init);
  prog.SetInitialGuess(u, u_init);
  prog.SetInitialGuess(lambda, lambda_init);

  auto solution = prog.Solve();

  std::cout << "********** Fixed Point Solver Result **********" << std::endl;
  std::cout << to_string(solution) << std::endl;


  VectorXd q_sol = prog.GetSolution(q);
  VectorXd u_sol = prog.GetSolution(u);
  VectorXd lambda_sol = prog.GetSolution(lambda);

  DRAKE_DEMAND(q_sol.size() == q_init.size());
  DRAKE_DEMAND(u_sol.size() == u_init.size());
  DRAKE_DEMAND(lambda_sol.size() == lambda_init.size());

  for(int i=0; i<q_sol.size(); i++)
  {
    DRAKE_DEMAND(!isnan(q_sol(i)) && !isinf(q_sol(i)));
  }
  for(int i=0; i<u_sol.size(); i++)
  {
    DRAKE_DEMAND(!isnan(u_sol(i)) && !isinf(u_sol(i)));
  }
  for(int i=0; i<lambda_sol.size(); i++)
  {
    DRAKE_DEMAND(!isnan(lambda_sol(i)) && !isinf(lambda_sol(i)));
  }


  //Checking if the Tree position constraints are satisfied
  DRAKE_DEMAND(CheckTreeConstraints(plant.get_rigid_body_tree(), q_sol));
  //DRAKE_DEMAND(CheckCassieFixedPointConstraints(plant, q_sol, u_sol, lambda_sol));

  vector<VectorXd> sol;
  sol.push_back(q_sol);
  sol.push_back(u_sol);
  sol.push_back(lambda_sol);

  return sol;
}



bool CheckCassieFixedPointConstraints(const RigidBodyPlant<double>& plant,
                                      VectorXd q_check,
                                      VectorXd u_check, 
                                      VectorXd lambda_check) {

  auto constraint = std::make_shared<CassieFixedPointConstraint>(plant, 2);
  VectorXd q_u_l_check(q_check.size() + u_check.size() + lambda_check.size());
  q_u_l_check << q_check, u_check, lambda_check;
  return constraint->CheckSatisfied(q_u_l_check);
}



VectorXd SolveCassieStandingConstraints(const RigidBodyTree<double>& tree, 
                                        VectorXd q_init, 
                                        vector<int> fixed_joints) {
  
  MathematicalProgram prog;
  auto q = prog.NewContinuousVariables(tree.get_num_positions(), "q");
  auto constraint_tree = std::make_shared<TreeConstraint>(tree);
  auto constraint_contact = std::make_shared<CassieContactConstraint>(tree);
  
  prog.AddConstraint(constraint_tree, q);
  prog.AddConstraint(constraint_contact, q);

  for(uint i = 0; i < fixed_joints.size(); i++) {
    int j = fixed_joints[i];
    prog.AddConstraint(q(j) == q_init(j));
  }

  prog.AddQuadraticCost(1.0);
  prog.SetInitialGuess(q, q_init);
  auto solution = prog.Solve();
  std::cout << to_string(solution) << std::endl;
  VectorXd q_sol = prog.GetSolution(q);

  return q_sol;

}


CassieFixedPointConstraint::CassieFixedPointConstraint(const RigidBodyPlant<double>& plant,
                                                       int num_constraint_forces,
                                                       bool print_debug,
                                                       const std::string& description):
  Constraint(plant.get_num_velocities(),
             plant.get_num_positions() + plant.get_num_actuators() + num_constraint_forces,
             VectorXd::Zero(plant.get_num_velocities()),
             VectorXd::Zero(plant.get_num_velocities()),
             description),
  plant_(plant), tree_(plant.get_rigid_body_tree()),
  num_constraint_forces_(num_constraint_forces),
  print_debug_(print_debug)
{
}


void CassieFixedPointConstraint::DoEval(const Eigen::Ref<const Eigen::VectorXd>& q_u_l,
                                        Eigen::VectorXd* y) const {
  AutoDiffVecXd y_t;
  Eval(initializeAutoDiff(q_u_l), &y_t);
  *y = autoDiffToValueMatrix(y_t);
 
}

void CassieFixedPointConstraint::DoEval(const Eigen::Ref<const AutoDiffVecXd>& q_u_l,
                                        AutoDiffVecXd* y) const {


  const int num_positions = tree_.get_num_positions();
  const int num_velocities = tree_.get_num_velocities();
  const int num_efforts = tree_.get_num_actuators();

  DRAKE_DEMAND(q_u_l.size() == num_positions + num_efforts + num_constraint_forces_);

  const AutoDiffVecXd q = q_u_l.head(num_positions);
  const AutoDiffVecXd u = q_u_l.segment(num_positions, num_efforts); 
  const AutoDiffVecXd lambda = q_u_l.tail(num_constraint_forces_);

<<<<<<< HEAD

=======
>>>>>>> 0cf148d8
  *y = CalcMVdot<AutoDiffXd>(tree_,
                 q,
                 VectorXd::Zero(num_velocities).template cast<AutoDiffXd>(),
                 u,
                 lambda);

  // Debug printing (constraint output and gradient)
  if (print_debug_) {

    std::cout << y->transpose() << std::endl;

    for (int i = 0; i < 7; i++) {
      std::cout << "----------------------------------------------------------";
    }
    std::cout << std::endl;

    std::cout << autoDiffToGradientMatrix(*y) << std::endl;

    for (int i = 0; i < 7; i++) {
      std::cout << "**********************************************************";
    }
    std::cout << std::endl;
  }


}

void CassieFixedPointConstraint::DoEval(const Eigen::Ref<const VectorX<Variable>>& x_u, 
                            VectorX<Expression>*y) const {

  throw std::logic_error(
      "FixedPointConstraint does not support symbolic evaluation.");
}



CassieContactConstraint::CassieContactConstraint(const RigidBodyTree<double>& tree,
                                                 const std::string& description):
  Constraint(4,
             tree.get_num_positions(),
             VectorXd::Zero(4),
             VectorXd::Zero(4),
             description),
  tree_(tree) 
{
}


void CassieContactConstraint::DoEval(const Eigen::Ref<const Eigen::VectorXd>& x,
                                     Eigen::VectorXd* y) const {

  AutoDiffVecXd y_t;
  Eval(initializeAutoDiff(x), &y_t);
  *y = autoDiffToValueMatrix(y_t);

}

void CassieContactConstraint::DoEval(const Eigen::Ref<const AutoDiffVecXd>& x,
                                     AutoDiffVecXd* y) const {

  const AutoDiffVecXd q = x.head(tree_.get_num_positions());
  const VectorXd q_double = DiscardGradient(q);

  KinematicsCache<AutoDiffXd> k_cache = tree_.doKinematics(q);
  KinematicsCache<double> k_cache_double = tree_.doKinematics(q_double);

  // Collision
  VectorXd phi_total;
  Matrix3Xd normal_total, xA_total, xB_total;
  vector<int> idxA_total, idxB_total;

  // This (const cast) is an ugly way of doing it. Change it later if a better method is available
  const_cast<RigidBodyTree<double>&>(tree_).collisionDetect(
      k_cache_double, phi_total, normal_total, xA_total, xB_total, idxA_total, idxB_total);

  const int num_total_contacts = normal_total.cols();
  // 4 contacts for Cassie (2 in each toe)
  const int num_contacts = 4;

  //Getting the indices of the world and toes
  const int world_ind = GetBodyIndexFromName(tree_, "world");
  const int toe_left_ind = GetBodyIndexFromName(tree_, "toe_left");
  const int toe_right_ind = GetBodyIndexFromName(tree_, "toe_right");

  vector<int> contact_ind(num_contacts);
  int k=0;
  for (int i=0; i<num_total_contacts; i++) {
    int ind_a = idxA_total.at(i);
    int ind_b = idxB_total.at(i);
    if ((ind_a == world_ind && ind_b == toe_left_ind) ||
        (ind_a == world_ind && ind_b == toe_right_ind) ||
        (ind_a == toe_left_ind && ind_b == world_ind) ||
        (ind_a == toe_right_ind && ind_b == world_ind)) {

      contact_ind.at(k) = i;
      k++;

    }
  }

  auto y_tmp = initializeAutoDiff(VectorXd::Zero(4));

  // Contact points on body A and B

  auto contact_A_pt_1 = tree_.transformPoints(k_cache,
                                              xA_total.col(contact_ind.at(0)), 
                                              idxA_total.at(contact_ind.at(0)), 
                                              world_ind);
  auto contact_A_pt_2 = tree_.transformPoints(k_cache,
                                              xA_total.col(contact_ind.at(0)), 
                                              idxA_total.at(contact_ind.at(0)), 
                                              world_ind);
  auto contact_A_pt_3 = tree_.transformPoints(k_cache,
                                              xA_total.col(contact_ind.at(0)), 
                                              idxA_total.at(contact_ind.at(0)), 
                                              world_ind);
  auto contact_A_pt_4 = tree_.transformPoints(k_cache,
                                              xA_total.col(contact_ind.at(0)), 
                                              idxA_total.at(contact_ind.at(0)), 
                                              world_ind);

  auto contact_B_pt_1 = tree_.transformPoints(k_cache,
                                              xB_total.col(contact_ind.at(0)), 
                                              idxB_total.at(contact_ind.at(0)), 
                                              world_ind);
  auto contact_B_pt_2 = tree_.transformPoints(k_cache,
                                              xB_total.col(contact_ind.at(0)), 
                                              idxB_total.at(contact_ind.at(0)), 
                                              world_ind);
  auto contact_B_pt_3 = tree_.transformPoints(k_cache,
                                              xB_total.col(contact_ind.at(0)), 
                                              idxB_total.at(contact_ind.at(0)), 
                                              world_ind);
  auto contact_B_pt_4 = tree_.transformPoints(k_cache,
                                              xB_total.col(contact_ind.at(0)), 
                                              idxB_total.at(contact_ind.at(0)), 
                                              world_ind);

  // Computing distance

  y_tmp(0) = (contact_A_pt_1 - contact_B_pt_1).dot(contact_A_pt_1 - contact_B_pt_1);
  y_tmp(1) = (contact_A_pt_2 - contact_B_pt_2).dot(contact_A_pt_2 - contact_B_pt_2);
  y_tmp(2) = (contact_A_pt_3 - contact_B_pt_3).dot(contact_A_pt_3 - contact_B_pt_3);
  y_tmp(3) = (contact_A_pt_4 - contact_B_pt_4).dot(contact_A_pt_4 - contact_B_pt_4);

  std::cout << y_tmp.transpose() << std::endl;

  *y = y_tmp;


}

void CassieContactConstraint::DoEval(const Eigen::Ref<const VectorX<Variable>>& x, 
                                     VectorX<Expression>*y) const {

  throw std::logic_error(
      "TreeConstraint does not support symbolic evaluation.");
}


} // namespace dairlib<|MERGE_RESOLUTION|>--- conflicted
+++ resolved
@@ -14,8 +14,6 @@
                                                          string snopt_output_filename) {
 
   MathematicalProgram prog;
-<<<<<<< HEAD
-=======
 
   // Setting solver options
   // Setting log file
@@ -23,14 +21,7 @@
   // Non linear and linear constraint tolerance
   prog.SetSolverOption(drake::solvers::SnoptSolver::id(), "Major feasibility tolerance", 1.0e-7);
   prog.SetSolverOption(drake::solvers::SnoptSolver::id(), "Minor feasibility tolerance", 1.0e-7);
->>>>>>> 0cf148d8
-
-  // Setting solver options
-  // Setting log file
-  prog.SetSolverOption(drake::solvers::SnoptSolver::id(), "Print file", snopt_output_filename);
-  // Non linear and linear constraint tolerance
-  prog.SetSolverOption(drake::solvers::SnoptSolver::id(), "Major feasibility tolerance", 1.0e-7);
-  prog.SetSolverOption(drake::solvers::SnoptSolver::id(), "Minor feasibility tolerance", 1.0e-7);
+
 
   auto q = prog.NewContinuousVariables(plant.get_num_positions(), "q");
   auto u = prog.NewContinuousVariables(plant.get_num_actuators(), "u");
@@ -49,13 +40,8 @@
   }
 
 
-<<<<<<< HEAD
   prog.AddQuadraticCost(
       (q - q_init).dot(q - q_init) + (u - u_init).dot(u - u_init));
-=======
-  prog.AddQuadraticCost((q - q_init).dot(q - q_init));
-  //prog.AddQuadraticCost(1.0);
->>>>>>> 0cf148d8
   prog.SetInitialGuess(q, q_init);
   prog.SetInitialGuess(u, u_init);
   prog.SetInitialGuess(lambda, lambda_init);
@@ -181,10 +167,6 @@
   const AutoDiffVecXd u = q_u_l.segment(num_positions, num_efforts); 
   const AutoDiffVecXd lambda = q_u_l.tail(num_constraint_forces_);
 
-<<<<<<< HEAD
-
-=======
->>>>>>> 0cf148d8
   *y = CalcMVdot<AutoDiffXd>(tree_,
                  q,
                  VectorXd::Zero(num_velocities).template cast<AutoDiffXd>(),
