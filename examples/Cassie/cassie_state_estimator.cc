--- conflicted
+++ resolved
@@ -1024,13 +1024,8 @@
   MatrixXd B = plant_.MakeActuationMatrix();
   drake::multibody::MultibodyForces<double> f_app(plant_);
   plant_.CalcForceElementsContribution(*context_, &f_app);
-<<<<<<< HEAD
-  double beta = 0.001;
-  double gamma = 0.005;
-=======
   double beta = 0.01;
   double gamma = 0.01;
->>>>>>> ce7ed106
 
   VectorXd v = output.GetVelocities();
   VectorXd g = plant_.CalcGravityGeneralizedForces(*context_);
@@ -1051,15 +1046,6 @@
             .solve(joint_selection_matrices[leg] * tau_d)
             .transpose();
   }
-<<<<<<< HEAD
-  if (lambda[2] > 2 * contact_force_threshold_ ||
-      lambda[5] > 2 * contact_force_threshold_) {
-    left_contact = lambda[2] > 2 * contact_force_threshold_;
-    right_contact = lambda[5] > 2 * contact_force_threshold_;
-  } else {
-    left_contact = lambda[2] > contact_force_threshold_;
-    right_contact = lambda[5] > contact_force_threshold_;
-=======
   if (!(lambda[2] > 2 * contact_force_threshold_) !=
       !(lambda[5] > 2 * contact_force_threshold_)) {
     *left_contact = lambda[2] / (2 * contact_force_threshold_);
@@ -1067,7 +1053,6 @@
   } else {
     *left_contact = lambda[2] / contact_force_threshold_;
     *right_contact = lambda[5] / contact_force_threshold_;
->>>>>>> ce7ed106
   }
 }
 
