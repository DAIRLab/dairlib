#include "examples/Cassie/cassie_state_estimator.h"

#include <math.h>

#include <chrono>
#include <fstream>
#include <utility>

#include "drake/math/orthonormal_basis.h"
#include "drake/solvers/equality_constrained_qp_solver.h"
#include "drake/solvers/mathematical_program.h"
#include "drake/solvers/solve.h"

namespace dairlib {
namespace systems {

using std::cout;
using std::endl;

using Eigen::Isometry3d;
using Eigen::Matrix3d;
using Eigen::MatrixXd;
using Eigen::Quaterniond;
using Eigen::Vector3d;
using Eigen::VectorXd;

using drake::AbstractValue;
using drake::multibody::JacobianWrtVariable;
using drake::multibody::MultibodyPlant;
using drake::solvers::MathematicalProgram;
using drake::solvers::Solve;
using drake::systems::Context;
using drake::systems::DiscreteValues;
using drake::systems::EventStatus;
using drake::systems::LeafSystem;
using drake::systems::UnrestrictedUpdateEvent;

using multibody::KinematicEvaluatorSet;
using systems::OutputVector;

static const int SPACE_DIM = 3;

CassieStateEstimator::CassieStateEstimator(
    const MultibodyPlant<double>& plant,
    const KinematicEvaluatorSet<double>* fourbar_evaluator,
    const KinematicEvaluatorSet<double>* left_contact_evaluator,
    const KinematicEvaluatorSet<double>* right_contact_evaluator,
    bool test_with_ground_truth_state, bool print_info_to_terminal,
    int hardware_test_mode, double contact_force_threshold)
    : plant_(plant),
      fourbar_evaluator_(fourbar_evaluator),
      left_contact_evaluator_(left_contact_evaluator),
      right_contact_evaluator_(right_contact_evaluator),
      world_(plant_.world_frame()),
      is_floating_base_(multibody::isQuaternion(plant)),
      context_(plant_.CreateDefaultContext()),
      toe_frames_({&plant.GetFrameByName("toe_left"),
                   &plant.GetFrameByName("toe_right")}),
      pelvis_frame_(plant.GetFrameByName("pelvis")),
      pelvis_(plant.GetBodyByName("pelvis")),
      rod_on_thighs_({LeftRodOnThigh(plant), RightRodOnThigh(plant)}),
      rod_on_heel_springs_({LeftRodOnHeel(plant), RightRodOnHeel(plant)}),
      rod_length_(kCassieAchillesLength),
      context_gt_(plant_.CreateDefaultContext()),
      test_with_ground_truth_state_(test_with_ground_truth_state),
      print_info_to_terminal_(print_info_to_terminal),
      hardware_test_mode_(hardware_test_mode),
      contact_force_threshold_(contact_force_threshold) {
  DRAKE_DEMAND(&fourbar_evaluator->plant() == &plant);
  DRAKE_DEMAND(&left_contact_evaluator->plant() == &plant);
  DRAKE_DEMAND(&right_contact_evaluator->plant() == &plant);

  n_q_ = plant.num_positions();
  n_v_ = plant.num_velocities();
  n_u_ = plant.num_actuators();
  // Declare input/output ports
  cassie_out_input_port_ = this->DeclareAbstractInputPort(
                                   "cassie_out_t", drake::Value<cassie_out_t>{})
                               .get_index();
<<<<<<< HEAD
  output_vector_output_port_ =
=======
  estimated_state_output_port_ =
>>>>>>> ce7ed106
      this->DeclareVectorOutputPort(OutputVector<double>(n_q_, n_v_, n_u_),
                                    &CassieStateEstimator::CopyStateOut)
          .get_index();
  contact_output_port_ =
      this->DeclareAbstractOutputPort(&CassieStateEstimator::CopyContact)
          .get_index();
<<<<<<< HEAD
  filtered_contact_output_port_ =
      this->DeclareAbstractOutputPort(
              &CassieStateEstimator::CopyFilteredContact)
          .get_index();
  gm_contact_output_port_ =
=======
  contact_forces_output_port_ =
>>>>>>> ce7ed106
      this->DeclareAbstractOutputPort(
              &CassieStateEstimator::CopyEstimatedContactForces)
          .get_index();

  // Initialize index maps
  actuator_idx_map_ = multibody::makeNameToActuatorsMap(plant);
  position_idx_map_ = multibody::makeNameToPositionsMap(plant);
  velocity_idx_map_ = multibody::makeNameToVelocitiesMap(plant);

  if (is_floating_base_) {
    // Middle point between the front and the rear contact points
    front_contact_disp_ = LeftToeFront(plant).first;
    rear_contact_disp_ = LeftToeRear(plant).first;
    mid_contact_disp_ = (front_contact_disp_ + rear_contact_disp_) / 2;

    // Declare input port receiving robot's state (simulation ground truth
    // state)
    if (test_with_ground_truth_state_) {
      state_input_port_ =
          this->DeclareVectorInputPort(OutputVector<double>(n_q_, n_v_, n_u_))
              .get_index();
    }

    // a state which stores previous timestamp
    time_idx_ = DeclareDiscreteState(VectorXd::Zero(1));

    // Joint selection matrices initialization
    joint_selection_matrices.emplace_back(MatrixXd::Zero(n_v_, n_v_));
    joint_selection_matrices.emplace_back(MatrixXd::Zero(n_v_, n_v_));
    vector<string> leg_names = {"left, right"};
    for (const auto& joint_name : velocity_idx_map_) {
<<<<<<< HEAD
      std::cout << joint_name.first << std::endl;
      std::cout << joint_name.second << std::endl;
=======
>>>>>>> ce7ed106
      if (joint_name.first.find("left") != std::string::npos) {
        joint_selection_matrices[0](joint_name.second, joint_name.second) = 1;
      }
      if (joint_name.first.find("right") != std::string::npos) {
        joint_selection_matrices[1](joint_name.second, joint_name.second) = 1;
      }
    }

    // states related to EKF
    // 1. estimated floating base state (pelvis)
    VectorXd init_floating_base_state = VectorXd::Zero(7 + 6);
    init_floating_base_state(0) = 1;
    init_floating_base_state(6) = 1;
    fb_state_idx_ = DeclareDiscreteState(init_floating_base_state);

    // initialize ekf state mean and covariance
    inekf::RobotState initial_state;
    initial_state.setRotation(Matrix3d::Identity());
    initial_state.setVelocity(Vector3d::Zero());
    initial_state.setPosition(Vector3d::Zero());
    initial_state.setGyroscopeBias(Vector3d::Zero());
    initial_state.setAccelerometerBias(Vector3d::Zero());
    MatrixXd P = MatrixXd::Identity(15, 15);
    P.block<3, 3>(0, 0) = 0.0001 * MatrixXd::Identity(3, 3);  // rotation
    P.block<3, 3>(3, 3) = 0.01 * MatrixXd::Identity(3, 3);    // velocity
    P.block<3, 3>(6, 6) = 0.0001 * MatrixXd::Identity(3, 3);  // position
    P.block<3, 3>(9, 9) = 0.0001 * MatrixXd::Identity(3, 3);  // gyro bias
    P.block<3, 3>(12, 12) = 0.01 * MatrixXd::Identity(3, 3);  // accel bias
    initial_state.setP(P);
    // initialize ekf input noise
    cov_w_ = 0.000289 * Eigen::MatrixXd::Identity(16, 16);
    inekf::NoiseParams noise_params;
    noise_params.setGyroscopeNoise(0.002);
    noise_params.setAccelerometerNoise(0.04);
    noise_params.setGyroscopeBiasNoise(0.001);
    noise_params.setAccelerometerBiasNoise(0.001);
    noise_params.setContactNoise(0.05);
    // 2. estimated EKF state (imu frame)
    inekf::InEKF value(initial_state, noise_params);
    ekf_idx_ = DeclareAbstractState(*AbstractValue::Make<inekf::InEKF>(value));

    // 3. state for previous imu value
    // Measured accelrometer should point toward positive z when the robot rests
    // on the ground.
    VectorXd init_prev_imu_value = VectorXd::Zero(6);
    init_prev_imu_value << 0, 0, 0, 0, 0, 9.81;
    prev_imu_idx_ = DeclareDiscreteState(init_prev_imu_value);

    // states related to contact estimation
    contact_idx_ = DeclareDiscreteState(VectorXd::Zero(num_contacts_));
<<<<<<< HEAD
    filtered_contact_idx_ = DeclareDiscreteState(VectorXd::Zero(num_contacts_));
    gm_contact_forces_idx_ =
        DeclareDiscreteState(VectorXd::Zero(num_contacts_ * SPACE_DIM));

    previous_velocity_idx_ = DeclareDiscreteState(VectorXd::Zero(n_v_, 1));
=======
    contact_forces_idx_ =
        DeclareDiscreteState(VectorXd::Zero(num_contacts_ * SPACE_DIM));
>>>>>>> ce7ed106

    previous_velocity_idx_ = DeclareDiscreteState(VectorXd::Zero(n_v_, 1));
  }
}

/// solveFourbarLinkage() calculates the angle of heel spring joints given the
/// configuration of Cassie which could be in either fixed-base or floating-
/// base.
///
/// Input:
///  - Generalize position of the robot `q`
///
/// Output:
///  - left heel spring angle `left_heel_spring`
///  - right heel spring angle `right_heel_spring`.
///
/// Assumptions:
///  The heel spring angle in `q` should be set to 0.
///
/// Algorithm:
///  We want to find where the achilles rod and the heel spring intersect.
///  The achilles rod is attached to the thigh with a ball joint, and the heel
///  spring is fixed to the heel. The heel spring (rotational spring) can
///  deflect in only one dimension, meaning it rotates around the spring base
///  where the spring is attached to the heel.
///  Let the ball joint position in the world frame to be r_ball_joint, and the
///  spring base position to be r_heel_spring_base.
///  Let the length of the rod to be rod_length_, and the spring length to be
///  spring_length.
///  We want to find the intersections of a sphere S_r (with origin r_ball_joint
///  and radius rod_length_) and a circle C_s (with origin r_heel_spring_base
///  and radius spring_length). The way we solve it is that we convert the 3D
///  problem into a 2D problem. Let PL_C_s to be the plane where C_s lies.
///  The intersection of S_r and PL_C_s is another circle. Let's call this
///  circle C_r. We can derived C_r's origin by projecting S_r's origin onto
///  PL_C_s, and we can derive C_r's radius by trigonometry.
///  There will be two intersections between C_r and C_s, and only one of the
///  two solutions is physically feasible for Cassie. Let's call this feasible
///  solution p.
///  Given p and the frame of the spring without deflection, we can calculate
///  the magnitude/direction of spring deflection.
///  One minor thing:
///   The connection point of the rod and the spring does not lie on the line
///   where the spring lies. Instead, there is a small offset.
///   We account for this offset by `spring_rest_offset`.
void CassieStateEstimator::solveFourbarLinkage(
    const VectorXd& q, double* left_heel_spring,
    double* right_heel_spring) const {
  // Get the spring length
  double spring_length = rod_on_heel_springs_[0].first.norm();
  // Spring rest angle offset
  double spring_rest_offset =
      atan(rod_on_heel_springs_[0].first(1) / rod_on_heel_springs_[0].first(0));

  plant_.SetPositions(context_.get(), q);

  for (int i = 0; i < 2; i++) {
    // Get thigh pose and heel spring pose
    auto thigh_pose = rod_on_thighs_[i].second.CalcPoseInWorld(*context_);
    const Vector3d& thigh_pos = thigh_pose.translation();
    const auto& thigh_rot_mat = thigh_pose.rotation();

    auto heel_spring_pose =
        rod_on_heel_springs_[i].second.CalcPoseInWorld(*context_);
    const Vector3d& r_heel_spring_base = heel_spring_pose.translation();
    const auto& heel_spring_rot_mat = heel_spring_pose.rotation();

    // Get r_heel_spring_base_to_thigh_ball_joint
    Vector3d r_ball_joint = thigh_pos + thigh_rot_mat * rod_on_thighs_[i].first;
    Vector3d r_heel_spring_base_to_thigh_ball_joint =
        r_ball_joint - r_heel_spring_base;
    Vector3d r_thigh_ball_joint_wrt_heel_spring_base =
        heel_spring_rot_mat.transpose() *
        r_heel_spring_base_to_thigh_ball_joint;

    // Get the projected rod length in the xy plane of heel spring base
    double projected_rod_length =
        sqrt(pow(rod_length_, 2) -
             pow(r_thigh_ball_joint_wrt_heel_spring_base(2), 2));

    // Get the vector of the deflected spring direction
    // Below solves for the intersections of two circles on a plane
    double x_tbj_wrt_hb = r_thigh_ball_joint_wrt_heel_spring_base(0);
    double y_tbj_wrt_hb = r_thigh_ball_joint_wrt_heel_spring_base(1);

    double k = -y_tbj_wrt_hb / x_tbj_wrt_hb;
    double c = (pow(spring_length, 2) - pow(projected_rod_length, 2) +
                pow(x_tbj_wrt_hb, 2) + pow(y_tbj_wrt_hb, 2)) /
               (2 * x_tbj_wrt_hb);

    double y_sol_1 =
        (-k * c + sqrt(pow(k * c, 2) -
                       (pow(k, 2) + 1) * (pow(c, 2) - pow(spring_length, 2)))) /
        (pow(k, 2) + 1);
    double y_sol_2 =
        (-k * c - sqrt(pow(k * c, 2) -
                       (pow(k, 2) + 1) * (pow(c, 2) - pow(spring_length, 2)))) /
        (pow(k, 2) + 1);
    double x_sol_1 = k * y_sol_1 + c;
    double x_sol_2 = k * y_sol_2 + c;

    Vector3d sol_1_wrt_heel_base(x_sol_1, y_sol_1, 0);
    Vector3d sol_2_wrt_heel_base(x_sol_2, y_sol_2, 0);
    Vector3d sol_1_cross_sol_2 = sol_1_wrt_heel_base.cross(sol_2_wrt_heel_base);

    // Pick the only physically feasible solution from the two intersections
    Vector3d r_sol_wrt_heel_base =
        (sol_1_cross_sol_2(2) >= 0) ? sol_2_wrt_heel_base : sol_1_wrt_heel_base;

    // Get the heel spring deflection direction and magnitude
    const Vector3d spring_rest_dir(1, 0, 0);
    double heel_spring_angle =
        acos(r_sol_wrt_heel_base.dot(spring_rest_dir) /
             (r_sol_wrt_heel_base.norm() * spring_rest_dir.norm()));
    Vector3d r_rest_dir_cross_r_hs_to_sol =
        spring_rest_dir.cross(r_sol_wrt_heel_base);
    int spring_deflect_sign = (r_rest_dir_cross_r_hs_to_sol(2) >= 0) ? 1 : -1;
    if (i == 0)
      *left_heel_spring =
          spring_deflect_sign * heel_spring_angle - spring_rest_offset;
    else
      *right_heel_spring =
          spring_deflect_sign * heel_spring_angle - spring_rest_offset;
  }  // end for
}

void CassieStateEstimator::AssignImuValueToOutputVector(
    const cassie_out_t& cassie_out, OutputVector<double>* output) const {
  const double* imu_d = cassie_out.pelvis.vectorNav.linearAcceleration;
  output->SetIMUAccelerationAtIndex(0, imu_d[0]);
  output->SetIMUAccelerationAtIndex(1, imu_d[1]);
  output->SetIMUAccelerationAtIndex(2, imu_d[2]);
}

void CassieStateEstimator::AssignActuationFeedbackToOutputVector(
    const cassie_out_t& cassie_out, OutputVector<double>* output) const {
  // Copy actuators
  output->SetEffortAtIndex(actuator_idx_map_.at("hip_roll_left_motor"),
                           cassie_out.leftLeg.hipRollDrive.torque);
  output->SetEffortAtIndex(actuator_idx_map_.at("hip_yaw_left_motor"),
                           cassie_out.leftLeg.hipYawDrive.torque);
  output->SetEffortAtIndex(actuator_idx_map_.at("hip_pitch_left_motor"),
                           cassie_out.leftLeg.hipPitchDrive.torque);
  output->SetEffortAtIndex(actuator_idx_map_.at("knee_left_motor"),
                           cassie_out.leftLeg.kneeDrive.torque);
  output->SetEffortAtIndex(actuator_idx_map_.at("toe_left_motor"),
                           cassie_out.leftLeg.footDrive.torque);

  output->SetEffortAtIndex(actuator_idx_map_.at("hip_roll_right_motor"),
                           cassie_out.rightLeg.hipRollDrive.torque);
  output->SetEffortAtIndex(actuator_idx_map_.at("hip_yaw_right_motor"),
                           cassie_out.rightLeg.hipYawDrive.torque);
  output->SetEffortAtIndex(actuator_idx_map_.at("hip_pitch_right_motor"),
                           cassie_out.rightLeg.hipPitchDrive.torque);
  output->SetEffortAtIndex(actuator_idx_map_.at("knee_right_motor"),
                           cassie_out.rightLeg.kneeDrive.torque);
  output->SetEffortAtIndex(actuator_idx_map_.at("toe_right_motor"),
                           cassie_out.rightLeg.footDrive.torque);
}

void CassieStateEstimator::AssignNonFloatingBaseStateToOutputVector(
    const cassie_out_t& cassie_out, OutputVector<double>* output) const {
  // Copy the robot state excluding floating base
  // TODO(yuming): check what cassie_out.leftLeg.footJoint.position is.
  // Similarly, the other leg and the velocity of these joints.
  output->SetPositionAtIndex(position_idx_map_.at("hip_roll_left"),
                             cassie_out.leftLeg.hipRollDrive.position);
  output->SetPositionAtIndex(position_idx_map_.at("hip_yaw_left"),
                             cassie_out.leftLeg.hipYawDrive.position);
  output->SetPositionAtIndex(position_idx_map_.at("hip_pitch_left"),
                             cassie_out.leftLeg.hipPitchDrive.position);
  output->SetPositionAtIndex(position_idx_map_.at("knee_left"),
                             cassie_out.leftLeg.kneeDrive.position);
  output->SetPositionAtIndex(position_idx_map_.at("toe_left"),
                             cassie_out.leftLeg.footDrive.position);
  output->SetPositionAtIndex(position_idx_map_.at("knee_joint_left"),
                             cassie_out.leftLeg.shinJoint.position);
  output->SetPositionAtIndex(position_idx_map_.at("ankle_joint_left"),
                             cassie_out.leftLeg.tarsusJoint.position);
  output->SetPositionAtIndex(position_idx_map_.at("ankle_spring_joint_left"),
                             0.0);

  output->SetPositionAtIndex(position_idx_map_.at("hip_roll_right"),
                             cassie_out.rightLeg.hipRollDrive.position);
  output->SetPositionAtIndex(position_idx_map_.at("hip_yaw_right"),
                             cassie_out.rightLeg.hipYawDrive.position);
  output->SetPositionAtIndex(position_idx_map_.at("hip_pitch_right"),
                             cassie_out.rightLeg.hipPitchDrive.position);
  output->SetPositionAtIndex(position_idx_map_.at("knee_right"),
                             cassie_out.rightLeg.kneeDrive.position);
  output->SetPositionAtIndex(position_idx_map_.at("toe_right"),
                             cassie_out.rightLeg.footDrive.position);
  output->SetPositionAtIndex(position_idx_map_.at("knee_joint_right"),
                             cassie_out.rightLeg.shinJoint.position);
  output->SetPositionAtIndex(position_idx_map_.at("ankle_joint_right"),
                             cassie_out.rightLeg.tarsusJoint.position);
  output->SetPositionAtIndex(position_idx_map_.at("ankle_spring_joint_right"),
                             0.0);

  output->SetVelocityAtIndex(velocity_idx_map_.at("hip_roll_leftdot"),
                             cassie_out.leftLeg.hipRollDrive.velocity);
  output->SetVelocityAtIndex(velocity_idx_map_.at("hip_yaw_leftdot"),
                             cassie_out.leftLeg.hipYawDrive.velocity);
  output->SetVelocityAtIndex(velocity_idx_map_.at("hip_pitch_leftdot"),
                             cassie_out.leftLeg.hipPitchDrive.velocity);
  output->SetVelocityAtIndex(velocity_idx_map_.at("knee_leftdot"),
                             cassie_out.leftLeg.kneeDrive.velocity);
  output->SetVelocityAtIndex(velocity_idx_map_.at("toe_leftdot"),
                             cassie_out.leftLeg.footDrive.velocity);
  output->SetVelocityAtIndex(velocity_idx_map_.at("knee_joint_leftdot"),
                             cassie_out.leftLeg.shinJoint.velocity);
  output->SetVelocityAtIndex(velocity_idx_map_.at("ankle_joint_leftdot"),
                             cassie_out.leftLeg.tarsusJoint.velocity);
  output->SetVelocityAtIndex(velocity_idx_map_.at("ankle_spring_joint_leftdot"),
                             0.0);

  output->SetVelocityAtIndex(velocity_idx_map_.at("hip_roll_rightdot"),
                             cassie_out.rightLeg.hipRollDrive.velocity);
  output->SetVelocityAtIndex(velocity_idx_map_.at("hip_yaw_rightdot"),
                             cassie_out.rightLeg.hipYawDrive.velocity);
  output->SetVelocityAtIndex(velocity_idx_map_.at("hip_pitch_rightdot"),
                             cassie_out.rightLeg.hipPitchDrive.velocity);
  output->SetVelocityAtIndex(velocity_idx_map_.at("knee_rightdot"),
                             cassie_out.rightLeg.kneeDrive.velocity);
  output->SetVelocityAtIndex(velocity_idx_map_.at("toe_rightdot"),
                             cassie_out.rightLeg.footDrive.velocity);
  output->SetVelocityAtIndex(velocity_idx_map_.at("knee_joint_rightdot"),
                             cassie_out.rightLeg.shinJoint.velocity);
  output->SetVelocityAtIndex(velocity_idx_map_.at("ankle_joint_rightdot"),
                             cassie_out.rightLeg.tarsusJoint.velocity);
  output->SetVelocityAtIndex(
      velocity_idx_map_.at("ankle_spring_joint_rightdot"), 0.0);

  // Solve fourbar linkage for heel spring positions
  double left_heel_spring = 0;
  double right_heel_spring = 0;
  VectorXd q = output->GetMutablePositions();
  if (is_floating_base_) {
    // Floating-base state doesn't affect the spring values
    // We assign the floating base of q in case output's floating base is
    // not initialized.
    for (int i = 0; i < 7; i++) {
      q[i] = 0;
    }
    q[0] = 1;
  }
  solveFourbarLinkage(q, &left_heel_spring, &right_heel_spring);
  output->SetPositionAtIndex(position_idx_map_.at("ankle_spring_joint_left"),
                             left_heel_spring);
  output->SetPositionAtIndex(position_idx_map_.at("ankle_spring_joint_right"),
                             right_heel_spring);
}

void CassieStateEstimator::AssignFloatingBaseStateToOutputVector(
    const VectorXd& est_fb_state, OutputVector<double>* output) const {
  output->SetPositionAtIndex(position_idx_map_.at("base_qw"), est_fb_state(0));
  output->SetPositionAtIndex(position_idx_map_.at("base_qx"), est_fb_state(1));
  output->SetPositionAtIndex(position_idx_map_.at("base_qy"), est_fb_state(2));
  output->SetPositionAtIndex(position_idx_map_.at("base_qz"), est_fb_state(3));
  output->SetPositionAtIndex(position_idx_map_.at("base_x"), est_fb_state(4));
  output->SetPositionAtIndex(position_idx_map_.at("base_y"), est_fb_state(5));
  output->SetPositionAtIndex(position_idx_map_.at("base_z"), est_fb_state(6));

  output->SetVelocityAtIndex(velocity_idx_map_.at("base_wx"), est_fb_state(7));
  output->SetVelocityAtIndex(velocity_idx_map_.at("base_wy"), est_fb_state(8));
  output->SetVelocityAtIndex(velocity_idx_map_.at("base_wz"), est_fb_state(9));
  output->SetVelocityAtIndex(velocity_idx_map_.at("base_vx"), est_fb_state(10));
  output->SetVelocityAtIndex(velocity_idx_map_.at("base_vy"), est_fb_state(11));
  output->SetVelocityAtIndex(velocity_idx_map_.at("base_vz"), est_fb_state(12));
}

/// EstimateContactFromSprings(). Conservative estimation.
/// EKF is updated based on the assumption of stance foot being stationary.
/// The estimated state would get very inaccurate if the stance foot is moving.
///
/// Input:
///  - OutputVector `output` containing the state, input and imu acceleration of
///    the robot
/// Output: left contact `left_contact` and right contact `right_contact` that
///  indicate if the corresponding foot is in contact with the ground
///
/// Algorithm:
///  The contact is estimated based on
///   1. compression in the spring
///   2. three optimizations one for each double support, left support and
///   right support
///  If the compression in the left (right) heel/ankle spring is more than the
///  set threshold, the left (right) foot is estimated to be in contact with
///  the ground.
///  During impact, both the legs have some non-zero acceleration and hence the
///  optimal costs will all be high. This case is assumed to be *no* stance.
///
/// Observation:
///  Using both spring and Qp results in better prediction.
///   1. Around impact events, Qp's can sometimes predict correctly, whereas
///      the springs can not.
///   2. If the swing foot is not accelerating and stopping in the air, then QP
///      might predict double support. In this case, spring can predict it
///      better.
///  The above two cases are not comprehensive. E.g. there is another extreme
///  case where during single support phase, the double support cost suddenly
///  became the lowest cost among the three (and at the next time step, the cost
///  went back) Maybe it came from instability of the old walking controller.
///
/// Warning: UpdateContactEstimationCosts() should be called to update the costs
/// before calling EstimateContactFromSprings().
void CassieStateEstimator::EstimateContactFromSprings(
    const systems::OutputVector<double>& output, double* left_contact,
    double* right_contact) const {
  // Initialize
  *left_contact = 0;
  *right_contact = 0;

<<<<<<< HEAD
  /*// Estimate contact based on optimization results
  // The vector optimal_cost has double support, left support and right support
  // costs in order. The corresponding indices are 0, 1, 2.
  // Here we get the index of min of left and right support costs.
  auto min_it =
      std::min_element(std::next(optimal_cost.begin(), 0), optimal_cost.end());
  int min_index = std::distance(optimal_cost.begin(), min_it);

  // If all three costs are high, we believe it's going through impact event (
  // big ground contact point acceleration),
  // and we assume there is no support legs because we don't want moving feet
  // to mess up EKF.
  bool qp_informative = !((optimal_cost.at(0) >= cost_threshold_ekf_) &&
                          (optimal_cost.at(1) >= cost_threshold_ekf_) &&
                          (optimal_cost.at(2) >= cost_threshold_ekf_));
  bool double_contact_qp = (min_index == 0);
  bool left_contact_qp = (min_index == 1);
  bool right_contact_qp = (min_index == 2);*/

=======
>>>>>>> ce7ed106
  // Use spring as a necessary guard to determine the contact (that is, in the
  // case where QP says right stance but left spring deflection is not big
  // enough, the algorithm doesn't set the phase to be right support phase)
  // The reason is that the above case might happen when the rear contact
  // point is on the ground but not the front contact point.

  // We say a foot is in contact with the ground if knee and heel spring
  // deflections are *both* over some thresholds. We don't update anything
  // if it's under the threshold.
  const double& left_knee_spring =
      output.GetPositionAtIndex(position_idx_map_.at("knee_joint_left"));
  const double& right_knee_spring =
      output.GetPositionAtIndex(position_idx_map_.at("knee_joint_right"));
  const double& left_heel_spring = output.GetPositionAtIndex(
      position_idx_map_.at("ankle_spring_joint_left"));
  const double& right_heel_spring = output.GetPositionAtIndex(
      position_idx_map_.at("ankle_spring_joint_right"));
<<<<<<< HEAD
  bool left_contact_spring = (left_knee_spring < knee_spring_threshold_ekf_ &&
                              left_heel_spring < heel_spring_threshold_ekf_);
  bool right_contact_spring = (right_knee_spring < knee_spring_threshold_ekf_ &&
                               right_heel_spring < heel_spring_threshold_ekf_);

  // Determine contacts based on both spring deflation and QP cost
  if (/*qp_informative && (double_contact_qp || left_contact_qp) &&*/
      left_contact_spring) {
    *left_contact = 1;
  }
  if (/*qp_informative && (double_contact_qp || right_contact_qp) &&*/
      right_contact_spring) {
    *right_contact = 1;
  }

  if (print_info_to_terminal_) {
    /*cout << "optimal_cost[0][1][2], threshold = " << optimal_cost.at(0) << ",
       "
         << optimal_cost.at(1) << ", " << optimal_cost.at(2) << ", "
         << cost_threshold_ekf_ << endl;*/

=======
//  bool left_contact_spring = (left_knee_spring < knee_spring_threshold_ekf_ &&
//                              left_heel_spring < heel_spring_threshold_ekf_);
//  bool right_contact_spring = (right_knee_spring < knee_spring_threshold_ekf_ &&
//                               right_heel_spring < heel_spring_threshold_ekf_);

  *left_contact = 0.5 * left_knee_spring / knee_spring_threshold_ekf_ +
                  0.5 * left_heel_spring / heel_spring_threshold_ekf_;
  *right_contact = 0.5 * right_knee_spring / knee_spring_threshold_ekf_ +
                  0.5 * right_heel_spring / heel_spring_threshold_ekf_;
//  // Determine contacts based on both spring deflation and QP cost
//  if (left_contact_spring) {
//    *left_contact = 1;
//  }
//  if (right_contact_spring) {
//    *right_contact = 1;
//  }

  if (print_info_to_terminal_) {
>>>>>>> ce7ed106
    cout << "left/right knee spring, threshold = " << left_knee_spring << ", "
         << right_knee_spring << ", " << knee_spring_threshold_ekf_ << endl;
    cout << "left/right heel spring, threshold = " << left_heel_spring << ", "
         << right_heel_spring << ", " << heel_spring_threshold_ekf_ << endl;
    cout << "left/right contacts = " << *left_contact << ", " << *right_contact
         << endl;
  }
}

/// EstimateContactForController(). Less conservative.
///
/// Input:
///  - OutputVector `output` containing the state, input and imu acceleration of
///    the robot
/// Output: left contact `left_contact` and right contact `right_contact` that
///  indicate if the corresponding foot is in contact with the ground
///
/// Algorithm:
///  The contact is estimated based on
///   1. compression in the spring
///   2. three optimizations one for each double support, left support and
///   right support
///  If the compression in the left (right) heel/ankle spring is more than the
///  set threshold, the left (right) foot is estimated to be in contact with
///  the ground.
///  During impact, both the legs have some non-zero acceleration and hence the
///  optimal costs will all be high.
///
/// Warning: UpdateContactEstimationCosts() should be called to update the costs
/// before calling EstimateContactForController().
void CassieStateEstimator::EstimateContactForController(
    const systems::OutputVector<double>& output, int* left_contact,
    int* right_contact) const {
  // Initialize
  *left_contact = 0;
  *right_contact = 0;

  // Contact estimation based on spring deflection information
  // We say a foot is in contact with the ground if either knee OR heel spring
  // deflection is over a threshold. We don't update anything if it's under
  // the threshold.
  const double& left_knee_spring =
      output.GetPositionAtIndex(position_idx_map_.at("knee_joint_left"));
  const double& right_knee_spring =
      output.GetPositionAtIndex(position_idx_map_.at("knee_joint_right"));
  const double& left_heel_spring = output.GetPositionAtIndex(
      position_idx_map_.at("ankle_spring_joint_left"));
  const double& right_heel_spring = output.GetPositionAtIndex(
      position_idx_map_.at("ankle_spring_joint_right"));
  bool left_contact_spring = (left_knee_spring < knee_spring_threshold_ctrl_ ||
                              left_heel_spring < heel_spring_threshold_ctrl_);
  bool right_contact_spring =
      (right_knee_spring < knee_spring_threshold_ctrl_ ||
       right_heel_spring < heel_spring_threshold_ctrl_);

  // Determine contacts based on both spring deflation and QP cost
  if (left_contact_spring) {
    *left_contact = 1;
  }
  if (right_contact_spring) {
    *right_contact = 1;
  }
}

EventStatus CassieStateEstimator::Update(
    const Context<double>& context,
    drake::systems::State<double>* state) const {
  // Get cassie output
  const auto& cassie_out =
      this->EvalAbstractInput(context, cassie_out_input_port_)
          ->get_value<cassie_out_t>();

  // Get current time and previous time
  double current_time = context.get_time();
  double prev_t =
      state->get_discrete_state().get_vector(time_idx_).get_value()(0);

  double dt = current_time - prev_t;
  if (print_info_to_terminal_) {
    cout << "current_time = " << current_time << endl;
    cout << "dt: " << dt << endl;
  }

  // Get ground truth information
  OutputVector<double> output_gt(n_q_, n_v_, n_u_);
  VectorXd imu_pos_wrt_world_gt(7);
  VectorXd imu_vel_wrt_world_gt(6);
  if (test_with_ground_truth_state_) {
    const OutputVector<double>* cassie_state =
        (OutputVector<double>*)this->EvalVectorInput(context,
                                                     state_input_port_);

    AssignImuValueToOutputVector(cassie_out, &output_gt);
    AssignActuationFeedbackToOutputVector(cassie_out, &output_gt);
    AssignNonFloatingBaseStateToOutputVector(cassie_out, &output_gt);
    VectorXd fb_state_gt(13);
    fb_state_gt.head(7) = cassie_state->GetPositions().head(7);
    fb_state_gt.tail(6) = cassie_state->GetVelocities().head(6);
    AssignFloatingBaseStateToOutputVector(fb_state_gt, &output_gt);

    // We get 0's cassie_state in the beginning because dispatcher_robot_out
    // is not triggered by CASSIE_STATE_SIMULATION message.
    // This wouldn't be an issue when you don't use ground truth state.
    if (output_gt.GetPositions().head(7).norm() == 0) {
      output_gt.SetPositionAtIndex(position_idx_map_.at("base_qw"), 1);
    }

    // Get kinematics cache for ground truth
    plant_.SetPositionsAndVelocities(context_gt_.get(), output_gt.GetState());
    // rotational position
    Eigen::Vector4d quat = output_gt.GetPositions().segment<4>(0);
    imu_pos_wrt_world_gt.head(4) = quat;
    // translational position
    VectorXd pos(3);
    plant_.CalcPointsPositions(*context_gt_, pelvis_frame_, imu_pos_, world_,
                               &pos);
    imu_pos_wrt_world_gt.tail(3) = pos;
    // rotational velocity
    imu_vel_wrt_world_gt.head(3) =
        Quaterniond(quat(0), quat(1), quat(2), quat(3)).toRotationMatrix() *
        output_gt.GetVelocities().head(3);
    // translational velocity
    MatrixXd J(3, n_v_);
    plant_.CalcJacobianTranslationalVelocity(
        *context_gt_, JacobianWrtVariable::kV, pelvis_frame_, imu_pos_, world_,
        world_, &J);
    imu_vel_wrt_world_gt.tail(3) = J * output_gt.GetVelocities();
    if (print_info_to_terminal_) {
      // Print for debugging
      cout << "Ground Truth: " << endl;
      cout << "Positions: " << endl;
      cout << imu_pos_wrt_world_gt.transpose() << endl;
      cout << "Orientation (quaternion) : " << endl;
      cout << quat.transpose() << endl;
      cout << "Velocities: " << endl;
      cout << imu_vel_wrt_world_gt.transpose() << endl;
    }
  }

  // Extract imu measurement
  VectorXd imu_measurement(6);
  const double* imu_linear_acceleration =
      cassie_out.pelvis.vectorNav.linearAcceleration;
  const double* imu_angular_velocity =
      cassie_out.pelvis.vectorNav.angularVelocity;
  imu_measurement << imu_angular_velocity[0], imu_angular_velocity[1],
      imu_angular_velocity[2], imu_linear_acceleration[0],
      imu_linear_acceleration[1], imu_linear_acceleration[2];

  // Perform State Estimation (in several steps)
  // Step 1 - Solve for the unknown joint angle
  // This step is done in AssignNonFloatingBaseStateToOutputVector()

  // Step 2 - EKF (Propagate step)
  auto& ekf = state->get_mutable_abstract_state<inekf::InEKF>(ekf_idx_);
  ekf.Propagate(context.get_discrete_state(prev_imu_idx_).get_value(), dt);

  // Print for debugging
  if (print_info_to_terminal_) {
    cout << "Prediction: " << endl;
    // cout << "Orientation (quaternion) : " << endl;
    // Quaterniond q_prop = Quaterniond(ekf.getState().getRotation());
    // q_prop.normalize();
    // cout << q_prop.w() << " ";
    // cout << q_prop.vec().transpose() << endl;
    cout << "Velocities: " << endl;
    cout << ekf.getState().getVelocity().transpose() << endl;
    cout << "Positions: " << endl;
    cout << ekf.getState().getPosition().transpose() << endl;
    // cout << "X: " << endl;
    // cout << ekf.getState().getX() << endl;
    // cout << "P: " << endl;
    // cout << ekf.getState().getP() << endl;
    if (test_with_ground_truth_state_) {
      cout << "z difference: "
           << ekf.getState().getPosition()[2] - imu_pos_wrt_world_gt[6] << endl;
    }
  }

  // Estimated floating base state (pelvis)
  VectorXd estimated_fb_state(13);
  Vector3d r_imu_to_pelvis_global = ekf.getState().getRotation() * (-imu_pos_);
  // Rotational position
  Quaterniond q(ekf.getState().getRotation());
  q.normalize();
  estimated_fb_state[0] = q.w();
  estimated_fb_state.segment<3>(1) = q.vec();
  // Translational position
  estimated_fb_state.segment<3>(4) =
      ekf.getState().getPosition() + r_imu_to_pelvis_global;
  // Rotational velocity
  Vector3d omega_global =
      ekf.getState().getRotation() * imu_measurement.head(3);
  estimated_fb_state.segment<3>(7) = omega_global;
  // Translational velocity
  estimated_fb_state.tail(3) =
      ekf.getState().getVelocity() + omega_global.cross(r_imu_to_pelvis_global);

  // Estimated robot output
  OutputVector<double> filtered_output(n_q_, n_v_, n_u_);
  AssignImuValueToOutputVector(cassie_out, &filtered_output);
  AssignActuationFeedbackToOutputVector(cassie_out, &filtered_output);
  AssignNonFloatingBaseStateToOutputVector(cassie_out, &filtered_output);
  AssignFloatingBaseStateToOutputVector(estimated_fb_state, &filtered_output);

  // Step 3 - Estimate which foot/feet are in contact with the ground
  // Estimate feet contacts
<<<<<<< HEAD
  int left_contact = 0;
  int right_contact = 0;
  std::vector<double> optimal_cost(3, 0.0);

  VectorXd lambda_est = VectorXd::Zero(num_contacts_ * 3);
  // Currently we are only using springs in contact estimation
  // TODO: remove QPs contact estimiation or implement a faster one
  if (test_with_ground_truth_state_) {
    // UpdateContactEstimationCosts(
    //     output_gt, dt, &(state->get_mutable_discrete_state()),
    //     &optimal_cost);
    EstimateContactForEkf(output_gt, optimal_cost, &left_contact,
                          &right_contact);
  } else {
    // UpdateContactEstimationCosts(filtered_output, dt,
    //                              &(state->get_mutable_discrete_state()),
    //                              &optimal_cost);
    EstimateContactForEkf(filtered_output, optimal_cost, &left_contact,
                          &right_contact);
    EstimateContactForces(context, filtered_output, lambda_est, left_contact, right_contact);
  }
  state->get_mutable_discrete_state(gm_contact_forces_idx_).get_mutable_value()
=======
  double left_contact = 0;
  double right_contact = 0;

  double left_force_prob = 0;
  double right_force_prob = 0;
  double left_spring_prob = 0;
  double right_spring_prob = 0;
  double left_fsm_prob = 0;
  double right_fsm_prob = 0;

  VectorXd lambda_est = VectorXd::Zero(num_contacts_ * 3);
  if (test_with_ground_truth_state_) {
    EstimateContactFromSprings(output_gt, &left_spring_prob, &right_spring_prob);
  } else {
    EstimateContactFromSprings(filtered_output, &left_spring_prob, &right_spring_prob);
    EstimateContactForces(context, filtered_output, lambda_est, &left_force_prob,
                          &right_force_prob);
  }
  left_contact = (0.8 * left_force_prob + 0.2 * left_spring_prob) > 1.0;
  right_contact = (0.8 * right_force_prob + 0.2 * right_spring_prob) > 1.0;

  state->get_mutable_discrete_state(contact_forces_idx_).get_mutable_value()
>>>>>>> ce7ed106
      << lambda_est;

  // Override hardware_test_mode_ if test mode is 2 and we detect contact
  // Useful for preventing drift when the feet are not fully in contact - i.e
  // when running the PD controller with external support
  if (left_contact && right_contact && hardware_test_mode_ == 2) {
    hardware_test_mode_ = -1;
  }

  // Test mode needed for hardware experiment
  // mode #0 assumes the feet are always on the ground
  // mode #1 assumes the feet are always in the air
  if (hardware_test_mode_ == 0 || hardware_test_mode_ == 2) {
    left_contact = 1;
    right_contact = 1;

    if ((*counter_for_testing_) % 5000 == 0) {
      cout << "pos = " << ekf.getState().getPosition().transpose() << endl;
    }
    *counter_for_testing_ = *counter_for_testing_ + 1;
  } else if (hardware_test_mode_ == 1) {
    left_contact = 0;
    right_contact = 0;
  }

  // Assign contacts
  state->get_mutable_discrete_state()
          .get_mutable_vector(contact_idx_)
          .get_mutable_value()
<<<<<<< HEAD
      << left_contact,
      right_contact;

  // Add a filter to EKF contacts
  // We only set contact for EKF to be active after the contact has happen for
  // `persistent_contact_threshold_` seconds
  if (left_contact) {
    if (current_time - left_contact_start_time_ <
        persistent_contact_threshold_) {
      left_contact = 0;
    }
  } else {
    left_contact_start_time_ = current_time;
  }
  if (right_contact) {
    if (current_time - right_contact_start_time_ <
        persistent_contact_threshold_) {
      right_contact = 0;
    }
  } else {
    right_contact_start_time_ = current_time;
  }

  // Assign contacts
  state->get_mutable_discrete_state()
          .get_mutable_vector(filtered_contact_idx_)
          .get_mutable_value()
      << left_contact,
      right_contact;
=======
      << (0.8 * left_force_prob + 0.2 * left_spring_prob),
      (0.8 * right_force_prob + 0.2 * right_spring_prob);
>>>>>>> ce7ed106

  std::vector<std::pair<int, bool>> contacts;
  contacts.push_back(std::pair<int, bool>(0, left_contact));
  contacts.push_back(std::pair<int, bool>(1, left_contact));
  contacts.push_back(std::pair<int, bool>(2, right_contact));
  contacts.push_back(std::pair<int, bool>(3, right_contact));
  ekf.setContacts(contacts);

  // Step 4 - EKF (measurement step)
  plant_.SetPositionsAndVelocities(context_.get(), filtered_output.GetState());

  // rotation part of pose and covariance is unused in EKF
  Eigen::Matrix4d rear_toe_pose = Eigen::Matrix4d::Identity();
  Eigen::Matrix4d front_toe_pose = Eigen::Matrix4d::Identity();
  Eigen::Matrix<double, 6, 6> rear_covariance = MatrixXd::Identity(6, 6);
  Eigen::Matrix<double, 6, 6> front_covariance = MatrixXd::Identity(6, 6);

  if (test_with_ground_truth_state_) {
    // Print for debugging
    if (print_info_to_terminal_) {
      cout << "Rotation differences: " << endl;
      cout << "Rotation matrix from EKF: " << endl;
      cout << ekf.getState().getRotation() << endl;
      cout << "Ground truth rotation: " << endl;
      Quaterniond q_real;
      q_real.w() = output_gt.GetPositions()[0];
      q_real.vec() = output_gt.GetPositions().segment<3>(1);
      MatrixXd R_actual = q_real.toRotationMatrix();
      cout << R_actual << endl;
    }
  }

  inekf::vectorKinematics measured_kinematics;
  Vector3d toe_pos = Vector3d::Zero();
  MatrixXd J = MatrixXd::Zero(3, n_v_);
  for (int i = 0; i < 2; i++) {
    plant_.CalcPointsPositions(*context_, *toe_frames_[i], rear_contact_disp_,
                               pelvis_frame_, &toe_pos);
    rear_toe_pose.block<3, 3>(0, 0) = Matrix3d::Identity();
    rear_toe_pose.block<3, 1>(0, 3) = toe_pos - imu_pos_;
    plant_.CalcPointsPositions(*context_, *toe_frames_[i], front_contact_disp_,
                               pelvis_frame_, &toe_pos);
    front_toe_pose.block<3, 3>(0, 0) = Matrix3d::Identity();
    front_toe_pose.block<3, 1>(0, 3) = toe_pos - imu_pos_;

    if (print_info_to_terminal_) {
      // Print for debugging
      // cout << "Pose: " << endl;
      // cout << rear_toe_pose.block<3, 1>(0, 3).transpose() << endl;
    }

    plant_.CalcJacobianTranslationalVelocity(
        *context_, JacobianWrtVariable::kV, *toe_frames_[i], rear_contact_disp_,
        pelvis_frame_, pelvis_frame_, &J);
    MatrixXd J_wrt_joints = J.block(0, 6, 3, 16);
    rear_covariance.block<3, 3>(3, 3) =
        J_wrt_joints * cov_w_ * J_wrt_joints.transpose();
    inekf::Kinematics rear_frame(2 * i, rear_toe_pose, rear_covariance);
    measured_kinematics.push_back(rear_frame);
    plant_.CalcJacobianTranslationalVelocity(
        *context_, JacobianWrtVariable::kV, *toe_frames_[i],
        front_contact_disp_, pelvis_frame_, pelvis_frame_, &J);
    J_wrt_joints = J.block(0, 6, 3, 16);
    front_covariance.block<3, 3>(3, 3) =
        J_wrt_joints * cov_w_ * J_wrt_joints.transpose();
    inekf::Kinematics front_frame(2 * i + 1, front_toe_pose, front_covariance);
    measured_kinematics.push_back(front_frame);

    if (print_info_to_terminal_) {
      cout << "covariance.block<3, 3>(3, 3) = \n"
           << rear_covariance.block<3, 3>(3, 3) << endl;
    }
  }
  ekf.CorrectKinematics(measured_kinematics);

  if (print_info_to_terminal_) {
    // Print for debugging
    q = Quaterniond(ekf.getState().getRotation()).normalized();
    cout << "Update: " << endl;
    // cout << "Orientation (quaternion) : " << endl;
    // cout << q.w() << " ";
    // cout << q.vec().transpose() << endl;
    cout << "Velocities: " << endl;
    cout << ekf.getState().getVelocity().transpose() << endl;
    cout << "Positions: " << endl;
    cout << ekf.getState().getPosition().transpose() << endl;
    // cout << "X: " << endl;
    // cout << ekf.getState().getX() << endl;
    // cout << "Theta: " << endl;
    // cout << ekf.getState().getTheta() << endl;
    // cout << "P: " << endl;
    // cout << ekf.getState().getP() << endl;
  }
  if (test_with_ground_truth_state_) {
    if (print_info_to_terminal_) {
      cout << "z difference: "
           << ekf.getState().getPosition()[2] - imu_pos_wrt_world_gt[6] << endl;
    }
  }
  if (print_info_to_terminal_) {
    cout << "------------------------------\n";
    cout << endl;
  }

  // Step 5 - Assign values to floating base state (pelvis)
  // We get the angular velocity directly from the IMU without filtering
  // because the magnitude of noise is about 2e-3.
  // Rotational position
  q = Quaterniond(ekf.getState().getRotation()).normalized();
  estimated_fb_state[0] = q.w();
  estimated_fb_state.segment<3>(1) = q.vec();
  // Translational position
  r_imu_to_pelvis_global = ekf.getState().getRotation() * (-imu_pos_);
  estimated_fb_state.segment<3>(4) =
      ekf.getState().getPosition() + r_imu_to_pelvis_global;
  // Rotational velocity
  omega_global = ekf.getState().getRotation() * imu_measurement.head(3);
  estimated_fb_state.segment<3>(7) = omega_global;
  // Translational velocity
  estimated_fb_state.tail(3) =
      ekf.getState().getVelocity() + omega_global.cross(r_imu_to_pelvis_global);
  state->get_mutable_discrete_state()
          .get_mutable_vector(fb_state_idx_)
          .get_mutable_value()
      << estimated_fb_state;

  // Store imu measurement
  state->get_mutable_discrete_state()
          .get_mutable_vector(prev_imu_idx_)
          .get_mutable_value()
      << imu_measurement;
  // Store current time
  state->get_mutable_discrete_state()
          .get_mutable_vector(time_idx_)
          .get_mutable_value()
      << current_time;

  return EventStatus::Succeeded();
}

/// Workhorse state estimation function. Given a `cassie_out_t`, compute the
/// estimated state as an OutputVector
/// Since it needs to map from a struct to a vector, and no assumptions on the
/// ordering of the vector are made, utilizes index maps to make this mapping.
void CassieStateEstimator::CopyStateOut(const Context<double>& context,
                                        OutputVector<double>* output) const {
  const auto& cassie_out =
      this->EvalAbstractInput(context, cassie_out_input_port_)
          ->get_value<cassie_out_t>();

  // Assign values robot output vector
  // Copy imu values and robot state excluding floating base
  AssignImuValueToOutputVector(cassie_out, output);
  AssignActuationFeedbackToOutputVector(cassie_out, output);
  AssignNonFloatingBaseStateToOutputVector(cassie_out, output);
  // Copy the floating base base state
  if (is_floating_base_) {
    AssignFloatingBaseStateToOutputVector(
        context.get_discrete_state(fb_state_idx_).get_value(), output);
    if (print_info_to_terminal_) {
      cout << "Assign floating base state of the pelvis. "
           << context.get_discrete_state(fb_state_idx_).get_value().transpose()
           << endl;
    }
  }
}

void CassieStateEstimator::CopyContact(
    const Context<double>& context, dairlib::lcmt_contact* contact_msg) const {
  contact_msg->utime = context.get_time() * 1e6;
  contact_msg->num_contacts = num_contacts_;
  contact_msg->contact_names.resize(num_contacts_);
  contact_msg->contact.resize(num_contacts_);
  for (int i = 0; i < num_contacts_; i++) {
    contact_msg->contact_names[i] = contact_names_[i];
    contact_msg->contact[i] =
<<<<<<< HEAD
        (bool)context.get_discrete_state(contact_idx_).get_value()[i];
  }
}

void CassieStateEstimator::CopyFilteredContact(
    const Context<double>& context, dairlib::lcmt_contact* contact_msg) const {
  contact_msg->utime = context.get_time() * 1e6;
  contact_msg->num_contacts = num_contacts_;
  contact_msg->contact_names.resize(num_contacts_);
  contact_msg->contact.resize(num_contacts_);
  for (int i = 0; i < num_contacts_; i++) {
    contact_msg->contact_names[i] = contact_names_[i];
    contact_msg->contact[i] =
        (bool)context.get_discrete_state(filtered_contact_idx_).get_value()[i];
=======
        context.get_discrete_state(contact_idx_).get_value()[i];
>>>>>>> ce7ed106
  }
}

void CassieStateEstimator::CopyEstimatedContactForces(
    const Context<double>& context,
    drake::lcmt_contact_results_for_viz* contact_msg) const {
  // TODO (yangwill) fuse residual based contact estimation with heel spring
  // deflection and phase of gait cycle
  contact_msg->timestamp = context.get_time() * 1e6;
  contact_msg->num_point_pair_contacts = num_contacts_;
  contact_msg->num_hydroelastic_contacts = 0;
<<<<<<< HEAD
  //  contact_msg->contact_names.resize(num_contacts_);
  //  contact_msg->contact.resize(num_contacts_);
=======
>>>>>>> ce7ed106
  contact_msg->point_pair_contact_info.clear();
  for (int i = 0; i < num_contacts_; i++) {
    auto contact_info = drake::lcmt_point_pair_contact_info_for_viz();
    contact_info.timestamp = contact_msg->timestamp;
    contact_info.body1_name = toe_frames_[i]->body().name();
    contact_info.body2_name = world_.name();
    memcpy(contact_info.contact_force,
<<<<<<< HEAD
           context.get_discrete_state(gm_contact_forces_idx_)
=======
           context.get_discrete_state(contact_forces_idx_)
>>>>>>> ce7ed106
               .get_value()
               .segment(i * SPACE_DIM, (i + 1) * SPACE_DIM)
               .data(),
           SPACE_DIM * sizeof(double));
    contact_msg->point_pair_contact_info.push_back(contact_info);
  }
}

void CassieStateEstimator::setPreviousTime(Context<double>* context,
                                           double time) const {
  context->get_mutable_discrete_state(time_idx_).get_mutable_value() << time;
}
void CassieStateEstimator::setInitialPelvisPose(Context<double>* context,
                                                Eigen::Vector4d quat,
                                                Vector3d pelvis_pos) const {
  context->get_mutable_discrete_state(fb_state_idx_).get_mutable_value().head(7)
      << quat,
      pelvis_pos;

  // Update EKF state
  // The imu's and pelvis's frames share the same rotation.
  Matrix3d imu_rot_mat =
      Quaterniond(quat[0], quat[1], quat[2], quat[3]).toRotationMatrix();
  Vector3d imu_position = pelvis_pos + imu_rot_mat * imu_pos_;
  auto& filter = context->get_mutable_abstract_state<inekf::InEKF>(ekf_idx_);
  auto state = filter.getState();
  state.setPosition(imu_position);
  state.setRotation(imu_rot_mat);
  filter.setState(state);
  cout << "Set initial IMU position to \n"
       << filter.getState().getPosition().transpose() << endl;
  cout << "Set initial IMU rotation to \n"
       << filter.getState().getRotation() << endl;
}
void CassieStateEstimator::setPreviousImuMeasurement(
    Context<double>* context, const VectorXd& imu_value) const {
  context->get_mutable_discrete_state(prev_imu_idx_).get_mutable_value()
      << imu_value;
}
void CassieStateEstimator::EstimateContactForces(
    const Context<double>& context, const systems::OutputVector<double>& output,
<<<<<<< HEAD
    VectorXd& lambda, int& left_contact, int& right_contact) const {
  // TODO(yangwill) add a discrete time filter to the force estimate
=======
    VectorXd& lambda, double* left_contact, double* right_contact) const {
>>>>>>> ce7ed106
  VectorXd v_prev =
      context.get_discrete_state(previous_velocity_idx_).get_value();
  plant_.SetPositionsAndVelocities(context_.get(), output.GetState());
  MatrixXd M = MatrixXd(n_v_, n_v_);
  plant_.CalcMassMatrix(*context_, &M);
  VectorXd C(n_v_);
  plant_.CalcBiasTerm(*context_, &C);
  MatrixXd B = plant_.MakeActuationMatrix();
<<<<<<< HEAD
  //  double cutoff_freq = 0.005;
  double gamma = 0.015;
  //  double Delta_t = output.get_timestamp() - prev_time;
  //  double beta = (1 - gamma) / gamma / Delta_t;

  VectorXd v = output.GetVelocities();
  VectorXd g = plant_.CalcGravityGeneralizedForces(*context_);
  VectorXd tau_d = gamma * M * v_prev -
                   (1 - gamma) * (M * v + B * output.GetEfforts() + C - g);
=======
  drake::multibody::MultibodyForces<double> f_app(plant_);
  plant_.CalcForceElementsContribution(*context_, &f_app);
  double beta = 0.01;
  double gamma = 0.01;

  VectorXd v = output.GetVelocities();
  VectorXd g = plant_.CalcGravityGeneralizedForces(*context_);
  VectorXd tau_d = gamma * beta * M * v_prev -
                   (1 - gamma) * (beta * M * v + B * output.GetEfforts() + C -
                                  g + f_app.generalized_forces());
>>>>>>> ce7ed106

  // Simplifying to 2 feet contacts, might need to change it to two contacts per
  // foot and sum them up
  for (int leg = 0; leg < num_contacts_; ++leg) {
    MatrixXd J_contact(3, n_v_);
    plant_.CalcJacobianTranslationalVelocity(
        *context_, JacobianWrtVariable::kV, *toe_frames_[leg],
        VectorXd::Zero(3), world_, world_, &J_contact);
    lambda.segment(3 * leg, SPACE_DIM) =
        (joint_selection_matrices[leg] * J_contact.transpose())
            .colPivHouseholderQr()
            .solve(joint_selection_matrices[leg] * tau_d)
            .transpose();
  }
<<<<<<< HEAD
  left_contact = lambda[2] > 50;
  right_contact = lambda[5] > 50;
=======
  if (!(lambda[2] > 2 * contact_force_threshold_) !=
      !(lambda[5] > 2 * contact_force_threshold_)) {
    *left_contact = lambda[2] / (2 * contact_force_threshold_);
    *right_contact = lambda[5] / (2 * contact_force_threshold_);
  } else {
    *left_contact = lambda[2] / contact_force_threshold_;
    *right_contact = lambda[5] / contact_force_threshold_;
  }
>>>>>>> ce7ed106
}

void CassieStateEstimator::DoCalcNextUpdateTime(
    const Context<double>& context,
    drake::systems::CompositeEventCollection<double>* events,
    double* time) const {
  // Call Leafsystem's DoCalcNextUpdateTime to add events other than our own
  // kTimed events
  LeafSystem<double>::DoCalcNextUpdateTime(context, events, time);

  // If `context.get_time() < next_message_time_ - eps_`, it means our callback
  // function hasn't been called in the Simulator loop, so we add/declare an
  // event. We set `next_message_time_ - eps_` to be the update time for our
  // callback function, because we want the event triggers before the publish
  // event at time `next_message_time_`.
  // Note that we don't need to worry about declaring multiple events at the
  // same message time, because the events that happen after the next update
  // time of the Simulator are cleared here:
  // https://github.com/RobotLocomotion/drake/blob/5f0ac26e7bf7dc6f86c773c77b2c9926fb67a9d5/systems/framework/diagram.cc#L850
  if (context.get_time() < next_message_time_ - eps_) {
    // Subtract a small epsilon value so this event triggers before the publish
    *time = next_message_time_ - eps_;

    if (is_floating_base_) {
      UnrestrictedUpdateEvent<double>::UnrestrictedUpdateCallback callback =
          [this](const Context<double>& c,
                 const UnrestrictedUpdateEvent<double>&,
                 drake::systems::State<double>* s) { this->Update(c, s); };

      auto& uu_events = events->get_mutable_unrestricted_update_events();
      uu_events.add_event(std::make_unique<UnrestrictedUpdateEvent<double>>(
          drake::systems::TriggerType::kTimed, callback));
    }
  }
}

}  // namespace systems
}  // namespace dairlib<|MERGE_RESOLUTION|>--- conflicted
+++ resolved
@@ -73,30 +73,19 @@
   n_q_ = plant.num_positions();
   n_v_ = plant.num_velocities();
   n_u_ = plant.num_actuators();
+
   // Declare input/output ports
   cassie_out_input_port_ = this->DeclareAbstractInputPort(
                                    "cassie_out_t", drake::Value<cassie_out_t>{})
                                .get_index();
-<<<<<<< HEAD
-  output_vector_output_port_ =
-=======
   estimated_state_output_port_ =
->>>>>>> ce7ed106
       this->DeclareVectorOutputPort(OutputVector<double>(n_q_, n_v_, n_u_),
                                     &CassieStateEstimator::CopyStateOut)
           .get_index();
   contact_output_port_ =
       this->DeclareAbstractOutputPort(&CassieStateEstimator::CopyContact)
           .get_index();
-<<<<<<< HEAD
-  filtered_contact_output_port_ =
-      this->DeclareAbstractOutputPort(
-              &CassieStateEstimator::CopyFilteredContact)
-          .get_index();
-  gm_contact_output_port_ =
-=======
   contact_forces_output_port_ =
->>>>>>> ce7ed106
       this->DeclareAbstractOutputPort(
               &CassieStateEstimator::CopyEstimatedContactForces)
           .get_index();
@@ -128,11 +117,6 @@
     joint_selection_matrices.emplace_back(MatrixXd::Zero(n_v_, n_v_));
     vector<string> leg_names = {"left, right"};
     for (const auto& joint_name : velocity_idx_map_) {
-<<<<<<< HEAD
-      std::cout << joint_name.first << std::endl;
-      std::cout << joint_name.second << std::endl;
-=======
->>>>>>> ce7ed106
       if (joint_name.first.find("left") != std::string::npos) {
         joint_selection_matrices[0](joint_name.second, joint_name.second) = 1;
       }
@@ -183,16 +167,8 @@
 
     // states related to contact estimation
     contact_idx_ = DeclareDiscreteState(VectorXd::Zero(num_contacts_));
-<<<<<<< HEAD
-    filtered_contact_idx_ = DeclareDiscreteState(VectorXd::Zero(num_contacts_));
-    gm_contact_forces_idx_ =
-        DeclareDiscreteState(VectorXd::Zero(num_contacts_ * SPACE_DIM));
-
-    previous_velocity_idx_ = DeclareDiscreteState(VectorXd::Zero(n_v_, 1));
-=======
     contact_forces_idx_ =
         DeclareDiscreteState(VectorXd::Zero(num_contacts_ * SPACE_DIM));
->>>>>>> ce7ed106
 
     previous_velocity_idx_ = DeclareDiscreteState(VectorXd::Zero(n_v_, 1));
   }
@@ -506,28 +482,6 @@
   *left_contact = 0;
   *right_contact = 0;
 
-<<<<<<< HEAD
-  /*// Estimate contact based on optimization results
-  // The vector optimal_cost has double support, left support and right support
-  // costs in order. The corresponding indices are 0, 1, 2.
-  // Here we get the index of min of left and right support costs.
-  auto min_it =
-      std::min_element(std::next(optimal_cost.begin(), 0), optimal_cost.end());
-  int min_index = std::distance(optimal_cost.begin(), min_it);
-
-  // If all three costs are high, we believe it's going through impact event (
-  // big ground contact point acceleration),
-  // and we assume there is no support legs because we don't want moving feet
-  // to mess up EKF.
-  bool qp_informative = !((optimal_cost.at(0) >= cost_threshold_ekf_) &&
-                          (optimal_cost.at(1) >= cost_threshold_ekf_) &&
-                          (optimal_cost.at(2) >= cost_threshold_ekf_));
-  bool double_contact_qp = (min_index == 0);
-  bool left_contact_qp = (min_index == 1);
-  bool right_contact_qp = (min_index == 2);*/
-
-=======
->>>>>>> ce7ed106
   // Use spring as a necessary guard to determine the contact (that is, in the
   // case where QP says right stance but left spring deflection is not big
   // enough, the algorithm doesn't set the phase to be right support phase)
@@ -545,29 +499,6 @@
       position_idx_map_.at("ankle_spring_joint_left"));
   const double& right_heel_spring = output.GetPositionAtIndex(
       position_idx_map_.at("ankle_spring_joint_right"));
-<<<<<<< HEAD
-  bool left_contact_spring = (left_knee_spring < knee_spring_threshold_ekf_ &&
-                              left_heel_spring < heel_spring_threshold_ekf_);
-  bool right_contact_spring = (right_knee_spring < knee_spring_threshold_ekf_ &&
-                               right_heel_spring < heel_spring_threshold_ekf_);
-
-  // Determine contacts based on both spring deflation and QP cost
-  if (/*qp_informative && (double_contact_qp || left_contact_qp) &&*/
-      left_contact_spring) {
-    *left_contact = 1;
-  }
-  if (/*qp_informative && (double_contact_qp || right_contact_qp) &&*/
-      right_contact_spring) {
-    *right_contact = 1;
-  }
-
-  if (print_info_to_terminal_) {
-    /*cout << "optimal_cost[0][1][2], threshold = " << optimal_cost.at(0) << ",
-       "
-         << optimal_cost.at(1) << ", " << optimal_cost.at(2) << ", "
-         << cost_threshold_ekf_ << endl;*/
-
-=======
 //  bool left_contact_spring = (left_knee_spring < knee_spring_threshold_ekf_ &&
 //                              left_heel_spring < heel_spring_threshold_ekf_);
 //  bool right_contact_spring = (right_knee_spring < knee_spring_threshold_ekf_ &&
@@ -586,7 +517,6 @@
 //  }
 
   if (print_info_to_terminal_) {
->>>>>>> ce7ed106
     cout << "left/right knee spring, threshold = " << left_knee_spring << ", "
          << right_knee_spring << ", " << knee_spring_threshold_ekf_ << endl;
     cout << "left/right heel spring, threshold = " << left_heel_spring << ", "
@@ -794,30 +724,6 @@
 
   // Step 3 - Estimate which foot/feet are in contact with the ground
   // Estimate feet contacts
-<<<<<<< HEAD
-  int left_contact = 0;
-  int right_contact = 0;
-  std::vector<double> optimal_cost(3, 0.0);
-
-  VectorXd lambda_est = VectorXd::Zero(num_contacts_ * 3);
-  // Currently we are only using springs in contact estimation
-  // TODO: remove QPs contact estimiation or implement a faster one
-  if (test_with_ground_truth_state_) {
-    // UpdateContactEstimationCosts(
-    //     output_gt, dt, &(state->get_mutable_discrete_state()),
-    //     &optimal_cost);
-    EstimateContactForEkf(output_gt, optimal_cost, &left_contact,
-                          &right_contact);
-  } else {
-    // UpdateContactEstimationCosts(filtered_output, dt,
-    //                              &(state->get_mutable_discrete_state()),
-    //                              &optimal_cost);
-    EstimateContactForEkf(filtered_output, optimal_cost, &left_contact,
-                          &right_contact);
-    EstimateContactForces(context, filtered_output, lambda_est, left_contact, right_contact);
-  }
-  state->get_mutable_discrete_state(gm_contact_forces_idx_).get_mutable_value()
-=======
   double left_contact = 0;
   double right_contact = 0;
 
@@ -840,7 +746,6 @@
   right_contact = (0.8 * right_force_prob + 0.2 * right_spring_prob) > 1.0;
 
   state->get_mutable_discrete_state(contact_forces_idx_).get_mutable_value()
->>>>>>> ce7ed106
       << lambda_est;
 
   // Override hardware_test_mode_ if test mode is 2 and we detect contact
@@ -870,40 +775,8 @@
   state->get_mutable_discrete_state()
           .get_mutable_vector(contact_idx_)
           .get_mutable_value()
-<<<<<<< HEAD
-      << left_contact,
-      right_contact;
-
-  // Add a filter to EKF contacts
-  // We only set contact for EKF to be active after the contact has happen for
-  // `persistent_contact_threshold_` seconds
-  if (left_contact) {
-    if (current_time - left_contact_start_time_ <
-        persistent_contact_threshold_) {
-      left_contact = 0;
-    }
-  } else {
-    left_contact_start_time_ = current_time;
-  }
-  if (right_contact) {
-    if (current_time - right_contact_start_time_ <
-        persistent_contact_threshold_) {
-      right_contact = 0;
-    }
-  } else {
-    right_contact_start_time_ = current_time;
-  }
-
-  // Assign contacts
-  state->get_mutable_discrete_state()
-          .get_mutable_vector(filtered_contact_idx_)
-          .get_mutable_value()
-      << left_contact,
-      right_contact;
-=======
       << (0.8 * left_force_prob + 0.2 * left_spring_prob),
       (0.8 * right_force_prob + 0.2 * right_spring_prob);
->>>>>>> ce7ed106
 
   std::vector<std::pair<int, bool>> contacts;
   contacts.push_back(std::pair<int, bool>(0, left_contact));
@@ -1040,7 +913,6 @@
           .get_mutable_vector(time_idx_)
           .get_mutable_value()
       << current_time;
-
   return EventStatus::Succeeded();
 }
 
@@ -1080,24 +952,7 @@
   for (int i = 0; i < num_contacts_; i++) {
     contact_msg->contact_names[i] = contact_names_[i];
     contact_msg->contact[i] =
-<<<<<<< HEAD
-        (bool)context.get_discrete_state(contact_idx_).get_value()[i];
-  }
-}
-
-void CassieStateEstimator::CopyFilteredContact(
-    const Context<double>& context, dairlib::lcmt_contact* contact_msg) const {
-  contact_msg->utime = context.get_time() * 1e6;
-  contact_msg->num_contacts = num_contacts_;
-  contact_msg->contact_names.resize(num_contacts_);
-  contact_msg->contact.resize(num_contacts_);
-  for (int i = 0; i < num_contacts_; i++) {
-    contact_msg->contact_names[i] = contact_names_[i];
-    contact_msg->contact[i] =
-        (bool)context.get_discrete_state(filtered_contact_idx_).get_value()[i];
-=======
         context.get_discrete_state(contact_idx_).get_value()[i];
->>>>>>> ce7ed106
   }
 }
 
@@ -1109,11 +964,6 @@
   contact_msg->timestamp = context.get_time() * 1e6;
   contact_msg->num_point_pair_contacts = num_contacts_;
   contact_msg->num_hydroelastic_contacts = 0;
-<<<<<<< HEAD
-  //  contact_msg->contact_names.resize(num_contacts_);
-  //  contact_msg->contact.resize(num_contacts_);
-=======
->>>>>>> ce7ed106
   contact_msg->point_pair_contact_info.clear();
   for (int i = 0; i < num_contacts_; i++) {
     auto contact_info = drake::lcmt_point_pair_contact_info_for_viz();
@@ -1121,11 +971,7 @@
     contact_info.body1_name = toe_frames_[i]->body().name();
     contact_info.body2_name = world_.name();
     memcpy(contact_info.contact_force,
-<<<<<<< HEAD
-           context.get_discrete_state(gm_contact_forces_idx_)
-=======
            context.get_discrete_state(contact_forces_idx_)
->>>>>>> ce7ed106
                .get_value()
                .segment(i * SPACE_DIM, (i + 1) * SPACE_DIM)
                .data(),
@@ -1167,12 +1013,7 @@
 }
 void CassieStateEstimator::EstimateContactForces(
     const Context<double>& context, const systems::OutputVector<double>& output,
-<<<<<<< HEAD
-    VectorXd& lambda, int& left_contact, int& right_contact) const {
-  // TODO(yangwill) add a discrete time filter to the force estimate
-=======
     VectorXd& lambda, double* left_contact, double* right_contact) const {
->>>>>>> ce7ed106
   VectorXd v_prev =
       context.get_discrete_state(previous_velocity_idx_).get_value();
   plant_.SetPositionsAndVelocities(context_.get(), output.GetState());
@@ -1181,17 +1022,6 @@
   VectorXd C(n_v_);
   plant_.CalcBiasTerm(*context_, &C);
   MatrixXd B = plant_.MakeActuationMatrix();
-<<<<<<< HEAD
-  //  double cutoff_freq = 0.005;
-  double gamma = 0.015;
-  //  double Delta_t = output.get_timestamp() - prev_time;
-  //  double beta = (1 - gamma) / gamma / Delta_t;
-
-  VectorXd v = output.GetVelocities();
-  VectorXd g = plant_.CalcGravityGeneralizedForces(*context_);
-  VectorXd tau_d = gamma * M * v_prev -
-                   (1 - gamma) * (M * v + B * output.GetEfforts() + C - g);
-=======
   drake::multibody::MultibodyForces<double> f_app(plant_);
   plant_.CalcForceElementsContribution(*context_, &f_app);
   double beta = 0.01;
@@ -1202,7 +1032,6 @@
   VectorXd tau_d = gamma * beta * M * v_prev -
                    (1 - gamma) * (beta * M * v + B * output.GetEfforts() + C -
                                   g + f_app.generalized_forces());
->>>>>>> ce7ed106
 
   // Simplifying to 2 feet contacts, might need to change it to two contacts per
   // foot and sum them up
@@ -1217,10 +1046,6 @@
             .solve(joint_selection_matrices[leg] * tau_d)
             .transpose();
   }
-<<<<<<< HEAD
-  left_contact = lambda[2] > 50;
-  right_contact = lambda[5] > 50;
-=======
   if (!(lambda[2] > 2 * contact_force_threshold_) !=
       !(lambda[5] > 2 * contact_force_threshold_)) {
     *left_contact = lambda[2] / (2 * contact_force_threshold_);
@@ -1229,7 +1054,6 @@
     *left_contact = lambda[2] / contact_force_threshold_;
     *right_contact = lambda[5] / contact_force_threshold_;
   }
->>>>>>> ce7ed106
 }
 
 void CassieStateEstimator::DoCalcNextUpdateTime(
