--- conflicted
+++ resolved
@@ -1048,15 +1048,6 @@
             .solve(joint_selection_matrices[leg] * tau_d)
             .transpose();
   }
-<<<<<<< HEAD
-  if ((lambda[2] > contact_force_threshold_) &&
-      (lambda[5] > contact_force_threshold_)) {
-    *left_contact = lambda[2] / contact_force_threshold_;
-    *right_contact = lambda[5] / contact_force_threshold_;
-  } else {
-    *left_contact = lambda[2] / (2 * contact_force_threshold_);
-    *right_contact = lambda[5] / (2 * contact_force_threshold_);
-=======
   if (!(lambda[2] > 2 * contact_force_threshold_) !=
       !(lambda[5] > 2 * contact_force_threshold_)) {
     *left_contact = lambda[2] / (2 * contact_force_threshold_);
@@ -1064,7 +1055,6 @@
   } else {
     *left_contact = lambda[2] / contact_force_threshold_;
     *right_contact = lambda[5] / contact_force_threshold_;
->>>>>>> 780ea6c5
   }
 }
 
