--- conflicted
+++ resolved
@@ -72,16 +72,9 @@
   n_q_ = plant.num_positions();
   n_v_ = plant.num_velocities();
   n_u_ = plant.num_actuators();
+
   // Declare input/output ports
   cassie_out_input_port_ = this->DeclareAbstractInputPort(
-<<<<<<< HEAD
-      "cassie_out_t", drake::Value<cassie_out_t>{})
-      .get_index();
-  output_vector_output_port_ =
-      this->DeclareVectorOutputPort(OutputVector<double>(n_q_, n_v_, n_u_),
-                                    &CassieStateEstimator::CopyStateOut)
-          .get_index();
-=======
                                    "cassie_out_t", drake::Value<cassie_out_t>{})
                                .get_index();
   estimated_state_output_port_ =
@@ -95,7 +88,6 @@
       this->DeclareAbstractOutputPort(
               &CassieStateEstimator::CopyEstimatedContactForces)
           .get_index();
->>>>>>> 18b54f56
 
   // Initialize index maps
   actuator_idx_map_ = multibody::makeNameToActuatorsMap(plant);
@@ -124,11 +116,6 @@
     joint_selection_matrices.emplace_back(MatrixXd::Zero(n_v_, n_v_));
     vector<string> leg_names = {"left, right"};
     for (const auto& joint_name : velocity_idx_map_) {
-<<<<<<< HEAD
-      std::cout << joint_name.first << std::endl;
-      std::cout << joint_name.second << std::endl;
-=======
->>>>>>> 18b54f56
       if (joint_name.first.find("left") != std::string::npos) {
         joint_selection_matrices[0](joint_name.second, joint_name.second) = 1;
       }
@@ -179,114 +166,10 @@
 
     // states related to contact estimation
     contact_idx_ = DeclareDiscreteState(VectorXd::Zero(num_contacts_));
-<<<<<<< HEAD
-    filtered_contact_idx_ = DeclareDiscreteState(VectorXd::Zero(num_contacts_));
-    gm_contact_forces_idx_ =
-        DeclareDiscreteState(VectorXd::Zero(num_contacts_ * SPACE_DIM));
-
-    previous_velocity_idx_ = DeclareDiscreteState(VectorXd::Zero(n_v_, 1));
-
-    filtered_residual_double_idx_ =
-        DeclareDiscreteState(VectorXd::Zero(n_v_, 1));
-    filtered_residual_left_idx_ = DeclareDiscreteState(VectorXd::Zero(n_v_, 1));
-    filtered_residual_right_idx_ =
-        DeclareDiscreteState(VectorXd::Zero(n_v_, 1));
-
-    // Contact Estimation - Quadratic Programing
-    n_b_ = fourbar_evaluator->count_full();
-    n_cl_ = left_contact_evaluator->count_full();
-    n_cl_active_ = left_contact_evaluator->count_active();
-    n_cr_ = right_contact_evaluator->count_full();
-    n_cr_active_ = right_contact_evaluator->count_active();
-    // MathematicalProgram
-    quadprog_ = std::make_unique<drake::solvers::MathematicalProgram>();
-    // Add variables to the optimization program
-    ddq_ = quadprog_->NewContinuousVariables(n_v_, "ddq");
-    lambda_b_ = quadprog_->NewContinuousVariables(n_b_, "lambda_b");
-    lambda_cl_ = quadprog_->NewContinuousVariables(n_cl_, "lambda_cl");
-    lambda_cr_ = quadprog_->NewContinuousVariables(n_cr_, "lambda_cr");
-    eps_cl_ = quadprog_->NewContinuousVariables(n_cl_active_, "eps_cl");
-    eps_cr_ = quadprog_->NewContinuousVariables(n_cr_active_, "eps_cr");
-    eps_imu_ = quadprog_->NewContinuousVariables(SPACE_DIM, "eps_imu");
-    // Add equality constraints to the optimization program
-    fourbar_constraint_ =
-        quadprog_
-            ->AddLinearEqualityConstraint(MatrixXd::Zero(n_b_, n_v_),
-                                          VectorXd::Zero(n_b_), ddq_)
-            .evaluator()
-            .get();
-    left_contact_constraint_ =
-        quadprog_
-            ->AddLinearEqualityConstraint(
-                MatrixXd::Zero(n_cl_active_, n_v_ + n_cl_active_),
-                VectorXd::Zero(n_cl_active_), {ddq_, eps_cl_})
-            .evaluator()
-            .get();
-    right_contact_constraint_ =
-        quadprog_
-            ->AddLinearEqualityConstraint(
-                MatrixXd::Zero(n_cr_active_, n_v_ + n_cr_active_),
-                VectorXd::Zero(n_cr_active_), {ddq_, eps_cr_})
-            .evaluator()
-            .get();
-    imu_accel_constraint_ = quadprog_
-        ->AddLinearEqualityConstraint(
-            MatrixXd::Zero(SPACE_DIM, n_v_ + SPACE_DIM),
-            VectorXd::Zero(SPACE_DIM), {ddq_, eps_imu_})
-        .evaluator()
-        .get();
-    // Add costs to the optimization program
-    int n_lambda = n_b_ + n_cl_ + n_cr_;
-    quadcost_eom_ =
-        quadprog_
-            ->AddQuadraticCost(MatrixXd::Zero(n_v_ + n_lambda, n_v_ + n_lambda),
-                               MatrixXd::Zero(n_v_ + n_lambda, 1),
-                               {ddq_, lambda_b_, lambda_cl_, lambda_cr_})
-            .evaluator()
-            .get();
-    quadcost_eps_cl_ =
-        quadprog_
-            ->AddQuadraticCost(MatrixXd::Zero(n_cl_active_, n_cl_active_),
-                               VectorXd::Zero(n_cl_active_), eps_cl_)
-            .evaluator()
-            .get();
-    quadcost_eps_cr_ =
-        quadprog_
-            ->AddQuadraticCost(MatrixXd::Zero(n_cr_active_, n_cr_active_),
-                               VectorXd::Zero(n_cr_active_), eps_cr_)
-            .evaluator()
-            .get();
-    quadcost_eps_imu_ =
-        quadprog_
-            ->AddQuadraticCost(
-                w_soft_constraint_ * MatrixXd::Identity(SPACE_DIM, SPACE_DIM),
-                VectorXd::Zero(SPACE_DIM), eps_imu_)
-            .evaluator()
-            .get();
-
-    // Declare output ports for contact information. Only necessary for
-    // floating base model
-    contact_output_port_ =
-        this->DeclareAbstractOutputPort(&CassieStateEstimator::CopyContact)
-            .get_index();
-    filtered_contact_output_port_ =
-        this->DeclareAbstractOutputPort(
-            &CassieStateEstimator::CopyFilteredContact)
-            .get_index();
-    gm_contact_output_port_ =
-        this->DeclareAbstractOutputPort(
-            &CassieStateEstimator::CopyEstimatedContactForces)
-            .get_index();
-    gm_contact_for_fsm_output_port_ =
-        this->DeclareAbstractOutputPort(
-            &CassieStateEstimator::CopyEstimatedContactForcesForFsm)
-            .get_index();
-=======
     contact_forces_idx_ =
         DeclareDiscreteState(VectorXd::Zero(num_contacts_ * SPACE_DIM));
 
     previous_velocity_idx_ = DeclareDiscreteState(VectorXd::Zero(n_v_, 1));
->>>>>>> 18b54f56
   }
 }
 
@@ -358,12 +241,12 @@
         r_ball_joint - r_heel_spring_base;
     Vector3d r_thigh_ball_joint_wrt_heel_spring_base =
         heel_spring_rot_mat.transpose() *
-            r_heel_spring_base_to_thigh_ball_joint;
+        r_heel_spring_base_to_thigh_ball_joint;
 
     // Get the projected rod length in the xy plane of heel spring base
     double projected_rod_length =
         sqrt(pow(rod_length_, 2) -
-            pow(r_thigh_ball_joint_wrt_heel_spring_base(2), 2));
+             pow(r_thigh_ball_joint_wrt_heel_spring_base(2), 2));
 
     // Get the vector of the deflected spring direction
     // Below solves for the intersections of two circles on a plane
@@ -372,17 +255,17 @@
 
     double k = -y_tbj_wrt_hb / x_tbj_wrt_hb;
     double c = (pow(spring_length, 2) - pow(projected_rod_length, 2) +
-        pow(x_tbj_wrt_hb, 2) + pow(y_tbj_wrt_hb, 2)) /
-        (2 * x_tbj_wrt_hb);
+                pow(x_tbj_wrt_hb, 2) + pow(y_tbj_wrt_hb, 2)) /
+               (2 * x_tbj_wrt_hb);
 
     double y_sol_1 =
         (-k * c + sqrt(pow(k * c, 2) -
-            (pow(k, 2) + 1) * (pow(c, 2) - pow(spring_length, 2)))) /
-            (pow(k, 2) + 1);
+                       (pow(k, 2) + 1) * (pow(c, 2) - pow(spring_length, 2)))) /
+        (pow(k, 2) + 1);
     double y_sol_2 =
         (-k * c - sqrt(pow(k * c, 2) -
-            (pow(k, 2) + 1) * (pow(c, 2) - pow(spring_length, 2)))) /
-            (pow(k, 2) + 1);
+                       (pow(k, 2) + 1) * (pow(c, 2) - pow(spring_length, 2)))) /
+        (pow(k, 2) + 1);
     double x_sol_1 = k * y_sol_1 + c;
     double x_sol_2 = k * y_sol_2 + c;
 
@@ -398,7 +281,7 @@
     const Vector3d spring_rest_dir(1, 0, 0);
     double heel_spring_angle =
         acos(r_sol_wrt_heel_base.dot(spring_rest_dir) /
-            (r_sol_wrt_heel_base.norm() * spring_rest_dir.norm()));
+             (r_sol_wrt_heel_base.norm() * spring_rest_dir.norm()));
     Vector3d r_rest_dir_cross_r_hs_to_sol =
         spring_rest_dir.cross(r_sol_wrt_heel_base);
     int spring_deflect_sign = (r_rest_dir_cross_r_hs_to_sol(2) >= 0) ? 1 : -1;
@@ -556,272 +439,6 @@
   output->SetVelocityAtIndex(velocity_idx_map_.at("base_vz"), est_fb_state(12));
 }
 
-<<<<<<< HEAD
-/// UpdateContactEstimationCosts() updates the optimal costs of the quadratic
-/// programs for contact estimations. There are three QPs in total which assume
-/// double support, left support and right support in order.
-/// The QP's are solved with the state/input feedback of the robot and the imu
-/// linear acceleration.
-///
-/// Input:
-///  - OutputVector `output` containing the state, input and imu acceleration of
-///    the robot
-///  - time `dt` elapsed between previous iteration and current iteration
-///  - discretevalues `discrete_state` to store states related to contact
-///    estimation
-///
-/// In each optimization, the residual of the
-///  EoM is calculated based on the assumption of the stance. The assumption of
-///  stance is done by imposing a constraint for the acceleration of the stance
-///  foot. The acceleration of the pelvis is also constrained to match the imu
-///  acceleration. The cost from the three optimizations are compared. In
-///  general, the optimization with the least cost is assumed to be the actual
-///  stance.
-void CassieStateEstimator::UpdateContactEstimationCosts(
-    const OutputVector<double>& output, const double& dt,
-    DiscreteValues<double>* discrete_state,
-    std::vector<double>* optimal_cost) const {
-  plant_.SetPositionsAndVelocities(context_.get(), output.GetState());
-
-  // M, C and B matrices
-  MatrixXd M(n_v_, n_v_);
-  plant_.CalcMassMatrix(*context_, &M);
-  VectorXd C(n_v_);
-  plant_.CalcBiasTerm(*context_, &C);
-  C -= plant_.CalcGravityGeneralizedForces(*context_);
-  drake::multibody::MultibodyForces<double> f_app(plant_);
-  plant_.CalcForceElementsContribution(*context_, &f_app);
-  C -= f_app.generalized_forces();
-  C -= plant_.MakeActuationMatrix() * output.GetEfforts();
-
-  // J_b - Jacobian for fourbar linkage
-  MatrixXd J_b = fourbar_evaluator_->EvalFullJacobian(*context_);
-  VectorXd JdotV_b = fourbar_evaluator_->EvalFullJacobianDotTimesV(*context_);
-
-  // J_c{l, r} - contact Jacobians and JdotV
-  // l - left; r - right
-  MatrixXd J_cl = left_contact_evaluator_->EvalFullJacobian(*context_);
-  MatrixXd J_cr = right_contact_evaluator_->EvalFullJacobian(*context_);
-  MatrixXd J_cl_active = left_contact_evaluator_->EvalActiveJacobian(*context_);
-  MatrixXd J_cr_active =
-      right_contact_evaluator_->EvalActiveJacobian(*context_);
-  VectorXd JdotV_cl_active =
-      left_contact_evaluator_->EvalActiveJacobianDotTimesV(*context_);
-  VectorXd JdotV_cr_active =
-      right_contact_evaluator_->EvalActiveJacobianDotTimesV(*context_);
-
-  // J_imu - Jacobian of the imu location
-  MatrixXd J_imu(SPACE_DIM, n_v_);
-  plant_.CalcJacobianTranslationalVelocity(*context_, JacobianWrtVariable::kV,
-                                           pelvis_frame_, imu_pos_, world_,
-                                           world_, &J_imu);
-  VectorXd JdotV_imu = plant_.CalcBiasTranslationalAcceleration(
-      *context_, JacobianWrtVariable::kV, pelvis_frame_, imu_pos_, world_,
-      world_);
-
-  // Get imu acceleration wrt world
-  auto pelvis_pose = plant_.EvalBodyPoseInWorld(*context_, pelvis_);
-  const auto& R_WB = pelvis_pose.rotation();
-  Vector3d imu_accel_wrt_world = R_WB * output.GetIMUAccelerations() + gravity_;
-
-  // Mathematical program - double contact
-  // Equality constraint
-  fourbar_constraint_->UpdateCoefficients(J_b, -1 * JdotV_b);
-
-  MatrixXd IMU_coeff(SPACE_DIM, n_v_ + SPACE_DIM);
-  IMU_coeff << J_imu, MatrixXd::Identity(SPACE_DIM, SPACE_DIM);
-  imu_accel_constraint_->UpdateCoefficients(
-      IMU_coeff, -1 * JdotV_imu + imu_accel_wrt_world);
-
-  MatrixXd CL_coeff(n_cl_active_, n_v_ + n_cl_active_);
-  CL_coeff << J_cl_active, MatrixXd::Identity(n_cl_active_, n_cl_active_);
-  left_contact_constraint_->UpdateCoefficients(CL_coeff, -1 * JdotV_cl_active);
-
-  MatrixXd CR_coeff(n_cr_active_, n_v_ + n_cr_active_);
-  CR_coeff << J_cr_active, MatrixXd::Identity(n_cr_active_, n_cr_active_);
-  right_contact_constraint_->UpdateCoefficients(CR_coeff, -1 * JdotV_cr_active);
-
-  // Cost
-  int A_cols = n_v_ + n_b_ + n_cl_ + n_cr_;
-  MatrixXd A_dyn(n_v_, A_cols);
-  A_dyn << M, -1 * J_b.transpose(), -1 * J_cl.transpose(),
-      -1 * J_cr.transpose();
-  VectorXd b_dyn(n_v_);
-  b_dyn = -C;
-
-  quadcost_eom_->UpdateCoefficients(
-      2 * A_dyn.transpose() * A_dyn +
-          eps_cost_ * MatrixXd::Identity(A_cols, A_cols),
-      -2 * A_dyn.transpose() * b_dyn);
-  quadcost_eps_cl_->UpdateCoefficients(
-      w_soft_constraint_ * MatrixXd::Identity(n_cl_active_, n_cl_active_),
-      VectorXd::Zero(n_cl_active_));
-  quadcost_eps_cr_->UpdateCoefficients(
-      w_soft_constraint_ * MatrixXd::Identity(n_cr_active_, n_cr_active_),
-      VectorXd::Zero(n_cr_active_));
-
-  // Initial guess
-  // EqualityConstrainedQPSolver doesn't depend on the initial guess. There is a
-  // closed form solution.
-
-  // Solve the optimization problem
-  drake::solvers::EqualityConstrainedQPSolver solver;
-  drake::solvers::SolverOptions solver_options;
-  solver_options.SetOption(drake::solvers::EqualityConstrainedQPSolver::id(),
-                           "FeasibilityTol", 1e-6);  // default 1e-12
-  drake::solvers::MathematicalProgramResult result_double =
-      solver.Solve(*quadprog_, {}, solver_options);
-
-  if (!result_double.is_success()) {
-    // If the optimization fails, push infinity into the optimal_cost vector
-    optimal_cost->at(0) = std::numeric_limits<double>::infinity();
-
-  } else {
-    // Push the optimal cost to the optimal_cost vector
-    optimal_cost->at(0) =
-        result_double.get_optimal_cost() +
-            b_dyn.transpose() * b_dyn;  // the second term is the cosntant term
-
-    // Residual calculation
-    // TODO(Nanda): Remove the residual calculation after testing on the real
-    // robot
-    VectorXd ddq_val = result_double.GetSolution(ddq_);
-    VectorXd curr_residual = ddq_val * dt;
-    curr_residual -=
-        (output.GetVelocities() -
-            discrete_state->get_vector(previous_velocity_idx_).get_value());
-    VectorXd filtered_residual_double =
-        discrete_state->get_vector(filtered_residual_double_idx_).get_value();
-    filtered_residual_double =
-        filtered_residual_double +
-            alpha_ * (curr_residual - filtered_residual_double);
-    discrete_state->get_mutable_vector(filtered_residual_double_idx_)
-        .get_mutable_value()
-        << filtered_residual_double;
-  }
-
-  // Mathematical program - left contact
-  // Equality constraints
-  left_contact_constraint_->UpdateCoefficients(CL_coeff, -1 * JdotV_cl_active);
-  right_contact_constraint_->UpdateCoefficients(
-      MatrixXd::Zero(n_cr_active_, n_v_ + n_cr_active_),
-      VectorXd::Zero(n_cr_active_));
-  imu_accel_constraint_->UpdateCoefficients(
-      IMU_coeff, -1 * JdotV_imu + imu_accel_wrt_world);
-
-  // Cost
-  A_dyn << M, -1 * J_b.transpose(), -1 * J_cl.transpose(),
-      MatrixXd::Zero(n_v_, n_cr_);
-
-  quadcost_eom_->UpdateCoefficients(
-      2 * A_dyn.transpose() * A_dyn +
-          eps_cost_ * MatrixXd::Identity(A_cols, A_cols),
-      -2 * A_dyn.transpose() * b_dyn);
-  quadcost_eps_cl_->UpdateCoefficients(
-      w_soft_constraint_ * MatrixXd::Identity(n_cl_active_, n_cl_active_),
-      VectorXd::Zero(n_cl_active_));
-  quadcost_eps_cr_->UpdateCoefficients(
-      MatrixXd::Zero(n_cr_active_, n_cr_active_), VectorXd::Zero(n_cr_active_));
-
-  // Initial guess
-  // EqualityConstrainedQPSolver doesn't depend on the initial guess. There is a
-  // closed form solution.
-
-  // Solve the optimization problem
-  drake::solvers::MathematicalProgramResult result_left =
-      solver.Solve(*quadprog_, {}, solver_options);
-
-  if (!result_left.is_success()) {
-    // Push infinity into optimal_cost vector if the optimization fails
-    optimal_cost->at(1) = std::numeric_limits<double>::infinity();
-
-  } else {
-    // Push the optimal cost to the optimal_cost vector
-    optimal_cost->at(1) =
-        result_left.get_optimal_cost() + b_dyn.transpose() * b_dyn;
-
-    // Residual calculation
-    // TODO(Nanda): Remove the residual calculation after testing on the real
-    // robot
-    VectorXd ddq_val = result_left.GetSolution(ddq_);
-    VectorXd curr_residual = ddq_val * dt;
-    curr_residual -=
-        (output.GetVelocities() -
-            discrete_state->get_vector(previous_velocity_idx_).get_value());
-    VectorXd filtered_residual_left =
-        discrete_state->get_vector(filtered_residual_left_idx_).get_value();
-    filtered_residual_left = filtered_residual_left +
-        alpha_ * (curr_residual - filtered_residual_left);
-    discrete_state->get_mutable_vector(filtered_residual_left_idx_)
-        .get_mutable_value()
-        << filtered_residual_left;
-  }
-
-  // Mathematical program - right contact
-  // Equality constraint
-  left_contact_constraint_->UpdateCoefficients(
-      MatrixXd::Zero(n_cl_active_, n_v_ + n_cl_active_),
-      VectorXd::Zero(n_cl_active_));
-  right_contact_constraint_->UpdateCoefficients(CR_coeff, -1 * JdotV_cr_active);
-  imu_accel_constraint_->UpdateCoefficients(
-      IMU_coeff, -1 * JdotV_imu + imu_accel_wrt_world);
-
-  // Cost
-  A_dyn << M, -1 * J_b.transpose(), MatrixXd::Zero(n_v_, n_cl_),
-      -1 * J_cr.transpose();
-
-  quadcost_eom_->UpdateCoefficients(
-      2 * A_dyn.transpose() * A_dyn +
-          eps_cost_ * MatrixXd::Identity(A_cols, A_cols),
-      -2 * A_dyn.transpose() * b_dyn);
-  quadcost_eps_cl_->UpdateCoefficients(
-      MatrixXd::Zero(n_cl_active_, n_cl_active_), VectorXd::Zero(n_cl_active_));
-  quadcost_eps_cr_->UpdateCoefficients(
-      w_soft_constraint_ * MatrixXd::Identity(n_cr_active_, n_cr_active_),
-      VectorXd::Zero(n_cr_active_));
-
-  // Initial guess
-  // EqualityConstrainedQPSolver doesn't depend on the initial guess. There is a
-  // closed form solution.
-
-  // Solve the optimization problem
-  drake::solvers::MathematicalProgramResult result_right =
-      solver.Solve(*quadprog_, {}, solver_options);
-
-  if (!result_right.is_success()) {
-    // If the optimization fails, push infinity to the optimal_cost vector
-    optimal_cost->at(2) = std::numeric_limits<double>::infinity();
-
-  } else {
-    // Push the optimal cost to optimal_cost vector
-    optimal_cost->at(2) =
-        result_right.get_optimal_cost() + b_dyn.transpose() * b_dyn;
-
-    // Residual calculation
-    // TODO(Nanda): Remove the residual calculation after testing on the real
-    // robot
-    VectorXd ddq_val = result_right.GetSolution(ddq_);
-    VectorXd curr_residual = ddq_val * dt;
-    curr_residual -=
-        (output.GetVelocities() -
-            discrete_state->get_vector(previous_velocity_idx_).get_value());
-    VectorXd filtered_residual_right =
-        discrete_state->get_vector(filtered_residual_right_idx_).get_value();
-    filtered_residual_right =
-        filtered_residual_right +
-            alpha_ * (curr_residual - filtered_residual_right);
-    discrete_state->get_mutable_vector(filtered_residual_right_idx_)
-        .get_mutable_value()
-        << filtered_residual_right;
-  }
-
-  // Record previous velocity (used in acceleration residual)
-  discrete_state->get_mutable_vector(previous_velocity_idx_).get_mutable_value()
-      << output.GetVelocities();
-}
-
-=======
->>>>>>> 18b54f56
 /// EstimateContactForEkf(). Conservative estimation.
 /// EKF is updated based on the assumption of stance foot being stationary.
 /// The estimated state would get very inaccurate if the stance foot is moving.
@@ -864,28 +481,6 @@
   *left_contact = 0;
   *right_contact = 0;
 
-<<<<<<< HEAD
-  /*// Estimate contact based on optimization results
-  // The vector optimal_cost has double support, left support and right support
-  // costs in order. The corresponding indices are 0, 1, 2.
-  // Here we get the index of min of left and right support costs.
-  auto min_it =
-      std::min_element(std::next(optimal_cost.begin(), 0), optimal_cost.end());
-  int min_index = std::distance(optimal_cost.begin(), min_it);
-
-  // If all three costs are high, we believe it's going through impact event (
-  // big ground contact point acceleration),
-  // and we assume there is no support legs because we don't want moving feet
-  // to mess up EKF.
-  bool qp_informative = !((optimal_cost.at(0) >= cost_threshold_ekf_) &&
-                          (optimal_cost.at(1) >= cost_threshold_ekf_) &&
-                          (optimal_cost.at(2) >= cost_threshold_ekf_));
-  bool double_contact_qp = (min_index == 0);
-  bool left_contact_qp = (min_index == 1);
-  bool right_contact_qp = (min_index == 2);*/
-
-=======
->>>>>>> 18b54f56
   // Use spring as a necessary guard to determine the contact (that is, in the
   // case where QP says right stance but left spring deflection is not big
   // enough, the algorithm doesn't set the phase to be right support phase)
@@ -904,36 +499,19 @@
   const double& right_heel_spring = output.GetPositionAtIndex(
       position_idx_map_.at("ankle_spring_joint_right"));
   bool left_contact_spring = (left_knee_spring < knee_spring_threshold_ekf_ &&
-      left_heel_spring < heel_spring_threshold_ekf_);
+                              left_heel_spring < heel_spring_threshold_ekf_);
   bool right_contact_spring = (right_knee_spring < knee_spring_threshold_ekf_ &&
-      right_heel_spring < heel_spring_threshold_ekf_);
+                               right_heel_spring < heel_spring_threshold_ekf_);
 
   // Determine contacts based on both spring deflation and QP cost
-<<<<<<< HEAD
-  if (/*qp_informative && (double_contact_qp || left_contact_qp) &&*/
-      left_contact_spring) {
-    *left_contact = 1;
-  }
-  if (/*qp_informative && (double_contact_qp || right_contact_qp) &&*/
-      right_contact_spring) {
-=======
   if (left_contact_spring) {
     *left_contact = 1;
   }
   if (right_contact_spring) {
->>>>>>> 18b54f56
     *right_contact = 1;
   }
 
   if (print_info_to_terminal_) {
-<<<<<<< HEAD
-    /*cout << "optimal_cost[0][1][2], threshold = " << optimal_cost.at(0) << ",
-       "
-         << optimal_cost.at(1) << ", " << optimal_cost.at(2) << ", "
-         << cost_threshold_ekf_ << endl;*/
-
-=======
->>>>>>> 18b54f56
     cout << "left/right knee spring, threshold = " << left_knee_spring << ", "
          << right_knee_spring << ", " << knee_spring_threshold_ekf_ << endl;
     cout << "left/right heel spring, threshold = " << left_heel_spring << ", "
@@ -971,26 +549,6 @@
   *left_contact = 0;
   *right_contact = 0;
 
-<<<<<<< HEAD
-  // Estimate contact based on optimization results
-  // The vector optimal_cost has double support, left support and right support
-  // costs in order. The corresponding indices are 0, 1, 2.
-  // Here we get the index of min of left and right support costs.
-  auto min_it =
-      std::min_element(std::next(optimal_cost.begin(), 0), optimal_cost.end());
-  int min_index = std::distance(optimal_cost.begin(), min_it);
-
-  // If all three costs are high, we believe it's going through impact event.
-  // Since it's not very informative, we don't set any contact.
-  bool qp_informative = !((optimal_cost.at(0) >= cost_threshold_ctrl_) &&
-      (optimal_cost.at(1) >= cost_threshold_ctrl_) &&
-      (optimal_cost.at(2) >= cost_threshold_ctrl_));
-  bool double_contact_qp = (min_index == 0);
-  bool left_contact_qp = (min_index == 1);
-  bool right_contact_qp = (min_index == 2);
-
-=======
->>>>>>> 18b54f56
   // Contact estimation based on spring deflection information
   // We say a foot is in contact with the ground if either knee OR heel spring
   // deflection is over a threshold. We don't update anything if it's under
@@ -1004,10 +562,10 @@
   const double& right_heel_spring = output.GetPositionAtIndex(
       position_idx_map_.at("ankle_spring_joint_right"));
   bool left_contact_spring = (left_knee_spring < knee_spring_threshold_ctrl_ ||
-      left_heel_spring < heel_spring_threshold_ctrl_);
+                              left_heel_spring < heel_spring_threshold_ctrl_);
   bool right_contact_spring =
       (right_knee_spring < knee_spring_threshold_ctrl_ ||
-          right_heel_spring < heel_spring_threshold_ctrl_);
+       right_heel_spring < heel_spring_threshold_ctrl_);
 
   // Determine contacts based on both spring deflation and QP cost
   if (left_contact_spring) {
@@ -1074,7 +632,7 @@
     // rotational velocity
     imu_vel_wrt_world_gt.head(3) =
         Quaterniond(quat(0), quat(1), quat(2), quat(3)).toRotationMatrix() *
-            output_gt.GetVelocities().head(3);
+        output_gt.GetVelocities().head(3);
     // translational velocity
     MatrixXd J(3, n_v_);
     plant_.CalcJacobianTranslationalVelocity(
@@ -1163,28 +721,6 @@
   // Estimate feet contacts
   int left_contact = 0;
   int right_contact = 0;
-<<<<<<< HEAD
-  std::vector<double> optimal_cost(3, 0.0);
-
-  VectorXd lambda_est = VectorXd::Zero(num_contacts_ * 3);
-  // Currently we are only using springs in contact estimation
-  // TODO: remove QPs contact estimiation or implement a faster one
-  if (test_with_ground_truth_state_) {
-    // UpdateContactEstimationCosts(
-    //     output_gt, dt, &(state->get_mutable_discrete_state()),
-    //     &optimal_cost);
-    EstimateContactForEkf(output_gt, optimal_cost, &left_contact,
-                          &right_contact);
-  } else {
-    // UpdateContactEstimationCosts(filtered_output, dt,
-    //                              &(state->get_mutable_discrete_state()),
-    //                              &optimal_cost);
-    EstimateContactForEkf(filtered_output, optimal_cost, &left_contact,
-                          &right_contact);
-    EstimateContactForces(context, filtered_output, lambda_est, &left_contact, &right_contact);
-  }
-  state->get_mutable_discrete_state(gm_contact_forces_idx_).get_mutable_value()
-=======
 
   VectorXd lambda_est = VectorXd::Zero(num_contacts_ * 3);
   if (test_with_ground_truth_state_) {
@@ -1195,7 +731,6 @@
                           right_contact);
   }
   state->get_mutable_discrete_state(contact_forces_idx_).get_mutable_value()
->>>>>>> 18b54f56
       << lambda_est;
 
   // Override hardware_test_mode_ if test mode is 2 and we detect contact
@@ -1223,40 +758,8 @@
 
   // Assign contacts
   state->get_mutable_discrete_state()
-<<<<<<< HEAD
-      .get_mutable_vector(contact_idx_)
-      .get_mutable_value()
-      << left_contact,
-      right_contact;
-
-  // Add a filter to EKF contacts
-  // We only set contact for EKF to be active after the contact has happen for
-  // `persistent_contact_threshold_` seconds
-  if (left_contact) {
-    if (current_time - left_contact_start_time_ <
-        persistent_contact_threshold_) {
-      left_contact = 0;
-    }
-  } else {
-    left_contact_start_time_ = current_time;
-  }
-  if (right_contact) {
-    if (current_time - right_contact_start_time_ <
-        persistent_contact_threshold_) {
-      right_contact = 0;
-    }
-  } else {
-    right_contact_start_time_ = current_time;
-  }
-
-  // Assign contacts
-  state->get_mutable_discrete_state()
-      .get_mutable_vector(filtered_contact_idx_)
-      .get_mutable_value()
-=======
           .get_mutable_vector(contact_idx_)
           .get_mutable_value()
->>>>>>> 18b54f56
       << left_contact,
       right_contact;
 
@@ -1372,7 +875,6 @@
   estimated_fb_state.segment<3>(1) = q.vec();
   // Translational position
   r_imu_to_pelvis_global = ekf.getState().getRotation() * (-imu_pos_);
-//  r_imu_to_pelvis_global = VectorXd::Zero(3);
   estimated_fb_state.segment<3>(4) =
       ekf.getState().getPosition() + r_imu_to_pelvis_global;
   // Rotational velocity
@@ -1382,21 +884,20 @@
   estimated_fb_state.tail(3) =
       ekf.getState().getVelocity() + omega_global.cross(r_imu_to_pelvis_global);
   state->get_mutable_discrete_state()
-      .get_mutable_vector(fb_state_idx_)
-      .get_mutable_value()
+          .get_mutable_vector(fb_state_idx_)
+          .get_mutable_value()
       << estimated_fb_state;
 
   // Store imu measurement
   state->get_mutable_discrete_state()
-      .get_mutable_vector(prev_imu_idx_)
-      .get_mutable_value()
+          .get_mutable_vector(prev_imu_idx_)
+          .get_mutable_value()
       << imu_measurement;
   // Store current time
   state->get_mutable_discrete_state()
-      .get_mutable_vector(time_idx_)
-      .get_mutable_value()
+          .get_mutable_vector(time_idx_)
+          .get_mutable_value()
       << current_time;
-
   return EventStatus::Succeeded();
 }
 
@@ -1440,22 +941,6 @@
   }
 }
 
-<<<<<<< HEAD
-void CassieStateEstimator::CopyFilteredContact(
-    const Context<double>& context, dairlib::lcmt_contact* contact_msg) const {
-  contact_msg->utime = context.get_time() * 1e6;
-  contact_msg->num_contacts = num_contacts_;
-  contact_msg->contact_names.resize(num_contacts_);
-  contact_msg->contact.resize(num_contacts_);
-  for (int i = 0; i < num_contacts_; i++) {
-    contact_msg->contact_names[i] = contact_names_[i];
-    contact_msg->contact[i] =
-        (bool)context.get_discrete_state(filtered_contact_idx_).get_value()[i];
-  }
-}
-
-=======
->>>>>>> 18b54f56
 void CassieStateEstimator::CopyEstimatedContactForces(
     const Context<double>& context,
     drake::lcmt_contact_results_for_viz* contact_msg) const {
@@ -1464,11 +949,6 @@
   contact_msg->timestamp = context.get_time() * 1e6;
   contact_msg->num_point_pair_contacts = num_contacts_;
   contact_msg->num_hydroelastic_contacts = 0;
-<<<<<<< HEAD
-  //  contact_msg->contact_names.resize(num_contacts_);
-  //  contact_msg->contact.resize(num_contacts_);
-=======
->>>>>>> 18b54f56
   contact_msg->point_pair_contact_info.clear();
   for (int i = 0; i < num_contacts_; i++) {
     auto contact_info = drake::lcmt_point_pair_contact_info_for_viz();
@@ -1476,11 +956,7 @@
     contact_info.body1_name = toe_frames_[i]->body().name();
     contact_info.body2_name = world_.name();
     memcpy(contact_info.contact_force,
-<<<<<<< HEAD
-           context.get_discrete_state(gm_contact_forces_idx_)
-=======
            context.get_discrete_state(contact_forces_idx_)
->>>>>>> 18b54f56
                .get_value()
                .segment(i * SPACE_DIM, (i + 1) * SPACE_DIM)
                .data(),
@@ -1489,36 +965,6 @@
   }
 }
 
-<<<<<<< HEAD
-void CassieStateEstimator::CopyEstimatedContactForcesForFsm(
-    const Context<double>& context,
-    drake::lcmt_contact_results_for_viz* contact_msg) const {
-  contact_msg->timestamp = context.get_time() * 1e6;
-  contact_msg->num_point_pair_contacts = 0;
-  contact_msg->num_hydroelastic_contacts = 0;
-  contact_msg->point_pair_contact_info.clear();
-  for (int i = 0; i < num_contacts_; i++) {
-    auto contact_info = drake::lcmt_point_pair_contact_info_for_viz();
-    contact_info.timestamp = contact_msg->timestamp;
-    contact_info.body1_name = toe_frames_[i]->body().name();
-    contact_info.body2_name = world_.name();
-    memcpy(contact_info.contact_force,
-           context.get_discrete_state(gm_contact_forces_idx_)
-               .get_value()
-               .segment(i * SPACE_DIM, (i + 1) * SPACE_DIM)
-               .data(),
-           SPACE_DIM * sizeof(double));
-    if(context.get_discrete_state(gm_contact_forces_idx_)
-        .get_value()
-        .segment(i * SPACE_DIM, (i + 1) * SPACE_DIM)(2) > 0){
-      contact_msg->point_pair_contact_info.push_back(contact_info);
-      contact_msg->num_point_pair_contacts += 1;
-    }
-  }
-}
-
-=======
->>>>>>> 18b54f56
 void CassieStateEstimator::setPreviousTime(Context<double>* context,
                                            double time) const {
   context->get_mutable_discrete_state(time_idx_).get_mutable_value() << time;
@@ -1552,11 +998,7 @@
 }
 void CassieStateEstimator::EstimateContactForces(
     const Context<double>& context, const systems::OutputVector<double>& output,
-<<<<<<< HEAD
-    VectorXd& lambda, int* left_contact, int* right_contact) const {
-=======
     VectorXd& lambda, int& left_contact, int& right_contact) const {
->>>>>>> 18b54f56
   // TODO(yangwill) add a discrete time filter to the force estimate
   VectorXd v_prev =
       context.get_discrete_state(previous_velocity_idx_).get_value();
@@ -1566,23 +1008,12 @@
   VectorXd C(n_v_);
   plant_.CalcBiasTerm(*context_, &C);
   MatrixXd B = plant_.MakeActuationMatrix();
-<<<<<<< HEAD
-  //  double cutoff_freq = 0.005;
-  double gamma = 0.003;
-  //  double Delta_t = output.get_timestamp() - prev_time;
-  //  double beta = (1 - gamma) / gamma / Delta_t;
-=======
   double gamma = 0.015;
->>>>>>> 18b54f56
 
   VectorXd v = output.GetVelocities();
   VectorXd g = plant_.CalcGravityGeneralizedForces(*context_);
   VectorXd tau_d = gamma * M * v_prev -
-<<<<<<< HEAD
-      (1 - gamma) * (M * v + B * output.GetEfforts() + C - g);
-=======
                    (1 - gamma) * (M * v + B * output.GetEfforts() + C - g);
->>>>>>> 18b54f56
 
   // Simplifying to 2 feet contacts, might need to change it to two contacts per
   // foot and sum them up
@@ -1597,13 +1028,8 @@
             .solve(joint_selection_matrices[leg] * tau_d)
             .transpose();
   }
-<<<<<<< HEAD
-  *left_contact = lambda(2) > 50;
-  *right_contact = lambda(5) > 50;
-=======
   left_contact = lambda[2] > 50;
   right_contact = lambda[5] > 50;
->>>>>>> 18b54f56
 }
 
 void CassieStateEstimator::DoCalcNextUpdateTime(
@@ -1627,9 +1053,10 @@
     // Subtract a small epsilon value so this event triggers before the publish
     *time = next_message_time_ - eps_;
 
-    if(is_floating_base_){
+    if (is_floating_base_) {
       UnrestrictedUpdateEvent<double>::UnrestrictedUpdateCallback callback =
-          [this](const Context<double>& c, const UnrestrictedUpdateEvent<double>&,
+          [this](const Context<double>& c,
+                 const UnrestrictedUpdateEvent<double>&,
                  drake::systems::State<double>* s) { this->Update(c, s); };
 
       auto& uu_events = events->get_mutable_unrestricted_update_events();
