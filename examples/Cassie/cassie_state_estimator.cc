--- conflicted
+++ resolved
@@ -80,20 +80,6 @@
       this->DeclareVectorOutputPort(OutputVector<double>(n_q_, n_v_, n_u_),
                                     &CassieStateEstimator::CopyStateOut)
           .get_index();
-<<<<<<< HEAD
-  contact_output_port_ =
-      this->DeclareAbstractOutputPort(&CassieStateEstimator::CopyContact)
-          .get_index();
-  filtered_contact_output_port_ =
-      this->DeclareAbstractOutputPort(
-              &CassieStateEstimator::CopyFilteredContact)
-          .get_index();
-  gm_contact_output_port_ =
-      this->DeclareAbstractOutputPort(
-              &CassieStateEstimator::CopyEstimatedContactForces)
-          .get_index();
-=======
->>>>>>> 6f9311ae
 
   // Initialize index maps
   actuator_idx_map_ = multibody::makeNameToActuatorsMap(plant);
@@ -1163,11 +1149,7 @@
     //                              &optimal_cost);
     EstimateContactForEkf(filtered_output, optimal_cost, &left_contact,
                           &right_contact);
-<<<<<<< HEAD
-    EstimateContactForces(context, filtered_output, lambda_est, left_contact, right_contact);
-=======
     EstimateContactForces(context, filtered_output, lambda_est, &left_contact, &right_contact);
->>>>>>> 6f9311ae
   }
   state->get_mutable_discrete_state(gm_contact_forces_idx_).get_mutable_value()
       << lambda_est;
@@ -1447,8 +1429,6 @@
   }
 }
 
-<<<<<<< HEAD
-=======
 void CassieStateEstimator::CopyEstimatedContactForcesForFsm(
     const Context<double>& context,
     drake::lcmt_contact_results_for_viz* contact_msg) const {
@@ -1476,7 +1456,6 @@
   }
 }
 
->>>>>>> 6f9311ae
 void CassieStateEstimator::setPreviousTime(Context<double>* context,
                                            double time) const {
   context->get_mutable_discrete_state(time_idx_).get_mutable_value() << time;
@@ -1510,11 +1489,7 @@
 }
 void CassieStateEstimator::EstimateContactForces(
     const Context<double>& context, const systems::OutputVector<double>& output,
-<<<<<<< HEAD
-    VectorXd& lambda, int& left_contact, int& right_contact) const {
-=======
     VectorXd& lambda, int* left_contact, int* right_contact) const {
->>>>>>> 6f9311ae
   // TODO(yangwill) add a discrete time filter to the force estimate
   VectorXd v_prev =
       context.get_discrete_state(previous_velocity_idx_).get_value();
@@ -1547,11 +1522,6 @@
             .solve(joint_selection_matrices[leg] * tau_d)
             .transpose();
   }
-<<<<<<< HEAD
-  left_contact = lambda[2] > 0;
-  right_contact = lambda[5] > 0;
-=======
->>>>>>> 6f9311ae
 }
 
 void CassieStateEstimator::DoCalcNextUpdateTime(
