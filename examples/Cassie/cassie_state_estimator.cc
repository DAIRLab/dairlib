#include "examples/Cassie/cassie_state_estimator.h"

#include <math.h>
#include <chrono>
#include <fstream>
#include <utility>

#include "drake/math/orthonormal_basis.h"
#include "drake/solvers/equality_constrained_qp_solver.h"
#include "drake/solvers/mathematical_program.h"
#include "drake/solvers/solve.h"

namespace dairlib {
namespace systems {

using std::cout;
using std::endl;

using Eigen::Isometry3d;
using Eigen::Matrix3d;
using Eigen::MatrixXd;
using Eigen::Quaterniond;
using Eigen::Vector3d;
using Eigen::VectorXd;

using drake::AbstractValue;
using drake::multibody::JacobianWrtVariable;
using drake::multibody::MultibodyPlant;
using drake::solvers::MathematicalProgram;
using drake::solvers::Solve;
using drake::systems::Context;
using drake::systems::DiscreteValues;
using drake::systems::EventStatus;
using drake::systems::LeafSystem;
using drake::systems::UnrestrictedUpdateEvent;

using multibody::KinematicEvaluatorSet;
using systems::OutputVector;

static const int SPACE_DIM = 3;

CassieStateEstimator::CassieStateEstimator(
    const MultibodyPlant<double>& plant,
    const KinematicEvaluatorSet<double>* fourbar_evaluator,
    const KinematicEvaluatorSet<double>* left_contact_evaluator,
    const KinematicEvaluatorSet<double>* right_contact_evaluator,
    bool test_with_ground_truth_state, bool print_info_to_terminal,
    int hardware_test_mode)
    : plant_(plant),
      fourbar_evaluator_(fourbar_evaluator),
      left_contact_evaluator_(left_contact_evaluator),
      right_contact_evaluator_(right_contact_evaluator),
      world_(plant_.world_frame()),
      is_floating_base_(multibody::isQuaternion(plant)),
      context_(plant_.CreateDefaultContext()),
      toe_frames_({&plant.GetFrameByName("toe_left"),
                   &plant.GetFrameByName("toe_right")}),
      pelvis_frame_(plant.GetFrameByName("pelvis")),
      pelvis_(plant.GetBodyByName("pelvis")),
      rod_on_thighs_({LeftRodOnThigh(plant), RightRodOnThigh(plant)}),
      rod_on_heel_springs_({LeftRodOnHeel(plant), RightRodOnHeel(plant)}),
      rod_length_(kCassieAchillesLength),
      context_gt_(plant_.CreateDefaultContext()),
      test_with_ground_truth_state_(test_with_ground_truth_state),
      print_info_to_terminal_(print_info_to_terminal),
      hardware_test_mode_(hardware_test_mode) {
  DRAKE_DEMAND(&fourbar_evaluator->plant() == &plant);
  DRAKE_DEMAND(&left_contact_evaluator->plant() == &plant);
  DRAKE_DEMAND(&right_contact_evaluator->plant() == &plant);

  n_q_ = plant.num_positions();
  n_v_ = plant.num_velocities();
  n_u_ = plant.num_actuators();

  // Declare input/output ports
  cassie_out_input_port_ = this->DeclareAbstractInputPort(
                                   "cassie_out_t", drake::Value<cassie_out_t>{})
                               .get_index();
  this->DeclareVectorOutputPort(OutputVector<double>(n_q_, n_v_, n_u_),
                                &CassieStateEstimator::CopyStateOut);

  // Initialize index maps
  actuator_idx_map_ = multibody::makeNameToActuatorsMap(plant);
  position_idx_map_ = multibody::makeNameToPositionsMap(plant);
  velocity_idx_map_ = multibody::makeNameToVelocitiesMap(plant);

  if (is_floating_base_) {
    // Middle point between the front and the rear contact points
    front_contact_disp_ = LeftToeFront(plant).first;
    rear_contact_disp_ = LeftToeRear(plant).first;
    mid_contact_disp_ = (front_contact_disp_ + rear_contact_disp_) / 2;

    // Declare input port receiving robot's state (simulation ground truth
    // state)
    if (test_with_ground_truth_state_) {
      state_input_port_ =
          this->DeclareVectorInputPort(OutputVector<double>(n_q_, n_v_, n_u_))
              .get_index();
    }

    // a state which stores previous timestamp
    time_idx_ = DeclareDiscreteState(VectorXd::Zero(1));

    // states related to EKF
    // 1. estimated floating base state (pelvis)
    VectorXd init_floating_base_state = VectorXd::Zero(7 + 6);
    init_floating_base_state(0) = 1;
    init_floating_base_state(6) = 1;
    fb_state_idx_ = DeclareDiscreteState(init_floating_base_state);

    // initialize ekf state mean and covariance
    inekf::RobotState initial_state;
    initial_state.setRotation(Matrix3d::Identity());
    initial_state.setVelocity(Vector3d::Zero());
    initial_state.setPosition(Vector3d::Zero());
    initial_state.setGyroscopeBias(Vector3d::Zero());
    initial_state.setAccelerometerBias(Vector3d::Zero());
    MatrixXd P = MatrixXd::Identity(15, 15);
    P.block<3, 3>(0, 0) = 0.0001 * MatrixXd::Identity(3, 3);  // rotation
    P.block<3, 3>(3, 3) = 0.01 * MatrixXd::Identity(3, 3);    // velocity
    P.block<3, 3>(6, 6) = 0.0001 * MatrixXd::Identity(3, 3);  // position
    P.block<3, 3>(9, 9) = 0.0001 * MatrixXd::Identity(3, 3);  // gyro bias
    P.block<3, 3>(12, 12) = 0.01 * MatrixXd::Identity(3, 3);  // accel bias
    initial_state.setP(P);
    // initialize ekf input noise
    cov_w_ = 0.000289 * Eigen::MatrixXd::Identity(16, 16);
    inekf::NoiseParams noise_params;
    noise_params.setGyroscopeNoise(0.002);
    noise_params.setAccelerometerNoise(0.04);
    noise_params.setGyroscopeBiasNoise(0.001);
    noise_params.setAccelerometerBiasNoise(0.001);
    noise_params.setContactNoise(0.05);
    // 2. estimated EKF state (imu frame)
    inekf::InEKF value(initial_state, noise_params);
    ekf_idx_ = DeclareAbstractState(AbstractValue::Make<inekf::InEKF>(value));

    // 3. state for previous imu value
    // Measured accelrometer should point toward positive z when the robot rests
    // on the ground.
    VectorXd init_prev_imu_value = VectorXd::Zero(6);
    init_prev_imu_value << 0, 0, 0, 0, 0, 9.81;
    prev_imu_idx_ = DeclareDiscreteState(init_prev_imu_value);

    // states related to contact estimation
    previous_velocity_idx_ = DeclareDiscreteState(VectorXd::Zero(n_v_, 1));

    filtered_residual_double_idx_ =
        DeclareDiscreteState(VectorXd::Zero(n_v_, 1));
    filtered_residual_left_idx_ = DeclareDiscreteState(VectorXd::Zero(n_v_, 1));
    filtered_residual_right_idx_ =
        DeclareDiscreteState(VectorXd::Zero(n_v_, 1));

    // Contact Estimation - Quadratic Programing
    n_b_ = fourbar_evaluator->count_full();
    n_cl_ = left_contact_evaluator->count_full();
    n_cl_active_ = left_contact_evaluator->count_active();
    n_cr_ = right_contact_evaluator->count_full();
    n_cr_active_ = right_contact_evaluator->count_active();
    // MathematicalProgram
    quadprog_ = std::make_unique<drake::solvers::MathematicalProgram>();
    // Add variables to the optimization program
    ddq_ = quadprog_->NewContinuousVariables(n_v_, "ddq");
    lambda_b_ = quadprog_->NewContinuousVariables(n_b_, "lambda_b");
    lambda_cl_ = quadprog_->NewContinuousVariables(n_cl_, "lambda_cl");
    lambda_cr_ = quadprog_->NewContinuousVariables(n_cr_, "lambda_cr");
    eps_cl_ = quadprog_->NewContinuousVariables(n_cl_active_, "eps_cl");
    eps_cr_ = quadprog_->NewContinuousVariables(n_cr_active_, "eps_cr");
    eps_imu_ = quadprog_->NewContinuousVariables(SPACE_DIM, "eps_imu");
    // Add equality constraints to the optimization program
    fourbar_constraint_ =
        quadprog_
            ->AddLinearEqualityConstraint(MatrixXd::Zero(n_b_, n_v_),
                                          VectorXd::Zero(n_b_), ddq_)
            .evaluator()
            .get();
    left_contact_constraint_ =
        quadprog_
            ->AddLinearEqualityConstraint(
                MatrixXd::Zero(n_cl_active_, n_v_ + n_cl_active_),
                VectorXd::Zero(n_cl_active_), {ddq_, eps_cl_})
            .evaluator()
            .get();
    right_contact_constraint_ =
        quadprog_
            ->AddLinearEqualityConstraint(
                MatrixXd::Zero(n_cr_active_, n_v_ + n_cr_active_),
                VectorXd::Zero(n_cr_active_), {ddq_, eps_cr_})
            .evaluator()
            .get();
    imu_accel_constraint_ = quadprog_
                                ->AddLinearEqualityConstraint(
                                    MatrixXd::Zero(SPACE_DIM, n_v_ + SPACE_DIM),
                                    VectorXd::Zero(SPACE_DIM), {ddq_, eps_imu_})
                                .evaluator()
                                .get();
    // Add costs to the optimization program
    int n_lambda = n_b_ + n_cl_ + n_cr_;
    quadcost_eom_ =
        quadprog_
            ->AddQuadraticCost(MatrixXd::Zero(n_v_ + n_lambda, n_v_ + n_lambda),
                               MatrixXd::Zero(n_v_ + n_lambda, 1),
                               {ddq_, lambda_b_, lambda_cl_, lambda_cr_})
            .evaluator()
            .get();
    quadcost_eps_cl_ =
        quadprog_
            ->AddQuadraticCost(MatrixXd::Zero(n_cl_active_, n_cl_active_),
                               VectorXd::Zero(n_cl_active_), eps_cl_)
            .evaluator()
            .get();
    quadcost_eps_cr_ =
        quadprog_
            ->AddQuadraticCost(MatrixXd::Zero(n_cr_active_, n_cr_active_),
                               VectorXd::Zero(n_cr_active_), eps_cr_)
            .evaluator()
            .get();
    quadcost_eps_imu_ =
        quadprog_
            ->AddQuadraticCost(
                w_soft_constraint_ * MatrixXd::Identity(SPACE_DIM, SPACE_DIM),
                VectorXd::Zero(SPACE_DIM), eps_imu_)
            .evaluator()
            .get();
  }
}

/// solveFourbarLinkage() calculates the angle of heel spring joints given the
/// configuration of Cassie which could be in either fixed-base or floating-
/// base.
///
/// Input:
///  - Generalize position of the robot `q`
///
/// Output:
///  - left heel spring angle `left_heel_spring`
///  - right heel spring angle `right_heel_spring`.
///
/// Assumptions:
///  The heel spring angle in `q` should be set to 0.
///
/// Algorithm:
///  We want to find where the achilles rod and the heel spring intersect.
///  The achilles rod is attached to the thigh with a ball joint, and the heel
///  spring is fixed to the heel. The heel spring (rotational spring) can
///  deflect in only one dimension, meaning it rotates around the spring base
///  where the spring is attached to the heel.
///  Let the ball joint position in the world frame to be r_ball_joint, and the
///  spring base position to be r_heel_spring_base.
///  Let the length of the rod to be rod_length_, and the spring length to be
///  spring_length.
///  We want to find the intersections of a sphere S_r (with origin r_ball_joint
///  and radius rod_length_) and a circle C_s (with origin r_heel_spring_base
///  and radius spring_length). The way we solve it is that we convert the 3D
///  problem into a 2D problem. Let PL_C_s to be the plane where C_s lies.
///  The intersection of S_r and PL_C_s is another circle. Let's call this
///  circle C_r. We can derived C_r's origin by projecting S_r's origin onto
///  PL_C_s, and we can derive C_r's radius by trigonometry.
///  There will be two intersections between C_r and C_s, and only one of the
///  two solutions is physically feasible for Cassie. Let's call this feasible
///  solution p.
///  Given p and the frame of the spring without deflection, we can calculate
///  the magnitude/direction of spring deflection.
///  One minor thing:
///   The connection point of the rod and the spring does not lie on the line
///   where the spring lies. Instead, there is a small offset.
///   We account for this offset by `spring_rest_offset`.
void CassieStateEstimator::solveFourbarLinkage(
    const VectorXd& q, double* left_heel_spring,
    double* right_heel_spring) const {
  // Get the spring length
  double spring_length = rod_on_heel_springs_[0].first.norm();
  // Spring rest angle offset
  double spring_rest_offset =
      atan(rod_on_heel_springs_[0].first(1) / rod_on_heel_springs_[0].first(0));

  plant_.SetPositions(context_.get(), q);

  for (int i = 0; i < 2; i++) {
    // Get thigh pose and heel spring pose
    auto thigh_pose = rod_on_thighs_[i].second.CalcPoseInWorld(*context_);
    const Vector3d& thigh_pos = thigh_pose.translation();
    const auto& thigh_rot_mat = thigh_pose.rotation();

    auto heel_spring_pose =
        rod_on_heel_springs_[i].second.CalcPoseInWorld(*context_);
    const Vector3d& r_heel_spring_base = heel_spring_pose.translation();
    const auto& heel_spring_rot_mat = heel_spring_pose.rotation();

    // Get r_heel_spring_base_to_thigh_ball_joint
    Vector3d r_ball_joint = thigh_pos + thigh_rot_mat * rod_on_thighs_[i].first;
    Vector3d r_heel_spring_base_to_thigh_ball_joint =
        r_ball_joint - r_heel_spring_base;
    Vector3d r_thigh_ball_joint_wrt_heel_spring_base =
        heel_spring_rot_mat.transpose() *
        r_heel_spring_base_to_thigh_ball_joint;

    // Get the projected rod length in the xy plane of heel spring base
    double projected_rod_length =
        sqrt(pow(rod_length_, 2) -
             pow(r_thigh_ball_joint_wrt_heel_spring_base(2), 2));

    // Get the vector of the deflected spring direction
    // Below solves for the intersections of two circles on a plane
    double x_tbj_wrt_hb = r_thigh_ball_joint_wrt_heel_spring_base(0);
    double y_tbj_wrt_hb = r_thigh_ball_joint_wrt_heel_spring_base(1);

    double k = -y_tbj_wrt_hb / x_tbj_wrt_hb;
    double c = (pow(spring_length, 2) - pow(projected_rod_length, 2) +
                pow(x_tbj_wrt_hb, 2) + pow(y_tbj_wrt_hb, 2)) /
               (2 * x_tbj_wrt_hb);

    double y_sol_1 =
        (-k * c + sqrt(pow(k * c, 2) -
                       (pow(k, 2) + 1) * (pow(c, 2) - pow(spring_length, 2)))) /
        (pow(k, 2) + 1);
    double y_sol_2 =
        (-k * c - sqrt(pow(k * c, 2) -
                       (pow(k, 2) + 1) * (pow(c, 2) - pow(spring_length, 2)))) /
        (pow(k, 2) + 1);
    double x_sol_1 = k * y_sol_1 + c;
    double x_sol_2 = k * y_sol_2 + c;

    Vector3d sol_1_wrt_heel_base(x_sol_1, y_sol_1, 0);
    Vector3d sol_2_wrt_heel_base(x_sol_2, y_sol_2, 0);
    Vector3d sol_1_cross_sol_2 = sol_1_wrt_heel_base.cross(sol_2_wrt_heel_base);

    // Pick the only physically feasible solution from the two intersections
    Vector3d r_sol_wrt_heel_base =
        (sol_1_cross_sol_2(2) >= 0) ? sol_2_wrt_heel_base : sol_1_wrt_heel_base;

    // Get the heel spring deflection direction and magnitude
    const Vector3d spring_rest_dir(1, 0, 0);
    double heel_spring_angle =
        acos(r_sol_wrt_heel_base.dot(spring_rest_dir) /
             (r_sol_wrt_heel_base.norm() * spring_rest_dir.norm()));
    Vector3d r_rest_dir_cross_r_hs_to_sol =
        spring_rest_dir.cross(r_sol_wrt_heel_base);
    int spring_deflect_sign = (r_rest_dir_cross_r_hs_to_sol(2) >= 0) ? 1 : -1;
    if (i == 0)
      *left_heel_spring =
          spring_deflect_sign * heel_spring_angle - spring_rest_offset;
    else
      *right_heel_spring =
          spring_deflect_sign * heel_spring_angle - spring_rest_offset;
  }  // end for
}

void CassieStateEstimator::AssignImuValueToOutputVector(
    const cassie_out_t& cassie_out, OutputVector<double>* output) const {
  const double* imu_d = cassie_out.pelvis.vectorNav.linearAcceleration;
  output->SetIMUAccelerationAtIndex(0, imu_d[0]);
  output->SetIMUAccelerationAtIndex(1, imu_d[1]);
  output->SetIMUAccelerationAtIndex(2, imu_d[2]);
}

void CassieStateEstimator::AssignActuationFeedbackToOutputVector(
    const cassie_out_t& cassie_out, OutputVector<double>* output) const {
  // Copy actuators
  output->SetEffortAtIndex(actuator_idx_map_.at("hip_roll_left_motor"),
                           cassie_out.leftLeg.hipRollDrive.torque);
  output->SetEffortAtIndex(actuator_idx_map_.at("hip_yaw_left_motor"),
                           cassie_out.leftLeg.hipYawDrive.torque);
  output->SetEffortAtIndex(actuator_idx_map_.at("hip_pitch_left_motor"),
                           cassie_out.leftLeg.hipPitchDrive.torque);
  output->SetEffortAtIndex(actuator_idx_map_.at("knee_left_motor"),
                           cassie_out.leftLeg.kneeDrive.torque);
  output->SetEffortAtIndex(actuator_idx_map_.at("toe_left_motor"),
                           cassie_out.leftLeg.footDrive.torque);

  output->SetEffortAtIndex(actuator_idx_map_.at("hip_roll_right_motor"),
                           cassie_out.rightLeg.hipRollDrive.torque);
  output->SetEffortAtIndex(actuator_idx_map_.at("hip_yaw_right_motor"),
                           cassie_out.rightLeg.hipYawDrive.torque);
  output->SetEffortAtIndex(actuator_idx_map_.at("hip_pitch_right_motor"),
                           cassie_out.rightLeg.hipPitchDrive.torque);
  output->SetEffortAtIndex(actuator_idx_map_.at("knee_right_motor"),
                           cassie_out.rightLeg.kneeDrive.torque);
  output->SetEffortAtIndex(actuator_idx_map_.at("toe_right_motor"),
                           cassie_out.rightLeg.footDrive.torque);
}

void CassieStateEstimator::AssignNonFloatingBaseStateToOutputVector(
    const cassie_out_t& cassie_out, OutputVector<double>* output) const {
  // Copy the robot state excluding floating base
  // TODO(yuming): check what cassie_out.leftLeg.footJoint.position is.
  // Similarly, the other leg and the velocity of these joints.
  output->SetPositionAtIndex(position_idx_map_.at("hip_roll_left"),
                             cassie_out.leftLeg.hipRollDrive.position);
  output->SetPositionAtIndex(position_idx_map_.at("hip_yaw_left"),
                             cassie_out.leftLeg.hipYawDrive.position);
  output->SetPositionAtIndex(position_idx_map_.at("hip_pitch_left"),
                             cassie_out.leftLeg.hipPitchDrive.position);
  output->SetPositionAtIndex(position_idx_map_.at("knee_left"),
                             cassie_out.leftLeg.kneeDrive.position);
  output->SetPositionAtIndex(position_idx_map_.at("toe_left"),
                             cassie_out.leftLeg.footDrive.position);
  output->SetPositionAtIndex(position_idx_map_.at("knee_joint_left"),
                             cassie_out.leftLeg.shinJoint.position);
  output->SetPositionAtIndex(position_idx_map_.at("ankle_joint_left"),
                             cassie_out.leftLeg.tarsusJoint.position);
  output->SetPositionAtIndex(position_idx_map_.at("ankle_spring_joint_left"),
                             0.0);

  output->SetPositionAtIndex(position_idx_map_.at("hip_roll_right"),
                             cassie_out.rightLeg.hipRollDrive.position);
  output->SetPositionAtIndex(position_idx_map_.at("hip_yaw_right"),
                             cassie_out.rightLeg.hipYawDrive.position);
  output->SetPositionAtIndex(position_idx_map_.at("hip_pitch_right"),
                             cassie_out.rightLeg.hipPitchDrive.position);
  output->SetPositionAtIndex(position_idx_map_.at("knee_right"),
                             cassie_out.rightLeg.kneeDrive.position);
  output->SetPositionAtIndex(position_idx_map_.at("toe_right"),
                             cassie_out.rightLeg.footDrive.position);
  output->SetPositionAtIndex(position_idx_map_.at("knee_joint_right"),
                             cassie_out.rightLeg.shinJoint.position);
  output->SetPositionAtIndex(position_idx_map_.at("ankle_joint_right"),
                             cassie_out.rightLeg.tarsusJoint.position);
  output->SetPositionAtIndex(position_idx_map_.at("ankle_spring_joint_right"),
                             0.0);

  output->SetVelocityAtIndex(velocity_idx_map_.at("hip_roll_leftdot"),
                             cassie_out.leftLeg.hipRollDrive.velocity);
  output->SetVelocityAtIndex(velocity_idx_map_.at("hip_yaw_leftdot"),
                             cassie_out.leftLeg.hipYawDrive.velocity);
  output->SetVelocityAtIndex(velocity_idx_map_.at("hip_pitch_leftdot"),
                             cassie_out.leftLeg.hipPitchDrive.velocity);
  output->SetVelocityAtIndex(velocity_idx_map_.at("knee_leftdot"),
                             cassie_out.leftLeg.kneeDrive.velocity);
  output->SetVelocityAtIndex(velocity_idx_map_.at("toe_leftdot"),
                             cassie_out.leftLeg.footDrive.velocity);
  output->SetVelocityAtIndex(velocity_idx_map_.at("knee_joint_leftdot"),
                             cassie_out.leftLeg.shinJoint.velocity);
  output->SetVelocityAtIndex(velocity_idx_map_.at("ankle_joint_leftdot"),
                             cassie_out.leftLeg.tarsusJoint.velocity);
  output->SetVelocityAtIndex(velocity_idx_map_.at("ankle_spring_joint_leftdot"),
                             0.0);

  output->SetVelocityAtIndex(velocity_idx_map_.at("hip_roll_rightdot"),
                             cassie_out.rightLeg.hipRollDrive.velocity);
  output->SetVelocityAtIndex(velocity_idx_map_.at("hip_yaw_rightdot"),
                             cassie_out.rightLeg.hipYawDrive.velocity);
  output->SetVelocityAtIndex(velocity_idx_map_.at("hip_pitch_rightdot"),
                             cassie_out.rightLeg.hipPitchDrive.velocity);
  output->SetVelocityAtIndex(velocity_idx_map_.at("knee_rightdot"),
                             cassie_out.rightLeg.kneeDrive.velocity);
  output->SetVelocityAtIndex(velocity_idx_map_.at("toe_rightdot"),
                             cassie_out.rightLeg.footDrive.velocity);
  output->SetVelocityAtIndex(velocity_idx_map_.at("knee_joint_rightdot"),
                             cassie_out.rightLeg.shinJoint.velocity);
  output->SetVelocityAtIndex(velocity_idx_map_.at("ankle_joint_rightdot"),
                             cassie_out.rightLeg.tarsusJoint.velocity);
  output->SetVelocityAtIndex(
      velocity_idx_map_.at("ankle_spring_joint_rightdot"), 0.0);

  // Solve fourbar linkage for heel spring positions
  double left_heel_spring = 0;
  double right_heel_spring = 0;
  VectorXd q = output->GetMutablePositions();
  if (is_floating_base_) {
    // Floating-base state doesn't affect the spring values
    // We assign the floating base of q in case output's floating base is
    // not initialized.
    for (int i = 0; i < 7; i++) {
      q[i] = 0;
    }
    q[0] = 1;
  }
  solveFourbarLinkage(q, &left_heel_spring, &right_heel_spring);
  output->SetPositionAtIndex(position_idx_map_.at("ankle_spring_joint_left"),
                             left_heel_spring);
  output->SetPositionAtIndex(position_idx_map_.at("ankle_spring_joint_right"),
                             right_heel_spring);
}

void CassieStateEstimator::AssignFloatingBaseStateToOutputVector(
    const VectorXd& est_fb_state, OutputVector<double>* output) const {
  output->SetPositionAtIndex(position_idx_map_.at("base_qw"), est_fb_state(0));
  output->SetPositionAtIndex(position_idx_map_.at("base_qx"), est_fb_state(1));
  output->SetPositionAtIndex(position_idx_map_.at("base_qy"), est_fb_state(2));
  output->SetPositionAtIndex(position_idx_map_.at("base_qz"), est_fb_state(3));
  output->SetPositionAtIndex(position_idx_map_.at("base_x"), est_fb_state(4));
  output->SetPositionAtIndex(position_idx_map_.at("base_y"), est_fb_state(5));
  output->SetPositionAtIndex(position_idx_map_.at("base_z"), est_fb_state(6));

  output->SetVelocityAtIndex(velocity_idx_map_.at("base_wx"), est_fb_state(7));
  output->SetVelocityAtIndex(velocity_idx_map_.at("base_wy"), est_fb_state(8));
  output->SetVelocityAtIndex(velocity_idx_map_.at("base_wz"), est_fb_state(9));
  output->SetVelocityAtIndex(velocity_idx_map_.at("base_vx"), est_fb_state(10));
  output->SetVelocityAtIndex(velocity_idx_map_.at("base_vy"), est_fb_state(11));
  output->SetVelocityAtIndex(velocity_idx_map_.at("base_vz"), est_fb_state(12));
}

/// UpdateContactEstimationCosts() updates the optimal costs of the quadratic
/// programs for contact estimations. There are three QPs in total which assume
/// double support, left support and right support in order.
/// The QP's are solved with the state/input feedback of the robot and the imu
/// linear acceleration.
///
/// Input:
///  - OutputVector `output` containing the state, input and imu acceleration of
///    the robot
///  - time `dt` elapsed between previous iteration and current iteration
///  - discretevalues `discrete_state` to store states related to contact
///    estimation
///
/// In each optimization, the residual of the
///  EoM is calculated based on the assumption of the stance. The assumption of
///  stance is done by imposing a constraint for the acceleration of the stance
///  foot. The acceleration of the pelvis is also constrained to match the imu
///  acceleration. The cost from the three optimizations are compared. In
///  general, the optimization with the least cost is assumed to be the actual
///  stance.
void CassieStateEstimator::UpdateContactEstimationCosts(
    const OutputVector<double>& output, const double& dt,
    DiscreteValues<double>* discrete_state,
    std::vector<double>* optimal_cost) const {
  plant_.SetPositionsAndVelocities(context_.get(), output.GetState());

  // M, C and B matrices
  MatrixXd M(n_v_, n_v_);
  plant_.CalcMassMatrix(*context_, &M);
  VectorXd C(n_v_);
  plant_.CalcBiasTerm(*context_, &C);
  C -= plant_.CalcGravityGeneralizedForces(*context_);
  drake::multibody::MultibodyForces<double> f_app(plant_);
  plant_.CalcForceElementsContribution(*context_, &f_app);
  C -= f_app.generalized_forces();
  C -= plant_.MakeActuationMatrix() * output.GetEfforts();

  // J_b - Jacobian for fourbar linkage
  MatrixXd J_b = fourbar_evaluator_->EvalFullJacobian(*context_);
  VectorXd JdotV_b =
      fourbar_evaluator_->EvalFullJacobianDotTimesV(*context_);

  // J_c{l, r} - contact Jacobians and JdotV
  // l - left; r - right
  MatrixXd J_cl = left_contact_evaluator_->EvalFullJacobian(*context_);
  MatrixXd J_cr = right_contact_evaluator_->EvalFullJacobian(*context_);
  MatrixXd J_cl_active = left_contact_evaluator_->EvalActiveJacobian(*context_);
  MatrixXd J_cr_active =
      right_contact_evaluator_->EvalActiveJacobian(*context_);
  VectorXd JdotV_cl_active =
      left_contact_evaluator_->EvalActiveJacobianDotTimesV(*context_);
  VectorXd JdotV_cr_active =
      right_contact_evaluator_->EvalActiveJacobianDotTimesV(*context_);

  // J_imu - Jacobian of the imu location
  MatrixXd J_imu(SPACE_DIM, n_v_);
  plant_.CalcJacobianTranslationalVelocity(*context_, JacobianWrtVariable::kV,
                                           pelvis_frame_, imu_pos_, world_,
                                           world_, &J_imu);
  VectorXd JdotV_imu = plant_.CalcBiasTranslationalAcceleration(
      *context_, JacobianWrtVariable::kV, pelvis_frame_, imu_pos_, world_,
      world_);

  // Get imu acceleration wrt world
  auto pelvis_pose = plant_.EvalBodyPoseInWorld(*context_, pelvis_);
  const auto& R_WB = pelvis_pose.rotation();
  Vector3d imu_accel_wrt_world = R_WB * output.GetIMUAccelerations() + gravity_;

  // Mathematical program - double contact
  // Equality constraint
  fourbar_constraint_->UpdateCoefficients(J_b, -1 * JdotV_b);

  MatrixXd IMU_coeff(SPACE_DIM, n_v_ + SPACE_DIM);
  IMU_coeff << J_imu, MatrixXd::Identity(SPACE_DIM, SPACE_DIM);
  imu_accel_constraint_->UpdateCoefficients(
      IMU_coeff, -1 * JdotV_imu + imu_accel_wrt_world);

  MatrixXd CL_coeff(n_cl_active_, n_v_ + n_cl_active_);
  CL_coeff << J_cl_active, MatrixXd::Identity(n_cl_active_, n_cl_active_);
  left_contact_constraint_->UpdateCoefficients(CL_coeff, -1 * JdotV_cl_active);

  MatrixXd CR_coeff(n_cr_active_, n_v_ + n_cr_active_);
  CR_coeff << J_cr_active, MatrixXd::Identity(n_cr_active_, n_cr_active_);
  right_contact_constraint_->UpdateCoefficients(CR_coeff, -1 * JdotV_cr_active);

  // Cost
  int A_cols = n_v_ + n_b_ + n_cl_ + n_cr_;
  MatrixXd A_dyn(n_v_, A_cols);
  A_dyn << M, -1 * J_b.transpose(), -1 * J_cl.transpose(),
      -1 * J_cr.transpose();
  VectorXd b_dyn(n_v_);
  b_dyn = -C;

  quadcost_eom_->UpdateCoefficients(
      2 * A_dyn.transpose() * A_dyn +
          eps_cost_ * MatrixXd::Identity(A_cols, A_cols),
      -2 * A_dyn.transpose() * b_dyn);
  quadcost_eps_cl_->UpdateCoefficients(
      w_soft_constraint_ * MatrixXd::Identity(n_cl_active_, n_cl_active_),
      VectorXd::Zero(n_cl_active_));
  quadcost_eps_cr_->UpdateCoefficients(
      w_soft_constraint_ * MatrixXd::Identity(n_cr_active_, n_cr_active_),
      VectorXd::Zero(n_cr_active_));

  // Initial guess
  // EqualityConstrainedQPSolver doesn't depend on the initial guess. There is a
  // closed form solution.

  // Solve the optimization problem
  drake::solvers::EqualityConstrainedQPSolver solver;
  drake::solvers::SolverOptions solver_options;
  solver_options.SetOption(drake::solvers::EqualityConstrainedQPSolver::id(),
                           "FeasibilityTol", 1e-6); // default 1e-12
  drake::solvers::MathematicalProgramResult result_double =
      solver.Solve(*quadprog_, {}, solver_options);

  if (!result_double.is_success()) {
    // If the optimization fails, push infinity into the optimal_cost vector
    optimal_cost->at(0) = std::numeric_limits<double>::infinity();

  } else {
    // Push the optimal cost to the optimal_cost vector
    optimal_cost->at(0) =
        result_double.get_optimal_cost() +
        b_dyn.transpose() * b_dyn;  // the second term is the cosntant term

    // Residual calculation
    // TODO(Nanda): Remove the residual calculation after testing on the real
    // robot
    VectorXd ddq_val = result_double.GetSolution(ddq_);
    VectorXd curr_residual = ddq_val * dt;
    curr_residual -=
        (output.GetVelocities() -
         discrete_state->get_vector(previous_velocity_idx_).get_value());
    VectorXd filtered_residual_double =
        discrete_state->get_vector(filtered_residual_double_idx_).get_value();
    filtered_residual_double =
        filtered_residual_double +
        alpha_ * (curr_residual - filtered_residual_double);
    discrete_state->get_mutable_vector(filtered_residual_double_idx_)
            .get_mutable_value()
        << filtered_residual_double;
  }

  // Mathematical program - left contact
  // Equality constraints
  left_contact_constraint_->UpdateCoefficients(CL_coeff, -1 * JdotV_cl_active);
  right_contact_constraint_->UpdateCoefficients(
      MatrixXd::Zero(n_cr_active_, n_v_ + n_cr_active_),
      VectorXd::Zero(n_cr_active_));
  imu_accel_constraint_->UpdateCoefficients(
      IMU_coeff, -1 * JdotV_imu + imu_accel_wrt_world);

  // Cost
  A_dyn << M, -1 * J_b.transpose(), -1 * J_cl.transpose(),
      MatrixXd::Zero(n_v_, n_cr_);

  quadcost_eom_->UpdateCoefficients(
      2 * A_dyn.transpose() * A_dyn +
          eps_cost_ * MatrixXd::Identity(A_cols, A_cols),
      -2 * A_dyn.transpose() * b_dyn);
  quadcost_eps_cl_->UpdateCoefficients(
      w_soft_constraint_ * MatrixXd::Identity(n_cl_active_, n_cl_active_),
      VectorXd::Zero(n_cl_active_));
  quadcost_eps_cr_->UpdateCoefficients(
      MatrixXd::Zero(n_cr_active_, n_cr_active_), VectorXd::Zero(n_cr_active_));

  // Initial guess
  // EqualityConstrainedQPSolver doesn't depend on the initial guess. There is a
  // closed form solution.

  // Solve the optimization problem
  drake::solvers::MathematicalProgramResult result_left =
      solver.Solve(*quadprog_, {}, solver_options);

  if (!result_left.is_success()) {
    // Push infinity into optimal_cost vector if the optimization fails
    optimal_cost->at(1) = std::numeric_limits<double>::infinity();

  } else {
    // Push the optimal cost to the optimal_cost vector
    optimal_cost->at(1) =
        result_left.get_optimal_cost() + b_dyn.transpose() * b_dyn;

    // Residual calculation
    // TODO(Nanda): Remove the residual calculation after testing on the real
    // robot
    VectorXd ddq_val = result_left.GetSolution(ddq_);
    VectorXd curr_residual = ddq_val * dt;
    curr_residual -=
        (output.GetVelocities() -
         discrete_state->get_vector(previous_velocity_idx_).get_value());
    VectorXd filtered_residual_left =
        discrete_state->get_vector(filtered_residual_left_idx_).get_value();
    filtered_residual_left = filtered_residual_left +
                             alpha_ * (curr_residual - filtered_residual_left);
    discrete_state->get_mutable_vector(filtered_residual_left_idx_)
            .get_mutable_value()
        << filtered_residual_left;
  }

  // Mathematical program - right contact
  // Equality constraint
  left_contact_constraint_->UpdateCoefficients(
      MatrixXd::Zero(n_cl_active_, n_v_ + n_cl_active_),
      VectorXd::Zero(n_cl_active_));
  right_contact_constraint_->UpdateCoefficients(CR_coeff, -1 * JdotV_cr_active);
  imu_accel_constraint_->UpdateCoefficients(
      IMU_coeff, -1 * JdotV_imu + imu_accel_wrt_world);

  // Cost
  A_dyn << M, -1 * J_b.transpose(), MatrixXd::Zero(n_v_, n_cl_),
      -1 * J_cr.transpose();

  quadcost_eom_->UpdateCoefficients(
      2 * A_dyn.transpose() * A_dyn +
          eps_cost_ * MatrixXd::Identity(A_cols, A_cols),
      -2 * A_dyn.transpose() * b_dyn);
  quadcost_eps_cl_->UpdateCoefficients(
      MatrixXd::Zero(n_cl_active_, n_cl_active_), VectorXd::Zero(n_cl_active_));
  quadcost_eps_cr_->UpdateCoefficients(
      w_soft_constraint_ * MatrixXd::Identity(n_cr_active_, n_cr_active_),
      VectorXd::Zero(n_cr_active_));

  // Initial guess
  // EqualityConstrainedQPSolver doesn't depend on the initial guess. There is a
  // closed form solution.

  // Solve the optimization problem
  drake::solvers::MathematicalProgramResult result_right =
      solver.Solve(*quadprog_, {}, solver_options);

  if (!result_right.is_success()) {
    // If the optimization fails, push infinity to the optimal_cost vector
    optimal_cost->at(2) = std::numeric_limits<double>::infinity();

  } else {
    // Push the optimal cost to optimal_cost vector
    optimal_cost->at(2) =
        result_right.get_optimal_cost() + b_dyn.transpose() * b_dyn;

    // Residual calculation
    // TODO(Nanda): Remove the residual calculation after testing on the real
    // robot
    VectorXd ddq_val = result_right.GetSolution(ddq_);
    VectorXd curr_residual = ddq_val * dt;
    curr_residual -=
        (output.GetVelocities() -
         discrete_state->get_vector(previous_velocity_idx_).get_value());
    VectorXd filtered_residual_right =
        discrete_state->get_vector(filtered_residual_right_idx_).get_value();
    filtered_residual_right =
        filtered_residual_right +
        alpha_ * (curr_residual - filtered_residual_right);
    discrete_state->get_mutable_vector(filtered_residual_right_idx_)
            .get_mutable_value()
        << filtered_residual_right;
  }

  // Record previous velocity (used in acceleration residual)
  discrete_state->get_mutable_vector(previous_velocity_idx_).get_mutable_value()
      << output.GetVelocities();
}

/// EstimateContactForEkf(). Conservative estimation.
/// EKF is updated based on the assumption of stance foot being stationary.
/// The estimated state would get very inaccurate if the stance foot is moving.
///
/// Input:
///  - OutputVector `output` containing the state, input and imu acceleration of
///    the robot
/// Output: left contact `left_contact` and right contact `right_contact` that
///  indicate if the corresponding foot is in contact with the ground
///
/// Algorithm:
///  The contact is estimated based on
///   1. compression in the spring
///   2. three optimizations one for each double support, left support and
///   right support
///  If the compression in the left (right) heel/ankle spring is more than the
///  set threshold, the left (right) foot is estimated to be in contact with
///  the ground.
///  During impact, both the legs have some non-zero acceleration and hence the
///  optimal costs will all be high. This case is assumed to be *no* stance.
///
/// Observation:
///  Using both spring and Qp results in better prediction.
///   1. Around impact events, Qp's can sometimes predict correctly, whereas
///      the springs can not.
///   2. If the swing foot is not accelerating and stopping in the air, then QP
///      might predict double support. In this case, spring can predict it
///      better.
///  The above two cases are not comprehensive. E.g. there is another extreme
///  case where during single support phase, the double support cost suddenly
///  became the lowest cost among the three (and at the next time step, the cost
///  went back) Maybe it came from instability of the old walking controller.
///
/// Warning: UpdateContactEstimationCosts() should be called to update the costs
/// before calling EstimateContactForEkf().
void CassieStateEstimator::EstimateContactForEkf(
    const OutputVector<double>& output, const std::vector<double>& optimal_cost,
    int* left_contact, int* right_contact) const {
  // Initialize
  *left_contact = 0;
  *right_contact = 0;

  /*// Estimate contact based on optimization results
  // The vector optimal_cost has double support, left support and right support
  // costs in order. The corresponding indices are 0, 1, 2.
  // Here we get the index of min of left and right support costs.
  auto min_it =
      std::min_element(std::next(optimal_cost.begin(), 0), optimal_cost.end());
  int min_index = std::distance(optimal_cost.begin(), min_it);

  // If all three costs are high, we believe it's going through impact event (
  // big ground contact point acceleration),
  // and we assume there is no support legs because we don't want moving feet
  // to mess up EKF.
  bool qp_informative = !((optimal_cost.at(0) >= cost_threshold_ekf_) &&
                          (optimal_cost.at(1) >= cost_threshold_ekf_) &&
                          (optimal_cost.at(2) >= cost_threshold_ekf_));
  bool double_contact_qp = (min_index == 0);
  bool left_contact_qp = (min_index == 1);
  bool right_contact_qp = (min_index == 2);*/

  // Use spring as a necessary guard to determine the contact (that is, in the
  // case where QP says right stance but left spring deflection is not big
  // enough, the algorithm doesn't set the phase to be right support phase)
  // The reason is that the above case might happen when the rear contact
  // point is on the ground but not the front contact point.

  // We say a foot is in contact with the ground if knee and heel spring
  // deflections are *both* over some thresholds. We don't update anything
  // if it's under the threshold.
  const double& left_knee_spring =
      output.GetPositionAtIndex(position_idx_map_.at("knee_joint_left"));
  const double& right_knee_spring =
      output.GetPositionAtIndex(position_idx_map_.at("knee_joint_right"));
  const double& left_heel_spring = output.GetPositionAtIndex(
      position_idx_map_.at("ankle_spring_joint_left"));
  const double& right_heel_spring = output.GetPositionAtIndex(
      position_idx_map_.at("ankle_spring_joint_right"));
  bool left_contact_spring = (left_knee_spring < knee_spring_threshold_ekf_ &&
                              left_heel_spring < heel_spring_threshold_ekf_);
  bool right_contact_spring = (right_knee_spring < knee_spring_threshold_ekf_ &&
                               right_heel_spring < heel_spring_threshold_ekf_);

  // Determine contacts based on both spring deflation and QP cost
  if (/*qp_informative && (double_contact_qp || left_contact_qp) &&*/
      left_contact_spring) {
    *left_contact = 1;
  }
  if (/*qp_informative && (double_contact_qp || right_contact_qp) &&*/
      right_contact_spring) {
    *right_contact = 1;
  }

  if (print_info_to_terminal_) {
    /*cout << "optimal_cost[0][1][2], threshold = " << optimal_cost.at(0) << ", "
         << optimal_cost.at(1) << ", " << optimal_cost.at(2) << ", "
         << cost_threshold_ekf_ << endl;*/

    cout << "left/right knee spring, threshold = " << left_knee_spring << ", "
         << right_knee_spring << ", " << knee_spring_threshold_ekf_ << endl;
    cout << "left/right heel spring, threshold = " << left_heel_spring << ", "
         << right_heel_spring << ", " << heel_spring_threshold_ekf_ << endl;
    cout << "left/right contacts = " << *left_contact << ", " << *right_contact
         << endl;
  }
}

/// EstimateContactForController(). Less conservative.
///
/// Input:
///  - OutputVector `output` containing the state, input and imu acceleration of
///    the robot
/// Output: left contact `left_contact` and right contact `right_contact` that
///  indicate if the corresponding foot is in contact with the ground
///
/// Algorithm:
///  The contact is estimated based on
///   1. compression in the spring
///   2. three optimizations one for each double support, left support and
///   right support
///  If the compression in the left (right) heel/ankle spring is more than the
///  set threshold, the left (right) foot is estimated to be in contact with
///  the ground.
///  During impact, both the legs have some non-zero acceleration and hence the
///  optimal costs will all be high.
///
/// Warning: UpdateContactEstimationCosts() should be called to update the costs
/// before calling EstimateContactForController().
void CassieStateEstimator::EstimateContactForController(
    const OutputVector<double>& output, const std::vector<double>& optimal_cost,
    int* left_contact, int* right_contact) const {
  // Initialize
  *left_contact = 0;
  *right_contact = 0;

  // Estimate contact based on optimization results
  // The vector optimal_cost has double support, left support and right support
  // costs in order. The corresponding indices are 0, 1, 2.
  // Here we get the index of min of left and right support costs.
  auto min_it =
      std::min_element(std::next(optimal_cost.begin(), 0), optimal_cost.end());
  int min_index = std::distance(optimal_cost.begin(), min_it);

  // If all three costs are high, we believe it's going through impact event.
  // Since it's not very informative, we don't set any contact.
  bool qp_informative = !((optimal_cost.at(0) >= cost_threshold_ctrl_) &&
                          (optimal_cost.at(1) >= cost_threshold_ctrl_) &&
                          (optimal_cost.at(2) >= cost_threshold_ctrl_));
  bool double_contact_qp = (min_index == 0);
  bool left_contact_qp = (min_index == 1);
  bool right_contact_qp = (min_index == 2);

  // Contact estimation based on spring deflection information
  // We say a foot is in contact with the ground if either knee OR heel spring
  // deflection is over a threshold. We don't update anything if it's under
  // the threshold.
  const double& left_knee_spring =
      output.GetPositionAtIndex(position_idx_map_.at("knee_joint_left"));
  const double& right_knee_spring =
      output.GetPositionAtIndex(position_idx_map_.at("knee_joint_right"));
  const double& left_heel_spring = output.GetPositionAtIndex(
      position_idx_map_.at("ankle_spring_joint_left"));
  const double& right_heel_spring = output.GetPositionAtIndex(
      position_idx_map_.at("ankle_spring_joint_right"));
  bool left_contact_spring = (left_knee_spring < knee_spring_threshold_ctrl_ ||
                              left_heel_spring < heel_spring_threshold_ctrl_);
  bool right_contact_spring =
      (right_knee_spring < knee_spring_threshold_ctrl_ ||
       right_heel_spring < heel_spring_threshold_ctrl_);

  // Determine contacts based on both spring deflation and QP cost
  if ((qp_informative && (double_contact_qp || left_contact_qp)) ||
      left_contact_spring) {
    *left_contact = 1;
  }
  if ((qp_informative && (double_contact_qp || right_contact_qp)) ||
      right_contact_spring) {
    *right_contact = 1;
  }
}

EventStatus CassieStateEstimator::Update(
    const Context<double>& context,
    drake::systems::State<double>* state) const {
  // Get cassie output
  const auto& cassie_out =
      this->EvalAbstractInput(context, cassie_out_input_port_)
          ->get_value<cassie_out_t>();

  // Get current time and previous time
  double current_time = context.get_time();
  double prev_t =
      state->get_discrete_state().get_vector(time_idx_).get_value()(0);

  double dt = current_time - prev_t;
  if (print_info_to_terminal_) {
    cout << "current_time = " << current_time << endl;
    cout << "dt: " << dt << endl;
  }

  // Get ground truth information
  OutputVector<double> output_gt(n_q_, n_v_, n_u_);
  VectorXd imu_pos_wrt_world_gt(7);
  VectorXd imu_vel_wrt_world_gt(6);
  if (test_with_ground_truth_state_) {
    const OutputVector<double>* cassie_state =
        (OutputVector<double>*)this->EvalVectorInput(context,
                                                     state_input_port_);

    AssignImuValueToOutputVector(cassie_out, &output_gt);
    AssignActuationFeedbackToOutputVector(cassie_out, &output_gt);
    AssignNonFloatingBaseStateToOutputVector(cassie_out, &output_gt);
    VectorXd fb_state_gt(13);
    fb_state_gt.head(7) = cassie_state->GetPositions().head(7);
    fb_state_gt.tail(6) = cassie_state->GetVelocities().head(6);
    AssignFloatingBaseStateToOutputVector(fb_state_gt, &output_gt);

    // We get 0's cassie_state in the beginning because dispatcher_robot_out
    // is not triggered by CASSIE_STATE_SIMULATION message.
    // This wouldn't be an issue when you don't use ground truth state.
    if (output_gt.GetPositions().head(7).norm() == 0) {
      output_gt.SetPositionAtIndex(position_idx_map_.at("base_qw"), 1);
    }

    // Get kinematics cache for ground truth
    plant_.SetPositionsAndVelocities(context_gt_.get(), output_gt.GetState());
    // rotational position
    Eigen::Vector4d quat = output_gt.GetPositions().segment<4>(0);
    imu_pos_wrt_world_gt.head(4) = quat;
    // translational position
    VectorXd pos(3);
    plant_.CalcPointsPositions(*context_gt_, pelvis_frame_, imu_pos_, world_,
                               &pos);
    imu_pos_wrt_world_gt.tail(3) = pos;
    // rotational velocity
    imu_vel_wrt_world_gt.head(3) =
        Quaterniond(quat(0), quat(1), quat(2), quat(3)).toRotationMatrix() *
        output_gt.GetVelocities().head(3);
    // translational velocity
    MatrixXd J(3, n_v_);
    plant_.CalcJacobianTranslationalVelocity(
        *context_gt_, JacobianWrtVariable::kV, pelvis_frame_, imu_pos_, world_,
        world_, &J);
    imu_vel_wrt_world_gt.tail(3) = J * output_gt.GetVelocities();
    if (print_info_to_terminal_) {
      // Print for debugging
      cout << "Ground Truth: " << endl;
      cout << "Positions: " << endl;
      cout << imu_pos_wrt_world_gt.transpose() << endl;
      cout << "Orientation (quaternion) : " << endl;
      cout << quat.transpose() << endl;
      cout << "Velocities: " << endl;
      cout << imu_vel_wrt_world_gt.transpose() << endl;

      // cout << "Leg positions: " << endl;
      // cout << plant_.transformPoints(
      //     cache_gt, Vector3d::Zero(), left_toe_idx_, 0).transpose() <<
      //     endl;
      // cout << plant_.transformPoints(
      //     cache_gt, Vector3d::Zero(), right_toe_idx_, 0).transpose() <<
      //     endl;
      // cout << endl;
    }
  }

  // Extract imu measurement
  VectorXd imu_measurement(6);
  const double* imu_linear_acceleration =
      cassie_out.pelvis.vectorNav.linearAcceleration;
  const double* imu_angular_velocity =
      cassie_out.pelvis.vectorNav.angularVelocity;
  imu_measurement << imu_angular_velocity[0], imu_angular_velocity[1],
      imu_angular_velocity[2], imu_linear_acceleration[0],
      imu_linear_acceleration[1], imu_linear_acceleration[2];
  if (print_info_to_terminal_) {
    // cout << "imu_measurement = " << imu_measurement.transpose() << endl;
  }

  // Perform State Estimation (in several steps)
  // Step 1 - Solve for the unknown joint angle
  // This step is done in AssignNonFloatingBaseStateToOutputVector()

  // Step 2 - EKF (Propagate step)
  auto& ekf = state->get_mutable_abstract_state<inekf::InEKF>(ekf_idx_);
  ekf.Propagate(context.get_discrete_state(prev_imu_idx_).get_value(), dt);

<<<<<<< HEAD
    // Estimated floating base state (pelvis)
    VectorXd estimated_fb_state(13);
    Vector3d r_imu_to_pelvis_global =
        ekf.getState().getRotation() * (-imu_pos_);
    // Rotational position
    Quaterniond q(ekf.getState().getRotation());
    q.normalize();
    estimated_fb_state[0] = q.w();
    estimated_fb_state.segment<3>(1) = q.vec();
    // Translational position
    estimated_fb_state.segment<3>(4) =
        ekf.getState().getPosition() + r_imu_to_pelvis_global;
    // Rotational velocity
    Vector3d omega_global =
        ekf.getState().getRotation() * imu_measurement.head(3);
    estimated_fb_state.segment<3>(7) = omega_global;
    // Translational velocity
    estimated_fb_state.tail(3) = ekf.getState().getVelocity() +
                                 omega_global.cross(r_imu_to_pelvis_global);

    // Estimated robot output
    OutputVector<double> filtered_output(n_q_, n_v_, n_u_);
    AssignImuValueToOutputVector(cassie_out, &filtered_output);
    AssignActuationFeedbackToOutputVector(cassie_out, &filtered_output);
    AssignNonFloatingBaseStateToOutputVector(cassie_out, &filtered_output);
    AssignFloatingBaseStateToOutputVector(estimated_fb_state, &filtered_output);

    // Step 3 - Estimate which foot/feet are in contact with the ground
    // Estimate feet contacts
    int left_contact = 0;
    int right_contact = 0;
    std::vector<double> optimal_cost(3, 0.0);
     
    // Currently we are only using springs in contact estimiation 
    // TODO: remove QPs contact estimiation or implement a faster one
    if (test_with_ground_truth_state_) {
      // UpdateContactEstimationCosts(
      //     output_gt, dt, &(state->get_mutable_discrete_state()), &optimal_cost);
      EstimateContactForEkf(output_gt, optimal_cost, &left_contact,
                            &right_contact);
    } else {
      // UpdateContactEstimationCosts(filtered_output, dt,
      //                              &(state->get_mutable_discrete_state()),
      //                              &optimal_cost);
      EstimateContactForEkf(filtered_output, optimal_cost, &left_contact,
                            &right_contact);
=======
  // Print for debugging
  if (print_info_to_terminal_) {
    cout << "Prediction: " << endl;
    // cout << "Orientation (quaternion) : " << endl;
    // Quaterniond q_prop = Quaterniond(ekf.getState().getRotation());
    // q_prop.normalize();
    // cout << q_prop.w() << " ";
    // cout << q_prop.vec().transpose() << endl;
    cout << "Velocities: " << endl;
    cout << ekf.getState().getVelocity().transpose() << endl;
    cout << "Positions: " << endl;
    cout << ekf.getState().getPosition().transpose() << endl;
    // cout << "X: " << endl;
    // cout << ekf.getState().getX() << endl;
    // cout << "P: " << endl;
    // cout << ekf.getState().getP() << endl;
    if (test_with_ground_truth_state_) {
      cout << "z difference: "
           << ekf.getState().getPosition()[2] - imu_pos_wrt_world_gt[6] << endl;
>>>>>>> 16d5800f
    }
  }

  // Estimated floating base state (pelvis)
  VectorXd estimated_fb_state(13);
  Vector3d r_imu_to_pelvis_global = ekf.getState().getRotation() * (-imu_pos_);
  // Rotational position
  Quaterniond q(ekf.getState().getRotation());
  q.normalize();
  estimated_fb_state[0] = q.w();
  estimated_fb_state.segment<3>(1) = q.vec();
  // Translational position
  estimated_fb_state.segment<3>(4) =
      ekf.getState().getPosition() + r_imu_to_pelvis_global;
  // Rotational velocity
  Vector3d omega_global =
      ekf.getState().getRotation() * imu_measurement.head(3);
  estimated_fb_state.segment<3>(7) = omega_global;
  // Translational velocity
  estimated_fb_state.tail(3) =
      ekf.getState().getVelocity() + omega_global.cross(r_imu_to_pelvis_global);

  // Estimated robot output
  OutputVector<double> filtered_output(n_q_, n_v_, n_u_);
  AssignImuValueToOutputVector(cassie_out, &filtered_output);
  AssignActuationFeedbackToOutputVector(cassie_out, &filtered_output);
  AssignNonFloatingBaseStateToOutputVector(cassie_out, &filtered_output);
  AssignFloatingBaseStateToOutputVector(estimated_fb_state, &filtered_output);

  // Step 3 - Estimate which foot/feet are in contact with the ground
  // Estimate feet contacts
  int left_contact = 0;
  int right_contact = 0;
  std::vector<double> optimal_cost(3, 0.0);
  if (test_with_ground_truth_state_) {
    UpdateContactEstimationCosts(
        output_gt, dt, &(state->get_mutable_discrete_state()), &optimal_cost);
    EstimateContactForEkf(output_gt, optimal_cost, &left_contact,
                          &right_contact);
  } else {
    UpdateContactEstimationCosts(filtered_output, dt,
                                 &(state->get_mutable_discrete_state()),
                                 &optimal_cost);
    EstimateContactForEkf(filtered_output, optimal_cost, &left_contact,
                          &right_contact);
  }

  // Test mode needed for hardware experiment
  // mode #0 assumes the feet are always on the ground
  // mode #1 assumes the feet are always in the air
  if (hardware_test_mode_ == 0) {
    left_contact = 1;
    right_contact = 1;

    if ((*counter_for_testing_) % 5000 == 0) {
      cout << "pos = " << ekf.getState().getPosition().transpose() << endl;
    }
    *counter_for_testing_ = *counter_for_testing_ + 1;
  } else if (hardware_test_mode_ == 1) {
    left_contact = 0;
    right_contact = 0;
  }

  std::vector<std::pair<int, bool>> contacts;
  contacts.push_back(std::pair<int, bool>(0, left_contact));
  contacts.push_back(std::pair<int, bool>(1, right_contact));
  ekf.setContacts(contacts);

  // Step 4 - EKF (measurement step)
  plant_.SetPositionsAndVelocities(context_.get(), filtered_output.GetState());

  // rotation part of pose and covariance is unused in EKF
  Eigen::Matrix4d pose = Eigen::Matrix4d::Identity();
  Eigen::Matrix<double, 6, 6> covariance = MatrixXd::Identity(6, 6);

  if (test_with_ground_truth_state_) {
    // Print for debugging
    if (print_info_to_terminal_) {
      cout << "Rotation differences: " << endl;
      cout << "Rotation matrix from EKF: " << endl;
      cout << ekf.getState().getRotation() << endl;
      cout << "Ground truth rotation: " << endl;
      Quaterniond q_real;
      q_real.w() = output_gt.GetPositions()[0];
      q_real.vec() = output_gt.GetPositions().segment<3>(1);
      MatrixXd R_actual = q_real.toRotationMatrix();
      cout << R_actual << endl;
    }
  }

  inekf::vectorKinematics measured_kinematics;
  Vector3d toe_pos = Vector3d::Zero();
  MatrixXd J = MatrixXd::Zero(3, n_v_);
  for (int i = 0; i < 2; i++) {
    plant_.CalcPointsPositions(*context_, *toe_frames_[i], rear_contact_disp_,
                               pelvis_frame_, &toe_pos);
    pose.block<3, 3>(0, 0) = Matrix3d::Identity();
    pose.block<3, 1>(0, 3) = toe_pos - imu_pos_;

    if (print_info_to_terminal_) {
      // Print for debugging
      // cout << "Pose: " << endl;
      // cout << pose.block<3, 1>(0, 3).transpose() << endl;
    }

    plant_.CalcJacobianTranslationalVelocity(
        *context_, JacobianWrtVariable::kV, *toe_frames_[i], rear_contact_disp_,
        pelvis_frame_, pelvis_frame_, &J);
    MatrixXd J_wrt_joints = J.block(0, 6, 3, 16);
    covariance.block<3, 3>(3, 3) =
        J_wrt_joints * cov_w_ * J_wrt_joints.transpose();
    inekf::Kinematics frame(i, pose, covariance);
    measured_kinematics.push_back(frame);

    if (print_info_to_terminal_) {
      cout << "covariance.block<3, 3>(3, 3) = \n"
           << covariance.block<3, 3>(3, 3) << endl;
    }
  }
  ekf.CorrectKinematics(measured_kinematics);

  if (print_info_to_terminal_) {
    // Print for debugging
    q = Quaterniond(ekf.getState().getRotation()).normalized();
    cout << "Update: " << endl;
    // cout << "Orientation (quaternion) : " << endl;
    // cout << q.w() << " ";
    // cout << q.vec().transpose() << endl;
    cout << "Velocities: " << endl;
    cout << ekf.getState().getVelocity().transpose() << endl;
    cout << "Positions: " << endl;
    cout << ekf.getState().getPosition().transpose() << endl;
    // cout << "X: " << endl;
    // cout << ekf.getState().getX() << endl;
    // cout << "Theta: " << endl;
    // cout << ekf.getState().getTheta() << endl;
    // cout << "P: " << endl;
    // cout << ekf.getState().getP() << endl;
  }
  if (test_with_ground_truth_state_) {
    if (print_info_to_terminal_) {
      cout << "z difference: "
           << ekf.getState().getPosition()[2] - imu_pos_wrt_world_gt[6] << endl;
    }
  }
  if (print_info_to_terminal_) {
    cout << "------------------------------\n";
    cout << endl;
  }

  // Step 5 - Assign values to floating base state (pelvis)
  // We get the angular velocity directly from the IMU without filtering
  // because the magnitude of noise is about 2e-3.
  // Rotational position
  q = Quaterniond(ekf.getState().getRotation()).normalized();
  estimated_fb_state[0] = q.w();
  estimated_fb_state.segment<3>(1) = q.vec();
  // Translational position
  r_imu_to_pelvis_global = ekf.getState().getRotation() * (-imu_pos_);
  estimated_fb_state.segment<3>(4) =
      ekf.getState().getPosition() + r_imu_to_pelvis_global;
  // Rotational velocity
  omega_global = ekf.getState().getRotation() * imu_measurement.head(3);
  estimated_fb_state.segment<3>(7) = omega_global;
  // Translational velocity
  estimated_fb_state.tail(3) =
      ekf.getState().getVelocity() + omega_global.cross(r_imu_to_pelvis_global);
  state->get_mutable_discrete_state()
          .get_mutable_vector(fb_state_idx_)
          .get_mutable_value()
      << estimated_fb_state;

  // Store imu measurement
  state->get_mutable_discrete_state()
          .get_mutable_vector(prev_imu_idx_)
          .get_mutable_value()
      << imu_measurement;
  // Store current time
  state->get_mutable_discrete_state()
          .get_mutable_vector(time_idx_)
          .get_mutable_value()
      << current_time;
  return EventStatus::Succeeded();
}

/// Workhorse state estimation function. Given a `cassie_out_t`, compute the
/// estimated state as an OutputVector
/// Since it needs to map from a struct to a vector, and no assumptions on the
/// ordering of the vector are made, utilizes index maps to make this mapping.
void CassieStateEstimator::CopyStateOut(const Context<double>& context,
                                        OutputVector<double>* output) const {
  const auto& cassie_out =
      this->EvalAbstractInput(context, cassie_out_input_port_)
          ->get_value<cassie_out_t>();

  // Assign values robot output vector
  // Copy imu values and robot state excluding floating base
  AssignImuValueToOutputVector(cassie_out, output);
  AssignActuationFeedbackToOutputVector(cassie_out, output);
  AssignNonFloatingBaseStateToOutputVector(cassie_out, output);
  // Copy the floating base base state
  if (is_floating_base_) {
    AssignFloatingBaseStateToOutputVector(
        context.get_discrete_state(fb_state_idx_).get_value(), output);
    if (print_info_to_terminal_) {
      cout << "Assign floating base state of the pelvis. "
           << context.get_discrete_state(fb_state_idx_).get_value().transpose()
           << endl;
    }
  }
}

void CassieStateEstimator::setPreviousTime(Context<double>* context,
                                           double time) const {
  context->get_mutable_discrete_state(time_idx_).get_mutable_value() << time;
}
void CassieStateEstimator::setInitialPelvisPose(Context<double>* context,
                                                Eigen::Vector4d quat,
                                                Vector3d pelvis_pos) const {
  context->get_mutable_discrete_state(fb_state_idx_).get_mutable_value().head(7)
      << quat, pelvis_pos;

  // Update EKF state
  // The imu's and pelvis's frames share the same rotation.
  Matrix3d imu_rot_mat =
      Quaterniond(quat[0], quat[1], quat[2], quat[3]).toRotationMatrix();
  Vector3d imu_position = pelvis_pos + imu_rot_mat * imu_pos_;
  auto& filter = context->get_mutable_abstract_state<inekf::InEKF>(ekf_idx_);
  auto state = filter.getState();
  state.setPosition(imu_position);
  state.setRotation(imu_rot_mat);
  filter.setState(state);
  cout << "Set initial IMU position to \n"
       << filter.getState().getPosition().transpose() << endl;
  cout << "Set initial IMU rotation to \n"
       << filter.getState().getRotation() << endl;
}
void CassieStateEstimator::setPreviousImuMeasurement(
    Context<double>* context, const VectorXd& imu_value) const {
  context->get_mutable_discrete_state(prev_imu_idx_).get_mutable_value()
      << imu_value;
}

void CassieStateEstimator::DoCalcNextUpdateTime(
    const Context<double>& context,
    drake::systems::CompositeEventCollection<double>* events,
    double* time) const {
  // Call Leafsystem's DoCalcNextUpdateTime to add events other than our own
  // kTimed events
  LeafSystem<double>::DoCalcNextUpdateTime(context, events, time);

  // If `context.get_time() < next_message_time_ - eps_`, it means our callback
  // function hasn't been called in the Simulator loop, so we add/declare an
  // event. We set `next_message_time_ - eps_` to be the update time for our
  // callback function, because we want the event triggers before the publish
  // event at time `next_message_time_`.
  // Note that we don't need to worry about declaring multiple events at the
  // same message time, because the events that happen after the next update
  // time of the Simulator are cleared here:
  // https://github.com/RobotLocomotion/drake/blob/5f0ac26e7bf7dc6f86c773c77b2c9926fb67a9d5/systems/framework/diagram.cc#L850
  if (context.get_time() < next_message_time_ - eps_) {
    // Subtract a small epsilon value so this event triggers before the publish
    *time = next_message_time_ - eps_;

    UnrestrictedUpdateEvent<double>::UnrestrictedUpdateCallback callback =
        [this](const Context<double>& c, const UnrestrictedUpdateEvent<double>&,
               drake::systems::State<double>* s) { this->Update(c, s); };

    auto& uu_events = events->get_mutable_unrestricted_update_events();
    uu_events.add_event(std::make_unique<UnrestrictedUpdateEvent<double>>(
        drake::systems::TriggerType::kTimed, callback));
  }
}

}  // namespace systems
}  // namespace dairlib<|MERGE_RESOLUTION|>--- conflicted
+++ resolved
@@ -1040,54 +1040,6 @@
   auto& ekf = state->get_mutable_abstract_state<inekf::InEKF>(ekf_idx_);
   ekf.Propagate(context.get_discrete_state(prev_imu_idx_).get_value(), dt);
 
-<<<<<<< HEAD
-    // Estimated floating base state (pelvis)
-    VectorXd estimated_fb_state(13);
-    Vector3d r_imu_to_pelvis_global =
-        ekf.getState().getRotation() * (-imu_pos_);
-    // Rotational position
-    Quaterniond q(ekf.getState().getRotation());
-    q.normalize();
-    estimated_fb_state[0] = q.w();
-    estimated_fb_state.segment<3>(1) = q.vec();
-    // Translational position
-    estimated_fb_state.segment<3>(4) =
-        ekf.getState().getPosition() + r_imu_to_pelvis_global;
-    // Rotational velocity
-    Vector3d omega_global =
-        ekf.getState().getRotation() * imu_measurement.head(3);
-    estimated_fb_state.segment<3>(7) = omega_global;
-    // Translational velocity
-    estimated_fb_state.tail(3) = ekf.getState().getVelocity() +
-                                 omega_global.cross(r_imu_to_pelvis_global);
-
-    // Estimated robot output
-    OutputVector<double> filtered_output(n_q_, n_v_, n_u_);
-    AssignImuValueToOutputVector(cassie_out, &filtered_output);
-    AssignActuationFeedbackToOutputVector(cassie_out, &filtered_output);
-    AssignNonFloatingBaseStateToOutputVector(cassie_out, &filtered_output);
-    AssignFloatingBaseStateToOutputVector(estimated_fb_state, &filtered_output);
-
-    // Step 3 - Estimate which foot/feet are in contact with the ground
-    // Estimate feet contacts
-    int left_contact = 0;
-    int right_contact = 0;
-    std::vector<double> optimal_cost(3, 0.0);
-     
-    // Currently we are only using springs in contact estimiation 
-    // TODO: remove QPs contact estimiation or implement a faster one
-    if (test_with_ground_truth_state_) {
-      // UpdateContactEstimationCosts(
-      //     output_gt, dt, &(state->get_mutable_discrete_state()), &optimal_cost);
-      EstimateContactForEkf(output_gt, optimal_cost, &left_contact,
-                            &right_contact);
-    } else {
-      // UpdateContactEstimationCosts(filtered_output, dt,
-      //                              &(state->get_mutable_discrete_state()),
-      //                              &optimal_cost);
-      EstimateContactForEkf(filtered_output, optimal_cost, &left_contact,
-                            &right_contact);
-=======
   // Print for debugging
   if (print_info_to_terminal_) {
     cout << "Prediction: " << endl;
@@ -1107,7 +1059,6 @@
     if (test_with_ground_truth_state_) {
       cout << "z difference: "
            << ekf.getState().getPosition()[2] - imu_pos_wrt_world_gt[6] << endl;
->>>>>>> 16d5800f
     }
   }
 
@@ -1137,23 +1088,26 @@
   AssignNonFloatingBaseStateToOutputVector(cassie_out, &filtered_output);
   AssignFloatingBaseStateToOutputVector(estimated_fb_state, &filtered_output);
 
-  // Step 3 - Estimate which foot/feet are in contact with the ground
-  // Estimate feet contacts
-  int left_contact = 0;
-  int right_contact = 0;
-  std::vector<double> optimal_cost(3, 0.0);
-  if (test_with_ground_truth_state_) {
-    UpdateContactEstimationCosts(
-        output_gt, dt, &(state->get_mutable_discrete_state()), &optimal_cost);
-    EstimateContactForEkf(output_gt, optimal_cost, &left_contact,
-                          &right_contact);
-  } else {
-    UpdateContactEstimationCosts(filtered_output, dt,
-                                 &(state->get_mutable_discrete_state()),
-                                 &optimal_cost);
-    EstimateContactForEkf(filtered_output, optimal_cost, &left_contact,
-                          &right_contact);
-  }
+    // Step 3 - Estimate which foot/feet are in contact with the ground
+    // Estimate feet contacts
+    int left_contact = 0;
+    int right_contact = 0;
+    std::vector<double> optimal_cost(3, 0.0);
+
+    // Currently we are only using springs in contact estimiation
+    // TODO: remove QPs contact estimiation or implement a faster one
+    if (test_with_ground_truth_state_) {
+      // UpdateContactEstimationCosts(
+      //     output_gt, dt, &(state->get_mutable_discrete_state()), &optimal_cost);
+      EstimateContactForEkf(output_gt, optimal_cost, &left_contact,
+                            &right_contact);
+    } else {
+      // UpdateContactEstimationCosts(filtered_output, dt,
+      //                              &(state->get_mutable_discrete_state()),
+      //                              &optimal_cost);
+      EstimateContactForEkf(filtered_output, optimal_cost, &left_contact,
+                            &right_contact);
+    }
 
   // Test mode needed for hardware experiment
   // mode #0 assumes the feet are always on the ground
