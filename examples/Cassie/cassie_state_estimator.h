--- conflicted
+++ resolved
@@ -77,12 +77,9 @@
   const drake::systems::OutputPort<double>& get_gm_contact_output_port() const {
     return this->get_output_port(gm_contact_output_port_);
   }
-<<<<<<< HEAD
-=======
   const drake::systems::OutputPort<double>& get_gm_contact_for_fsm_output_port() const {
     return this->get_output_port(gm_contact_for_fsm_output_port_);
   }
->>>>>>> 6f9311ae
 
   void solveFourbarLinkage(const Eigen::VectorXd& q_init,
                            double* left_heel_spring,
@@ -109,13 +106,8 @@
       int* left_contact, int* right_contact) const;
   void EstimateContactForces(const drake::systems::Context<double>& context,
                              const systems::OutputVector<double>& output,
-<<<<<<< HEAD
-                             Eigen::VectorXd& lambda, int& left_contact,
-                             int& right_contact) const;
-=======
                              Eigen::VectorXd& lambda, int* left_contact,
                              int* right_contact) const;
->>>>>>> 6f9311ae
 
   // Setters for initial values
   void setPreviousTime(drake::systems::Context<double>* context,
@@ -164,14 +156,11 @@
   void CopyEstimatedContactForces(
       const drake::systems::Context<double>& context,
       drake::lcmt_contact_results_for_viz* contact_msg) const;
-<<<<<<< HEAD
-=======
   // Copy the estimated contact forces in a similar way to how contact forces
   // are published in simulation
   void CopyEstimatedContactForcesForFsm(
       const drake::systems::Context<double>& context,
       drake::lcmt_contact_results_for_viz* contact_msg) const;
->>>>>>> 6f9311ae
 
   int n_q_;
   int n_v_;
@@ -202,10 +191,7 @@
   int contact_output_port_;
   int filtered_contact_output_port_;
   int gm_contact_output_port_;
-<<<<<<< HEAD
-=======
   int gm_contact_for_fsm_output_port_;
->>>>>>> 6f9311ae
 
   // Below are indices of system states:
   // A state which stores previous timestamp
