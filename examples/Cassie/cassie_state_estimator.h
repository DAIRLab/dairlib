#pragma once

#include <string>
#include <map>
#include <vector>
#include <fstream>
#include <memory>

#include "drake/multibody/plant/multibody_plant.h"
#include "drake/solvers/mathematical_program.h"
#include "drake/systems/framework/leaf_system.h"
#include "src/InEKF.h"

#include "multibody/multibody_utils.h"
#include "systems/framework/output_vector.h"
#include "systems/framework/timestamped_vector.h"
#include "examples/Cassie/datatypes/cassie_out_t.h"
#include "examples/Cassie/cassie_utils.h"
#include "multibody/kinematic/kinematic_evaluator_set.h"

namespace dairlib {
namespace systems {

/// CassieStateEstimator does the following things
/// 1. reads in cassie_out_t,
/// 2. estimates floating-base state and feet contact
/// 3. outputs OutputVector which contains
///    - the state of the robot
///    - the torque feedback
///    - imu accelerometer values
///
/// If the model is fixed-based, then it skips the second step.
///
/// The state estimation part of the program is based on the paper
/// Contact-Aided Invariant Extended Kalman Filtering for Robot State Estimation
/// by Ross Hartley, Maani Ghaffari, Ryan M. Eustice, and Jessy W. Grizzle
///
/// A few notes:
/// - the imu measurements are all in body frame, and the ekf state
///   is expressed in the world frame.
/// - the position and velocity of MBP's floating base coordinates are expressed
///   in the world frame.
/// - we assume the orientation of the imu frame is the same as that of pelvis
///   frame.
class CassieStateEstimator : public drake::systems::LeafSystem<double> {
 public:
  /// Constructor
  /// @param plant MultibodyPlant of the robot
  /// @param test_with_ground_truth_state a flag indicating whether or not the
  /// user is testing the estimated state with the ground-truth state
  /// @param print_info_to_terminal a flag for printing message of EKF to the
  /// terminal
  /// @param hardware_test_mode the mode of ekf
  ///    -1: regular EKF (not a testing mode).
  ///    0: assume both feet are always in contact with ground.
  ///    1: assume both feet are always in the air.
  explicit CassieStateEstimator(
      const drake::multibody::MultibodyPlant<double>& plant,
      const multibody::KinematicEvaluatorSet<double>* fourbar_evaluator,
      const multibody::KinematicEvaluatorSet<double>* left_contact_evaluator,
      const multibody::KinematicEvaluatorSet<double>* right_contact_evaluator,
      bool test_with_ground_truth_state = false,
      bool print_info_to_terminal = false, int hardware_test_mode = -1);
  void solveFourbarLinkage(const Eigen::VectorXd& q_init,
                           double* left_heel_spring,
                           double* right_heel_spring) const;

  /// UpdateContactEstimationCosts() updates the optimal costs of the quadratic
  /// programs, and EstimateContactForEkf() and EstimateContactForController()
  /// estimate the ground contacts based on the optimal costs and spring
  /// deflections.
  /// Estimation from EstimateContactForEkf() is more conservative compared to
  /// EstimateContactForController(). See the cc file for more detail.
  /// The methods are set to be public in order to unit test them.
  void UpdateContactEstimationCosts(
      const systems::OutputVector<double>& output, const double& dt,
      drake::systems::DiscreteValues<double>* discrete_state,
      std::vector<double>* optimal_cost) const;
  void EstimateContactForEkf(
      const systems::OutputVector<double>& output,
      const std::vector<double>&  optimal_cost,
      int* left_contact, int* right_contact) const;
  void EstimateContactForController(
      const systems::OutputVector<double>& output,
      const std::vector<double>&  optimal_cost,
      int* left_contact, int* right_contact) const;

  // Setters for initial values
  void setPreviousTime(drake::systems::Context<double>* context,
                       double time) const;
  void setInitialPelvisPose(drake::systems::Context<double>* context,
                            Eigen::Vector4d quat,
                            Eigen::Vector3d position) const;
  void setPreviousImuMeasurement(drake::systems::Context<double>* context,
                                 const Eigen::VectorXd& imu_value) const;

  // Copy joint state from cassie_out_t to an OutputVector
  void AssignNonFloatingBaseStateToOutputVector(const cassie_out_t& cassie_out,
      systems::OutputVector<double>* output) const;

<<<<<<< HEAD
=======
  // Currently, `DoCalcNextUpdateTime` seems to be the only gateway of adding
  // kTimed events
  void DoCalcNextUpdateTime(
      const drake::systems::Context<double>& context,
      drake::systems::CompositeEventCollection<double>* events,
      double* time) const final;

  // Set the time of the next received message. Is used to trigger update
  // events.
  // Note that the real trigger/update time is `next_message_time_ - eps`,
  // because we want the discrete update to happen before Publish
  void set_next_message_time(double t) { next_message_time_ = t; };

>>>>>>> 16d5800f
 private:
  void AssignImuValueToOutputVector(const cassie_out_t& cassie_out,
      systems::OutputVector<double>* output) const;
  void AssignActuationFeedbackToOutputVector(const cassie_out_t& cassie_out,
      systems::OutputVector<double>* output) const;
  void AssignFloatingBaseStateToOutputVector(const Eigen::VectorXd& state_est,
      systems::OutputVector<double>* output) const;

  drake::systems::EventStatus Update(
      const drake::systems::Context<double>& context,
      drake::systems::State<double>* state) const;

  void CopyStateOut(const drake::systems::Context<double>& context,
                    systems::OutputVector<double>* output) const;

  int n_q_;
  int n_v_;
  int n_u_;

  const drake::multibody::MultibodyPlant<double>& plant_;
  const multibody::KinematicEvaluatorSet<double>* fourbar_evaluator_;
  const multibody::KinematicEvaluatorSet<double>* left_contact_evaluator_;
  const multibody::KinematicEvaluatorSet<double>* right_contact_evaluator_;
  const drake::multibody::BodyFrame<double>& world_;
  const bool is_floating_base_;
  std::unique_ptr<drake::systems::Context<double>> context_;

  std::map<std::string, int> position_idx_map_;
  std::map<std::string, int> velocity_idx_map_;
  std::map<std::string, int> actuator_idx_map_;

  // Body frames
  std::vector<const drake::multibody::Frame<double>*> toe_frames_;
  const drake::multibody::Frame<double>& pelvis_frame_;
  const drake::multibody::Body<double>& pelvis_;

  // Input/output port indices
  int cassie_out_input_port_;
  int state_input_port_;

  // Below are indices of system states:
  // A state which stores previous timestamp
  drake::systems::DiscreteStateIndex time_idx_;
  // States related to EKF
  drake::systems::DiscreteStateIndex fb_state_idx_;
  drake::systems::AbstractStateIndex ekf_idx_;
  drake::systems::DiscreteStateIndex prev_imu_idx_;
  // A state related to contact estimation
  // This state store the previous generalized velocity
  drake::systems::DiscreteStateIndex previous_velocity_idx_;
  // States related to contact estimation
  // The states stores the filtered difference between predicted acceleration
  // and measured acceleration (derived by finite differencing)
  drake::systems::DiscreteStateIndex filtered_residual_double_idx_;
  drake::systems::DiscreteStateIndex filtered_residual_left_idx_;
  drake::systems::DiscreteStateIndex filtered_residual_right_idx_;

  // Cassie parameters
  std::vector<
      std::pair<const Eigen::Vector3d, const drake::multibody::Frame<double>&>>
      rod_on_thighs_;
  std::vector<
      std::pair<const Eigen::Vector3d, const drake::multibody::Frame<double>&>>
      rod_on_heel_springs_;
  double rod_length_;
  Eigen::Vector3d front_contact_disp_;
  Eigen::Vector3d rear_contact_disp_;
  Eigen::Vector3d mid_contact_disp_;
  // IMU location wrt pelvis
  Eigen::Vector3d imu_pos_ = Eigen::Vector3d(0.03155, 0, -0.07996);
  Eigen::Vector3d gravity_ = Eigen::Vector3d(0, 0, -9.81);

  // EKF encoder noise
  Eigen::Matrix<double, 16, 16> cov_w_;

  // Contact Estimation Parameters
  // The values of spring threshold are based on walking and standing values in
  // simulation.
  // Walking: https://drive.google.com/open?id=1vMIKAed8RHIFF1fbjTqBHtbgkPrHuzkS
  //          https://drive.google.com/open?id=1UqiZSXhd9-4A6YwHArh-xPBMa16RyUGm
  // Spring deflection of standing:
  //     Knee ~-0.032
  //     Heel ~???
  //          https://drive.google.com/file/d/1o7QS4ZksU91EBIpwtNnKpunob93BKiX_
  //          https://drive.google.com/file/d/1mlDzi0fa-YHopeRHaa-z88fPGuI2Aziv
  const double cost_threshold_ctrl_ = 200;
  const double cost_threshold_ekf_ = 200;
  const double knee_spring_threshold_ctrl_ = -0.015;
  const double knee_spring_threshold_ekf_ = -0.015;
  const double heel_spring_threshold_ctrl_ = -0.03;
  const double heel_spring_threshold_ekf_ = -0.03;
  const double eps_cost_ = 1e-10;  // Avoid indefinite matrix
  const double w_soft_constraint_ = 100;  // Soft constraint cost
  const double alpha_ = 0.9;  // Low-pass filter constant for the acceleration
                              // residual. 0 < alpha_ < 1. The bigger alpha_ is,
                              // the higher the cut-off frequency is.
  // Contact Estimation - Quadratic Programing
  // MathematicalProgram
  std::unique_ptr<drake::solvers::MathematicalProgram> quadprog_;
  // Variable dimensions
  int n_b_;
  int n_cl_;
  int n_cl_active_;
  int n_cr_;
  int n_cr_active_;
  // Cost and constraints (Bindings)
  drake::solvers::LinearEqualityConstraint* fourbar_constraint_;
  drake::solvers::LinearEqualityConstraint* left_contact_constraint_;
  drake::solvers::LinearEqualityConstraint* right_contact_constraint_;
  drake::solvers::LinearEqualityConstraint* imu_accel_constraint_;
  drake::solvers::QuadraticCost* quadcost_eom_;
  drake::solvers::QuadraticCost* quadcost_eps_cl_;
  drake::solvers::QuadraticCost* quadcost_eps_cr_;
  drake::solvers::QuadraticCost* quadcost_eps_imu_;
  // Decision variables
  drake::solvers::VectorXDecisionVariable ddq_;
  drake::solvers::VectorXDecisionVariable lambda_b_;
  drake::solvers::VectorXDecisionVariable lambda_cl_;
  drake::solvers::VectorXDecisionVariable lambda_cr_;
  drake::solvers::VectorXDecisionVariable eps_cl_;
  drake::solvers::VectorXDecisionVariable eps_cr_;
  drake::solvers::VectorXDecisionVariable eps_imu_;

  // flag for testing and tuning
  std::unique_ptr<drake::systems::Context<double>> context_gt_;
  bool test_with_ground_truth_state_;
  bool print_info_to_terminal_;
  int hardware_test_mode_;
  std::unique_ptr<int> counter_for_testing_ =
      std::make_unique<int>(0);

  // Timestamp from unprocessed message
  double next_message_time_ = -std::numeric_limits<double>::infinity();
  double eps_ = 1e-12;
};

}  // namespace systems
}  // namespace dairlib<|MERGE_RESOLUTION|>--- conflicted
+++ resolved
@@ -98,8 +98,6 @@
   void AssignNonFloatingBaseStateToOutputVector(const cassie_out_t& cassie_out,
       systems::OutputVector<double>* output) const;
 
-<<<<<<< HEAD
-=======
   // Currently, `DoCalcNextUpdateTime` seems to be the only gateway of adding
   // kTimed events
   void DoCalcNextUpdateTime(
@@ -113,7 +111,6 @@
   // because we want the discrete update to happen before Publish
   void set_next_message_time(double t) { next_message_time_ = t; };
 
->>>>>>> 16d5800f
  private:
   void AssignImuValueToOutputVector(const cassie_out_t& cassie_out,
       systems::OutputVector<double>* output) const;
