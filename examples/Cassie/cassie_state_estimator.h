--- conflicted
+++ resolved
@@ -287,11 +287,7 @@
   std::unique_ptr<drake::systems::Context<double>> context_gt_;
   bool test_with_ground_truth_state_;
   bool print_info_to_terminal_;
-<<<<<<< HEAD
   mutable int hardware_test_mode_ = 0;
-=======
-  mutable int hardware_test_mode_;
->>>>>>> 84f48c80
   std::unique_ptr<int> counter_for_testing_ =
       std::make_unique<int>(0);
 
@@ -299,17 +295,15 @@
   double next_message_time_ = -std::numeric_limits<double>::infinity();
   double eps_ = 1e-12;
 
-<<<<<<< HEAD
   // Contacts
   const int num_contacts_ = 2;
   const std::vector<std::string> contact_names_ = {"left", "right"};
-=======
+
   // Parameters for complimentary filter used when Cassie is fixed on stand and
   // we still want to estimate the floating base state
   double cutoff_freq_;
   Eigen::VectorXd long_term_state_average_;
   mutable Eigen::VectorXd accelerometer_bias_;
->>>>>>> 84f48c80
 };
 
 }  // namespace systems
