--- conflicted
+++ resolved
@@ -1,11 +1,7 @@
 #include "examples/Cassie/cassie_utils.h"
 
 #include "common/find_resource.h"
-<<<<<<< HEAD
-#include "systems/primitives/encoder.h"
-=======
 #include "examples/Cassie/cassie_encoder.h"
->>>>>>> 70ee9c3b
 
 #include "drake/geometry/scene_graph.h"
 #include "drake/math/rigid_transform.h"
@@ -127,19 +123,19 @@
     plant->AddForceElement<RevoluteSpring>(
         dynamic_cast<const drake::multibody::RevoluteJoint<double>&>(
             plant->GetJointByName("knee_joint_left")),
-        0.0, 2500);
+        0, 1500);
     plant->AddForceElement<RevoluteSpring>(
         dynamic_cast<const drake::multibody::RevoluteJoint<double>&>(
             plant->GetJointByName("knee_joint_right")),
-        0.0, 2500);
+        0, 1500);
     plant->AddForceElement<RevoluteSpring>(
         dynamic_cast<const drake::multibody::RevoluteJoint<double>&>(
             plant->GetJointByName("ankle_spring_joint_left")),
-        0.0, 2000);
+        0, 1250);
     plant->AddForceElement<RevoluteSpring>(
         dynamic_cast<const drake::multibody::RevoluteJoint<double>&>(
             plant->GetJointByName("ankle_spring_joint_right")),
-        0.0, 2000);
+        0, 1250);
   }
 
   if (add_loop_closure) {
@@ -202,25 +198,6 @@
   const auto& accelerometer = Accelerometer<double>::AddToDiagram(
       body, X_BS, plant.gravity_field().gravity_vector(), plant, builder);
 
-<<<<<<< HEAD
-  std::vector<int> joint_selections = {7,  8,  9,  10, 11, 12, 13,
-                                       14, 15, 16, 17, 18, 20, 22};
-
-  std::vector<int> ticks_per_revolution = {
-      ENC_RES_LOW,  ENC_RES_LOW,  ENC_RES_LOW, ENC_RES_LOW,  ENC_RES_LOW,
-      ENC_RES_LOW,  ENC_RES_LOW,  ENC_RES_LOW, ENC_RES_HIGH, ENC_RES_HIGH,
-      ENC_RES_HIGH, ENC_RES_HIGH, ENC_RES_LOW, ENC_RES_LOW};
-
-  const auto& encoders = builder->AddSystem<systems::Encoder>(
-      plant, joint_selections, ticks_per_revolution);
-
-  auto sensor_aggregator =
-      builder->AddSystem<systems::SimCassieSensorAggregator>(plant);
-  builder->Connect(actuation_port,
-                   sensor_aggregator->get_input_port_input());
-  builder->Connect(plant.get_state_output_port(),
-                   encoders->get_input_port());
-=======
   std::vector<int> joint_pos_indices;
   std::vector<int> joint_vel_indices;
   std::vector<int> ticks_per_revolution;
@@ -260,7 +237,6 @@
       builder->AddSystem<systems::SimCassieSensorAggregator>(plant);
   builder->Connect(actuation_port, sensor_aggregator->get_input_port_input());
   builder->Connect(plant.get_state_output_port(), encoders->get_input_port());
->>>>>>> 70ee9c3b
   builder->Connect(encoders->get_output_port(),
                    sensor_aggregator->get_input_port_state());
   builder->Connect(accelerometer.get_measurement_output_port(),
