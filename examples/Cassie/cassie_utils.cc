--- conflicted
+++ resolved
@@ -32,11 +32,7 @@
 /// from the URDF to centralize any modeling changes or additions
 void addCassieMultibody(MultibodyPlant<double>* plant,
     SceneGraph<double>* scene_graph, bool floating_base, std::string filename,
-<<<<<<< HEAD
-    bool add_leaf_springs, bool add_loop_closure_springs) {
-=======
     bool add_leaf_springs, bool add_loop_closure) {
->>>>>>> b2d9daf5
   std::string full_name = FindResourceOrThrow(filename);
   Parser parser(plant, scene_graph);
   parser.AddModelFromFile(full_name);
@@ -70,19 +66,11 @@
         0, 1250);
   }
 
-<<<<<<< HEAD
-  if (add_loop_closure_springs) {
-    // TOOO(mposa): add loop closures when implemented in Drake
-    // Add a spring to represent loop closure
-    double achilles_stiffness = 2e7;
-    double achilles_damping = 20000;
-=======
   if (add_loop_closure) {
     // TOOO(mposa): add loop closures when implemented in Drake
     // Add a spring to represent loop closure
     double achilles_stiffness = 2e5;
     double achilles_damping = 2e3;
->>>>>>> b2d9daf5
     double achilles_length = .5012;
     const auto& heel_spring_left = plant->GetBodyByName("heel_spring_left");
     const auto& thigh_left = plant->GetBodyByName("thigh_left");
