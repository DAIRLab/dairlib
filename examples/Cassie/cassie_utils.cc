#include "examples/Cassie/cassie_utils.h"

#include "common/find_resource.h"
#include "examples/Cassie/cassie_encoder.h"

#include "drake/geometry/scene_graph.h"
#include "drake/math/rigid_transform.h"
#include "drake/multibody/parsing/parser.h"
#include "drake/multibody/tree/linear_spring_damper.h"
#include "drake/multibody/tree/revolute_spring.h"
#include "drake/systems/sensors/accelerometer.h"
#include "drake/systems/sensors/gyroscope.h"

namespace dairlib {

using drake::AutoDiffVecXd;
using drake::AutoDiffXd;
using drake::geometry::SceneGraph;
using drake::multibody::Frame;
using drake::multibody::MultibodyPlant;
using drake::multibody::Parser;
using drake::multibody::RevoluteSpring;
using drake::systems::sensors::Accelerometer;
using drake::systems::sensors::Gyroscope;
using Eigen::Vector3d;
using Eigen::VectorXd;

template <typename T>
std::pair<const Vector3d, const Frame<T>&> LeftToeFront(
    const MultibodyPlant<T>& plant) {
  return std::pair<const Vector3d, const Frame<T>&>(
      Vector3d(-0.0457, 0.112, 0), plant.GetFrameByName("toe_left"));
}

template <typename T>
std::pair<const Vector3d, const Frame<T>&> RightToeFront(
    const MultibodyPlant<T>& plant) {
  return std::pair<const Vector3d, const Frame<T>&>(
      Vector3d(-0.0457, 0.112, 0), plant.GetFrameByName("toe_right"));
}

template <typename T>
std::pair<const Vector3d, const Frame<T>&> LeftToeRear(
    const MultibodyPlant<T>& plant) {
  return std::pair<const Vector3d, const Frame<T>&>(
      Vector3d(0.088, 0, 0), plant.GetFrameByName("toe_left"));
}

template <typename T>
std::pair<const Vector3d, const Frame<T>&> RightToeRear(
    const MultibodyPlant<T>& plant) {
  return std::pair<const Vector3d, const Frame<T>&>(
      Vector3d(0.088, 0, 0), plant.GetFrameByName("toe_right"));
}

template <typename T>
std::pair<const Vector3d, const Frame<T>&> LeftRodOnThigh(
    const drake::multibody::MultibodyPlant<T>& plant) {
  return std::pair<const Vector3d, const Frame<T>&>(
      Vector3d(0.0, 0.0, 0.045), plant.GetFrameByName("thigh_left"));
}

template <typename T>
std::pair<const Vector3d, const Frame<T>&> RightRodOnThigh(
    const drake::multibody::MultibodyPlant<T>& plant) {
  return std::pair<const Vector3d, const Frame<T>&>(
      Vector3d(0.0, 0.0, -0.045), plant.GetFrameByName("thigh_right"));
}

template <typename T>
std::pair<const Vector3d, const Frame<T>&> LeftRodOnHeel(
    const drake::multibody::MultibodyPlant<T>& plant) {
  return std::pair<const Vector3d, const Frame<T>&>(
      Vector3d(.11877, -.01, 0.0), plant.GetFrameByName("heel_spring_left"));
}

template <typename T>
std::pair<const Vector3d, const Frame<T>&> RightRodOnHeel(
    const drake::multibody::MultibodyPlant<T>& plant) {
  return std::pair<const Vector3d, const Frame<T>&>(
      Vector3d(.11877, -.01, 0.0), plant.GetFrameByName("heel_spring_right"));
}

template <typename T>
multibody::DistanceEvaluator<T> LeftLoopClosureEvaluator(
    const MultibodyPlant<T>& plant) {
  auto rod_on_thigh = LeftRodOnThigh(plant);
  auto rod_on_heel = LeftRodOnHeel(plant);
  return multibody::DistanceEvaluator<T>(
      plant, rod_on_heel.first, rod_on_heel.second, rod_on_thigh.first,
      rod_on_thigh.second, kCassieAchillesLength);
}

template <typename T>
multibody::DistanceEvaluator<T> RightLoopClosureEvaluator(
    const MultibodyPlant<T>& plant) {
  auto rod_on_thigh = RightRodOnThigh(plant);
  auto rod_on_heel = RightRodOnHeel(plant);
  return multibody::DistanceEvaluator<T>(
      plant, rod_on_heel.first, rod_on_heel.second, rod_on_thigh.first,
      rod_on_thigh.second, kCassieAchillesLength);
}

/// Add a fixed base cassie to the given multibody plant and scene graph
/// These methods are to be used rather that direct construction of the plant
/// from the URDF to centralize any modeling changes or additions
void addCassieMultibody(MultibodyPlant<double>* plant,
                        SceneGraph<double>* scene_graph, bool floating_base,
                        std::string filename, bool add_leaf_springs,
                        bool add_loop_closure) {
  std::string full_name = FindResourceOrThrow(filename);
  Parser parser(plant, scene_graph);
  parser.AddModelFromFile(full_name);

  if (!floating_base) {
    plant->WeldFrames(plant->world_frame(), plant->GetFrameByName("pelvis"),
                      drake::math::RigidTransform<double>(Vector3d::Zero()));
  }

  if (add_leaf_springs) {
    // Add springs
    // stiffness is 2300 in URDF, 1500 from gazebo
    plant->AddForceElement<RevoluteSpring>(
        dynamic_cast<const drake::multibody::RevoluteJoint<double>&>(
            plant->GetJointByName("knee_joint_left")),
        0, 1500);
    plant->AddForceElement<RevoluteSpring>(
        dynamic_cast<const drake::multibody::RevoluteJoint<double>&>(
            plant->GetJointByName("knee_joint_right")),
        0, 1500);
    plant->AddForceElement<RevoluteSpring>(
        dynamic_cast<const drake::multibody::RevoluteJoint<double>&>(
            plant->GetJointByName("ankle_spring_joint_left")),
        0, 1250);
    plant->AddForceElement<RevoluteSpring>(
        dynamic_cast<const drake::multibody::RevoluteJoint<double>&>(
            plant->GetJointByName("ankle_spring_joint_right")),
        0, 1250);
  }

  if (add_loop_closure) {
    // TOOO(mposa): add loop closures when implemented in Drake
    // Add a spring to represent loop closure
    double achilles_stiffness = 1e6;
    double achilles_damping = 2e3;
    const auto& heel_spring_left = LeftRodOnHeel(*plant).second.body();
    const auto& thigh_left = LeftRodOnThigh(*plant).second.body();
    const auto& heel_spring_right = RightRodOnHeel(*plant).second.body();
    const auto& thigh_right = RightRodOnThigh(*plant).second.body();

    // symmetric left and right for heel
    Vector3d rod_on_heel_spring = LeftRodOnHeel(*plant).first;
    Vector3d rod_on_thigh_left = LeftRodOnThigh(*plant).first;
    Vector3d rod_on_thigh_right = RightRodOnThigh(*plant).first;

    plant->AddForceElement<drake::multibody::LinearSpringDamper>(
        heel_spring_left, rod_on_heel_spring, thigh_left, rod_on_thigh_left,
        kCassieAchillesLength, achilles_stiffness, achilles_damping);

    plant->AddForceElement<drake::multibody::LinearSpringDamper>(
        heel_spring_right, rod_on_heel_spring, thigh_right, rod_on_thigh_right,
        kCassieAchillesLength, achilles_stiffness, achilles_damping);
  }

  bool add_reflected_inertia = true;
  VectorXd rotor_inertias(10);
  rotor_inertias << 61, 61, 61, 61, 365, 365, 365, 365, 4.9, 4.9;
  rotor_inertias *= 1e-6;
  VectorXd gear_ratios(10);
  gear_ratios << 25, 25, 25, 25, 16, 16, 16, 16, 50, 50;
  std::vector<std::string> motor_joint_names = {
      "hip_roll_left_motor", "hip_roll_right_motor", "hip_yaw_left_motor",
      "hip_yaw_right_motor", "hip_pitch_left_motor", "hip_pitch_right_motor",
      "knee_left_motor",     "knee_right_motor",     "toe_left_motor",
      "toe_right_motor"};
  if (add_reflected_inertia) {
    for (int i = 0; i < rotor_inertias.size(); ++i) {
      auto& joint_actuator = plant->get_mutable_joint_actuator(
          drake::multibody::JointActuatorIndex(i));
      joint_actuator.set_default_rotor_inertia(rotor_inertias(i));
      joint_actuator.set_default_gear_ratio(gear_ratios(i));
      DRAKE_DEMAND(motor_joint_names[i] == joint_actuator.name());
    }
  }
}

const systems::SimCassieSensorAggregator& AddImuAndAggregator(
    drake::systems::DiagramBuilder<double>* builder,
    const MultibodyPlant<double>& plant,
    const drake::systems::OutputPort<double>& actuation_port) {
  Vector3d imu_in_pelvis(0.03155, 0, -0.07996);
  const drake::math::RigidTransform<double> X_BS(imu_in_pelvis);
  const auto& body = plant.GetBodyByName("pelvis");

  const auto& gyroscope =
      Gyroscope<double>::AddToDiagram(body, X_BS, plant, builder);

  const auto& accelerometer = Accelerometer<double>::AddToDiagram(
      body, X_BS, plant.gravity_field().gravity_vector(), plant, builder);

  std::vector<int> joint_pos_indices;
  std::vector<int> joint_vel_indices;
  std::vector<int> ticks_per_revolution;
  std::map<std::string, int> joint_encoder_resolutions = {
      {"hip_roll_left", CASSIE_ENC_RES_LOW},
      {"hip_roll_right", CASSIE_ENC_RES_LOW},
      {"hip_yaw_left", CASSIE_ENC_RES_LOW},
      {"hip_yaw_right", CASSIE_ENC_RES_LOW},
      {"hip_pitch_left", CASSIE_ENC_RES_LOW},
      {"hip_pitch_right", CASSIE_ENC_RES_LOW},
      {"knee_left", CASSIE_ENC_RES_LOW},
      {"knee_right", CASSIE_ENC_RES_LOW},
      {"knee_joint_left", CASSIE_ENC_RES_HIGH},
      {"knee_joint_right", CASSIE_ENC_RES_HIGH},
      {"ankle_joint_left", CASSIE_ENC_RES_HIGH},
      {"ankle_joint_right", CASSIE_ENC_RES_HIGH},
      {"toe_left", CASSIE_ENC_RES_LOW},
      {"toe_right", CASSIE_ENC_RES_LOW}};

  auto pos_map = multibody::makeNameToPositionsMap(plant);
  auto vel_map = multibody::makeNameToVelocitiesMap(plant);
  for (int i = 0; i < plant.num_joints(); ++i) {
    auto& joint = plant.get_joint(drake::multibody::JointIndex(i));
    if (joint_encoder_resolutions.find(joint.name()) !=
        joint_encoder_resolutions.end()) {
      joint_pos_indices.push_back(pos_map[joint.name()]);
      joint_vel_indices.push_back(vel_map[joint.name() + "dot"]);
      ticks_per_revolution.push_back(
          joint_encoder_resolutions.at(joint.name()));
    }
  }

  const auto& encoders = builder->AddSystem<CassieEncoder>(
      plant, joint_pos_indices, joint_vel_indices, ticks_per_revolution);

  auto sensor_aggregator =
      builder->AddSystem<systems::SimCassieSensorAggregator>(plant);
  builder->Connect(actuation_port, sensor_aggregator->get_input_port_input());
<<<<<<< HEAD
  builder->Connect(plant.get_state_output_port(),
=======
  builder->Connect(plant.get_state_output_port(), encoders->get_input_port());
  builder->Connect(encoders->get_output_port(),
>>>>>>> 780ea6c5
                   sensor_aggregator->get_input_port_state());
  builder->Connect(accelerometer.get_measurement_output_port(),
                   sensor_aggregator->get_input_port_acce());
  builder->Connect(gyroscope.get_measurement_output_port(),
                   sensor_aggregator->get_input_port_gyro());
  return *sensor_aggregator;
}

template std::pair<const Vector3d, const Frame<double>&> LeftToeFront(
    const MultibodyPlant<double>& plant);  // NOLINT
template std::pair<const Vector3d, const Frame<double>&> RightToeFront(
    const MultibodyPlant<double>& plant);  // NOLINT
template std::pair<const Vector3d, const Frame<double>&> LeftToeRear(
    const MultibodyPlant<double>& plant);  // NOLINT
template std::pair<const Vector3d, const Frame<double>&> RightToeRear(
    const MultibodyPlant<double>& plant);  // NOLINT
template std::pair<const Vector3d, const Frame<AutoDiffXd>&> LeftToeFront(
    const MultibodyPlant<AutoDiffXd>& plant);  // NOLINT
template std::pair<const Vector3d, const Frame<AutoDiffXd>&> RightToeFront(
    const MultibodyPlant<AutoDiffXd>& plant);  // NOLINT
template std::pair<const Vector3d, const Frame<AutoDiffXd>&> LeftToeRear(
    const MultibodyPlant<AutoDiffXd>& plant);  // NOLINT
template std::pair<const Vector3d, const Frame<AutoDiffXd>&> RightToeRear(
    const MultibodyPlant<AutoDiffXd>& plant);  // NOLINT
template std::pair<const Vector3d, const Frame<double>&> LeftRodOnThigh(
    const MultibodyPlant<double>& plant);  // NOLINT
template std::pair<const Vector3d, const Frame<double>&> RightRodOnThigh(
    const MultibodyPlant<double>& plant);  // NOLINT
template std::pair<const Vector3d, const Frame<double>&> LeftRodOnHeel(
    const MultibodyPlant<double>& plant);  // NOLINT
template std::pair<const Vector3d, const Frame<double>&> RightRodOnHeel(
    const MultibodyPlant<double>& plant);  // NOLINT
template std::pair<const Vector3d, const Frame<AutoDiffXd>&> LeftRodOnThigh(
    const MultibodyPlant<AutoDiffXd>& plant);  // NOLINT
template std::pair<const Vector3d, const Frame<AutoDiffXd>&> RightRodOnThigh(
    const MultibodyPlant<AutoDiffXd>& plant);  // NOLINT
template std::pair<const Vector3d, const Frame<AutoDiffXd>&> LeftRodOnHeel(
    const MultibodyPlant<AutoDiffXd>& plant);  // NOLINT
template std::pair<const Vector3d, const Frame<AutoDiffXd>&> RightRodOnHeel(
    const MultibodyPlant<AutoDiffXd>& plant);  // NOLINT
template multibody::DistanceEvaluator<double> LeftLoopClosureEvaluator(
    const MultibodyPlant<double>& plant);  // NOLINT
template multibody::DistanceEvaluator<double> RightLoopClosureEvaluator(
    const MultibodyPlant<double>& plant);  // NOLINT
template multibody::DistanceEvaluator<AutoDiffXd> LeftLoopClosureEvaluator(
    const MultibodyPlant<AutoDiffXd>& plant);  // NOLINT
template multibody::DistanceEvaluator<AutoDiffXd> RightLoopClosureEvaluator(
    const MultibodyPlant<AutoDiffXd>& plant);  // NOLINT
}  // namespace dairlib<|MERGE_RESOLUTION|>--- conflicted
+++ resolved
@@ -236,12 +236,8 @@
   auto sensor_aggregator =
       builder->AddSystem<systems::SimCassieSensorAggregator>(plant);
   builder->Connect(actuation_port, sensor_aggregator->get_input_port_input());
-<<<<<<< HEAD
-  builder->Connect(plant.get_state_output_port(),
-=======
   builder->Connect(plant.get_state_output_port(), encoders->get_input_port());
   builder->Connect(encoders->get_output_port(),
->>>>>>> 780ea6c5
                    sensor_aggregator->get_input_port_state());
   builder->Connect(accelerometer.get_measurement_output_port(),
                    sensor_aggregator->get_input_port_acce());
