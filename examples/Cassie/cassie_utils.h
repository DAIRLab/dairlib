#pragma once

#include <string>
#include <vector>
#include <memory>

#include "common/find_resource.h"
#include "multibody/kinematic/distance_evaluator.h"
#include "drake/math/autodiff_gradient.h"
#include "drake/multibody/joints/revolute_joint.h"
#include "drake/multibody/parsers/urdf_parser.h"
#include "drake/multibody/plant/multibody_plant.h"
#include "drake/multibody/rigid_body_tree_construction.h"
#include "drake/solvers/constraint.h"
#include "drake/solvers/mathematical_program.h"

#include "drake/multibody/rigid_body_tree_construction.h"

#include "systems/robot_lcm_systems.h"
#include "drake/systems/lcm/lcm_publisher_system.h"
#include "drake/systems/lcm/lcm_subscriber_system.h"
#include "drake/lcm/drake_lcm.h"
#include "drake/multibody/rigid_body_plant/rigid_body_plant.h"
#include "drake/systems/framework/diagram.h"
#include "systems/primitives/subvector_pass_through.h"

#include "drake/systems/sensors/accelerometer.h"
#include "drake/systems/sensors/gyroscope.h"
#include "systems/sensors/sim_cassie_sensor_aggregator.h"

namespace dairlib {

using dairlib::systems::SubvectorPassThrough;
using drake::systems::lcm::LcmSubscriberSystem;
using drake::systems::lcm::LcmPublisherSystem;

/// Add a fixed base cassie to the given multibody plant and scene graph
/// These methods are to be used rather that direct construction of the plant
/// from the URDF to centralize any modeling changes or additions
/// @param plant a pointer to the MultibodyPlant
/// @param scene_graph a pointer to the SceneGraph--may be nullptr (or omitted)
/// @param filename the URDF or SDF file to use for Cassie
///        omit to use default value
/// @param add_leaf_springs Whether or not to add the 4 leaf springs in the legs
///     Default = true
/// @param add_loop_closure_springs Whether or not to add the loop closure
///     distance constraint via stiff springs. Default = true.
void addCassieMultibody(drake::multibody::MultibodyPlant<double>* plant,
    drake::geometry::SceneGraph<double>* scene_graph = nullptr,
    bool floating_base = true,
    std::string filename = "examples/Cassie/urdf/cassie_v2.urdf",
<<<<<<< HEAD
    bool add_leaf_springs = true,  bool add_loop_closure_springs = true);
=======
    bool add_leaf_springs = true,  bool add_loop_closure = true);
>>>>>>> b2d9daf5

template <typename T>
std::pair<const Eigen::Vector3d, const drake::multibody::Frame<T>&> LeftToe(
    const drake::multibody::MultibodyPlant<T>& plant);

template <typename T>
std::pair<const Eigen::Vector3d, const drake::multibody::Frame<T>&> RightToe(
    const drake::multibody::MultibodyPlant<T>& plant);

template <typename T>
std::pair<const Eigen::Vector3d, const drake::multibody::Frame<T>&> LeftHeel(
    const drake::multibody::MultibodyPlant<T>& plant);

template <typename T>
std::pair<const Eigen::Vector3d, const drake::multibody::Frame<T>&> RightHeel(
    const drake::multibody::MultibodyPlant<T>& plant);

template <typename T>
multibody::DistanceEvaluator<T> LeftLoopClosureEvaluator(
    const drake::multibody::MultibodyPlant<T>& plant);

template <typename T>
multibody::DistanceEvaluator<T> RightLoopClosureEvaluator(
    const drake::multibody::MultibodyPlant<T>& plant);

/// Construct and create a unique pointer to a RigidBodyTree<double>
/// These methods are to be used rather that direct construction of the tree
/// from the URDF to centralize any modeling changes or additions
std::unique_ptr<RigidBodyTree<double>> makeCassieTreePointer(
    std::string filename = "examples/Cassie/urdf/cassie_v2.urdf",
    drake::multibody::joints::FloatingBaseType base_type =
        drake::multibody::joints::kFixed,
    bool is_with_springs = true);

/// Builds the rigid body tree for any Cassie base type
/// These methods are to be used rather that direct construction of the tree
/// from the URDF to centralize any modeling changes or additions
void buildCassieTree(
    RigidBodyTree<double>& tree,
    std::string filename = "examples/Cassie/urdf/cassie_v2.urdf",
    drake::multibody::joints::FloatingBaseType base_type =
        drake::multibody::joints::kFixed,
    bool is_with_springs = true);

// Add a frame to the pelvis so that we can use it for accelerometer and
// gyroscope simulation.
void addImuFrameToCassiePelvis(std::unique_ptr<RigidBodyTree<double>> & tree);

/// Add simulated accelerometer to the diagram
drake::systems::sensors::Accelerometer * addSimAccelerometer(
    drake::systems::DiagramBuilder<double> & builder,
    drake::systems::RigidBodyPlant<double> * plant);
/// Add simulated gyroscope to the diagram
drake::systems::sensors::Gyroscope * addSimGyroscope(
    drake::systems::DiagramBuilder<double> & builder,
    drake::systems::RigidBodyPlant<double> * plant);
/// Add sensor aggregator
systems::SimCassieSensorAggregator * addSimCassieSensorAggregator(
    drake::systems::DiagramBuilder<double> & builder,
    drake::systems::RigidBodyPlant<double> * plant,
    SubvectorPassThrough<double> * passthrough,
    drake::systems::sensors::Accelerometer * accel_sim,
    drake::systems::sensors::Gyroscope * gyro_sim);

/// Add simulated gyroscope and accelerometer and create/publish an
/// lcmt_cassie_out LCM message.
systems::SimCassieSensorAggregator * addImuAndAggregatorToSimulation(
    drake::systems::DiagramBuilder<double> & builder,
    drake::systems::RigidBodyPlant<double> * plant,
    SubvectorPassThrough<double> * passthrough);

} // namespace dairlib<|MERGE_RESOLUTION|>--- conflicted
+++ resolved
@@ -49,11 +49,7 @@
     drake::geometry::SceneGraph<double>* scene_graph = nullptr,
     bool floating_base = true,
     std::string filename = "examples/Cassie/urdf/cassie_v2.urdf",
-<<<<<<< HEAD
-    bool add_leaf_springs = true,  bool add_loop_closure_springs = true);
-=======
     bool add_leaf_springs = true,  bool add_loop_closure = true);
->>>>>>> b2d9daf5
 
 template <typename T>
 std::pair<const Eigen::Vector3d, const drake::multibody::Frame<T>&> LeftToe(
