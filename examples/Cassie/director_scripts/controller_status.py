# Note that this script runs in the main context of drake-visulizer,
# where many modules and variables already exist in the global scope.
from director import lcmUtils
from director import applogic
import time
import dairlib.lcmt_robot_output


class InputSupervisorVisualizer(object):

    def __init__(self):
        self._name = "Input Supervisor Visualizer"
        self._real_time = []
        self._msg_time = []
        self._subscriber = None
        self._current_channel_ = ""

        # self.text_box = vis.PolyDataItem('safety_info', 'safety_info', view)
        self.text_box = vis.TextItem('safety_info', 'safety_info', view)
<<<<<<< HEAD
        self.text_box.setProperty('Font Size', 18)
        self.text_box.setProperty('Position', [1200, 10])
=======
        self.text_box.setProperty('Font Size', 24)
        self.text_box.setProperty('Position', [0, 600])
        self.text_box.setProperty('Bold', True)
>>>>>>> 5709569e

        self.set_enabled(True)

    def add_subscriber(self):
        if (self._subscriber is not None):
            return

        channel = "INPUT_SUPERVISOR_STATUS"

        self._subscriber = lcmUtils.addSubscriber(
            channel,
            messageClass=dairlib.lcmt_input_supervisor_status,
            callback=self.handle_message)

    def remove_subscriber(self):
        if (self._subscriber is None):
            return

        lcmUtils.removeSubscriber(self._subscriber)
        self._subscriber = None
        vis.updateText('', 'text')

    def is_enabled(self):
        return self._subscriber is not None

    def set_enabled(self, enable):
        if enable:
            self.add_subscriber()
        else:
            self.remove_subscriber()

    def handle_message(self, msg):
        shutdown = msg.shutdown

        status_list = ["active channel: " + msg.active_channel, "shutdown: %i" % shutdown]
        for error_flag_idx in range(msg.num_status):
            status_list.append(msg.status_names[error_flag_idx] + ': ' + str(msg.status_states[error_flag_idx]))

        # vis.updateText("\n".join(status_list), 'safety_info')
        self.text_box.setProperty('Text', "\n".join(status_list))

def init_visualizer():
    viz = InputSupervisorVisualizer()
    # vis.addText('supervisor_text')

    # Adds to the "Tools" menu.
    applogic.MenuActionToggleHelper(
        'Tools', viz._name,
        viz.is_enabled, viz.set_enabled)
    return viz


# Creates the visualizer when this script is executed.
viz = init_visualizer()<|MERGE_RESOLUTION|>--- conflicted
+++ resolved
@@ -15,16 +15,10 @@
         self._subscriber = None
         self._current_channel_ = ""
 
-        # self.text_box = vis.PolyDataItem('safety_info', 'safety_info', view)
         self.text_box = vis.TextItem('safety_info', 'safety_info', view)
-<<<<<<< HEAD
-        self.text_box.setProperty('Font Size', 18)
         self.text_box.setProperty('Position', [1200, 10])
-=======
         self.text_box.setProperty('Font Size', 24)
-        self.text_box.setProperty('Position', [0, 600])
         self.text_box.setProperty('Bold', True)
->>>>>>> 5709569e
 
         self.set_enabled(True)
 
