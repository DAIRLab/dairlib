import sys
import time
import math
import lcm

from PythonQt.QtGui import *
from PythonQt.QtCore import *

import dairlib.lcmt_pd_config
import dairlib.lcmt_robot_output

import director.applogic
import director.mainwindowapp


#Default values
joint_names = [
    "hip_roll_left_motor",
    "hip_roll_right_motor",
    "hip_yaw_left_motor",
    "hip_yaw_right_motor",
    "hip_pitch_left_motor",
    "hip_pitch_right_motor",
    "knee_left_motor",
    "knee_right_motor",
    "toe_left_motor",
    "toe_right_motor"]

position_names = [
    "hip_roll_left",
    "hip_roll_right",
    "hip_yaw_left",
    "hip_yaw_right",
    "hip_pitch_left",
    "hip_pitch_right",
    "knee_left",
    "knee_right",
    "toe_left",
    "toe_right"]

<<<<<<< HEAD
# joint_default = [0,0,0,0,0,0,0,0,0,0]
# kp_default = [20,20,20,20,20,20,20,20,2,2]
# kd_default = [5,5,5,5,5,5,5,5,1,1]

# joint_default = [0,0,0,0,0,0,0,0,0,0]
# kp_default = [0,0,0,0,0,0,0,0,0,0]
# kd_default = [0,0,0,0,0,0,0,0,0,0]

# Set of gains with which Cassie can stand:
# joint_default = [0.2,-.2,0,0,0.35,0.35,-0.9,-0.9,-1.8,-1.8]
# kp_default = [i for i in [20,20,10,10,20,20,100,100,10,10]]
# kd_default = [i for i in [1,1,1,1,1,1,2,2,1,1]]

# Set of gains with which COM is within support polygon when we lower the hoist 
joint_default = [0.07,-.1,0,0,0.35,0.35,-1.5,-1.5,-1.8,-1.8]
kp_default = [i for i in [20,20,10,10,20,20,50,50,10,10]]
=======
# Set of gains with which COM is within support polygon when we lower the hoist 
joint_default = [-0.01,.01,0,0,0.55,0.55,-1.5,-1.5,-1.8,-1.8]
kp_default = [i for i in [80,80,50,50,50,50,50,50,10,10]]
>>>>>>> 88da55d6
kd_default = [i for i in [1,1,1,1,1,1,2,2,1,1]]


class ControllerGui(QWidget):

    def __init__(self, parent = None):
        if 'pd_panel_state_channel' in globals():
            channel = pd_panel_state_channel
        else:
            channel = "CASSIE_STATE_SIMULATION"
        # TODO: We might need to change to NETWORK_CASSIE_STATE_DISPATCHER if the above code is not working on real robot

        super(ControllerGui, self).__init__(parent)

        self.lc = lcm.LCM()
        subscription = self.lc.subscribe(channel, self.state_handler)
        subscription.set_queue_capacity(1)

        print(channel)

        labels = []
        self.values = []
        self.ledits = []
        for name in position_names:
            labels.append(QLabel(name))
            self.values.append(0)
            self.ledits.append(QDoubleSpinBox())
            self.values.append(0)
            self.ledits.append(QDoubleSpinBox())
            self.values.append(0)
            self.ledits.append(QDoubleSpinBox())

        for ledit in self.ledits:
            ledit.setFixedSize(100, 25)


        #Initializing widgets

        self.publish_button = QPushButton('Publish')

        self.setState_button = QPushButton('Set from State')

        self.publishHeight_button = QPushButton('Set height')

        #Grid and widget locations
        self.widget = QWidget()

        self.widget.setLayout(QGridLayout())

        grid = QGridLayout()

        grid.addWidget(QLabel("Desired Position"), 0, 1)
        grid.addWidget(QLabel("KP"), 0, 3)
        grid.addWidget(QLabel("KD"), 0, 5)

        for idx, name in enumerate(joint_names):
            grid.addWidget(labels[idx], idx+1, 0)
            grid.addWidget(self.ledits[idx], idx+1, 1)
            self.ledits[idx].setMinimum(-3.14)
            self.ledits[idx].setMaximum(3.14)
            self.ledits[idx].setSingleStep(.01)

            grid.addWidget(self.ledits[idx + len(joint_names)], idx+1, 3)

            self.ledits[idx + len(joint_names)].setMinimum(-100)
            self.ledits[idx + len(joint_names)].setMaximum(100)
            self.ledits[idx + len(joint_names)].setSingleStep(1)

            grid.addWidget(self.ledits[idx + 2*len(joint_names)], idx+1, 5)
            self.ledits[idx + 2*len(joint_names)].setMinimum(-100)
            self.ledits[idx + 2*len(joint_names)].setMaximum(100)
            self.ledits[idx + 2*len(joint_names)].setSingleStep(1)

        for ledit in self.ledits:
            self.connect(ledit, SIGNAL("editingFinished()"), self.value_change)

        grid.addWidget(self.publish_button, len(joint_names) + 4, 0)
        grid.addWidget(self.setState_button, len(joint_names) + 4, 3)
        grid.addWidget(self.publishHeight_button, len(joint_names) + 4, 6)

        # Box for ramp up time
        self.ramp_up_time_box = QDoubleSpinBox();
        grid.addWidget(QLabel("Ramp up time"), 11, 0)
        grid.addWidget(self.ramp_up_time_box, 11, 1)
        self.ramp_up_time = 0.5

        self.target_height_box = QDoubleSpinBox();
        grid.addWidget(QLabel("Target height"), 13, 0)
        grid.addWidget(self.target_height_box, 13, 1)
        self.target_height_box.value = 0.9
        self.target_height = 0.9

        #Initializing the text boxes to the initial values
        self.initialize_default()
        for idx, ledit in enumerate(self.ledits):
            self.values[idx] = self.ledits[idx].value
        

        self.connect(self.publish_button, SIGNAL("clicked()"), self.publish_clicked)

        self.connect(self.setState_button, SIGNAL("clicked()"), self.setState_clicked)

        self.connect(self.publishHeight_button, SIGNAL("clicked()"), self.publishHeight_clicked)

        self.setLayout(grid)
        #self.setWindowTitle("Controller GUI")
        #self.resize(400, 300)

        # previous desired positions set by the user
        self.prev_pos_ = []

        # previous kp and kd gain set by the user
        self.kp_ = [0,0,0,0,0,0,0,0,0,0]
        self.kd_ = [0,0,0,0,0,0,0,0,0,0]

    def value_change(self):
        for idx, ledit in enumerate(self.ledits):
            self.values[idx] = self.ledits[idx].value
        self.ramp_up_time = self.ramp_up_time_box.value
        print('value changed')

    #Initial defafult text values
    def initialize_default(self):
        for idx, name in enumerate(joint_names):
            self.ledits[idx].setValue(joint_default[idx])
            self.ledits[idx + len(joint_names)].setValue(kp_default[idx])
            self.ledits[idx + 2*len(joint_names)].setValue(kd_default[idx])
        self.ramp_up_time_box.setValue(0.5)

    def publishHeight_clicked(self):
        self.target_height = self.target_height_box.value
        height_msg = dairlib.lcmt_target_standing_height()
        height_msg.timestamp = int(time.time() * 1e6)
        height_msg.target_height = self.target_height
        self.lc.publish("TARGET_HEIGHT", height_msg.encode())

<<<<<<< HEAD
    #Storing in a file once the move button is clicked 	
=======
    #Storing in a file once the move button is clicked  
>>>>>>> 88da55d6
    def publish_clicked(self):
        msg = dairlib.lcmt_pd_config()
        msg.num_joints = 10
        msg.joint_names = joint_names
        msg.desired_velocity = [0,0,0,0,0,0,0,0,0,0]

        first_loop = False
        if len(self.prev_pos_) == 0:
<<<<<<< HEAD
        	first_loop = True
	        msg.desired_position = self.values[0:len(joint_names)]
	        print(msg.desired_position)
	        # msg.desired_position = [x for x in msg.desired_position]

        for i in range(100):
	        # ramp up the gains for 5 seconds
	        msg.timestamp = int(time.time() * 1e6)
	        # msg.kp = list(self.kp_ + i / 99.0 * np.array(self.values[len(joint_names):2*len(joint_names)] - self.kp_))
	        # msg.kd = list(self.kd_ + i / 99.0 * np.array(self.values[2*len(joint_names):3*len(joint_names)] - self.kd_))
	        msg.kp = [b + i / 99.0 * (a - b) for a, b in zip(self.values[len(joint_names):2*len(joint_names)], self.kp_)]
	        msg.kd = [b + i / 99.0 * (a - b) for a, b in zip(self.values[2*len(joint_names):3*len(joint_names)], self.kd_)]

	        # ramp up the desired positions for 5 seconds
	        if not first_loop:
		        msg.desired_position = [b + i / 99.0 * (a - b) for a, b in zip(self.values[0:len(joint_names)], self.prev_pos_)]

	        self.lc.publish("PD_CONFIG", msg.encode())
	        time.sleep(self.ramp_up_time / 100.0)
	    # store previous kp kd gains
=======
            first_loop = True
            msg.desired_position = self.values[0:len(joint_names)]
            print(msg.desired_position)
            # msg.desired_position = [x for x in msg.desired_position]

        for i in range(100):
            # ramp up the gains for 5 seconds
            msg.timestamp = int(time.time() * 1e6)
            msg.kp = [b + i / 99.0 * (a - b) for a, b in zip(self.values[len(joint_names):2*len(joint_names)], self.kp_)]
            msg.kd = [b + i / 99.0 * (a - b) for a, b in zip(self.values[2*len(joint_names):3*len(joint_names)], self.kd_)]

            # ramp up the desired positions for 5 seconds
            if not first_loop:
                msg.desired_position = [b + i / 99.0 * (a - b) for a, b in zip(self.values[0:len(joint_names)], self.prev_pos_)]

            self.lc.publish("PD_CONFIG", msg.encode())
            time.sleep(self.ramp_up_time / 100.0)
        # store previous kp kd gains
>>>>>>> 88da55d6
        self.kp_ = msg.kp
        self.kd_ = msg.kd
        self.prev_pos_ = msg.desired_position


    def setState_clicked(self):
        self.lc.handle_timeout(100)
        self.lc.handle_timeout(100) #twice to clear the buffer
    def state_handler(self, channel, data):
        msg = dairlib.lcmt_robot_output.decode(data)
        for idx_msg, joint in enumerate(msg.position_names):
            if joint in position_names:
                idx = position_names.index(joint)
                self.ledits[idx].setValue(msg.position[idx_msg])
                self.values[idx] = msg.position[idx_msg]
        print('message handled')
        print(msg.position[6])


panel = ControllerGui()
app.addWidgetToDock(panel, QtCore.Qt.RightDockWidgetArea)

import director.openscope as scope
import subprocess
view = applogic.getMainWindow()
applogic.addShortcut(view, 'Ctrl+I', scope.startSignalScope)<|MERGE_RESOLUTION|>--- conflicted
+++ resolved
@@ -38,28 +38,9 @@
     "toe_left",
     "toe_right"]
 
-<<<<<<< HEAD
-# joint_default = [0,0,0,0,0,0,0,0,0,0]
-# kp_default = [20,20,20,20,20,20,20,20,2,2]
-# kd_default = [5,5,5,5,5,5,5,5,1,1]
-
-# joint_default = [0,0,0,0,0,0,0,0,0,0]
-# kp_default = [0,0,0,0,0,0,0,0,0,0]
-# kd_default = [0,0,0,0,0,0,0,0,0,0]
-
-# Set of gains with which Cassie can stand:
-# joint_default = [0.2,-.2,0,0,0.35,0.35,-0.9,-0.9,-1.8,-1.8]
-# kp_default = [i for i in [20,20,10,10,20,20,100,100,10,10]]
-# kd_default = [i for i in [1,1,1,1,1,1,2,2,1,1]]
-
-# Set of gains with which COM is within support polygon when we lower the hoist 
-joint_default = [0.07,-.1,0,0,0.35,0.35,-1.5,-1.5,-1.8,-1.8]
-kp_default = [i for i in [20,20,10,10,20,20,50,50,10,10]]
-=======
 # Set of gains with which COM is within support polygon when we lower the hoist 
 joint_default = [-0.01,.01,0,0,0.55,0.55,-1.5,-1.5,-1.8,-1.8]
 kp_default = [i for i in [80,80,50,50,50,50,50,50,10,10]]
->>>>>>> 88da55d6
 kd_default = [i for i in [1,1,1,1,1,1,2,2,1,1]]
 
 
@@ -196,11 +177,7 @@
         height_msg.target_height = self.target_height
         self.lc.publish("TARGET_HEIGHT", height_msg.encode())
 
-<<<<<<< HEAD
-    #Storing in a file once the move button is clicked 	
-=======
     #Storing in a file once the move button is clicked  
->>>>>>> 88da55d6
     def publish_clicked(self):
         msg = dairlib.lcmt_pd_config()
         msg.num_joints = 10
@@ -209,28 +186,6 @@
 
         first_loop = False
         if len(self.prev_pos_) == 0:
-<<<<<<< HEAD
-        	first_loop = True
-	        msg.desired_position = self.values[0:len(joint_names)]
-	        print(msg.desired_position)
-	        # msg.desired_position = [x for x in msg.desired_position]
-
-        for i in range(100):
-	        # ramp up the gains for 5 seconds
-	        msg.timestamp = int(time.time() * 1e6)
-	        # msg.kp = list(self.kp_ + i / 99.0 * np.array(self.values[len(joint_names):2*len(joint_names)] - self.kp_))
-	        # msg.kd = list(self.kd_ + i / 99.0 * np.array(self.values[2*len(joint_names):3*len(joint_names)] - self.kd_))
-	        msg.kp = [b + i / 99.0 * (a - b) for a, b in zip(self.values[len(joint_names):2*len(joint_names)], self.kp_)]
-	        msg.kd = [b + i / 99.0 * (a - b) for a, b in zip(self.values[2*len(joint_names):3*len(joint_names)], self.kd_)]
-
-	        # ramp up the desired positions for 5 seconds
-	        if not first_loop:
-		        msg.desired_position = [b + i / 99.0 * (a - b) for a, b in zip(self.values[0:len(joint_names)], self.prev_pos_)]
-
-	        self.lc.publish("PD_CONFIG", msg.encode())
-	        time.sleep(self.ramp_up_time / 100.0)
-	    # store previous kp kd gains
-=======
             first_loop = True
             msg.desired_position = self.values[0:len(joint_names)]
             print(msg.desired_position)
@@ -249,7 +204,6 @@
             self.lc.publish("PD_CONFIG", msg.encode())
             time.sleep(self.ramp_up_time / 100.0)
         # store previous kp kd gains
->>>>>>> 88da55d6
         self.kp_ = msg.kp
         self.kd_ = msg.kd
         self.prev_pos_ = msg.desired_position
