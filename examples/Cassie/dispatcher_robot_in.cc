#include <limits>
#include <memory>

#include <gflags/gflags.h>

#include "dairlib/lcmt_controller_switch.hpp"
#include "dairlib/lcmt_robot_output.hpp"
#include "examples/Cassie/cassie_utils.h"
#include "examples/Cassie/input_supervisor.h"
#include "examples/Cassie/networking/cassie_input_translator.h"
#include "examples/Cassie/networking/cassie_udp_publisher.h"
#include "multibody/multibody_utils.h"
#include "systems/framework/lcm_driven_loop.h"
#include "systems/robot_lcm_systems.h"

#include "drake/lcm/drake_lcm.h"
#include "drake/systems/framework/diagram.h"
#include "drake/systems/framework/diagram_builder.h"
#include "drake/systems/lcm/lcm_publisher_system.h"
#include "drake/systems/lcm/lcm_subscriber_system.h"

namespace dairlib {
using drake::lcm::Subscriber;
using drake::systems::Context;
using drake::systems::DiagramBuilder;
using drake::systems::Simulator;
using drake::systems::TriggerType;
using drake::systems::lcm::LcmPublisherSystem;
using drake::systems::lcm::LcmSubscriberSystem;
using systems::RobotCommandSender;
using systems::RobotInputReceiver;

using std::map;
using std::string;

// Simulation parameters.
DEFINE_string(address, "127.0.0.1", "IPv4 address to publish to (UDP).");
DEFINE_int64(port, 25000, "Port to publish to (UDP).");
DEFINE_double(pub_rate, .02, "Network LCM pubishing period (s).");
DEFINE_string(
    cassie_out_channel, "CASSIE_OUTPUT_ECHO",
    "The name of the channel to receive the cassie out structure from.");
<<<<<<< HEAD
DEFINE_double(max_joint_velocity, 15,
=======
DEFINE_double(max_joint_velocity, 20,
>>>>>>> 88da55d6
              "Maximum joint velocity before error is triggered");
DEFINE_double(input_limit, -1,
              "Maximum torque limit. Negative values are inf.");
DEFINE_int64(supervisor_N, 10,
             "Maximum allowed consecutive failures of velocity limit.");
DEFINE_string(state_channel_name, "CASSIE_STATE_DISPATCHER",
              "The name of the lcm channel that sends Cassie's state");
DEFINE_string(control_channel_name_1, "PD_CONTROL",
              "The name of the lcm channel that sends Cassie's state");
DEFINE_string(control_channel_name_2, "OSC_STANDING",
              "The name of the lcm channel that sends Cassie's state");
DEFINE_string(control_channel_name_3, "OSC_WALKING",
              "The name of the lcm channel that sends Cassie's state");

// Cassie model parameter
DEFINE_bool(floating_base, true, "Fixed or floating base model");

/// Runs UDP driven loop for 10 seconds
/// Re-publishes any received messages as LCM
int do_main(int argc, char* argv[]) {
  gflags::ParseCommandLineFlags(&argc, &argv, true);

  drake::lcm::DrakeLcm lcm_local("udpm://239.255.76.67:7667?ttl=0");
  drake::lcm::DrakeLcm lcm_network("udpm://239.255.76.67:7667?ttl=1");

  DiagramBuilder<double> builder;

  // Build Cassie MBP
  drake::multibody::MultibodyPlant<double> plant(0.0);
  addCassieMultibody(&plant, nullptr, FLAGS_floating_base /*floating base*/,
                     "examples/Cassie/urdf/cassie_v2.urdf",
                     true /*spring model*/, false /*loop closure*/);
  plant.Finalize();

  // Channel name of the input switch
  std::string switch_channel = "INPUT_SWITCH";

  // Create LCM receiver for commands
  auto command_receiver = builder.AddSystem<RobotInputReceiver>(plant);

  // Create state estimate receiver, used for safety checks
  auto state_sub =
      builder.AddSystem(LcmSubscriberSystem::Make<dairlib::lcmt_robot_output>(
          FLAGS_state_channel_name, &lcm_local));
  auto controller_switch_sub = builder.AddSystem(
      LcmSubscriberSystem::Make<dairlib::lcmt_controller_switch>(switch_channel,
                                                                 &lcm_local));
  auto cassie_out_receiver =
      builder.AddSystem(LcmSubscriberSystem::Make<dairlib::lcmt_cassie_out>(
          FLAGS_cassie_out_channel, &lcm_local));
  auto state_receiver = builder.AddSystem<systems::RobotOutputReceiver>(plant);
  auto input_supervisor_status_pub = builder.AddSystem(
      LcmPublisherSystem::Make<dairlib::lcmt_input_supervisor_status>(
          "INPUT_SUPERVISOR_STATUS", &lcm_local, {TriggerType::kForced}));
  builder.Connect(*state_sub, *state_receiver);

  double input_supervisor_update_period = 1.0 / 1000.0;
  double input_limit = FLAGS_input_limit;
  if (input_limit < 0) {
    input_limit = std::numeric_limits<double>::max();
  }

  auto input_supervisor = builder.AddSystem<InputSupervisor>(
      plant, FLAGS_max_joint_velocity, input_supervisor_update_period,
      FLAGS_supervisor_N, input_limit);
  builder.Connect(state_receiver->get_output_port(0),
                  input_supervisor->get_input_port_state());
  builder.Connect(command_receiver->get_output_port(0),
                  input_supervisor->get_input_port_command());
  builder.Connect(controller_switch_sub->get_output_port(),
                  input_supervisor->get_input_port_controller_switch());
  builder.Connect(input_supervisor->get_output_port_status(),
                  input_supervisor_status_pub->get_input_port());
  builder.Connect(cassie_out_receiver->get_output_port(),
                  input_supervisor->get_input_port_cassie());

  // Create and connect translator
  auto input_translator =
      builder.AddSystem<systems::CassieInputTranslator>(plant);
  builder.Connect(input_supervisor->get_output_port_command(),
                  input_translator->get_input_port(0));

  // Create and connect input publisher.
  auto input_pub = builder.AddSystem(systems::CassieUDPPublisher::Make(
      FLAGS_address, FLAGS_port, {TriggerType::kForced}));
  builder.Connect(*input_translator, *input_pub);

  // Create and connect LCM command echo to network
  auto net_command_sender = builder.AddSystem<RobotCommandSender>(plant);
  auto net_command_pub =
      builder.AddSystem(LcmPublisherSystem::Make<dairlib::lcmt_robot_input>(
          "NETWORK_CASSIE_INPUT", &lcm_network, {TriggerType::kPeriodic},
          FLAGS_pub_rate));

  builder.Connect(input_supervisor->get_output_port_command(),
                  net_command_sender->get_input_port(0));

  builder.Connect(*net_command_sender, *net_command_pub);

  // Finish building the diagram
  auto owned_diagram = builder.Build();
  owned_diagram->set_name("dispatcher_robot_in");

  // Channel names of the controllers
  std::vector<std::string> input_channels;
  input_channels.push_back(FLAGS_control_channel_name_1);
  input_channels.push_back(FLAGS_control_channel_name_2);
  input_channels.push_back(FLAGS_control_channel_name_3);

  // Run lcm-driven simulation
  systems::LcmDrivenLoop<dairlib::lcmt_robot_input,
                         dairlib::lcmt_controller_switch>
      loop(&lcm_local, std::move(owned_diagram), command_receiver,
           input_channels, FLAGS_control_channel_name_1, switch_channel, true);
  loop.Simulate();

  return 0;
}

}  // namespace dairlib

int main(int argc, char* argv[]) { return dairlib::do_main(argc, argv); }<|MERGE_RESOLUTION|>--- conflicted
+++ resolved
@@ -40,11 +40,7 @@
 DEFINE_string(
     cassie_out_channel, "CASSIE_OUTPUT_ECHO",
     "The name of the channel to receive the cassie out structure from.");
-<<<<<<< HEAD
-DEFINE_double(max_joint_velocity, 15,
-=======
 DEFINE_double(max_joint_velocity, 20,
->>>>>>> 88da55d6
               "Maximum joint velocity before error is triggered");
 DEFINE_double(input_limit, -1,
               "Maximum torque limit. Negative values are inf.");
