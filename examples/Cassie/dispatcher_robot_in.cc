--- conflicted
+++ resolved
@@ -118,13 +118,9 @@
           "NETWORK_CASSIE_INPUT", &lcm_network,
           {TriggerType::kPeriodic}, FLAGS_pub_rate));
 
-<<<<<<< HEAD
-  builder.Connect(*input_supervisor, *net_command_sender);
-=======
   builder.Connect(input_supervisor->get_output_port(0),
       net_command_sender->get_input_port(0));
 
->>>>>>> f2583f72
   builder.Connect(*net_command_sender, *net_command_pub);
 
   // Finish building the diagram
