--- conflicted
+++ resolved
@@ -1,34 +1,33 @@
+#include <memory>
 #include <limits>
-#include <memory>
 
 #include <gflags/gflags.h>
-
-#include "dairlib/lcmt_controller_switch.hpp"
-#include "dairlib/lcmt_robot_output.hpp"
-#include "examples/Cassie/cassie_utils.h"
-#include "examples/Cassie/input_supervisor.h"
-#include "examples/Cassie/networking/cassie_input_translator.h"
-#include "examples/Cassie/networking/cassie_udp_publisher.h"
-#include "multibody/multibody_utils.h"
-#include "systems/framework/lcm_driven_loop.h"
-#include "systems/robot_lcm_systems.h"
-
 #include "drake/lcm/drake_lcm.h"
+#include "drake/systems/lcm/lcm_publisher_system.h"
+#include "drake/systems/lcm/lcm_subscriber_system.h"
 #include "drake/systems/framework/diagram.h"
 #include "drake/systems/framework/diagram_builder.h"
-#include "drake/systems/lcm/lcm_publisher_system.h"
-#include "drake/systems/lcm/lcm_subscriber_system.h"
+
+#include "multibody/multibody_utils.h"
+#include "systems/robot_lcm_systems.h"
+#include "examples/Cassie/input_supervisor.h"
+#include "examples/Cassie/networking/cassie_udp_publisher.h"
+#include "examples/Cassie/networking/cassie_input_translator.h"
+#include "examples/Cassie/cassie_utils.h"
+#include "dairlib/lcmt_robot_output.hpp"
+#include "dairlib/lcmt_controller_switch.hpp"
+#include "systems/framework/lcm_driven_loop.h"
 
 namespace dairlib {
-using drake::lcm::Subscriber;
-using drake::systems::Context;
 using drake::systems::DiagramBuilder;
 using drake::systems::Simulator;
+using drake::systems::Context;
+using drake::systems::lcm::LcmSubscriberSystem;
+using drake::systems::lcm::LcmPublisherSystem;
+using systems::RobotInputReceiver;
+using systems::RobotCommandSender;
 using drake::systems::TriggerType;
-using drake::systems::lcm::LcmPublisherSystem;
-using drake::systems::lcm::LcmSubscriberSystem;
-using systems::RobotCommandSender;
-using systems::RobotInputReceiver;
+using drake::lcm::Subscriber;
 
 using std::map;
 using std::string;
@@ -37,13 +36,14 @@
 DEFINE_string(address, "127.0.0.1", "IPv4 address to publish to (UDP).");
 DEFINE_int64(port, 25000, "Port to publish to (UDP).");
 DEFINE_double(pub_rate, .02, "Network LCM pubishing period (s).");
-DEFINE_double(max_joint_velocity, 5,
+DEFINE_double(max_joint_velocity, 10,
               "Maximum joint velocity before error is triggered");
-DEFINE_double(input_limit, -1,
+DEFINE_double(input_limit,
+              -1,
               "Maximum torque limit. Negative values are inf.");
 DEFINE_int64(supervisor_N, 10,
              "Maximum allowed consecutive failures of velocity limit.");
-DEFINE_string(state_channel_name, "CASSIE_STATE_DISPATCHER",
+DEFINE_string(state_channel_name, "CASSIE_STATE",
               "The name of the lcm channel that sends Cassie's state");
 DEFINE_string(control_channel_name_1, "PD_CONTROL",
               "The name of the lcm channel that sends Cassie's state");
@@ -79,21 +79,13 @@
   auto command_receiver = builder.AddSystem<RobotInputReceiver>(plant);
 
   // Create state estimate receiver, used for safety checks
-  auto state_sub =
-      builder.AddSystem(LcmSubscriberSystem::Make<dairlib::lcmt_robot_output>(
+  auto state_sub = builder.AddSystem(
+      LcmSubscriberSystem::Make<dairlib::lcmt_robot_output>(
           FLAGS_state_channel_name, &lcm_local));
   auto controller_switch_sub = builder.AddSystem(
-<<<<<<< HEAD
-      LcmSubscriberSystem::Make<dairlib::lcmt_controller_switch>(switch_channel,
-                                                                 &lcm_local));
-=======
       LcmSubscriberSystem::Make<dairlib::lcmt_controller_switch>(
           switch_channel, &lcm_local));
->>>>>>> d3941a7c
   auto state_receiver = builder.AddSystem<systems::RobotOutputReceiver>(plant);
-  auto input_supervisor_status_pub = builder.AddSystem(
-      LcmPublisherSystem::Make<dairlib::lcmt_input_supervisor_status>(
-          "INPUT_SUPERVISOR_STATUS", &lcm_local, {TriggerType::kForced}));
   builder.Connect(*state_sub, *state_receiver);
 
   double input_supervisor_update_period = 1.0 / 1000.0;
@@ -102,41 +94,40 @@
     input_limit = std::numeric_limits<double>::max();
   }
 
-  auto input_supervisor = builder.AddSystem<InputSupervisor>(
-      plant, FLAGS_max_joint_velocity, input_supervisor_update_period,
-      FLAGS_supervisor_N, input_limit);
+  auto input_supervisor =
+      builder.AddSystem<InputSupervisor>(plant,
+                                         FLAGS_max_joint_velocity,
+                                         input_supervisor_update_period,
+                                         FLAGS_supervisor_N,
+                                         input_limit);
   builder.Connect(state_receiver->get_output_port(0),
                   input_supervisor->get_input_port_state());
   builder.Connect(command_receiver->get_output_port(0),
                   input_supervisor->get_input_port_command());
   builder.Connect(controller_switch_sub->get_output_port(),
                   input_supervisor->get_input_port_controller_switch());
-<<<<<<< HEAD
-  builder.Connect(input_supervisor->get_output_port_status(),
-                  input_supervisor_status_pub->get_input_port());
-=======
->>>>>>> d3941a7c
 
   // Create and connect translator
   auto input_translator =
       builder.AddSystem<systems::CassieInputTranslator>(plant);
   builder.Connect(input_supervisor->get_output_port_command(),
-                  input_translator->get_input_port(0));
+      input_translator->get_input_port(0));
 
   // Create and connect input publisher.
-  auto input_pub = builder.AddSystem(systems::CassieUDPPublisher::Make(
-      FLAGS_address, FLAGS_port, {TriggerType::kForced}));
+  auto input_pub = builder.AddSystem(
+      systems::CassieUDPPublisher::Make(FLAGS_address, FLAGS_port,
+                                        {TriggerType::kForced}));
   builder.Connect(*input_translator, *input_pub);
 
   // Create and connect LCM command echo to network
   auto net_command_sender = builder.AddSystem<RobotCommandSender>(plant);
-  auto net_command_pub =
-      builder.AddSystem(LcmPublisherSystem::Make<dairlib::lcmt_robot_input>(
-          "NETWORK_CASSIE_INPUT", &lcm_network, {TriggerType::kPeriodic},
-          FLAGS_pub_rate));
+  auto net_command_pub = builder.AddSystem(
+      LcmPublisherSystem::Make<dairlib::lcmt_robot_input>(
+          "NETWORK_CASSIE_INPUT", &lcm_network,
+          {TriggerType::kPeriodic}, FLAGS_pub_rate));
 
   builder.Connect(input_supervisor->get_output_port_command(),
-                  net_command_sender->get_input_port(0));
+      net_command_sender->get_input_port(0));
 
   builder.Connect(*net_command_sender, *net_command_pub);
 
@@ -152,9 +143,14 @@
 
   // Run lcm-driven simulation
   systems::LcmDrivenLoop<dairlib::lcmt_robot_input,
-                         dairlib::lcmt_controller_switch>
-      loop(&lcm_local, std::move(owned_diagram), command_receiver,
-           input_channels, FLAGS_control_channel_name_1, switch_channel, true);
+                         dairlib::lcmt_controller_switch> loop
+      (&lcm_local,
+       std::move(owned_diagram),
+       command_receiver,
+       input_channels,
+       FLAGS_control_channel_name_1,
+       switch_channel,
+       true);
   loop.Simulate();
 
   return 0;
@@ -162,4 +158,6 @@
 
 }  // namespace dairlib
 
-int main(int argc, char* argv[]) { return dairlib::do_main(argc, argv); }+int main(int argc, char* argv[]) {
+  return dairlib::do_main(argc, argv);
+}