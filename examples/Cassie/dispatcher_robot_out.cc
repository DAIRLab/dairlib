--- conflicted
+++ resolved
@@ -45,10 +45,7 @@
 DEFINE_string(address, "127.0.0.1", "IPv4 address to receive on.");
 DEFINE_int64(port, 25001, "Port to receive on.");
 DEFINE_double(pub_rate, 0.1, "Network LCM pubishing period (s).");
-<<<<<<< HEAD
-=======
 DEFINE_double(fast_network_pub_rate, 0.01, "Network LCM pubishing period (s).");
->>>>>>> 88da55d6
 DEFINE_bool(simulation, false,
             "Simulated or real robot (default=false, real robot)");
 DEFINE_bool(test_with_ground_truth_state, false,
@@ -246,21 +243,6 @@
   auto robot_output_sender =
       builder.AddSystem<systems::RobotOutputSender>(plant, true, true);
 
-<<<<<<< HEAD
-  if(FLAGS_floating_base){
-  // Create and connect contact estimation publisher.
-  auto contact_pub =
-      builder.AddSystem(LcmPublisherSystem::Make<dairlib::lcmt_contact>(
-          "CASSIE_CONTACT_DISPATCHER", &lcm_local, {TriggerType::kForced}));
-  builder.Connect(state_estimator->get_contact_output_port(),
-                  contact_pub->get_input_port());
-  //TODO(yangwill): Consider filtering contact estimation
-  auto gm_contact_pub =
-      builder.AddSystem(LcmPublisherSystem::Make<drake::lcmt_contact_results_for_viz>(
-          "CASSIE_GM_CONTACT_DISPATCHER", &lcm_local, {TriggerType::kForced}));
-  builder.Connect(state_estimator->get_gm_contact_output_port(),
-                  gm_contact_pub->get_input_port());
-=======
   if (FLAGS_floating_base) {
     // Create and connect contact estimation publisher.
     auto contact_pub =
@@ -275,7 +257,6 @@
             {TriggerType::kForced}));
     builder.Connect(state_estimator->get_gm_contact_output_port(),
                     gm_contact_pub->get_input_port());
->>>>>>> 88da55d6
   }
 
   // Pass through to drop all but positions and velocities
@@ -310,7 +291,6 @@
   builder.Connect(imu_passthrough->get_output_port(),
                   robot_output_sender->get_input_port_imu());
   if (FLAGS_broadcast_robot_state) {
-<<<<<<< HEAD
     // TODO: decide which one to use
     // Option 1 -- publish only with one channel, 500 Hz
     /*auto state_pub =
@@ -320,8 +300,6 @@
     builder.Connect(*robot_output_sender, *state_pub);*/
 
     // Option 2 -- two channels. One fast (200Hz) and one slower (100Hz).
-=======
->>>>>>> 88da55d6
     auto state_pub =
         builder.AddSystem(LcmPublisherSystem::Make<dairlib::lcmt_robot_output>(
             "CASSIE_STATE_DISPATCHER", &lcm_local, {TriggerType::kForced}));
@@ -329,16 +307,11 @@
     auto net_state_pub =
         builder.AddSystem(LcmPublisherSystem::Make<dairlib::lcmt_robot_output>(
             "NETWORK_CASSIE_STATE_DISPATCHER", &lcm_network,
-<<<<<<< HEAD
-            {TriggerType::kPeriodic}, 0.01));
+            {TriggerType::kPeriodic}, FLAGS_fast_network_pub_rate));
     builder.Connect(*robot_output_sender, *net_state_pub);
 
     // Option 3 -- find a way to only publish to network after receiving message
     // from the planner.
-=======
-            {TriggerType::kPeriodic}, FLAGS_fast_network_pub_rate));
-    builder.Connect(*robot_output_sender, *net_state_pub);
->>>>>>> 88da55d6
 
   } else {
     auto state_pub =
