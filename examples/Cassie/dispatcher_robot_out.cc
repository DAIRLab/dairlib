--- conflicted
+++ resolved
@@ -217,7 +217,6 @@
 
   // Connect appropriate input receiver for simulation
   systems::CassieOutputReceiver* input_receiver = nullptr;
-  LcmPublisherSystem* output_local_pub = nullptr;
   if (FLAGS_simulation) {
     input_receiver = builder.AddSystem<systems::CassieOutputReceiver>();
     builder.Connect(*input_receiver, *output_sender);
@@ -239,31 +238,11 @@
                       state_estimator->get_input_port(1));
     }
   }
-  else{
-    output_local_pub =
-        builder.AddSystem(LcmPublisherSystem::Make<dairlib::lcmt_cassie_out>(
-            "CASSIE_OUTPUT", &lcm_local, {TriggerType::kForced}));
-    builder.Connect(*output_sender, *output_local_pub);
-  }
 
   // Create and connect RobotOutput publisher.
   auto robot_output_sender =
       builder.AddSystem<systems::RobotOutputSender>(plant, true, true);
 
-<<<<<<< HEAD
-  // Create and connect contact estimation publisher.
-  auto contact_pub =
-      builder.AddSystem(LcmPublisherSystem::Make<dairlib::lcmt_contact>(
-          "CASSIE_CONTACT_DISPATCHER", &lcm_local, {TriggerType::kForced}));
-  builder.Connect(state_estimator->get_contact_output_port(),
-                  contact_pub->get_input_port());
-  // TODO(yangwill): Consider filtering contact estimation
-  auto gm_contact_pub = builder.AddSystem(
-      LcmPublisherSystem::Make<drake::lcmt_contact_results_for_viz>(
-          "CASSIE_GM_CONTACT_DISPATCHER", &lcm_local, {TriggerType::kForced}));
-  builder.Connect(state_estimator->get_gm_contact_output_port(),
-                  gm_contact_pub->get_input_port());
-=======
   if (FLAGS_floating_base) {
     // Create and connect contact estimation publisher.
     auto contact_pub =
@@ -279,7 +258,6 @@
     builder.Connect(state_estimator->get_gm_contact_output_port(),
                     gm_contact_pub->get_input_port());
   }
->>>>>>> 88da55d6
 
   // Pass through to drop all but positions and velocities
   auto state_passthrough = builder.AddSystem<systems::SubvectorPassThrough>(
