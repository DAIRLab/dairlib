--- conflicted
+++ resolved
@@ -234,26 +234,6 @@
       builder.AddSystem(LcmPublisherSystem::Make<dairlib::lcmt_robot_output>(
           "CASSIE_STATE_DISPATCHER", &lcm_local, {TriggerType::kForced}));
 
-<<<<<<< HEAD
-  // Create and connect contact estimation publisher.
-  auto contact_pub =
-      builder.AddSystem(LcmPublisherSystem::Make<dairlib::lcmt_contact>(
-          "CASSIE_CONTACT_DISPATCHER", &lcm_local, {TriggerType::kForced}));
-  builder.Connect(state_estimator->get_contact_output_port(),
-                  contact_pub->get_input_port());
-  // Create and connect contact estimation publisher.
-  auto filtered_contact_pub =
-      builder.AddSystem(LcmPublisherSystem::Make<dairlib::lcmt_contact>(
-          "CASSIE_FILTERED_CONTACT_DISPATCHER", &lcm_local,
-          {TriggerType::kForced}));
-  auto gm_contact_pub =
-      builder.AddSystem(LcmPublisherSystem::Make<drake::lcmt_contact_results_for_viz>(
-          "CASSIE_GM_CONTACT_DISPATCHER", &lcm_local, {TriggerType::kForced}));
-  builder.Connect(state_estimator->get_filtered_contact_output_port(),
-                  filtered_contact_pub->get_input_port());
-  builder.Connect(state_estimator->get_gm_contact_output_port(),
-                  gm_contact_pub->get_input_port());
-=======
   if(FLAGS_floating_base){
     // Create and connect contact estimation publisher.
     auto contact_pub =
@@ -280,7 +260,6 @@
                     gm_contact_for_fsm_pub->get_input_port());
   }
 
->>>>>>> 6f9311ae
 
   // Create and connect RobotOutput publisher (low-rate for the network)
   auto net_state_pub =
