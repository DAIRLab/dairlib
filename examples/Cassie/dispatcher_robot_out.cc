--- conflicted
+++ resolved
@@ -147,19 +147,8 @@
   auto& diagram_context = simulator.get_mutable_context();
 
   if (FLAGS_simulation) {
-<<<<<<< HEAD
-    // Run lcm-driven simulation
-    systems::LcmDrivenLoop<dairlib::lcmt_cassie_out> loop
-        (&lcm_local,
-         std::move(owned_diagram),
-         input_receiver,
-         "CASSIE_OUTPUT",
-         false);
-    loop.Simulate();
-=======
     auto& input_receiver_context =
         diagram.GetMutableSubsystemContext(*input_receiver, &diagram_context);
->>>>>>> c7fb0403
 
     // Wait for the first message.
     drake::log()->info("Waiting for first lcmt_cassie_out");
