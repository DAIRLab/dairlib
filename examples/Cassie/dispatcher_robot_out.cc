--- conflicted
+++ resolved
@@ -234,34 +234,6 @@
       builder.AddSystem(LcmPublisherSystem::Make<dairlib::lcmt_robot_output>(
           "CASSIE_STATE_DISPATCHER", &lcm_local, {TriggerType::kForced}));
 
-<<<<<<< HEAD
-  if(FLAGS_floating_base){
-    // Create and connect contact estimation publisher.
-    auto contact_pub =
-        builder.AddSystem(LcmPublisherSystem::Make<dairlib::lcmt_contact>(
-            "CASSIE_CONTACT_DISPATCHER", &lcm_local, {TriggerType::kForced}));
-    builder.Connect(state_estimator->get_contact_output_port(),
-                    contact_pub->get_input_port());
-    // Create and connect contact estimation publisher.
-    auto filtered_contact_pub =
-        builder.AddSystem(LcmPublisherSystem::Make<dairlib::lcmt_contact>(
-            "CASSIE_FILTERED_CONTACT_DISPATCHER", &lcm_local,
-            {TriggerType::kForced}));
-    auto gm_contact_pub =
-        builder.AddSystem(LcmPublisherSystem::Make<drake::lcmt_contact_results_for_viz>(
-            "CASSIE_GM_CONTACT_DISPATCHER", &lcm_local, {TriggerType::kForced}));
-    auto gm_contact_for_fsm_pub =
-        builder.AddSystem(LcmPublisherSystem::Make<drake::lcmt_contact_results_for_viz>(
-            "CASSIE_CONTACT_FOR_FSM_DISPATCHER", &lcm_local, {TriggerType::kForced}));
-    builder.Connect(state_estimator->get_filtered_contact_output_port(),
-                    filtered_contact_pub->get_input_port());
-    builder.Connect(state_estimator->get_gm_contact_output_port(),
-                    gm_contact_pub->get_input_port());
-    builder.Connect(state_estimator->get_gm_contact_for_fsm_output_port(),
-                    gm_contact_for_fsm_pub->get_input_port());
-  }
-
-=======
   // Create and connect contact estimation publisher.
   auto contact_pub =
       builder.AddSystem(LcmPublisherSystem::Make<dairlib::lcmt_contact>(
@@ -274,7 +246,6 @@
           "CASSIE_GM_CONTACT_DISPATCHER", &lcm_local, {TriggerType::kForced}));
   builder.Connect(state_estimator->get_gm_contact_output_port(),
                   gm_contact_pub->get_input_port());
->>>>>>> 18b54f56
 
   // Create and connect RobotOutput publisher (low-rate for the network)
   auto net_state_pub =
@@ -293,14 +264,11 @@
       robot_output_sender->get_input_port_state().size(),
       robot_output_sender->get_input_port_effort().size());
 
-<<<<<<< HEAD
-=======
   auto imu_passthrough = builder.AddSystem<systems::SubvectorPassThrough>(
       state_estimator->get_robot_output_port().size(),
       robot_output_sender->get_input_port_state().size() + robot_output_sender->get_input_port_effort().size(),
       robot_output_sender->get_input_port_imu().size());
 
->>>>>>> 18b54f56
   builder.Connect(state_estimator->get_robot_output_port(),
                   state_passthrough->get_input_port());
   builder.Connect(state_passthrough->get_output_port(),
