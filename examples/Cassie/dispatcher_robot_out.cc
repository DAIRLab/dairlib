#include <memory>

#include <gflags/gflags.h>

#include "dairlib/lcmt_cassie_out.hpp"
#include "dairlib/lcmt_robot_output.hpp"
#include "examples/Cassie/cassie_state_estimator.h"
#include "examples/Cassie/cassie_utils.h"
#include "examples/Cassie/networking/cassie_output_receiver.h"
#include "examples/Cassie/networking/cassie_output_sender.h"
#include "examples/Cassie/networking/simple_cassie_udp_subscriber.h"
#include "multibody/kinematic/kinematic_evaluator_set.h"
#include "multibody/kinematic/world_point_evaluator.h"
#include "multibody/multibody_solvers.h"
#include "multibody/multibody_utils.h"
#include "systems/framework/output_vector.h"
#include "systems/primitives/subvector_pass_through.h"
#include "systems/robot_lcm_systems.h"

#include "drake/lcm/drake_lcm.h"
#include "drake/solvers/choose_best_solver.h"
#include "drake/solvers/snopt_solver.h"
#include "drake/solvers/solve.h"
#include "drake/systems/analysis/simulator.h"
#include "drake/systems/framework/diagram.h"
#include "drake/systems/framework/diagram_builder.h"
#include "drake/systems/lcm/lcm_publisher_system.h"
#include "drake/systems/lcm/lcm_subscriber_system.h"

namespace dairlib {

using drake::systems::Context;
using drake::systems::DiagramBuilder;
using drake::systems::Simulator;
using drake::systems::TriggerType;
using drake::systems::lcm::LcmPublisherSystem;
using drake::systems::lcm::LcmSubscriberSystem;

using Eigen::Matrix3d;
using Eigen::Vector3d;

// Simulation parameters.
DEFINE_string(address, "127.0.0.1", "IPv4 address to receive on.");
DEFINE_int64(port, 25001, "Port to receive on.");
DEFINE_double(pub_rate, 0.02, "Network LCM pubishing period (s).");
DEFINE_bool(simulation, false,
            "Simulated or real robot (default=false, real robot)");
DEFINE_bool(test_with_ground_truth_state, false,
            "Get floating base from ground truth state for testing");
DEFINE_bool(print_ekf_info, false, "Print ekf information to the terminal");

// TODO(yminchen): delete the flag state_channel_name after finishing testing
// cassie_state_estimator
DEFINE_string(state_channel_name, "CASSIE_STATE_SIMULATION",
              "The name of the lcm channel that sends Cassie's state");

// Cassie model paramter
DEFINE_bool(floating_base, true, "Fixed or floating base model");

// Testing mode
DEFINE_int64(test_mode, -1,
             "-1: Regular EKF (not testing mode). "
             "0: both feet always in contact with ground. "
             "1: both feet never in contact with ground. "
             "2: both feet always in contact with the ground until contact is"
             " detected in which case it swtiches to test mode -1.");

// Run inverse kinematics to get initial pelvis height (assume both feet are
// on the ground), and set the initial state for the EKF.
// Note that we assume the ground is flat in the IK.
void setInitialEkfState(double t0, const cassie_out_t& cassie_output,
                        const drake::multibody::MultibodyPlant<double>& plant,
                        const drake::systems::Diagram<double>& diagram,
                        const systems::CassieStateEstimator& state_estimator,
                        drake::systems::Context<double>* diagram_context) {
  // Copy the joint positions from cassie_out_t to OutputVector
  systems::OutputVector<double> robot_output(
      plant.num_positions(), plant.num_velocities(), plant.num_actuators());
  state_estimator.AssignNonFloatingBaseStateToOutputVector(cassie_output,
                                                           &robot_output);

  multibody::KinematicEvaluatorSet<double> evaluators(plant);
  auto left_toe = LeftToeFront(plant);
  auto left_toe_evaluator = multibody::WorldPointEvaluator(
      plant, left_toe.first, left_toe.second, Eigen::Vector3d(0, 0, 1),
      Eigen::Vector3d::Zero(), false);
  evaluators.add_evaluator(&left_toe_evaluator);
  auto left_heel = LeftToeRear(plant);
  auto left_heel_evaluator = multibody::WorldPointEvaluator(
      plant, left_heel.first, left_heel.second, Eigen::Vector3d(0, 0, 1),
      Eigen::Vector3d::Zero(), false);
  evaluators.add_evaluator(&left_heel_evaluator);
  auto right_toe = RightToeFront(plant);
  auto right_toe_evaluator = multibody::WorldPointEvaluator(
      plant, right_toe.first, right_toe.second, Eigen::Vector3d(0, 0, 1),
      Eigen::Vector3d::Zero(), false);
  evaluators.add_evaluator(&right_toe_evaluator);
  auto right_heel = RightToeRear(plant);
  auto right_heel_evaluator = multibody::WorldPointEvaluator(
      plant, right_heel.first, right_heel.second, Eigen::Vector3d(0, 0, 1),
      Eigen::Vector3d::Zero(), false);
  evaluators.add_evaluator(&right_heel_evaluator);

  auto program = multibody::MultibodyProgram(plant);
  auto q = program.AddPositionVariables();
  auto kinematic_constraint = program.AddKinematicConstraint(evaluators, q);

  // Soft constraint on the joint positions
  int n_joints = plant.num_positions() - 7;
  program.AddQuadraticErrorCost(Eigen::MatrixXd::Identity(n_joints, n_joints),
                                robot_output.GetPositions().tail(n_joints),
                                q.tail(n_joints));

  Eigen::VectorXd q_guess(plant.num_positions());
  q_guess << 1, 0, 0, 0, 0, 0, 1, robot_output.GetPositions().tail(n_joints);
  program.SetInitialGuess(q, q_guess);

  std::cout << "Solving inverse kinematics to get initial robot height\n";
  std::cout << "Choose the best solver: "
            << drake::solvers::ChooseBestSolver(program).name() << std::endl;
  auto start = std::chrono::high_resolution_clock::now();
  const auto result = drake::solvers::Solve(program, program.initial_guess());
  auto finish = std::chrono::high_resolution_clock::now();
  std::chrono::duration<double> elapsed = finish - start;
  auto q_sol = result.GetSolution(q);
  std::cout << to_string(result.get_solution_result()) << std::endl;
  std::cout << "Solve time:" << elapsed.count() << std::endl;
  std::cout << "Cost:" << result.get_optimal_cost() << std::endl;
  std::cout << "q sol = " << q_sol.transpose() << "\n\n";

  // Set initial time and floating base position
  auto& state_estimator_context =
      diagram.GetMutableSubsystemContext(state_estimator, diagram_context);
  state_estimator.setPreviousTime(&state_estimator_context, t0);
  state_estimator.setInitialPelvisPose(&state_estimator_context, q_sol.head(4),
                                       q_sol.segment<3>(4));
  // Set initial imu value
  // Note that initial imu values are all 0 if the robot is dropped from the air
  Eigen::VectorXd init_prev_imu_value = Eigen::VectorXd::Zero(6);
  init_prev_imu_value << 0, 0, 0, 0, 0, 9.81;
  state_estimator.setPreviousImuMeasurement(&state_estimator_context,
                                            init_prev_imu_value);
}

int do_main(int argc, char* argv[]) {
  gflags::ParseCommandLineFlags(&argc, &argv, true);

  drake::lcm::DrakeLcm lcm_local("udpm://239.255.76.67:7667?ttl=0");
  drake::lcm::DrakeLcm lcm_network("udpm://239.255.76.67:7667?ttl=1");
  DiagramBuilder<double> builder;

  // Build Cassie MBP
  drake::multibody::MultibodyPlant<double> plant(0.0);
  addCassieMultibody(&plant, nullptr, FLAGS_floating_base /*floating base*/,
                     "examples/Cassie/urdf/cassie_v2.urdf",
                     true /*spring model*/, false /*loop closure*/);
  plant.Finalize();

  // Evaluators for fourbar linkages
  multibody::KinematicEvaluatorSet<double> fourbar_evaluator(plant);
  auto left_loop = LeftLoopClosureEvaluator(plant);
  auto right_loop = RightLoopClosureEvaluator(plant);
  fourbar_evaluator.add_evaluator(&left_loop);
  fourbar_evaluator.add_evaluator(&right_loop);
  // Evaluators for contact points (The position doesn't matter. It's not used
  // in OSC)
  multibody::KinematicEvaluatorSet<double> left_contact_evaluator(plant);
  auto left_toe = LeftToeFront(plant);
  auto left_heel = LeftToeRear(plant);
  auto left_toe_evaluator = multibody::WorldPointEvaluator(
      plant, left_toe.first, left_toe.second, Matrix3d::Identity(),
      Vector3d::Zero(), {1, 2});
  auto left_heel_evaluator = multibody::WorldPointEvaluator(
      plant, left_heel.first, left_heel.second, Matrix3d::Identity(),
      Vector3d::Zero(), {0, 1, 2});
  left_contact_evaluator.add_evaluator(&left_toe_evaluator);
  left_contact_evaluator.add_evaluator(&left_heel_evaluator);
  multibody::KinematicEvaluatorSet<double> right_contact_evaluator(plant);
  auto right_toe = RightToeFront(plant);
  auto right_heel = RightToeRear(plant);
  auto right_toe_evaluator = multibody::WorldPointEvaluator(
      plant, right_toe.first, right_toe.second, Matrix3d::Identity(),
      Vector3d::Zero(), {1, 2});
  auto right_heel_evaluator = multibody::WorldPointEvaluator(
      plant, right_heel.first, right_heel.second, Matrix3d::Identity(),
      Vector3d::Zero(), {0, 1, 2});
  right_contact_evaluator.add_evaluator(&right_toe_evaluator);
  right_contact_evaluator.add_evaluator(&right_heel_evaluator);

  // Create state estimator
  auto state_estimator = builder.AddSystem<systems::CassieStateEstimator>(
      plant, &fourbar_evaluator, &left_contact_evaluator,
      &right_contact_evaluator, FLAGS_test_with_ground_truth_state,
      FLAGS_print_ekf_info, FLAGS_test_mode);

  // Create and connect CassieOutputSender publisher (low-rate for the network)
  // This echoes the messages from the robot
  auto output_sender = builder.AddSystem<systems::CassieOutputSender>();
  auto output_pub =
      builder.AddSystem(LcmPublisherSystem::Make<dairlib::lcmt_cassie_out>(
          "CASSIE_OUTPUT_ECHO", &lcm_network, {TriggerType::kPeriodic},
          FLAGS_pub_rate));
  // connect cassie_out publisher
  builder.Connect(*output_sender, *output_pub);

  // Connect appropriate input receiver for simulation
  systems::CassieOutputReceiver* input_receiver = nullptr;
  if (FLAGS_simulation) {
    input_receiver = builder.AddSystem<systems::CassieOutputReceiver>();
    builder.Connect(*input_receiver, *output_sender);
    builder.Connect(input_receiver->get_output_port(0),
                    state_estimator->get_input_port(0));

    // Adding "CASSIE_STATE_SIMULATION" and "CASSIE_INPUT" ports for testing
    // estimator
    // TODO(yminchen): delete this part after finishing estimator
    if (FLAGS_floating_base && FLAGS_test_with_ground_truth_state) {
      auto state_sub = builder.AddSystem(
          LcmSubscriberSystem::Make<dairlib::lcmt_robot_output>(
              FLAGS_state_channel_name, &lcm_local));
      auto state_receiver =
          builder.AddSystem<systems::RobotOutputReceiver>(plant);
      builder.Connect(state_sub->get_output_port(),
                      state_receiver->get_input_port(0));
      builder.Connect(state_receiver->get_output_port(0),
                      state_estimator->get_input_port(1));
    }
  }

  // Create and connect RobotOutput publisher.
  auto robot_output_sender =
      builder.AddSystem<systems::RobotOutputSender>(plant, true);
  auto state_pub =
      builder.AddSystem(LcmPublisherSystem::Make<dairlib::lcmt_robot_output>(
          "CASSIE_STATE_DISPATCHER", &lcm_local, {TriggerType::kForced}));

  // Create and connect contact estimation publisher.
  auto contact_pub =
      builder.AddSystem(LcmPublisherSystem::Make<dairlib::lcmt_contact>(
          "CASSIE_CONTACT_DISPATCHER", &lcm_local, {TriggerType::kForced}));
  builder.Connect(state_estimator->get_contact_output_port(),
                  contact_pub->get_input_port());
  // Create and connect contact estimation publisher.
  auto filtered_contact_pub =
      builder.AddSystem(LcmPublisherSystem::Make<dairlib::lcmt_contact>(
          "CASSIE_FILTERED_CONTACT_DISPATCHER", &lcm_local,
          {TriggerType::kForced}));
  auto gm_contact_pub =
      builder.AddSystem(LcmPublisherSystem::Make<drake::lcmt_contact_results_for_viz>(
<<<<<<< HEAD
          "CASSIE_CONTACT_GM_OBSERVER", &lcm_local, {TriggerType::kForced}));
=======
          "CASSIE_GM_CONTACT_DISPATCHER", &lcm_local, {TriggerType::kForced}));
  auto gm_contact_for_fsm_pub =
      builder.AddSystem(LcmPublisherSystem::Make<drake::lcmt_contact_results_for_viz>(
          "CASSIE_CONTACT_FOR_FSM_DISPATCHER", &lcm_local, {TriggerType::kForced}));
>>>>>>> ece6d643
  builder.Connect(state_estimator->get_filtered_contact_output_port(),
                  filtered_contact_pub->get_input_port());
  builder.Connect(state_estimator->get_gm_contact_output_port(),
                  gm_contact_pub->get_input_port());
  builder.Connect(state_estimator->get_gm_contact_for_fsm_output_port(),
                  gm_contact_for_fsm_pub->get_input_port());

  // Create and connect RobotOutput publisher (low-rate for the network)
  auto net_state_pub =
      builder.AddSystem(LcmPublisherSystem::Make<dairlib::lcmt_robot_output>(
          "NETWORK_CASSIE_STATE_DISPATCHER", &lcm_network,
          {TriggerType::kPeriodic}, FLAGS_pub_rate));

  // Pass through to drop all but positions and velocities
  auto state_passthrough = builder.AddSystem<systems::SubvectorPassThrough>(
      state_estimator->get_robot_output_port().size(), 0,
      robot_output_sender->get_input_port_state().size());

  // Passthrough to pass efforts
  auto effort_passthrough = builder.AddSystem<systems::SubvectorPassThrough>(
      state_estimator->get_robot_output_port().size(),
      robot_output_sender->get_input_port_state().size(),
      robot_output_sender->get_input_port_effort().size());

  builder.Connect(state_estimator->get_robot_output_port(),
                  state_passthrough->get_input_port());
  builder.Connect(state_passthrough->get_output_port(),
                  robot_output_sender->get_input_port_state());

  builder.Connect(state_estimator->get_robot_output_port(),
                  effort_passthrough->get_input_port());
  builder.Connect(effort_passthrough->get_output_port(),
                  robot_output_sender->get_input_port_effort());

  builder.Connect(*robot_output_sender, *state_pub);

  builder.Connect(*robot_output_sender, *net_state_pub);

  // Create the diagram, simulator, and context.
  auto owned_diagram = builder.Build();
  const auto& diagram = *owned_diagram;
  drake::systems::Simulator<double> simulator(std::move(owned_diagram));
  auto& diagram_context = simulator.get_mutable_context();

  if (FLAGS_simulation) {
    auto& input_receiver_context =
        diagram.GetMutableSubsystemContext(*input_receiver, &diagram_context);

    // Wait for the first message.
    drake::log()->info("Waiting for first lcmt_cassie_out");
    drake::lcm::Subscriber<dairlib::lcmt_cassie_out> input_sub(&lcm_local,
                                                               "CASSIE_OUTPUT");
    LcmHandleSubscriptionsUntil(&lcm_local,
                                [&]() { return input_sub.count() > 0; });

    // Initialize the context based on the first message.
    const double t0 = input_sub.message().utime * 1e-6;
    diagram_context.SetTime(t0);
    auto& input_value = input_receiver->get_input_port(0).FixValue(
        &input_receiver_context, input_sub.message());

    // Set EKF time and initial states
    if (FLAGS_floating_base) {
      // Read cassie_out_t from the output port of CassieOutputReceiver()
      const cassie_out_t& simulated_message =
          input_receiver->get_output_port(0).Eval<cassie_out_t>(
              input_receiver_context);

      setInitialEkfState(t0, simulated_message, plant, diagram,
                         *state_estimator, &diagram_context);
    }

    drake::log()->info("dispatcher_robot_out started");
    while (true) {
      // Wait for an lcmt_cassie_out message.
      input_sub.clear();
      LcmHandleSubscriptionsUntil(&lcm_local,
                                  [&]() { return input_sub.count() > 0; });
      // Write the lcmt_robot_input message into the context and advance.
      input_value.GetMutableData()->set_value(input_sub.message());
      const double time = input_sub.message().utime * 1e-6;

      // Check if we are very far ahead or behind
      // (likely due to a restart of the driving clock)
      if (time > simulator.get_context().get_time() + 1.0 ||
          time < simulator.get_context().get_time() - 1.0) {
        std::cout << "Dispatcher time is " << simulator.get_context().get_time()
                  << ", but stepping to " << time << std::endl;
        std::cout << "Difference is too large, resetting dispatcher time."
                  << std::endl;
        simulator.get_mutable_context().SetTime(time);
      }

      state_estimator->set_next_message_time(time);

      simulator.AdvanceTo(time);
      // Force-publish via the diagram
      diagram.Publish(diagram_context);
    }
  } else {
    auto& output_sender_context =
        diagram.GetMutableSubsystemContext(*output_sender, &diagram_context);
    auto& state_estimator_context =
        diagram.GetMutableSubsystemContext(*state_estimator, &diagram_context);

    // Wait for the first message.
    SimpleCassieUdpSubscriber udp_sub(FLAGS_address, FLAGS_port);
    drake::log()->info("Waiting for first UDP message from Cassie");
    udp_sub.Poll();

    // Initialize the context based on the first message.
    const double t0 = udp_sub.message_time();
    if (FLAGS_floating_base) {
      // Set EKF time and initial states
      setInitialEkfState(t0, udp_sub.message(), plant, diagram,
                         *state_estimator, &diagram_context);
    }
    diagram_context.SetTime(t0);
    auto& output_sender_value = output_sender->get_input_port(0).FixValue(
        &output_sender_context, udp_sub.message());
    auto& state_estimator_value = state_estimator->get_input_port(0).FixValue(
        &state_estimator_context, udp_sub.message());
    drake::log()->info("dispatcher_robot_out started");

    while (true) {
      udp_sub.Poll();
      output_sender_value.GetMutableData()->set_value(udp_sub.message());
      state_estimator_value.GetMutableData()->set_value(udp_sub.message());
      const double time = udp_sub.message_time();

      // Check if we are very far ahead or behind
      // (likely due to a restart of the driving clock)
      if (time > simulator.get_context().get_time() + 1.0 ||
          time < simulator.get_context().get_time()) {
        std::cout << "Dispatcher time is " << simulator.get_context().get_time()
                  << ", but stepping to " << time << std::endl;
        std::cout << "Difference is too large, resetting dispatcher time."
                  << std::endl;
        simulator.get_mutable_context().SetTime(time);
      }

      state_estimator->set_next_message_time(time);

      simulator.AdvanceTo(time);
      // Force-publish via the diagram
      diagram.Publish(diagram_context);
    }
  }
  return 0;
}

}  // namespace dairlib

int main(int argc, char* argv[]) { return dairlib::do_main(argc, argv); }<|MERGE_RESOLUTION|>--- conflicted
+++ resolved
@@ -247,14 +247,10 @@
           {TriggerType::kForced}));
   auto gm_contact_pub =
       builder.AddSystem(LcmPublisherSystem::Make<drake::lcmt_contact_results_for_viz>(
-<<<<<<< HEAD
-          "CASSIE_CONTACT_GM_OBSERVER", &lcm_local, {TriggerType::kForced}));
-=======
           "CASSIE_GM_CONTACT_DISPATCHER", &lcm_local, {TriggerType::kForced}));
   auto gm_contact_for_fsm_pub =
       builder.AddSystem(LcmPublisherSystem::Make<drake::lcmt_contact_results_for_viz>(
           "CASSIE_CONTACT_FOR_FSM_DISPATCHER", &lcm_local, {TriggerType::kForced}));
->>>>>>> ece6d643
   builder.Connect(state_estimator->get_filtered_contact_output_port(),
                   filtered_contact_pub->get_input_port());
   builder.Connect(state_estimator->get_gm_contact_output_port(),
