#include <memory>

#include <gflags/gflags.h>
#include "drake/lcm/drake_lcm.h"
#include "drake/systems/lcm/lcm_driven_loop.h"
#include "drake/systems/lcm/lcm_publisher_system.h"
#include "drake/systems/lcm/lcm_subscriber_system.h"
#include "drake/systems/analysis/simulator.h"
#include "drake/systems/framework/diagram.h"
#include "drake/systems/framework/diagram_builder.h"

#include "attic/multibody/rigidbody_utils.h"
#include "systems/robot_lcm_systems.h"
#include "systems/primitives/subvector_pass_through.h"
#include "examples/Cassie/networking/cassie_udp_subscriber.h"
#include "examples/Cassie/networking/cassie_output_sender.h"
#include "examples/Cassie/networking/cassie_output_receiver.h"
#include "examples/Cassie/networking/udp_driven_loop.h"
#include "examples/Cassie/cassie_rbt_state_estimator.h"
#include "examples/Cassie/cassie_utils.h"
#include "dairlib/lcmt_cassie_out.hpp"
#include "dairlib/lcmt_robot_output.hpp"

namespace dairlib {
using drake::systems::DiagramBuilder;
using drake::systems::Simulator;
using drake::systems::Context;
using drake::systems::lcm::LcmSubscriberSystem;
using drake::systems::lcm::LcmPublisherSystem;
using drake::systems::lcm::UtimeMessageToSeconds;
using drake::systems::TriggerType;

// Simulation parameters.
DEFINE_string(address, "127.0.0.1", "IPv4 address to receive from.");
DEFINE_int64(port, 25001, "Port to receive on.");
DEFINE_double(pub_rate, 0.02, "Network LCM pubishing period (s).");
DEFINE_bool(simulation, false,
    "Simulated or real robot (default=false, real robot)");

/// Runs UDP driven loop for 10 seconds
/// Re-publishes any received messages as LCM
int do_main(int argc, char* argv[]) {
  gflags::ParseCommandLineFlags(&argc, &argv, true);

  drake::lcm::DrakeLcm lcm_local("udpm://239.255.76.67:7667?ttl=0");
  drake::lcm::DrakeLcm lcm_network("udpm://239.255.76.67:7667?ttl=1");
  DiagramBuilder<double> builder;

  std::unique_ptr<RigidBodyTree<double>> tree = makeCassieTreePointer();

  // Create state estimator
  auto state_estimator =
      builder.AddSystem<systems::CassieRbtStateEstimator>(*tree);

  // Create and connect CassieOutputSender publisher (low-rate for the network)
  // This echoes the messages from the robot
  auto output_sender = builder.AddSystem<systems::CassieOutputSender>();
  auto output_pub = builder.AddSystem(
      LcmPublisherSystem::Make<dairlib::lcmt_cassie_out>("CASSIE_OUTPUT_ECHO",
      &lcm_network, {TriggerType::kPeriodic}, FLAGS_pub_rate));
  // connect cassie_out publisher
  builder.Connect(*output_sender, *output_pub);

  // Connect appropriate input receiver, for simlation or the real robot

  LcmSubscriberSystem* sim_input_sub = nullptr;
  systems::CassieUDPSubscriber* udp_input_sub = nullptr;

  if (FLAGS_simulation) {
    sim_input_sub = builder.AddSystem(
      LcmSubscriberSystem::Make<dairlib::lcmt_cassie_out>("CASSIE_OUTPUT",
          &lcm_local));
    auto input_receiver =
        builder.AddSystem<systems::CassieOutputReceiver>();
    builder.Connect(*sim_input_sub, *input_receiver);
    builder.Connect(*input_receiver, *output_sender);
    builder.Connect(*input_receiver, *state_estimator);
  } else {
    // Create input receiver.
    udp_input_sub = builder.AddSystem(
        systems::CassieUDPSubscriber::Make(FLAGS_address, FLAGS_port));
    builder.Connect(*udp_input_sub, *output_sender);
    builder.Connect(*udp_input_sub, *state_estimator);
  }

  // Create and connect RobotOutput publisher.
  auto state_sender = builder.AddSystem<systems::RobotOutputSender>(*tree);
  auto state_pub = builder.AddSystem(
      LcmPublisherSystem::Make<dairlib::lcmt_robot_output>(
          "CASSIE_STATE", &lcm_local,
          {TriggerType::kForced}));

  // Create and connect RobotOutput publisher (low-rate for the network)
  auto net_state_pub = builder.AddSystem(
      LcmPublisherSystem::Make<dairlib::lcmt_robot_output>(
          "NETWORK_CASSIE_STATE", &lcm_network,
          {TriggerType::kPeriodic}, FLAGS_pub_rate));

  // Pass through to drop all but positions and velocities
  auto passthrough = builder.AddSystem<systems::SubvectorPassThrough>(
    state_estimator->get_output_port(0).size(),
    0,
    state_sender->get_input_port(0).size());

  builder.Connect(*state_estimator, *passthrough);
  builder.Connect(*passthrough, *state_sender);
  builder.Connect(*state_sender, *state_pub);

  builder.Connect(*state_sender, *net_state_pub);

  auto diagram = builder.Build();

  if (FLAGS_simulation) {
    drake::systems::lcm::LcmDrivenLoop loop(*diagram, *sim_input_sub, nullptr,
        &lcm_local,
        std::make_unique<UtimeMessageToSeconds<dairlib::lcmt_cassie_out>>());

<<<<<<< HEAD
    // caused an extra publish call?
=======
>>>>>>> 25cd5562
    loop.set_publish_on_every_received_message(true);

    // Starts the loop.
    loop.RunToSecondsAssumingInitialized(1e6);
  } else {
    systems::UDPDrivenLoop loop(*diagram, *udp_input_sub, nullptr);

<<<<<<< HEAD
    // caused an extra publish call?
=======
>>>>>>> 25cd5562
    loop.set_publish_on_every_received_message(true);

    // Starts the loop.
    loop.RunToSecondsAssumingInitialized(1e6);

    udp_input_sub->StopPolling();
  }
  return 0;
}

}  // namespace dairlib

int main(int argc, char* argv[]) {
  return dairlib::do_main(argc, argv);
}<|MERGE_RESOLUTION|>--- conflicted
+++ resolved
@@ -115,10 +115,6 @@
         &lcm_local,
         std::make_unique<UtimeMessageToSeconds<dairlib::lcmt_cassie_out>>());
 
-<<<<<<< HEAD
-    // caused an extra publish call?
-=======
->>>>>>> 25cd5562
     loop.set_publish_on_every_received_message(true);
 
     // Starts the loop.
@@ -126,10 +122,6 @@
   } else {
     systems::UDPDrivenLoop loop(*diagram, *udp_input_sub, nullptr);
 
-<<<<<<< HEAD
-    // caused an extra publish call?
-=======
->>>>>>> 25cd5562
     loop.set_publish_on_every_received_message(true);
 
     // Starts the loop.
