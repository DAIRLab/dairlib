--- conflicted
+++ resolved
@@ -56,10 +56,7 @@
   n_fails_index_ = 0;
   status_index_ = 1;
   switch_time_index_ = DeclareDiscreteState(1);
-<<<<<<< HEAD
-=======
   prev_efforts_time_index_ = DeclareDiscreteState(1);
->>>>>>> 7e40a31c
   prev_efforts_index_ = DeclareDiscreteState(num_actuators_);
 
   // Create update for error flag
@@ -76,8 +73,6 @@
   bool is_error =
       context.get_discrete_state(status_vars_index_)[n_fails_index_] >=
       min_consecutive_failures_;
-<<<<<<< HEAD
-=======
   is_error =
       is_error || (command->get_timestamp() -
                        context.get_discrete_state(prev_efforts_time_index_)[0] >
@@ -88,7 +83,6 @@
     std::cout << "Delay between controller commands is too long, shutting down"
               << std::endl;
   }
->>>>>>> 7e40a31c
 
   // If there has not been an error, copy over the command.
   // If there has been an error, set the command to all zeros
@@ -140,17 +134,12 @@
       (TimestampedVector<double>*)this->EvalVectorInput(context,
                                                         command_input_port_);
 
-<<<<<<< HEAD
-  output->get_mutable_value()(0) =
-      context.get_discrete_state(status_vars_index_)[status_index_];
-=======
   output->status =
       int(context.get_discrete_state(status_vars_index_)[status_index_]);
   output->utime = command->get_timestamp() * 1e6;
   output->vel_limit =
       bool(context.get_discrete_state(status_vars_index_)[status_index_]);
 
->>>>>>> 7e40a31c
   if (input_limit_ != std::numeric_limits<double>::max()) {
     for (int i = 0; i < command->get_data().size(); i++) {
       double command_value = command->get_data()(i);
@@ -190,8 +179,6 @@
   const TimestampedVector<double>* command =
       (TimestampedVector<double>*)this->EvalVectorInput(context,
                                                         command_input_port_);
-<<<<<<< HEAD
-=======
 
   if (command->get_timestamp() -
           discrete_state->get_mutable_vector(prev_efforts_time_index_)[0] >
@@ -201,7 +188,6 @@
     discrete_state->get_mutable_vector(prev_efforts_time_index_)[0] =
         command->get_timestamp();
   }
->>>>>>> 7e40a31c
 
   const Eigen::VectorXd& velocities = state->GetVelocities();
 
@@ -214,14 +200,9 @@
       // Increment counter
       discrete_state->get_mutable_vector(status_vars_index_)[n_fails_index_] +=
           1;
-<<<<<<< HEAD
-      discrete_state->get_mutable_vector(status_vars_index_)[status_index_] =
-          true;
-=======
       // Using the discrete state which is a vector of doubles to store a bool
       discrete_state->get_mutable_vector(status_vars_index_)[status_index_] =
           double(true);
->>>>>>> 7e40a31c
       std::cout << "Error! Velocity has exceeded the threshold of "
                 << max_joint_velocity_ << std::endl;
       std::cout << "Consecutive error "
@@ -236,11 +217,7 @@
       discrete_state->get_mutable_vector(status_vars_index_)[n_fails_index_] =
           0;
       discrete_state->get_mutable_vector(status_vars_index_)[status_index_] =
-<<<<<<< HEAD
-          false;
-=======
           double(false);
->>>>>>> 7e40a31c
     }
   }
 
