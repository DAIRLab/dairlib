--- conflicted
+++ resolved
@@ -22,9 +22,6 @@
       min_consecutive_failures_(min_consecutive_failures),
       max_joint_velocity_(max_joint_velocity),
       input_limit_(input_limit) {
-
-//  prev_commanded_effort_ = Eigen::VectorXd::Zero(num_actuators_);
-
   // Create input ports
   command_input_port_ =
       this->DeclareVectorInputPort(TimestampedVector<double>(num_actuators_))
@@ -56,10 +53,7 @@
   status_vars_index_ = DeclareDiscreteState(2);
   n_fails_index_ = 0;
   status_index_ = 1;
-<<<<<<< HEAD
-=======
   switch_time_index_ = DeclareDiscreteState(1);
->>>>>>> f2d17126
   prev_efforts_index_ = DeclareDiscreteState(num_actuators_);
 
   // Create update for error flag
@@ -74,12 +68,8 @@
                                                         command_input_port_);
 
   bool is_error =
-<<<<<<< HEAD
-      context.get_discrete_state(0)[n_fails_index_] >= min_consecutive_failures_;
-=======
       context.get_discrete_state(status_vars_index_)[n_fails_index_] >=
       min_consecutive_failures_;
->>>>>>> f2d17126
 
   // If there has not been an error, copy over the command.
   // If there has been an error, set the command to all zeros
@@ -105,25 +95,6 @@
     output->set_timestamp(command->get_timestamp());
     output->SetDataVector(Eigen::VectorXd::Zero(num_actuators_));
   }
-<<<<<<< HEAD
-  // if ((context.get_discrete_state(prev_efforts_index_).get_value() -
-  //      output->get_data())
-  //         .norm() > kInputThreshold) {
-  //   Eigen::VectorXd blended_effort =
-  //       (1 - kCutoffFreq) *
-  //           context.get_discrete_state(prev_efforts_index_).get_value() +
-  //           kCutoffFreq * output->get_data();
-  //   output->SetDataVector(blended_effort);
-  // }
-//  if ((prev_commanded_effort_ -
-//       output->get_data()).norm() > kInputThreshold) {
-//    Eigen::VectorXd blended_effort =
-//        (1 - kCutoffFreq) * prev_commanded_effort_ + kCutoffFreq * output->get_data();
-//    output->SetDataVector(blended_effort);
-//  }
-//  prev_commanded_effort_ = output->get_data();
-//  context.get_discrete_state(prev_efforts_index_).set_value(output->get_data());
-=======
 
   // Blend the efforts between the previous controller effort and the current
   // commanded effort using linear interpolation
@@ -141,7 +112,6 @@
       std::cout << "Blending efforts" << std::endl;
     }
   }
->>>>>>> f2d17126
 }
 
 void InputSupervisor::SetStatus(const Context<double>& context,
@@ -150,12 +120,8 @@
       (TimestampedVector<double>*)this->EvalVectorInput(context,
                                                         command_input_port_);
 
-<<<<<<< HEAD
-  output->get_mutable_value()(0) = context.get_discrete_state(0)[status_index_];
-=======
   output->get_mutable_value()(0) =
       context.get_discrete_state(status_vars_index_)[status_index_];
->>>>>>> f2d17126
   if (input_limit_ != std::numeric_limits<double>::max()) {
     for (int i = 0; i < command->get_data().size(); i++) {
       double command_value = command->get_data()(i);
@@ -169,11 +135,7 @@
   // Shutdown is/will soon be active (the status flag is set in a separate loop
   // from the actual motor torques so the update of the status bit could be
   // slightly off
-<<<<<<< HEAD
-  if (context.get_discrete_state(0)[n_fails_index_] >=
-=======
   if (context.get_discrete_state(status_vars_index_)[n_fails_index_] >=
->>>>>>> f2d17126
       min_consecutive_failures_) {
     output->get_mutable_value()(0) += 4;
   }
@@ -193,24 +155,13 @@
 
   const Eigen::VectorXd& velocities = state->GetVelocities();
 
-<<<<<<< HEAD
-  if (discrete_state->get_data()[0]->get_value()[n_fails_index_] < min_consecutive_failures_) {
-=======
   if (discrete_state->get_vector(status_vars_index_)[n_fails_index_] <
       min_consecutive_failures_) {
->>>>>>> f2d17126
     // If any velocity is above the threshold, set the error flag
     bool is_velocity_error = (velocities.array() > max_joint_velocity_).any() ||
                              (velocities.array() < -max_joint_velocity_).any();
     if (is_velocity_error) {
       // Increment counter
-<<<<<<< HEAD
-      discrete_state->get_data()[0]->get_mutable_value()[n_fails_index_] += 1;
-      discrete_state->get_data()[0]->get_mutable_value()[status_index_] = true;
-      std::cout << "Error! Velocity has exceeded the threshold of "
-                << max_joint_velocity_ << std::endl;
-      std::cout << "Consecutive error " << discrete_state->get_data()[0]->get_value()[n_fails_index_]
-=======
       discrete_state->get_mutable_vector(status_vars_index_)[n_fails_index_] +=
           1;
       discrete_state->get_mutable_vector(status_vars_index_)[status_index_] =
@@ -220,22 +171,12 @@
       std::cout << "Consecutive error "
                 << discrete_state->get_vector(
                        status_vars_index_)[n_fails_index_]
->>>>>>> f2d17126
                 << " of " << min_consecutive_failures_ << std::endl;
       std::cout << "Velocity vector: " << std::endl
                 << velocities << std::endl
                 << std::endl;
     } else {
       // Reset counter
-<<<<<<< HEAD
-      discrete_state->get_data()[0]->get_mutable_value()[n_fails_index_] = 0;
-      discrete_state->get_data()[0]->get_mutable_value()[status_index_] = false;
-    }
-  }
-
-  // discrete_state->get_mutable_vector(prev_efforts_index_)
-  //     .set_value(state->GetEfforts());
-=======
       discrete_state->get_mutable_vector(status_vars_index_)[n_fails_index_] =
           0;
       discrete_state->get_mutable_vector(status_vars_index_)[status_index_] =
@@ -258,7 +199,6 @@
     discrete_state->get_mutable_vector(switch_time_index_)[0] =
         controller_switch->utime * 1e-6;
   }
->>>>>>> f2d17126
 }
 
 }  // namespace dairlib