#include "examples/Cassie/input_supervisor.h"

#include <dairlib/lcmt_cassie_out.hpp>

#include "dairlib/lcmt_controller_switch.hpp"
#include "systems/framework/output_vector.h"

using drake::multibody::JointActuatorIndex;
using drake::systems::Context;
using drake::systems::DiscreteValues;

namespace dairlib {

using systems::OutputVector;
using systems::TimestampedVector;

InputSupervisor::InputSupervisor(
    const drake::multibody::MultibodyPlant<double>& plant,
    double max_joint_velocity, double update_period,
    int min_consecutive_failures, double input_limit)
    : plant_(plant),
      num_actuators_(plant_.num_actuators()),
      num_positions_(plant_.num_positions()),
      num_velocities_(plant_.num_velocities()),
      min_consecutive_failures_(min_consecutive_failures),
      max_joint_velocity_(max_joint_velocity),
      input_limit_(input_limit) {
  if (input_limit_ == std::numeric_limits<double>::max()) {
    std::cout << "Warning. No input limits have been set." << std::endl;
  }

  // Create input ports
  command_input_port_ =
      this->DeclareVectorInputPort(TimestampedVector<double>(num_actuators_))
          .get_index();
  state_input_port_ = this
                          ->DeclareVectorInputPort(OutputVector<double>(
                              num_positions_, num_velocities_, num_actuators_))
                          .get_index();
  controller_switch_input_port_ =
      this->DeclareAbstractInputPort(
              "lcmt_controller_switch",
              drake::Value<dairlib::lcmt_controller_switch>{})
          .get_index();
  cassie_input_port_ =
      this->DeclareAbstractInputPort("lcmt_cassie_out",
                                     drake::Value<dairlib::lcmt_cassie_out>{})
          .get_index();

  // Create output port for commands
  command_output_port_ =
      this->DeclareVectorOutputPort(TimestampedVector<double>(num_actuators_),
                                    &InputSupervisor::SetMotorTorques)
          .get_index();

  // Create output port for status
  status_output_port_ =
      this->DeclareAbstractOutputPort(&InputSupervisor::SetStatus).get_index();

  // Create error flag as discrete state
  // Store both values in single discrete vector
  status_vars_index_ = DeclareDiscreteState(2);
  n_fails_index_ = 0;
  status_index_ = 1;
  switch_time_index_ = DeclareDiscreteState(1);
  prev_efforts_time_index_ = DeclareDiscreteState(1);
  prev_efforts_index_ = DeclareDiscreteState(num_actuators_);
  soft_estop_flag_index_ = DeclareDiscreteState(1);

  K_ = plant_.MakeActuationMatrix().transpose();
  K_ *= kEStopGain;

  K_ = Eigen::MatrixXd::Zero(num_actuators_, num_velocities_);
  K_(0, 6) = -1;
  K_(1, 7) = -1;
  K_(2, 8) = -1;
  K_(3, 9) = -1;
  K_(4, 10) = -1;
  K_(5, 11) = -1;
  K_(6, 12) = -1;
  K_(7, 13) = -1;
  K_(8, 19) = -1;
  K_(9, 21) = -1;

  // Create update for error flag
  DeclarePeriodicDiscreteUpdateEvent(update_period, 0,
                                     &InputSupervisor::UpdateErrorFlag);
}

void InputSupervisor::SetMotorTorques(const Context<double>& context,
                                      TimestampedVector<double>* output) const {
  const TimestampedVector<double>* command =
      (TimestampedVector<double>*)this->EvalVectorInput(context,
                                                        command_input_port_);
  const OutputVector<double>* state =
      (OutputVector<double>*)this->EvalVectorInput(context, state_input_port_);

  const auto& cassie_out = this->EvalInputValue<dairlib::lcmt_cassie_out>(
      context, cassie_input_port_);

  bool is_error =
      context.get_discrete_state(status_vars_index_)[n_fails_index_] >=
      min_consecutive_failures_;
  is_error =
      is_error || (command->get_timestamp() -
                       context.get_discrete_state(prev_efforts_time_index_)[0] >
                   kMaxControllerDelay);
  is_error =
      is_error || context.get_discrete_state(soft_estop_flag_index_)[0] == 1;
  if ((command->get_timestamp() -
           context.get_discrete_state(prev_efforts_time_index_)[0] >
       kMaxControllerDelay)) {
    std::cout << "Delay between controller commands is too long, shutting down"
              << std::endl;
  }

<<<<<<< HEAD
  if (cassie_out->pelvis.radio.channel[15] == -1) {
    Eigen::VectorXd u = -K_ * state->get_value();
    output->SetDataVector(Eigen::VectorXd::Zero(num_actuators_));
=======
  // If the soft estop signal is triggered, applying only damping regardless of
  // any other controller signal
  if (cassie_out->pelvis.radio.channel[15] == -1) {
    Eigen::VectorXd u = -K_ * state->GetVelocities();
    output->SetDataVector(u);
>>>>>>> 591824d3
    return;
  }

  // If there has not been an error, copy over the command.
  // If there has been an error, set the command to all zeros
  if (!is_error) {
    // If input_limit_ has been set, limit inputs to
    // [-input_limit_, input_limit_]
    if (input_limit_ != std::numeric_limits<double>::max()) {
      output->set_timestamp(command->get_timestamp());
      for (int i = 0; i < command->get_data().size(); i++) {
        double command_value = command->get_data()(i);
        if (command_value > input_limit_) {
          command_value = input_limit_;
        } else if (command_value < -input_limit_) {
          command_value = -input_limit_;
        }
        output->get_mutable_data()(i) = command_value;
      }
    } else {
      // Can copy entire raw vector
      output->get_mutable_value() = command->get_value();
    }
  } else {
    output->set_timestamp(command->get_timestamp());
    output->SetDataVector(Eigen::VectorXd::Zero(num_actuators_));
  }

  // Blend the efforts between the previous controller effort and the current
  // commanded effort using linear interpolation
  double alpha = (command->get_timestamp() -
                  context.get_discrete_state(switch_time_index_)[0]) /
                 blend_duration_;

  if (alpha <= 1.0) {
    Eigen::VectorXd blended_effort =
        alpha * command->get_value() +
        (1 - alpha) *
            context.get_discrete_state(prev_efforts_index_).get_value();
    output->SetDataVector(blended_effort);
    if (fmod(command->get_timestamp(), 0.5) < 1e-4) {
      std::cout << "Blending efforts" << std::endl;
    }
  }
}

void InputSupervisor::SetStatus(
    const Context<double>& context,
    dairlib::lcmt_input_supervisor_status* output) const {
  const TimestampedVector<double>* command =
      (TimestampedVector<double>*)this->EvalVectorInput(context,
                                                        command_input_port_);

  output->status =
      int(context.get_discrete_state(status_vars_index_)[status_index_]);
  output->utime = command->get_timestamp() * 1e6;
  output->vel_limit =
      bool(context.get_discrete_state(status_vars_index_)[status_index_]);

  if (input_limit_ != std::numeric_limits<double>::max()) {
    for (int i = 0; i < command->get_data().size(); i++) {
      double command_value = command->get_data()(i);
      if (command_value > input_limit_ || command_value < -input_limit_) {
        output->status += 2;
        output->act_limit = true;
        break;
      }
    }
  }

  // Shutdown is/will soon be active (the status flag is set in a separate loop
  // from the actual motor torques so the update of the status bit could be
  // slightly off
  if (context.get_discrete_state(status_vars_index_)[n_fails_index_] >=
      min_consecutive_failures_) {
    output->status += 4;
    output->shutdown = true;
  }

  if ((command->get_timestamp() -
           context.get_discrete_state(prev_efforts_time_index_)[0] >
       kMaxControllerDelay)) {
    output->act_delay = true;
    output->shutdown = true;
  }
}

void InputSupervisor::UpdateErrorFlag(
    const Context<double>& context,
    DiscreteValues<double>* discrete_state) const {
  const OutputVector<double>* state =
      (OutputVector<double>*)this->EvalVectorInput(context, state_input_port_);
  const auto* controller_switch =
      this->EvalInputValue<dairlib::lcmt_controller_switch>(
          context, controller_switch_input_port_);
  const TimestampedVector<double>* command =
      (TimestampedVector<double>*)this->EvalVectorInput(context,
                                                        command_input_port_);
  const auto& cassie_out = this->EvalInputValue<dairlib::lcmt_cassie_out>(
      context, cassie_input_port_);

  if (command->get_timestamp() -
          discrete_state->get_mutable_vector(prev_efforts_time_index_)[0] >
      kMaxControllerDelay) {
    discrete_state->get_mutable_vector(prev_efforts_time_index_)[0] = 0.0;
  } else {
    discrete_state->get_mutable_vector(prev_efforts_time_index_)[0] =
        command->get_timestamp();
  }

  if (cassie_out->pelvis.radio.channel[15] == -1) {
    discrete_state->get_mutable_vector(soft_estop_flag_index_)[0] = 1;
  }

  const Eigen::VectorXd& velocities = state->GetVelocities();

  if (discrete_state->get_vector(status_vars_index_)[n_fails_index_] <
      min_consecutive_failures_) {
    // If any velocity is above the threshold, set the error flag
    bool is_velocity_error = (velocities.array() > max_joint_velocity_).any() ||
                             (velocities.array() < -max_joint_velocity_).any();
    if (is_velocity_error) {
      // Increment counter
      discrete_state->get_mutable_vector(status_vars_index_)[n_fails_index_] +=
          1;
      // Using the discrete state which is a vector of doubles to store a bool
      discrete_state->get_mutable_vector(status_vars_index_)[status_index_] =
          double(true);
      std::cout << "Error! Velocity has exceeded the threshold of "
                << max_joint_velocity_ << std::endl;
      std::cout << "Consecutive error "
                << discrete_state->get_vector(
                       status_vars_index_)[n_fails_index_]
                << " of " << min_consecutive_failures_ << std::endl;
      std::cout << "Velocity vector: " << std::endl
                << velocities << std::endl
                << std::endl;
    } else {
      // Reset counter
      discrete_state->get_mutable_vector(status_vars_index_)[n_fails_index_] =
          0;
      discrete_state->get_mutable_vector(status_vars_index_)[status_index_] =
          double(false);
    }
  }

  // When receiving a new controller switch message, record the time
  if (discrete_state->get_mutable_vector(switch_time_index_)[0] <
      controller_switch->utime * 1e-6) {
    std::cout << "Got new switch message" << std::endl;
    discrete_state->get_mutable_vector(switch_time_index_)[0] =
        controller_switch->utime * 1e-6;
    blend_duration_ = controller_switch->blend_duration;
  }

  // Update the previous commanded switch message unless currently blending
  // efforts
  if (command->get_timestamp() - controller_switch->utime * 1e-6 >=
      blend_duration_) {
    discrete_state->get_mutable_vector(prev_efforts_index_)
        .get_mutable_value() = command->get_value();
  }
}

}  // namespace dairlib<|MERGE_RESOLUTION|>--- conflicted
+++ resolved
@@ -69,18 +69,6 @@
 
   K_ = plant_.MakeActuationMatrix().transpose();
   K_ *= kEStopGain;
-
-  K_ = Eigen::MatrixXd::Zero(num_actuators_, num_velocities_);
-  K_(0, 6) = -1;
-  K_(1, 7) = -1;
-  K_(2, 8) = -1;
-  K_(3, 9) = -1;
-  K_(4, 10) = -1;
-  K_(5, 11) = -1;
-  K_(6, 12) = -1;
-  K_(7, 13) = -1;
-  K_(8, 19) = -1;
-  K_(9, 21) = -1;
 
   // Create update for error flag
   DeclarePeriodicDiscreteUpdateEvent(update_period, 0,
@@ -114,17 +102,11 @@
               << std::endl;
   }
 
-<<<<<<< HEAD
-  if (cassie_out->pelvis.radio.channel[15] == -1) {
-    Eigen::VectorXd u = -K_ * state->get_value();
-    output->SetDataVector(Eigen::VectorXd::Zero(num_actuators_));
-=======
   // If the soft estop signal is triggered, applying only damping regardless of
   // any other controller signal
   if (cassie_out->pelvis.radio.channel[15] == -1) {
     Eigen::VectorXd u = -K_ * state->GetVelocities();
     output->SetDataVector(u);
->>>>>>> 591824d3
     return;
   }
 
