--- conflicted
+++ resolved
@@ -92,10 +92,7 @@
   int status_index_;
   int switch_time_index_;
   int prev_efforts_index_;
-<<<<<<< HEAD
-=======
   int prev_efforts_time_index_;
->>>>>>> 7e40a31c
   int state_input_port_;
   int command_input_port_;
   int controller_switch_input_port_;
