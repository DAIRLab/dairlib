--- conflicted
+++ resolved
@@ -92,9 +92,6 @@
     urdf = "examples/Cassie/urdf/cassie_fixed_springs.urdf";
   }
 
-<<<<<<< HEAD
-  plant.set_discrete_contact_solver(drake::multibody::DiscreteContactSolver::kSap);
-=======
   if (FLAGS_contact_solver == "SAP") {
     plant.set_discrete_contact_solver(
         drake::multibody::DiscreteContactSolver::kSap);
@@ -104,7 +101,6 @@
   } else {
     std::cerr << "Unknown contact solver setting." << std::endl;
   }
->>>>>>> 052763db
   AddCassieMultibody(&plant, &scene_graph, FLAGS_floating_base, urdf,
                      FLAGS_spring_model, true);
   plant.Finalize();
