--- conflicted
+++ resolved
@@ -31,7 +31,6 @@
 using drake::systems::Context;
 using drake::systems::DiagramBuilder;
 using drake::systems::Simulator;
-
 using drake::systems::lcm::LcmPublisherSystem;
 using drake::systems::lcm::LcmSubscriberSystem;
 
@@ -42,6 +41,7 @@
 
 // Simulation parameters.
 DEFINE_bool(floating_base, true, "Fixed or floating base model");
+
 DEFINE_double(target_realtime_rate, 1.0,
               "Desired rate relative to real time.  See documentation for "
               "Simulator::set_target_realtime_rate() for details.");
@@ -57,16 +57,11 @@
               " to (m)");
 DEFINE_double(end_time, std::numeric_limits<double>::infinity(),
               "End time for simulator");
-DEFINE_double(publish_rate, 2000, "Publish rate for simulator");
+DEFINE_double(publish_rate, 1000, "Publish rate for simulator");
 DEFINE_double(init_height, .7,
               "Initial starting height of the pelvis above "
               "ground");
 DEFINE_bool(spring_model, true, "Use a URDF with or without legs springs");
-DEFINE_string(channel_u, "CASSIE_INPUT",
-              "LCM channel to receive controller inputs on");
-DEFINE_double(actuator_delay, 0.0,
-              "Duration of actuator delay. Set to 0.0 by default.");
-DEFINE_bool(publish_efforts, true, "Flag to publish the efforts.");
 
 DEFINE_string(radio_channel, "CASSIE_VIRTUAL_RADIO" ,"LCM channel for virtual radio command");
 DEFINE_string(channel_u, "CASSIE_INPUT",
@@ -96,13 +91,12 @@
     urdf = "examples/Cassie/urdf/cassie_fixed_springs.urdf";
   }
 
+  addCassieMultibody(&plant, &scene_graph, FLAGS_floating_base, urdf,
+                     FLAGS_spring_model, true);
+  plant.Finalize();
+
   plant.set_penetration_allowance(FLAGS_penetration_allowance);
   plant.set_stiction_tolerance(FLAGS_v_stiction);
-
-  addCassieMultibody(&plant, &scene_graph, FLAGS_floating_base, urdf,
-                     FLAGS_spring_model, true);
-
-  plant.Finalize();
 
   // Create lcm systems.
   auto lcm = builder.AddSystem<drake::systems::lcm::LcmInterfaceSystem>();
@@ -115,12 +109,8 @@
       plant.get_actuation_input_port().size());
   auto discrete_time_delay =
       builder.AddSystem<drake::systems::DiscreteTimeDelay>(
-<<<<<<< HEAD
-          1.0 / FLAGS_publish_rate, FLAGS_actuator_delay * FLAGS_publish_rate, plant.num_actuators());
-=======
           1.0 / FLAGS_publish_rate, FLAGS_actuator_delay * FLAGS_publish_rate,
           plant.num_actuators());
->>>>>>> 70ee9c3b
   auto state_pub =
       builder.AddSystem(LcmPublisherSystem::Make<dairlib::lcmt_robot_output>(
           "CASSIE_STATE_SIMULATION", lcm, 1.0 / FLAGS_publish_rate));
@@ -137,16 +127,11 @@
   contact_results_publisher.set_name("contact_results_publisher");
 
   // Sensor aggregator and publisher of lcmt_cassie_out
-<<<<<<< HEAD
-  const auto& sensor_aggregator =
-      AddImuAndAggregator(&builder, plant, passthrough->get_output_port());
-=======
   auto radio_sub = builder.AddSystem(
       LcmSubscriberSystem::Make<dairlib::lcmt_radio_out>(FLAGS_radio_channel, lcm));
   const auto& sensor_aggregator =
       AddImuAndAggregator(&builder, plant, passthrough->get_output_port());
 
->>>>>>> 70ee9c3b
   auto sensor_pub =
       builder.AddSystem(LcmPublisherSystem::Make<dairlib::lcmt_cassie_out>(
           "CASSIE_OUTPUT", lcm, 1.0 / FLAGS_publish_rate));
@@ -191,7 +176,7 @@
   VectorXd q_init, u_init, lambda_init;
   double mu_fp = 0;
   double min_normal_fp = 70;
-  double toe_spread = .10;
+  double toe_spread = .2;
   // Create a plant for CassieFixedPointSolver.
   // Note that we cannot use the plant from the above diagram, because after the
   // diagram is built, plant.get_actuation_input_port().HasValue(*context)
@@ -209,7 +194,6 @@
     CassieFixedBaseFixedPointSolver(plant_for_solver, &q_init, &u_init,
                                     &lambda_init);
   }
-
   plant.SetPositions(&plant_context, q_init);
   plant.SetVelocities(&plant_context, VectorXd::Zero(plant.num_velocities()));
 
