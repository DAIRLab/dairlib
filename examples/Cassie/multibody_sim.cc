--- conflicted
+++ resolved
@@ -1,10 +1,5 @@
 #include <memory>
 
-<<<<<<< HEAD
-#include <drake/systems/primitives/discrete_time_delay.h>
-=======
-#include <drake/systems/primitives/multiplexer.h>
->>>>>>> 14fdeba1
 #include <gflags/gflags.h>
 
 #include "dairlib/lcmt_cassie_out.hpp"
@@ -18,7 +13,6 @@
 
 #include "drake/lcm/drake_lcm.h"
 #include "drake/lcmt_contact_results_for_viz.hpp"
-#include "drake/multibody/parsing/parser.h"
 #include "drake/multibody/plant/contact_results_to_lcm.h"
 #include "drake/systems/analysis/runge_kutta2_integrator.h"
 #include "drake/systems/analysis/simulator.h"
@@ -55,7 +49,6 @@
             "If 'true', the plant is modeled as a "
             "discrete system with periodic updates. "
             "If 'false', the plant is modeled as a continuous system.");
-DEFINE_string(channel_u, "CASSIE_INPUT", "LCM channel to receive inputs on");
 DEFINE_double(dt, 8e-5,
               "The step size to use for time_stepping, ignored for continuous");
 DEFINE_double(v_stiction, 1e-3, "Stiction tolernace (m/s)");
@@ -69,15 +62,11 @@
               "Initial starting height of the pelvis above "
               "ground");
 DEFINE_bool(spring_model, true, "Use a URDF with or without legs springs");
-<<<<<<< HEAD
-DEFINE_double(delay, 0.0, "Delay in commanded to actual motor inputs");
-=======
 DEFINE_string(channel_u, "CASSIE_INPUT",
               "LCM channel to receive controller inputs on");
 DEFINE_double(actuator_delay, 0.0,
               "Duration of actuator delay. Set to 0.0 by default.");
 DEFINE_bool(publish_efforts, true, "Flag to publish the efforts.");
->>>>>>> 14fdeba1
 
 int do_main(int argc, char* argv[]) {
   gflags::ParseCommandLineFlags(&argc, &argv, true);
@@ -119,21 +108,12 @@
       plant.get_actuation_input_port().size());
   auto discrete_time_delay =
       builder.AddSystem<drake::systems::DiscreteTimeDelay>(
-<<<<<<< HEAD
-          1.0 / FLAGS_publish_rate, FLAGS_delay * FLAGS_publish_rate, plant.num_actuators());
-  auto state_pub =
-      builder.AddSystem(LcmPublisherSystem::Make<dairlib::lcmt_robot_output>(
-          "CASSIE_STATE_SIMULATION", lcm, 1.0 / FLAGS_publish_rate));
-  auto state_sender = builder.AddSystem<systems::RobotOutputSender>(plant, true);
-=======
-          1.0 / FLAGS_publish_rate, FLAGS_actuator_delay,
-          plant.num_actuators());
+          1.0 / FLAGS_publish_rate, FLAGS_actuator_delay * FLAGS_publish_rate, plant.num_actuators());
   auto state_pub =
       builder.AddSystem(LcmPublisherSystem::Make<dairlib::lcmt_robot_output>(
           "CASSIE_STATE_SIMULATION", lcm, 1.0 / FLAGS_publish_rate));
   auto state_sender = builder.AddSystem<systems::RobotOutputSender>(
       plant, FLAGS_publish_efforts);
->>>>>>> 14fdeba1
 
   // Contact Information
   ContactResultsToLcmSystem<double>& contact_viz =
@@ -189,7 +169,7 @@
   VectorXd q_init, u_init, lambda_init;
   double mu_fp = 0;
   double min_normal_fp = 70;
-  double toe_spread = .1;
+  double toe_spread = .2;
   // Create a plant for CassieFixedPointSolver.
   // Note that we cannot use the plant from the above diagram, because after the
   // diagram is built, plant.get_actuation_input_port().HasValue(*context)
