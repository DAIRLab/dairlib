#include <memory>

#include <drake/multibody/inverse_kinematics/inverse_kinematics.h>
#include <drake/systems/lcm/lcm_interface_system.h>
#include <gflags/gflags.h>
#include "drake/geometry/geometry_visualization.h"
#include "drake/lcm/drake_lcm.h"
#include "drake/multibody/joints/floating_base_types.h"
#include "drake/multibody/tree/revolute_joint.h"
#include "drake/solvers/solve.h"
#include "drake/systems/analysis/runge_kutta2_integrator.h"
#include "drake/systems/analysis/simulator.h"
#include "drake/systems/framework/diagram.h"
#include "drake/systems/framework/diagram_builder.h"
#include "drake/systems/lcm/lcm_publisher_system.h"
#include "drake/systems/lcm/lcm_subscriber_system.h"
#include "drake/systems/primitives/constant_vector_source.h"
#include "drake/systems/primitives/signal_logger.h"

#include "dairlib/lcmt_robot_input.hpp"
#include "dairlib/lcmt_robot_output.hpp"
#include "examples/Cassie/cassie_utils.h"
#include "multibody/multibody_utils.h"
#include "systems/primitives/subvector_pass_through.h"
#include "systems/robot_lcm_systems.h"
#include "drake/lcmt_contact_results_for_viz.hpp"
#include "drake/multibody/plant/contact_results_to_lcm.h"

namespace dairlib {
using dairlib::systems::SubvectorPassThrough;
using drake::geometry::SceneGraph;
using drake::multibody::ContactResultsToLcmSystem;
using drake::multibody::MultibodyPlant;
using drake::multibody::RevoluteJoint;
using drake::systems::Context;
using drake::systems::DiagramBuilder;
using drake::systems::Simulator;
using drake::systems::lcm::LcmPublisherSystem;
using drake::systems::lcm::LcmSubscriberSystem;

using drake::math::RotationMatrix;
using Eigen::Matrix3d;
using Eigen::Vector3d;
using Eigen::VectorXd;

// Simulation parameters.
DEFINE_bool(floating_base, true, "Fixed or floating base model");

DEFINE_double(target_realtime_rate, 1.0,
              "Desired rate relative to real time.  See documentation for "
              "Simulator::set_target_realtime_rate() for details.");
DEFINE_bool(time_stepping, true,
            "If 'true', the plant is modeled as a "
            "discrete system with periodic updates. "
            "If 'false', the plant is modeled as a continuous system.");
DEFINE_double(dt, 8e-5,
              "The step size to use for compliant, ignored for time_stepping)");
DEFINE_double(penetration_allowance, 1e-5,
              "Penetration allowance for the contact model. Nearly equivalent"
              " to (m)");
DEFINE_double(end_time, std::numeric_limits<double>::infinity(),
              "End time for simulator");
DEFINE_double(publish_rate, 1000, "Publish rate for simulator");
DEFINE_double(init_height, 1.1,
              "Initial starting height of the pelvis above "
              "ground");

Eigen::VectorXd GetInitialState(const MultibodyPlant<double>& plant);

int do_main(int argc, char* argv[]) {
  gflags::ParseCommandLineFlags(&argc, &argv, true);

  // Plant/System initialization
  DiagramBuilder<double> builder;
  SceneGraph<double>& scene_graph = *builder.AddSystem<SceneGraph>();
  scene_graph.set_name("scene_graph");

  const double time_step = FLAGS_time_stepping ? FLAGS_dt : 0.0;
  MultibodyPlant<double>& plant = *builder.AddSystem<MultibodyPlant>(time_step);
  if (FLAGS_floating_base) {
    multibody::addFlatTerrain(&plant, &scene_graph, .8, .8);
  }
  addCassieMultibody(&plant, &scene_graph, FLAGS_floating_base,
                     "examples/Cassie/urdf/cassie_v2.urdf");

  plant.Finalize();
  plant.set_penetration_allowance(FLAGS_penetration_allowance);

  // Create lcm systems.
  auto lcm = builder.AddSystem<drake::systems::lcm::LcmInterfaceSystem>();
  auto input_sub =
      builder.AddSystem(LcmSubscriberSystem::Make<dairlib::lcmt_robot_input>(
          "CASSIE_INPUT", lcm));
  auto input_receiver = builder.AddSystem<systems::RobotInputReceiver>(plant);
  auto passthrough = builder.AddSystem<SubvectorPassThrough>(
      input_receiver->get_output_port(0).size(), 0,
      plant.get_actuation_input_port().size());
  auto state_pub =
      builder.AddSystem(LcmPublisherSystem::Make<dairlib::lcmt_robot_output>(
          "CASSIE_STATE", lcm, 1.0 / FLAGS_publish_rate));
  auto state_sender = builder.AddSystem<systems::RobotOutputSender>(plant);

  // Contact Information
  ContactResultsToLcmSystem<double>& contact_viz =
      *builder.template AddSystem<ContactResultsToLcmSystem<double>>(plant);
  contact_viz.set_name("contact_visualization");
  auto& contact_results_publisher = *builder.AddSystem(
      LcmPublisherSystem::Make<drake::lcmt_contact_results_for_viz>(
          "CASSIE_CONTACT_RESULTS", lcm, 1.0 / FLAGS_publish_rate));
  contact_results_publisher.set_name("contact_results_publisher");

  // connect leaf systems
  builder.Connect(*input_sub, *input_receiver);
  builder.Connect(*input_receiver, *passthrough);
  builder.Connect(passthrough->get_output_port(),
                  plant.get_actuation_input_port());
<<<<<<< HEAD

  // Create state publisher.
  auto state_pub =
      builder.AddSystem(LcmPublisherSystem::Make<dairlib::lcmt_robot_output>(
          "CASSIE_STATE_SIMULATION", &lcm, 1.0 / 200.0));
  auto state_sender = builder.AddSystem<systems::RobotOutputSender>(plant);

  // connect state publisher
=======
>>>>>>> 8d38dff6
  builder.Connect(plant.get_state_output_port(),
                  state_sender->get_input_port_state());
  builder.Connect(*state_sender, *state_pub);
  builder.Connect(
      plant.get_geometry_poses_output_port(),
      scene_graph.get_source_pose_port(plant.get_source_id().value()));
  builder.Connect(scene_graph.get_query_output_port(),
                  plant.get_geometry_query_input_port());
  builder.Connect(plant.get_contact_results_output_port(),
                  contact_viz.get_input_port(0));
  builder.Connect(contact_viz.get_output_port(0),
                  contact_results_publisher.get_input_port());

  auto diagram = builder.Build();

  // Create a context for this system:
  std::unique_ptr<Context<double>> diagram_context =
      diagram->CreateDefaultContext();
  diagram_context->EnableCaching();
  diagram->SetDefaultContext(diagram_context.get());
  Context<double>& plant_context =
      diagram->GetMutableSubsystemContext(plant, diagram_context.get());

  // Set initial conditions of the simulation
  VectorXd q_init = GetInitialState(plant);
  plant.SetPositions(&plant_context, q_init);
  plant.SetVelocities(&plant_context, VectorXd::Zero(plant.num_velocities()));

  if (FLAGS_floating_base) {
    const drake::math::RigidTransformd transform(
        RotationMatrix<double>(), Eigen::Vector3d(0, 0, FLAGS_init_height));
    plant.SetFreeBodyPose(&plant_context, plant.GetBodyByName("pelvis"),
                          transform);
  }

  Simulator<double> simulator(*diagram, std::move(diagram_context));

  if (!FLAGS_time_stepping) {
    // simulator.get_mutable_integrator()->set_maximum_step_size(0.01);
    // simulator.get_mutable_integrator()->set_target_accuracy(1e-1);
    // simulator.get_mutable_integrator()->set_fixed_step_mode(true);
    simulator.reset_integrator<drake::systems::RungeKutta2Integrator<double>>(
        FLAGS_dt);
  }

  simulator.set_publish_every_time_step(false);
  simulator.set_publish_at_initialization(false);
  simulator.set_target_realtime_rate(FLAGS_target_realtime_rate);
  simulator.Initialize();
  simulator.AdvanceTo(FLAGS_end_time);

  return 0;
}

Eigen::VectorXd GetInitialState(const MultibodyPlant<double>& plant) {
  int n_q = plant.num_positions();
  std::map<std::string, int> positions_map =
      multibody::makeNameToPositionsMap(plant);

  VectorXd q_ik_guess = VectorXd::Zero(n_q);
  Eigen::Vector4d quat(1, 0, 0, 0);
  q_ik_guess << quat.normalized(), 0.001, 0.001, 1.1, -0.01, 0.01, 0.0, 0.0,
      1.15, 1.15, -1.35, -1.35, 1.0, 1.0, 0.0, 0.0, 0.0, -M_PI / 2, 0.0,
      -M_PI / 2;

  double achilles_length = .5012;
  double feet_xpos_offset = -0.15;
  double eps = 1e-4;
  Vector3d pelvis_pos(0.0, 0.0, 1.0);
  Vector3d rear_contact_disp(-0.0457, 0.112, 0);
  Vector3d front_contact_disp(0.088, 0, 0);
  Vector3d left_toe_rear_pos(-0.02115 + feet_xpos_offset, 0.12, 0.00);
  Vector3d left_toe_front_pos(0.02115 + feet_xpos_offset, 0.12, 0.00);
  Vector3d right_toe_rear_pos(-0.02115 + feet_xpos_offset, -0.12, 0.00);
  Vector3d right_toe_front_pos(0.02115 + feet_xpos_offset, -0.12, 0.00);

  Vector3d rod_on_heel_spring;  // symmetric left and right
  rod_on_heel_spring << .11877, -.01, 0.0;
  Vector3d rod_on_thigh_left;
  rod_on_thigh_left << 0.0, 0.0, 0.045;
  Vector3d rod_on_thigh_right;
  rod_on_thigh_right << 0.0, 0.0, -0.045;

  const auto& world_frame = plant.world_frame();
  const auto& pelvis_frame = plant.GetFrameByName("pelvis");
  const auto& toe_left_frame = plant.GetFrameByName("toe_left");
  const auto& toe_right_frame = plant.GetFrameByName("toe_right");
  const auto& thigh_left_frame = plant.GetFrameByName("thigh_left");
  const auto& thigh_right_frame = plant.GetFrameByName("thigh_right");
  const auto& heel_spring_left_frame = plant.GetFrameByName("heel_spring_left");
  const auto& heel_spring_right_frame =
      plant.GetFrameByName("heel_spring_right");

  drake::multibody::InverseKinematics ik(plant);

  ik.AddPositionConstraint(pelvis_frame, Vector3d(0, 0, 0), world_frame,
                           pelvis_pos - eps * VectorXd::Ones(3),
                           pelvis_pos + eps * VectorXd::Ones(3));
  ik.AddOrientationConstraint(pelvis_frame, RotationMatrix<double>(),
                              world_frame, RotationMatrix<double>(), eps);
  ik.AddPositionConstraint(toe_left_frame, rear_contact_disp, world_frame,
                           left_toe_rear_pos, left_toe_rear_pos);
  ik.AddPositionConstraint(toe_left_frame, front_contact_disp, world_frame,
                           left_toe_front_pos, left_toe_front_pos);
  ik.AddPositionConstraint(toe_right_frame, rear_contact_disp, world_frame,
                           right_toe_rear_pos, right_toe_rear_pos);
  ik.AddPositionConstraint(toe_right_frame, front_contact_disp, world_frame,
                           right_toe_front_pos, right_toe_front_pos);
  ik.AddPointToPointDistanceConstraint(
      heel_spring_left_frame, rod_on_heel_spring, thigh_left_frame,
      rod_on_thigh_left, achilles_length, achilles_length);
  ik.AddPointToPointDistanceConstraint(
      heel_spring_right_frame, rod_on_heel_spring, thigh_right_frame,
      rod_on_thigh_right, achilles_length, achilles_length);

  ik.get_mutable_prog()->SetInitialGuess(ik.q(), q_ik_guess);
  const auto result = Solve(ik.prog());
  const auto q_sol = result.GetSolution(ik.q());
  VectorXd q_sol_normd(n_q);
  q_sol_normd << q_sol.head(4).normalized(), q_sol.tail(n_q - 4);
  return q_sol_normd;
}

}  // namespace dairlib

int main(int argc, char* argv[]) { return dairlib::do_main(argc, argv); }<|MERGE_RESOLUTION|>--- conflicted
+++ resolved
@@ -97,7 +97,7 @@
       plant.get_actuation_input_port().size());
   auto state_pub =
       builder.AddSystem(LcmPublisherSystem::Make<dairlib::lcmt_robot_output>(
-          "CASSIE_STATE", lcm, 1.0 / FLAGS_publish_rate));
+          "CASSIE_STATE_SIMULATION", lcm, 1.0 / FLAGS_publish_rate));
   auto state_sender = builder.AddSystem<systems::RobotOutputSender>(plant);
 
   // Contact Information
@@ -114,17 +114,6 @@
   builder.Connect(*input_receiver, *passthrough);
   builder.Connect(passthrough->get_output_port(),
                   plant.get_actuation_input_port());
-<<<<<<< HEAD
-
-  // Create state publisher.
-  auto state_pub =
-      builder.AddSystem(LcmPublisherSystem::Make<dairlib::lcmt_robot_output>(
-          "CASSIE_STATE_SIMULATION", &lcm, 1.0 / 200.0));
-  auto state_sender = builder.AddSystem<systems::RobotOutputSender>(plant);
-
-  // connect state publisher
-=======
->>>>>>> 8d38dff6
   builder.Connect(plant.get_state_output_port(),
                   state_sender->get_input_port_state());
   builder.Connect(*state_sender, *state_pub);
