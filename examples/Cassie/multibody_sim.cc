--- conflicted
+++ resolved
@@ -82,11 +82,7 @@
   const double time_step = FLAGS_dt;
   MultibodyPlant<double>& plant = *builder.AddSystem<MultibodyPlant>(time_step);
   if (FLAGS_floating_base) {
-<<<<<<< HEAD
-    multibody::AddFlatTerrain(&plant, &scene_graph, .8, .8, {0, 0, 1});
-=======
     multibody::AddFlatTerrain(&plant, &scene_graph, .8, .8, {0, 0, 1}, false);
->>>>>>> 052763db
   }
 
   std::string urdf;
@@ -96,11 +92,6 @@
     urdf = "examples/Cassie/urdf/cassie_fixed_springs.urdf";
   }
 
-<<<<<<< HEAD
-  plant.set_discrete_contact_solver(drake::multibody::DiscreteContactSolver::kSap);
-//  plant.set_penetration_allowance(FLAGS_penetration_allowance);
-//  plant.set_stiction_tolerance(FLAGS_v_stiction);
-=======
   if (FLAGS_contact_solver == "SAP") {
     plant.set_discrete_contact_solver(
         drake::multibody::DiscreteContactSolver::kSap);
@@ -110,7 +101,6 @@
   } else {
     std::cerr << "Unknown contact solver setting." << std::endl;
   }
->>>>>>> 052763db
   AddCassieMultibody(&plant, &scene_graph, FLAGS_floating_base, urdf,
                      FLAGS_spring_model, true);
   plant.Finalize();
@@ -224,7 +214,6 @@
   }
   plant.SetPositions(&plant_context, q_init);
   plant.SetVelocities(&plant_context, VectorXd::Zero(plant.num_velocities()));
-  VectorXd x = plant.GetPositionsAndVelocities(plant_context);
   diagram_context->SetTime(FLAGS_start_time);
   Simulator<double> simulator(*diagram, std::move(diagram_context));
 
