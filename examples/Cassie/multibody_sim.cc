--- conflicted
+++ resolved
@@ -49,11 +49,7 @@
             "If 'true', the plant is modeled as a "
             "discrete system with periodic updates. "
             "If 'false', the plant is modeled as a continuous system.");
-<<<<<<< HEAD
-DEFINE_double(dt, 1e-5,
-=======
 DEFINE_double(dt, 8e-5,
->>>>>>> b2d9daf5
               "The step size to use for time_stepping, ignored for continuous");
 DEFINE_double(v_stiction, 1e-3, "Stiction tolernace (m/s)");
 DEFINE_double(penetration_allowance, 1e-5,
