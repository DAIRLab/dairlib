#include <chrono>
#include <iostream>
#include <memory>
#include <thread>

#include <drake/systems/primitives/multiplexer.h>
#include <gflags/gflags.h>

#include "dairlib/lcmt_cassie_out.hpp"
<<<<<<< HEAD
#include "dairlib/lcmt_dairlib_signal.hpp"
=======
>>>>>>> 780ea6c5
#include "dairlib/lcmt_robot_input.hpp"
#include "dairlib/lcmt_robot_output.hpp"
#include "examples/Cassie/cassie_fixed_point_solver.h"
#include "examples/Cassie/cassie_utils.h"
#include "multibody/kinematic/kinematic_evaluator_set.h"
#include "multibody/kinematic/world_point_evaluator.h"
#include "multibody/multibody_solvers.h"
#include "multibody/multibody_utils.h"
#include "solvers/constraint_factory.h"
#include "solvers/optimization_utils.h"
#include "systems/dairlib_signal_lcm_systems.h"
#include "systems/primitives/subvector_pass_through.h"
#include "systems/robot_lcm_systems.h"

#include "drake/lcm/drake_lcm.h"
#include "drake/lcmt_contact_results_for_viz.hpp"
#include "drake/multibody/plant/contact_results_to_lcm.h"
#include "drake/solvers/ipopt_solver.h"
#include "drake/solvers/snopt_solver.h"
#include "drake/solvers/solve.h"
#include "drake/systems/analysis/runge_kutta2_integrator.h"
#include "drake/systems/analysis/simulator.h"
#include "drake/systems/framework/diagram_builder.h"
#include "drake/systems/lcm/lcm_interface_system.h"
#include "drake/systems/lcm/lcm_publisher_system.h"
#include "drake/systems/lcm/lcm_subscriber_system.h"
#include "drake/systems/primitives/discrete_time_delay.h"

namespace dairlib {
using multibody::KinematicEvaluatorSet;
using solvers::NonlinearConstraint;

using dairlib::systems::SubvectorPassThrough;
using drake::geometry::SceneGraph;
using drake::multibody::ContactResultsToLcmSystem;
using drake::multibody::MultibodyPlant;
using drake::systems::BasicVector;
using drake::systems::Context;
using drake::systems::DiagramBuilder;
using drake::systems::Simulator;
using drake::systems::lcm::LcmPublisherSystem;
using drake::systems::lcm::LcmSubscriberSystem;

using drake::math::RotationMatrix;
using Eigen::Matrix3d;
using Eigen::MatrixXd;
using Eigen::Vector3d;
using Eigen::VectorXd;

using std::pair;
using std::vector;

// Optimal ROM controller
DEFINE_bool(publish_at_initialization, true, "");
DEFINE_double(pause_second, 0, "pause after initialization");

// Simulation parameters.
DEFINE_bool(floating_base, true, "Fixed or floating base model");

DEFINE_double(target_realtime_rate, 1.0,
              "Desired rate relative to real time.  See documentation for "
              "Simulator::set_target_realtime_rate() for details.");
DEFINE_bool(time_stepping, true,
            "If 'true', the plant is modeled as a "
            "discrete system with periodic updates. "
            "If 'false', the plant is modeled as a continuous system.");
DEFINE_double(dt, 8e-5,
              "The step size to use for time_stepping, ignored for continuous");
DEFINE_double(v_stiction, 1e-3, "Stiction tolernace (m/s)");
DEFINE_double(penetration_allowance, 1e-5,
              "Penetration allowance for the contact model. Nearly equivalent"
              " to (m)");
DEFINE_double(end_time, std::numeric_limits<double>::infinity(),
              "End time for simulator");
DEFINE_double(publish_rate, 1000, "Publish rate for simulator");
DEFINE_double(init_height, .7,
              "Initial starting height of the pelvis above "
              "ground");
DEFINE_bool(spring_model, true, "Use a URDF with or without legs springs");

<<<<<<< HEAD
DEFINE_string(channel_u, "CASSIE_INPUT",
              "The name of the lcm channel that sends Cassie's state");

// Initial condition
DEFINE_double(pelvis_x_vel, 0, "external disturbance for testing");
DEFINE_double(pelvis_y_vel, 0.3, "for stability");

// Terrain
DEFINE_double(ground_incline, 0, "in radians. Positive is walking downhill");

void CassieInitStateSolver(
    const drake::multibody::MultibodyPlant<double>& plant,
    const VectorXd& pelvis_xy_vel, double height, double mu,
    double min_normal_force, bool linear_friction_cone, double toe_spread,
    double ground_incline, const VectorXd& q_desired, const VectorXd& u_desired,
    const VectorXd& lambda_desired, VectorXd* q_result, VectorXd* v_result,
    VectorXd* u_result, VectorXd* lambda_result);

class SimTerminator : public drake::systems::LeafSystem<double> {
 public:
  SimTerminator(const drake::multibody::MultibodyPlant<double>& plant,
                double update_period)
      : plant_(plant),
        context_(plant_.CreateDefaultContext()),
        toes_({LeftToeFront(plant), RightToeFront(plant)}) {
    this->set_name("termination");

    // Input/Output Setup
    this->DeclareVectorInputPort(
        BasicVector<double>(plant.num_positions() + plant.num_velocities()));
    DeclarePeriodicDiscreteUpdateEvent(update_period, 0, &SimTerminator::Check);
  };

 private:
  void Check(const drake::systems::Context<double>& context,
             drake::systems::DiscreteValues<double>* discrete_state) const {
    drake::VectorX<double> x = this->EvalVectorInput(context, 0)->get_value();
    /*multibody::SetPositionsIfNew<double>(plant_,
       x.head(plant_.num_positions()), context_.get());*/
    plant_.SetPositions(context_.get(), x.head(plant_.num_positions()));

    drake::VectorX<double> pt_world(3);
    for (int i = 0; i < 2; i++) {
      plant_.CalcPointsPositions(*context_, toes_.at(i).second,
                                 Vector3d::Zero(), plant_.world_frame(),
                                 &pt_world);

      // Pelvis height wrt toe height
      DRAKE_DEMAND(x(6) - pt_world(2) > 0.2);
    }
  };

  const drake::multibody::MultibodyPlant<double>& plant_;
  std::unique_ptr<drake::systems::Context<double>> context_;
  vector<pair<const Vector3d, const drake::multibody::Frame<double>&>> toes_;
};
=======
DEFINE_string(radio_channel, "CASSIE_VIRTUAL_RADIO" ,"LCM channel for virtual radio command");
DEFINE_string(channel_u, "CASSIE_INPUT",
              "LCM channel to receive controller inputs on");
DEFINE_double(actuator_delay, 0.0,
              "Duration of actuator delay. Set to 0.0 by default.");
DEFINE_bool(publish_efforts, true, "Flag to publish the efforts.");
>>>>>>> 780ea6c5

int do_main(int argc, char* argv[]) {
  gflags::ParseCommandLineFlags(&argc, &argv, true);

  // Ground direction
  DRAKE_DEMAND(abs(FLAGS_ground_incline) <= 0.3);
  Vector3d ground_normal(sin(FLAGS_ground_incline), 0,
                         cos(FLAGS_ground_incline));

  // Plant/System initialization
  DiagramBuilder<double> builder;
  SceneGraph<double>& scene_graph = *builder.AddSystem<SceneGraph>();
  scene_graph.set_name("scene_graph");

  const double time_step = FLAGS_time_stepping ? FLAGS_dt : 0.0;
  MultibodyPlant<double>& plant = *builder.AddSystem<MultibodyPlant>(time_step);
  if (FLAGS_floating_base) {
    multibody::addFlatTerrain(&plant, &scene_graph, .8, .8, ground_normal);
  }

  std::string urdf;
  if (FLAGS_spring_model) {
    urdf = "examples/Cassie/urdf/cassie_v2.urdf";
  } else {
    urdf = "examples/Cassie/urdf/cassie_fixed_springs.urdf";
  }

  addCassieMultibody(&plant, &scene_graph, FLAGS_floating_base, urdf,
                     FLAGS_spring_model, true);
  plant.Finalize();

  plant.set_penetration_allowance(FLAGS_penetration_allowance);
  plant.set_stiction_tolerance(FLAGS_v_stiction);

  // Create lcm systems.
  auto lcm = builder.AddSystem<drake::systems::lcm::LcmInterfaceSystem>();
  auto input_sub =
      builder.AddSystem(LcmSubscriberSystem::Make<dairlib::lcmt_robot_input>(
          FLAGS_channel_u, lcm));
  auto input_receiver = builder.AddSystem<systems::RobotInputReceiver>(plant);
  auto passthrough = builder.AddSystem<SubvectorPassThrough>(
      input_receiver->get_output_port(0).size(), 0,
      plant.get_actuation_input_port().size());
  auto discrete_time_delay =
      builder.AddSystem<drake::systems::DiscreteTimeDelay>(
          1.0 / FLAGS_publish_rate, FLAGS_actuator_delay * FLAGS_publish_rate,
          plant.num_actuators());
  auto state_pub =
      builder.AddSystem(LcmPublisherSystem::Make<dairlib::lcmt_robot_output>(
          "CASSIE_STATE_SIMULATION", lcm, 1.0 / FLAGS_publish_rate));
  auto state_sender = builder.AddSystem<systems::RobotOutputSender>(
      plant, FLAGS_publish_efforts);

  // Contact Information
  ContactResultsToLcmSystem<double>& contact_viz =
      *builder.template AddSystem<ContactResultsToLcmSystem<double>>(plant);
  contact_viz.set_name("contact_visualization");
  auto& contact_results_publisher = *builder.AddSystem(
      LcmPublisherSystem::Make<drake::lcmt_contact_results_for_viz>(
          "CASSIE_CONTACT_DRAKE", lcm, 1.0 / FLAGS_publish_rate));
  contact_results_publisher.set_name("contact_results_publisher");

  // Sensor aggregator and publisher of lcmt_cassie_out
<<<<<<< HEAD
  const auto& sensor_aggregator =
      AddImuAndAggregator(&builder, plant, passthrough->get_output_port());
=======
  auto radio_sub = builder.AddSystem(
      LcmSubscriberSystem::Make<dairlib::lcmt_radio_out>(FLAGS_radio_channel, lcm));
  const auto& sensor_aggregator =
      AddImuAndAggregator(&builder, plant, passthrough->get_output_port());

>>>>>>> 780ea6c5
  auto sensor_pub =
      builder.AddSystem(LcmPublisherSystem::Make<dairlib::lcmt_cassie_out>(
          "CASSIE_OUTPUT", lcm, 1.0 / FLAGS_publish_rate));

  // Termination checker
  auto terminator =
      builder.AddSystem<SimTerminator>(plant, 1.0 / FLAGS_publish_rate);
  builder.Connect(plant.get_state_output_port(), terminator->get_input_port(0));

  // connect leaf systems
  builder.Connect(*input_sub, *input_receiver);
  builder.Connect(*input_receiver, *passthrough);
  builder.Connect(passthrough->get_output_port(),
                  discrete_time_delay->get_input_port());
  builder.Connect(discrete_time_delay->get_output_port(),
                  plant.get_actuation_input_port());
  builder.Connect(plant.get_state_output_port(),
                  state_sender->get_input_port_state());
  builder.Connect(discrete_time_delay->get_output_port(),
                  state_sender->get_input_port_effort());
  builder.Connect(*state_sender, *state_pub);
  builder.Connect(
      plant.get_geometry_poses_output_port(),
      scene_graph.get_source_pose_port(plant.get_source_id().value()));
  builder.Connect(scene_graph.get_query_output_port(),
                  plant.get_geometry_query_input_port());
  builder.Connect(plant.get_contact_results_output_port(),
                  contact_viz.get_input_port(0));
  builder.Connect(contact_viz.get_output_port(0),
                  contact_results_publisher.get_input_port());
  builder.Connect(radio_sub->get_output_port(),
                  sensor_aggregator.get_input_port_radio());
  builder.Connect(sensor_aggregator.get_output_port(0),
                  sensor_pub->get_input_port());

  // MBP Acceleration
  bool publish_acceleration = false;
  if (publish_acceleration) {
    auto accel_sender = builder.AddSystem<systems::TimestampedVectorSender>(
        plant.num_velocities());
    auto accel_pub = builder.AddSystem(
        LcmPublisherSystem::Make<dairlib::lcmt_timestamped_vector>(
            "CASSIE_ACCELERATION", lcm, 1.0 / FLAGS_publish_rate));
    builder.Connect(plant.get_generalized_acceleration_output_port(),
                    accel_sender->get_input_port(0));
    builder.Connect(accel_sender->get_output_port(0),
                    accel_pub->get_input_port());
  }

  auto diagram = builder.Build();

  // Create a context for this system:
  std::unique_ptr<Context<double>> diagram_context =
      diagram->CreateDefaultContext();
  diagram_context->EnableCaching();
  diagram->SetDefaultContext(diagram_context.get());
  Context<double>& plant_context =
      diagram->GetMutableSubsystemContext(plant, diagram_context.get());

  // Set initial conditions of the simulation
  VectorXd q_init, v_init, u_init, lambda_init;
  double mu_fp = 0.5;         // 0
  double min_normal_fp = 10;  // 70
  double toe_spread = .15;
  // Create a plant for CassieFixedPointSolver.
  // Note that we cannot use the plant from the above diagram, because after the
  // diagram is built, plant.get_actuation_input_port().HasValue(*context)
  // throws a segfault error
  drake::multibody::MultibodyPlant<double> plant_for_solver(0.0);
  addCassieMultibody(&plant_for_solver, nullptr,
                     FLAGS_floating_base /*floating base*/, urdf,
                     FLAGS_spring_model, true);
  plant_for_solver.Finalize();
  if (FLAGS_floating_base) {
    VectorXd all_sol;
    CassieFixedPointSolver(plant_for_solver, FLAGS_init_height, mu_fp,
                           min_normal_fp, true, toe_spread, &q_init, &u_init,
                           &lambda_init, "", 0, &all_sol);
    CassieFixedPointSolver(plant_for_solver, FLAGS_init_height, mu_fp,
                           min_normal_fp, true, toe_spread, &q_init, &u_init,
                           &lambda_init, "", FLAGS_ground_incline, &all_sol);

    VectorXd pelvis_xy_vel(2);
    pelvis_xy_vel << FLAGS_pelvis_x_vel, FLAGS_pelvis_y_vel;
    CassieInitStateSolver(plant_for_solver, pelvis_xy_vel, FLAGS_init_height,
                          mu_fp, min_normal_fp, true, toe_spread,
                          FLAGS_ground_incline, q_init, u_init, lambda_init,
                          &q_init, &v_init, &u_init, &lambda_init);
  } else {
    CassieFixedBaseFixedPointSolver(plant_for_solver, &q_init, &u_init,
                                    &lambda_init);
    v_init = VectorXd::Zero(plant.num_velocities());
  }
  double theta = 0.0 / 180.0 * M_PI;
  q_init.head<4>() << cos(theta / 2), 0, 0, sin(theta / 2);
  plant.SetPositions(&plant_context, q_init);
  plant.SetVelocities(&plant_context, v_init);
  std::cout << "q_init = \n" << q_init << std::endl;
  std::cout << "v_init = \n" << v_init << std::endl;

  Simulator<double> simulator(*diagram, std::move(diagram_context));

  // Set the current time for testing
  //  auto& sim_diagram_context = simulator.get_mutable_context();
  //  sim_diagram_context.SetTime(13.1415926);

  if (!FLAGS_time_stepping) {
    // simulator.get_mutable_integrator()->set_maximum_step_size(0.01);
    // simulator.get_mutable_integrator()->set_target_accuracy(1e-1);
    // simulator.get_mutable_integrator()->set_fixed_step_mode(true);
    simulator.reset_integrator<drake::systems::RungeKutta2Integrator<double>>(
        FLAGS_dt);
  }

  simulator.set_publish_every_time_step(false);
  simulator.set_publish_at_initialization(FLAGS_publish_at_initialization);
  simulator.set_target_realtime_rate(FLAGS_target_realtime_rate);
  simulator.Initialize();

  // pause a second for the planner to plan
  std::this_thread::sleep_for(
      std::chrono::milliseconds(int(FLAGS_pause_second * 1000)));

  simulator.AdvanceTo(FLAGS_end_time);

  return 0;
}

class VdotConstraint : public NonlinearConstraint<double> {
 public:
  VdotConstraint(const MultibodyPlant<double>& plant,
                 const KinematicEvaluatorSet<double>& evaluators)
      : NonlinearConstraint<double>(
            plant.num_velocities(),
            plant.num_positions() + plant.num_velocities() +
                plant.num_actuators() + evaluators.count_full() +
                plant.num_velocities(),
            VectorXd::Zero(plant.num_velocities()),
            VectorXd::Zero(plant.num_velocities()), ""),
        plant_(plant),
        world_(plant.world_frame()),
        context_(plant.CreateDefaultContext()),
        evaluators_(evaluators),
        n_q_(plant.num_positions()),
        n_v_(plant.num_velocities()) {}
  ~VdotConstraint() override = default;

  void EvaluateConstraint(const Eigen::Ref<const drake::VectorX<double>>& vars,
                          drake::VectorX<double>* y) const override {
    const auto& x = vars.head(plant_.num_positions() + plant_.num_velocities());
    const auto& u =
        vars.segment(plant_.num_positions() + plant_.num_velocities(),
                     plant_.num_actuators());
    const auto& lambda =
        vars.segment(plant_.num_positions() + plant_.num_velocities() +
                         plant_.num_actuators(),
                     evaluators_.count_full());
    const auto& vdot = vars.tail(plant_.num_velocities());
    multibody::setContext<double>(plant_, x, u, context_.get());
    //    cout << "x.size() << " << x << endl;
    //    cout << "u.size() << " << u << endl;
    //    cout << "lambda.size() << " << lambda << endl;
    //    cout << "vdot.size() << " << vdot << endl;

    *y = vdot -
         evaluators_.EvalActiveSecondTimeDerivative(context_.get(), lambda)
             .tail(n_v_);
  };

 private:
  const drake::multibody::MultibodyPlant<double>& plant_;
  const drake::multibody::BodyFrame<double>& world_;
  std::unique_ptr<drake::systems::Context<double>> context_;
  const multibody::KinematicEvaluatorSet<double>& evaluators_;
  int n_q_;
  int n_v_;
};

class BodyPointVelConstraint : public NonlinearConstraint<double> {
 public:
  BodyPointVelConstraint(
      const MultibodyPlant<double>& plant,
      const multibody::KinematicEvaluatorSet<double>& evaluators)
      : NonlinearConstraint<double>(
            evaluators.count_active(),
            plant.num_positions() + plant.num_velocities(),
            VectorXd::Zero(evaluators.count_active()),
            VectorXd::Zero(evaluators.count_active()), ""),
        plant_(plant),
        world_(plant.world_frame()),
        context_(plant.CreateDefaultContext()),
        evaluators_(evaluators),
        n_q_(plant.num_positions()),
        n_v_(plant.num_velocities()) {}
  ~BodyPointVelConstraint() override = default;

  void EvaluateConstraint(const Eigen::Ref<const drake::VectorX<double>>& vars,
                          drake::VectorX<double>* y) const override {
    const auto& q = vars.head(plant_.num_positions());
    const auto& v = vars.tail(plant_.num_velocities());

    plant_.SetPositions(context_.get(), q);

    MatrixXd J = evaluators_.EvalActiveJacobian(*context_);

    *y = J * v;
  };

 private:
  const drake::multibody::MultibodyPlant<double>& plant_;
  const drake::multibody::BodyFrame<double>& world_;
  std::unique_ptr<drake::systems::Context<double>> context_;
  const multibody::KinematicEvaluatorSet<double>& evaluators_;
  int n_q_;
  int n_v_;
};

void CassieInitStateSolver(
    const drake::multibody::MultibodyPlant<double>& plant,
    const VectorXd& pelvis_xy_vel, double height, double mu,
    double min_normal_force, bool linear_friction_cone, double toe_spread,
    double ground_incline, const VectorXd& q_desired, const VectorXd& u_desired,
    const VectorXd& lambda_desired, VectorXd* q_result, VectorXd* v_result,
    VectorXd* u_result, VectorXd* lambda_result) {
  // Get the rotational matrix
  Eigen::AngleAxisd rollAngle(ground_incline, Eigen::Vector3d::UnitZ());
  Eigen::AngleAxisd yawAngle(0, Eigen::Vector3d::UnitY());
  Eigen::AngleAxisd pitchAngle(0, Eigen::Vector3d::UnitX());
  Eigen::Quaternion<double> quat = rollAngle * yawAngle * pitchAngle;
  Eigen::Matrix3d rotationMatrix = quat.matrix();
  // Get normal direction
  Vector3d ground_normal(sin(ground_incline), 0, cos(ground_incline));

  multibody::KinematicEvaluatorSet<double> evaluators(plant);

  // Add loop closures
  auto left_loop = LeftLoopClosureEvaluator(plant);
  auto right_loop = RightLoopClosureEvaluator(plant);
  evaluators.add_evaluator(&left_loop);
  evaluators.add_evaluator(&right_loop);

  // Add contact points
  auto left_toe = LeftToeFront(plant);
  auto left_toe_evaluator = multibody::WorldPointEvaluator(
      plant, left_toe.first, left_toe.second, rotationMatrix,
      Eigen::Vector3d(0, toe_spread, 1e-4), {1, 2});
  evaluators.add_evaluator(&left_toe_evaluator);

  auto left_heel = LeftToeRear(plant);
  auto left_heel_evaluator = multibody::WorldPointEvaluator(
      plant, left_heel.first, left_heel.second, ground_normal,
      Eigen::Vector3d(0, 0, 1e-4), false);
  evaluators.add_evaluator(&left_heel_evaluator);

  auto right_toe = RightToeFront(plant);
  auto right_toe_evaluator = multibody::WorldPointEvaluator(
      plant, right_toe.first, right_toe.second, rotationMatrix,
      Eigen::Vector3d(0, -toe_spread, 0), {1, 2});
  evaluators.add_evaluator(&right_toe_evaluator);

  auto right_heel = RightToeRear(plant);
  auto right_heel_evaluator = multibody::WorldPointEvaluator(
      plant, right_heel.first, right_heel.second, ground_normal,
      Eigen::Vector3d(0, 0, 1e-4), false);
  evaluators.add_evaluator(&right_heel_evaluator);

  auto program = multibody::MultibodyProgram(plant);

  auto positions_map = multibody::makeNameToPositionsMap(plant);
  auto q = program.AddPositionVariables();
  auto u = program.AddInputVariables();
  auto lambda = program.AddConstraintForceVariables(evaluators);
  auto kinematic_constraint = program.AddKinematicConstraint(evaluators, q);
  program.AddJointLimitConstraints(q);

  // Velocity part
  auto vel_map = multibody::makeNameToVelocitiesMap(plant);
  int n_v = plant.num_velocities();
  auto v = program.NewContinuousVariables(n_v, "v");

  // Equation of motion
  auto vdot = program.NewContinuousVariables(n_v, "vdot");
  auto constraint = std::make_shared<VdotConstraint>(plant, evaluators);
  program.AddConstraint(constraint, {q, v, u, lambda, vdot});

  // Zero velocity on feet
  multibody::KinematicEvaluatorSet<double> contact_evaluators(plant);
  contact_evaluators.add_evaluator(&left_toe_evaluator);
  contact_evaluators.add_evaluator(&left_heel_evaluator);
  contact_evaluators.add_evaluator(&right_toe_evaluator);
  contact_evaluators.add_evaluator(&right_heel_evaluator);
  auto contact_vel_constraint =
      std::make_shared<BodyPointVelConstraint>(plant, contact_evaluators);
  program.AddConstraint(contact_vel_constraint, {q, v});

  // Fix floating base
  program.AddBoundingBoxConstraint(1, 1, q(positions_map.at("base_qw")));
  program.AddBoundingBoxConstraint(0, 0, q(positions_map.at("base_qx")));
  program.AddBoundingBoxConstraint(0, 0, q(positions_map.at("base_qy")));
  program.AddBoundingBoxConstraint(0, 0, q(positions_map.at("base_qz")));

  program.AddBoundingBoxConstraint(0, 0, q(positions_map.at("base_x")));
  program.AddBoundingBoxConstraint(0, 0, q(positions_map.at("base_y")));
  program.AddBoundingBoxConstraint(height, height,
                                   q(positions_map.at("base_z")));

  program.AddBoundingBoxConstraint(0, 0, v(vel_map.at("base_wx")));
  program.AddBoundingBoxConstraint(0, 0, v(vel_map.at("base_wy")));
  program.AddBoundingBoxConstraint(0, 0, v(vel_map.at("base_wz")));

  program.AddBoundingBoxConstraint(pelvis_xy_vel(0), pelvis_xy_vel(0),
                                   v(vel_map.at("base_vx")));
  program.AddBoundingBoxConstraint(pelvis_xy_vel(1), pelvis_xy_vel(1),
                                   v(vel_map.at("base_vy")));
  program.AddBoundingBoxConstraint(0, 0, v(vel_map.at("base_vz")));

  // Add symmetry constraints, and zero roll/pitch on the hip
  program.AddConstraint(q(positions_map.at("knee_left")) ==
                        q(positions_map.at("knee_right")));
  program.AddConstraint(q(positions_map.at("hip_pitch_left")) ==
                        q(positions_map.at("hip_pitch_right")));
  program.AddConstraint(q(positions_map.at("hip_roll_left")) ==
                        -q(positions_map.at("hip_roll_right")));
  program.AddBoundingBoxConstraint(0, 0, q(positions_map.at("hip_yaw_right")));
  program.AddBoundingBoxConstraint(0, 0, q(positions_map.at("hip_yaw_left")));

  // Add some contact force constraints: linear version
  if (linear_friction_cone) {
    int num_linear_faces = 40;  // try lots of faces!
    program.AddConstraint(
        solvers::CreateLinearFrictionConstraint(mu, num_linear_faces),
        lambda.segment(2, 3));
    program.AddConstraint(
        solvers::CreateLinearFrictionConstraint(mu, num_linear_faces),
        lambda.segment(5, 3));
    program.AddConstraint(
        solvers::CreateLinearFrictionConstraint(mu, num_linear_faces),
        lambda.segment(8, 3));
    program.AddConstraint(
        solvers::CreateLinearFrictionConstraint(mu, num_linear_faces),
        lambda.segment(11, 3));
  } else {
    // Add some contact force constraints: Lorentz version
    program.AddConstraint(solvers::CreateConicFrictionConstraint(mu),
                          lambda.segment(2, 3));
    program.AddConstraint(solvers::CreateConicFrictionConstraint(mu),
                          lambda.segment(5, 3));
    program.AddConstraint(solvers::CreateConicFrictionConstraint(mu),
                          lambda.segment(8, 3));
    program.AddConstraint(solvers::CreateConicFrictionConstraint(mu),
                          lambda.segment(11, 3));
  }

  // Add minimum normal forces on all contact points
  program.AddLinearConstraint(lambda(4) >= min_normal_force);
  program.AddLinearConstraint(lambda(7) >= min_normal_force);
  program.AddLinearConstraint(lambda(10) >= min_normal_force);
  program.AddLinearConstraint(lambda(13) >= min_normal_force);

  // Add costs
  auto q_cost_binding = program.AddQuadraticErrorCost(
      MatrixXd::Identity(q.size(), q.size()), q_desired, q);
  auto u_cost_binding = program.AddQuadraticErrorCost(
      0.01 * MatrixXd::Identity(u.size(), u.size()), u_desired, u);
  auto lambda_cost_binding = program.AddQuadraticErrorCost(
      0.001 * MatrixXd::Identity(lambda.size(), lambda.size()), lambda_desired,
      lambda);
  auto v_cost_binding =
      program.AddQuadraticCost(v.tail(n_v - 6).dot(0.001 * v.tail(n_v - 6)));
  auto vdot_cost_binding = program.AddQuadraticCost(vdot.dot(0.001 * vdot));

  // Initial guesses
  program.SetInitialGuessForAllVariables(
      0.01 * Eigen::VectorXd::Random(program.num_vars()));
  program.SetInitialGuess(q, q_desired);
  program.SetInitialGuess(u, u_desired);
  program.SetInitialGuess(lambda, lambda_desired);

  // Snopt settings
  //  program.SetSolverOption(drake::solvers::SnoptSolver::id(), "Print file",
  //                          "../snopt_test.out");
  program.SetSolverOption(drake::solvers::SnoptSolver::id(), "Verify level", 0);
  program.SetSolverOption(drake::solvers::SnoptSolver::id(),
                          "Major optimality tolerance", 1e-4);
  program.SetSolverOption(drake::solvers::SnoptSolver::id(),
                          "Major feasibility tolerance", 1e-4);

  std::cout << "Start solving" << std::endl;
  auto start = std::chrono::high_resolution_clock::now();
  //  drake::solvers::IpoptSolver ipopt_solver;
  //  const auto result = ipopt_solver.Solve(program, guess);
  const auto result = drake::solvers::Solve(program, program.initial_guess());
  auto finish = std::chrono::high_resolution_clock::now();
  std::chrono::duration<double> elapsed = finish - start;
  std::cout << "Solve time:" << elapsed.count() << std::endl;

  std::cout << to_string(result.get_solution_result()) << std::endl;
  std::cout << "Cost:" << result.get_optimal_cost() << std::endl;

  *q_result = result.GetSolution(q);
  *v_result = result.GetSolution(v);
  *u_result = result.GetSolution(u);
  *lambda_result = result.GetSolution(lambda);

  //  std::cout << "q = " << *q_result << std::endl;
  //  std::cout << "v = " << *v_result << std::endl;
  //  std::cout << "u = " << *u_result << std::endl;
  //  std::cout << "lambda = " << *lambda_result << std::endl;
  //  std::cout << "vdot = " << result.GetSolution(vdot) << std::endl;
  //
  //  std::cout << "q_cost_binding = "
  //            << solvers::EvalCostGivenSolution(result, q_cost_binding)
  //            << std::endl;
  //  std::cout << "u_cost_binding = "
  //            << solvers::EvalCostGivenSolution(result, u_cost_binding)
  //            << std::endl;
  //  std::cout << "lambda_cost_binding = "
  //            << solvers::EvalCostGivenSolution(result, lambda_cost_binding)
  //            << std::endl;
  //  std::cout << "v_cost_binding = "
  //            << solvers::EvalCostGivenSolution(result, v_cost_binding)
  //            << std::endl;
  //  std::cout << "vdot_cost_binding = "
  //            << solvers::EvalCostGivenSolution(result, vdot_cost_binding)
  //            << std::endl;
}

}  // namespace dairlib

int main(int argc, char* argv[]) { return dairlib::do_main(argc, argv); }<|MERGE_RESOLUTION|>--- conflicted
+++ resolved
@@ -7,10 +7,7 @@
 #include <gflags/gflags.h>
 
 #include "dairlib/lcmt_cassie_out.hpp"
-<<<<<<< HEAD
 #include "dairlib/lcmt_dairlib_signal.hpp"
-=======
->>>>>>> 780ea6c5
 #include "dairlib/lcmt_robot_input.hpp"
 #include "dairlib/lcmt_robot_output.hpp"
 #include "examples/Cassie/cassie_fixed_point_solver.h"
@@ -91,7 +88,12 @@
               "ground");
 DEFINE_bool(spring_model, true, "Use a URDF with or without legs springs");
 
-<<<<<<< HEAD
+DEFINE_string(radio_channel, "CASSIE_VIRTUAL_RADIO",
+              "LCM channel for virtual radio command");
+DEFINE_double(actuator_delay, 0.0,
+              "Duration of actuator delay. Set to 0.0 by default.");
+DEFINE_bool(publish_efforts, true, "Flag to publish the efforts.");
+
 DEFINE_string(channel_u, "CASSIE_INPUT",
               "The name of the lcm channel that sends Cassie's state");
 
@@ -148,14 +150,6 @@
   std::unique_ptr<drake::systems::Context<double>> context_;
   vector<pair<const Vector3d, const drake::multibody::Frame<double>&>> toes_;
 };
-=======
-DEFINE_string(radio_channel, "CASSIE_VIRTUAL_RADIO" ,"LCM channel for virtual radio command");
-DEFINE_string(channel_u, "CASSIE_INPUT",
-              "LCM channel to receive controller inputs on");
-DEFINE_double(actuator_delay, 0.0,
-              "Duration of actuator delay. Set to 0.0 by default.");
-DEFINE_bool(publish_efforts, true, "Flag to publish the efforts.");
->>>>>>> 780ea6c5
 
 int do_main(int argc, char* argv[]) {
   gflags::ParseCommandLineFlags(&argc, &argv, true);
@@ -219,16 +213,11 @@
   contact_results_publisher.set_name("contact_results_publisher");
 
   // Sensor aggregator and publisher of lcmt_cassie_out
-<<<<<<< HEAD
-  const auto& sensor_aggregator =
-      AddImuAndAggregator(&builder, plant, passthrough->get_output_port());
-=======
   auto radio_sub = builder.AddSystem(
       LcmSubscriberSystem::Make<dairlib::lcmt_radio_out>(FLAGS_radio_channel, lcm));
   const auto& sensor_aggregator =
       AddImuAndAggregator(&builder, plant, passthrough->get_output_port());
 
->>>>>>> 780ea6c5
   auto sensor_pub =
       builder.AddSystem(LcmPublisherSystem::Make<dairlib::lcmt_cassie_out>(
           "CASSIE_OUTPUT", lcm, 1.0 / FLAGS_publish_rate));
