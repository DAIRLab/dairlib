#include <memory>

#include <drake/multibody/inverse_kinematics/inverse_kinematics.h>
#include <drake/systems/lcm/lcm_interface_system.h>
#include <gflags/gflags.h>
#include "drake/geometry/geometry_visualization.h"
#include "drake/lcm/drake_lcm.h"
#include "drake/multibody/joints/floating_base_types.h"
#include "drake/multibody/tree/revolute_joint.h"
#include "drake/solvers/solve.h"
#include "drake/systems/analysis/runge_kutta2_integrator.h"
#include "drake/systems/analysis/simulator.h"
#include "drake/systems/framework/diagram.h"
#include "drake/systems/framework/diagram_builder.h"
#include "drake/systems/lcm/lcm_publisher_system.h"
#include "drake/systems/lcm/lcm_subscriber_system.h"
#include "drake/systems/primitives/constant_vector_source.h"
<<<<<<< HEAD

#include "drake/systems/primitives/signal_logger.h"

=======
#include "drake/systems/primitives/signal_logger.h"

>>>>>>> 923cc32b
#include "dairlib/lcmt_robot_input.hpp"
#include "dairlib/lcmt_robot_output.hpp"
#include "examples/Cassie/cassie_utils.h"
#include "multibody/multibody_utils.h"
#include "systems/primitives/subvector_pass_through.h"
#include "systems/robot_lcm_systems.h"
#include "drake/lcmt_contact_results_for_viz.hpp"
#include "drake/multibody/plant/contact_results_to_lcm.h"

namespace dairlib {
using dairlib::systems::SubvectorPassThrough;
using drake::geometry::SceneGraph;
using drake::multibody::ContactResultsToLcmSystem;
using drake::multibody::MultibodyPlant;
using drake::multibody::RevoluteJoint;
using drake::systems::Context;
using drake::systems::DiagramBuilder;
using drake::systems::Simulator;
using drake::systems::lcm::LcmPublisherSystem;
using drake::systems::lcm::LcmSubscriberSystem;

using drake::math::RotationMatrix;
using Eigen::Matrix3d;
using Eigen::Vector3d;
using Eigen::VectorXd;
<<<<<<< HEAD

using drake::math::RotationMatrix;
using Eigen::Matrix3d;
using Eigen::Vector3d;
using Eigen::VectorXd;
=======
>>>>>>> 923cc32b

// Simulation parameters.
DEFINE_bool(floating_base, true, "Fixed or floating base model");

DEFINE_double(target_realtime_rate, 1.0,
<<<<<<< HEAD

=======
>>>>>>> 923cc32b
              "Desired rate relative to real time.  See documentation for "
              "Simulator::set_target_realtime_rate() for details.");
DEFINE_bool(time_stepping, true,
            "If 'true', the plant is modeled as a "
            "discrete system with periodic updates. "
            "If 'false', the plant is modeled as a continuous system.");
DEFINE_double(dt, 8e-5,
              "The step size to use for compliant, ignored for time_stepping)");
DEFINE_double(penetration_allowance, 1e-5,
              "Penetration allowance for the contact model. Nearly equivalent"
              " to (m)");
DEFINE_double(end_time, std::numeric_limits<double>::infinity(),
              "End time for simulator");
DEFINE_double(publish_rate, 1000, "Publish rate for simulator");
DEFINE_double(init_height, 1.1,
              "Initial starting height of the pelvis above "
              "ground");

Eigen::VectorXd GetInitialState(const MultibodyPlant<double>& plant);

int do_main(int argc, char* argv[]) {
  gflags::ParseCommandLineFlags(&argc, &argv, true);

  // Plant/System initialization
  DiagramBuilder<double> builder;
  SceneGraph<double>& scene_graph = *builder.AddSystem<SceneGraph>();
  scene_graph.set_name("scene_graph");

  const double time_step = FLAGS_time_stepping ? FLAGS_dt : 0.0;
  MultibodyPlant<double>& plant = *builder.AddSystem<MultibodyPlant>(time_step);
  if (FLAGS_floating_base) {
    multibody::addFlatTerrain(&plant, &scene_graph, .8, .8);
  }
  addCassieMultibody(&plant, &scene_graph, FLAGS_floating_base,
                     "examples/Cassie/urdf/cassie_v2.urdf");

  plant.Finalize();
  plant.set_penetration_allowance(FLAGS_penetration_allowance);

<<<<<<< HEAD

=======
>>>>>>> 923cc32b
  // Create lcm systems.
  auto lcm = builder.AddSystem<drake::systems::lcm::LcmInterfaceSystem>();
  auto input_sub =
      builder.AddSystem(LcmSubscriberSystem::Make<dairlib::lcmt_robot_input>(
          "CASSIE_INPUT", lcm));
  auto input_receiver = builder.AddSystem<systems::RobotInputReceiver>(plant);
  auto passthrough = builder.AddSystem<SubvectorPassThrough>(
      input_receiver->get_output_port(0).size(), 0,
      plant.get_actuation_input_port().size());
  auto state_pub =
      builder.AddSystem(LcmPublisherSystem::Make<dairlib::lcmt_robot_output>(
          "CASSIE_STATE", lcm, 1.0 / FLAGS_publish_rate));
  auto state_sender = builder.AddSystem<systems::RobotOutputSender>(plant);

  // Contact Information
  ContactResultsToLcmSystem<double>& contact_viz =
      *builder.template AddSystem<ContactResultsToLcmSystem<double>>(plant);
  contact_viz.set_name("contact_visualization");
  auto& contact_results_publisher = *builder.AddSystem(
      LcmPublisherSystem::Make<drake::lcmt_contact_results_for_viz>(
          "CASSIE_CONTACT_RESULTS", lcm, 1.0 / FLAGS_publish_rate));
  contact_results_publisher.set_name("contact_results_publisher");

  // connect leaf systems
  builder.Connect(*input_sub, *input_receiver);
  builder.Connect(*input_receiver, *passthrough);
  builder.Connect(passthrough->get_output_port(),
                  plant.get_actuation_input_port());
  builder.Connect(plant.get_state_output_port(),
                  state_sender->get_input_port_state());
  builder.Connect(*state_sender, *state_pub);
  builder.Connect(
      plant.get_geometry_poses_output_port(),
      scene_graph.get_source_pose_port(plant.get_source_id().value()));
  builder.Connect(scene_graph.get_query_output_port(),
                  plant.get_geometry_query_input_port());
  builder.Connect(plant.get_contact_results_output_port(),
                  contact_viz.get_input_port(0));
  builder.Connect(contact_viz.get_output_port(0),
                  contact_results_publisher.get_input_port());

  auto diagram = builder.Build();

  // Create a context for this system:
  std::unique_ptr<Context<double>> diagram_context =
      diagram->CreateDefaultContext();
  diagram_context->EnableCaching();
  diagram->SetDefaultContext(diagram_context.get());
  Context<double>& plant_context =
      diagram->GetMutableSubsystemContext(plant, diagram_context.get());

  // Set initial conditions of the simulation
  VectorXd q_init = GetInitialState(plant);
  plant.SetPositions(&plant_context, q_init);
  plant.SetVelocities(&plant_context, VectorXd::Zero(plant.num_velocities()));

  if (FLAGS_floating_base) {
    const drake::math::RigidTransformd transform(
        RotationMatrix<double>(), Eigen::Vector3d(0, 0, FLAGS_init_height));
    plant.SetFreeBodyPose(&plant_context, plant.GetBodyByName("pelvis"),
                          transform);
  }

  Simulator<double> simulator(*diagram, std::move(diagram_context));

  if (!FLAGS_time_stepping) {
    // simulator.get_mutable_integrator()->set_maximum_step_size(0.01);
    // simulator.get_mutable_integrator()->set_target_accuracy(1e-1);
    // simulator.get_mutable_integrator()->set_fixed_step_mode(true);
    simulator.reset_integrator<drake::systems::RungeKutta2Integrator<double>>(
        FLAGS_dt);
  }

  simulator.set_publish_every_time_step(false);
  simulator.set_publish_at_initialization(false);
  simulator.set_target_realtime_rate(FLAGS_target_realtime_rate);
  simulator.Initialize();
  simulator.AdvanceTo(FLAGS_end_time);

  return 0;
}

<<<<<<< HEAD

=======
>>>>>>> 923cc32b
Eigen::VectorXd GetInitialState(const MultibodyPlant<double>& plant) {
  int n_q = plant.num_positions();
  std::map<std::string, int> positions_map =
      multibody::makeNameToPositionsMap(plant);

  VectorXd q_ik_guess = VectorXd::Zero(n_q);
  Eigen::Vector4d quat(1, 0, 0, 0);
  q_ik_guess << quat.normalized(), 0.001, 0.001, 1.1, -0.01, 0.01, 0.0, 0.0,
      1.15, 1.15, -1.35, -1.35, 1.0, 1.0, 0.0, 0.0, 0.0, -M_PI / 2, 0.0,
      -M_PI / 2;

  double achilles_length = .5012;
  double feet_xpos_offset = -0.15;
  double eps = 1e-4;
  Vector3d pelvis_pos(0.0, 0.0, 1.0);
  Vector3d rear_contact_disp(-0.0457, 0.112, 0);
  Vector3d front_contact_disp(0.088, 0, 0);
  Vector3d left_toe_rear_pos(-0.02115 + feet_xpos_offset, 0.12, 0.00);
  Vector3d left_toe_front_pos(0.02115 + feet_xpos_offset, 0.12, 0.00);
  Vector3d right_toe_rear_pos(-0.02115 + feet_xpos_offset, -0.12, 0.00);
  Vector3d right_toe_front_pos(0.02115 + feet_xpos_offset, -0.12, 0.00);

  Vector3d rod_on_heel_spring;  // symmetric left and right
  rod_on_heel_spring << .11877, -.01, 0.0;
  Vector3d rod_on_thigh_left;
  rod_on_thigh_left << 0.0, 0.0, 0.045;
  Vector3d rod_on_thigh_right;
  rod_on_thigh_right << 0.0, 0.0, -0.045;

  const auto& world_frame = plant.world_frame();
  const auto& pelvis_frame = plant.GetFrameByName("pelvis");
  const auto& toe_left_frame = plant.GetFrameByName("toe_left");
  const auto& toe_right_frame = plant.GetFrameByName("toe_right");
  const auto& thigh_left_frame = plant.GetFrameByName("thigh_left");
  const auto& thigh_right_frame = plant.GetFrameByName("thigh_right");
  const auto& heel_spring_left_frame = plant.GetFrameByName("heel_spring_left");
  const auto& heel_spring_right_frame =
      plant.GetFrameByName("heel_spring_right");

  drake::multibody::InverseKinematics ik(plant);

  ik.AddPositionConstraint(pelvis_frame, Vector3d(0, 0, 0), world_frame,
                           pelvis_pos - eps * VectorXd::Ones(3),
                           pelvis_pos + eps * VectorXd::Ones(3));
  ik.AddOrientationConstraint(pelvis_frame, RotationMatrix<double>(),
                              world_frame, RotationMatrix<double>(), eps);
  ik.AddPositionConstraint(toe_left_frame, rear_contact_disp, world_frame,
                           left_toe_rear_pos, left_toe_rear_pos);
  ik.AddPositionConstraint(toe_left_frame, front_contact_disp, world_frame,
                           left_toe_front_pos, left_toe_front_pos);
  ik.AddPositionConstraint(toe_right_frame, rear_contact_disp, world_frame,
                           right_toe_rear_pos, right_toe_rear_pos);
  ik.AddPositionConstraint(toe_right_frame, front_contact_disp, world_frame,
                           right_toe_front_pos, right_toe_front_pos);
  ik.AddPointToPointDistanceConstraint(
      heel_spring_left_frame, rod_on_heel_spring, thigh_left_frame,
      rod_on_thigh_left, achilles_length, achilles_length);
  ik.AddPointToPointDistanceConstraint(
      heel_spring_right_frame, rod_on_heel_spring, thigh_right_frame,
      rod_on_thigh_right, achilles_length, achilles_length);

  ik.get_mutable_prog()->SetInitialGuess(ik.q(), q_ik_guess);
  const auto result = Solve(ik.prog());
  const auto q_sol = result.GetSolution(ik.q());
<<<<<<< HEAD

=======
>>>>>>> 923cc32b
  VectorXd q_sol_normd(n_q);
  q_sol_normd << q_sol.head(4).normalized(), q_sol.tail(n_q - 4);
  return q_sol_normd;
}

}  // namespace dairlib

int main(int argc, char* argv[]) { return dairlib::do_main(argc, argv); }<|MERGE_RESOLUTION|>--- conflicted
+++ resolved
@@ -15,14 +15,8 @@
 #include "drake/systems/lcm/lcm_publisher_system.h"
 #include "drake/systems/lcm/lcm_subscriber_system.h"
 #include "drake/systems/primitives/constant_vector_source.h"
-<<<<<<< HEAD
-
 #include "drake/systems/primitives/signal_logger.h"
 
-=======
-#include "drake/systems/primitives/signal_logger.h"
-
->>>>>>> 923cc32b
 #include "dairlib/lcmt_robot_input.hpp"
 #include "dairlib/lcmt_robot_output.hpp"
 #include "examples/Cassie/cassie_utils.h"
@@ -48,23 +42,11 @@
 using Eigen::Matrix3d;
 using Eigen::Vector3d;
 using Eigen::VectorXd;
-<<<<<<< HEAD
-
-using drake::math::RotationMatrix;
-using Eigen::Matrix3d;
-using Eigen::Vector3d;
-using Eigen::VectorXd;
-=======
->>>>>>> 923cc32b
 
 // Simulation parameters.
 DEFINE_bool(floating_base, true, "Fixed or floating base model");
 
 DEFINE_double(target_realtime_rate, 1.0,
-<<<<<<< HEAD
-
-=======
->>>>>>> 923cc32b
               "Desired rate relative to real time.  See documentation for "
               "Simulator::set_target_realtime_rate() for details.");
 DEFINE_bool(time_stepping, true,
@@ -104,10 +86,6 @@
   plant.Finalize();
   plant.set_penetration_allowance(FLAGS_penetration_allowance);
 
-<<<<<<< HEAD
-
-=======
->>>>>>> 923cc32b
   // Create lcm systems.
   auto lcm = builder.AddSystem<drake::systems::lcm::LcmInterfaceSystem>();
   auto input_sub =
@@ -190,10 +168,6 @@
   return 0;
 }
 
-<<<<<<< HEAD
-
-=======
->>>>>>> 923cc32b
 Eigen::VectorXd GetInitialState(const MultibodyPlant<double>& plant) {
   int n_q = plant.num_positions();
   std::map<std::string, int> positions_map =
@@ -258,10 +232,6 @@
   ik.get_mutable_prog()->SetInitialGuess(ik.q(), q_ik_guess);
   const auto result = Solve(ik.prog());
   const auto q_sol = result.GetSolution(ik.q());
-<<<<<<< HEAD
-
-=======
->>>>>>> 923cc32b
   VectorXd q_sol_normd(n_q);
   q_sol_normd << q_sol.head(4).normalized(), q_sol.tail(n_q - 4);
   return q_sol_normd;
