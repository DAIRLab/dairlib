#include <memory>

#include <drake/systems/primitives/multiplexer.h>
#include <gflags/gflags.h>

#include "dairlib/lcmt_cassie_out.hpp"
#include "dairlib/lcmt_robot_input.hpp"
#include "dairlib/lcmt_robot_output.hpp"
#include "examples/Cassie/cassie_fixed_point_solver.h"
#include "examples/Cassie/cassie_utils.h"
#include "multibody/multibody_utils.h"
#include "systems/primitives/subvector_pass_through.h"
#include "systems/robot_lcm_systems.h"

#include "drake/lcm/drake_lcm.h"
#include "drake/lcmt_contact_results_for_viz.hpp"
#include "drake/multibody/plant/contact_results_to_lcm.h"
#include "drake/systems/analysis/runge_kutta2_integrator.h"
#include "drake/systems/analysis/simulator.h"
#include "drake/systems/framework/diagram_builder.h"
#include "drake/systems/lcm/lcm_interface_system.h"
#include "drake/systems/lcm/lcm_publisher_system.h"
#include "drake/systems/lcm/lcm_subscriber_system.h"
#include "drake/systems/primitives/discrete_time_delay.h"

namespace dairlib {
using dairlib::systems::SubvectorPassThrough;
using drake::geometry::SceneGraph;
using drake::multibody::ContactResultsToLcmSystem;
using drake::multibody::MultibodyPlant;
using drake::systems::Context;
using drake::systems::DiagramBuilder;
using drake::systems::Simulator;
using drake::systems::lcm::LcmPublisherSystem;
using drake::systems::lcm::LcmSubscriberSystem;

using drake::math::RotationMatrix;
using Eigen::Matrix3d;
using Eigen::Vector3d;
using Eigen::VectorXd;

// Simulation parameters.
DEFINE_bool(floating_base, true, "Fixed or floating base model");

DEFINE_double(target_realtime_rate, 1.0,
              "Desired rate relative to real time.  See documentation for "
              "Simulator::set_target_realtime_rate() for details.");
DEFINE_bool(time_stepping, true,
            "If 'true', the plant is modeled as a "
            "discrete system with periodic updates. "
            "If 'false', the plant is modeled as a continuous system.");
DEFINE_double(dt, 8e-5,
              "The step size to use for time_stepping, ignored for continuous");
DEFINE_double(v_stiction, 1e-3, "Stiction tolernace (m/s)");
DEFINE_double(penetration_allowance, 1e-5,
              "Penetration allowance for the contact model. Nearly equivalent"
              " to (m)");
DEFINE_double(end_time, std::numeric_limits<double>::infinity(),
              "End time for simulator");
DEFINE_double(publish_rate, 1000, "Publish rate for simulator");
DEFINE_double(init_height, .7,
              "Initial starting height of the pelvis above "
              "ground");
DEFINE_bool(spring_model, true, "Use a URDF with or without legs springs");
<<<<<<< HEAD
DEFINE_string(radio_channel, "CASSIE_VIRTUAL_RADIO" ,"LCM channel for virtual radio command");
=======
DEFINE_string(channel_u, "CASSIE_INPUT",
              "LCM channel to receive controller inputs on");
DEFINE_double(actuator_delay, 0.0,
              "Duration of actuator delay. Set to 0.0 by default.");
DEFINE_bool(publish_efforts, true, "Flag to publish the efforts.");
>>>>>>> 678b3c89

int do_main(int argc, char* argv[]) {
  gflags::ParseCommandLineFlags(&argc, &argv, true);

  // Plant/System initialization
  DiagramBuilder<double> builder;
  SceneGraph<double>& scene_graph = *builder.AddSystem<SceneGraph>();
  scene_graph.set_name("scene_graph");

  const double time_step = FLAGS_time_stepping ? FLAGS_dt : 0.0;
  MultibodyPlant<double>& plant = *builder.AddSystem<MultibodyPlant>(time_step);
  if (FLAGS_floating_base) {
    multibody::addFlatTerrain(&plant, &scene_graph, .8, .8);
  }

  std::string urdf;
  if (FLAGS_spring_model) {
    urdf = "examples/Cassie/urdf/cassie_v2.urdf";
  } else {
    urdf = "examples/Cassie/urdf/cassie_fixed_springs.urdf";
  }

  addCassieMultibody(&plant, &scene_graph, FLAGS_floating_base, urdf,
                     FLAGS_spring_model, true);
  plant.Finalize();

  plant.set_penetration_allowance(FLAGS_penetration_allowance);
  plant.set_stiction_tolerance(FLAGS_v_stiction);

  // Create lcm systems.
  auto lcm = builder.AddSystem<drake::systems::lcm::LcmInterfaceSystem>();
  auto input_sub =
      builder.AddSystem(LcmSubscriberSystem::Make<dairlib::lcmt_robot_input>(
          FLAGS_channel_u, lcm));
  auto input_receiver = builder.AddSystem<systems::RobotInputReceiver>(plant);
  auto passthrough = builder.AddSystem<SubvectorPassThrough>(
      input_receiver->get_output_port(0).size(), 0,
      plant.get_actuation_input_port().size());
  auto discrete_time_delay =
      builder.AddSystem<drake::systems::DiscreteTimeDelay>(
          1.0 / FLAGS_publish_rate, FLAGS_actuator_delay * FLAGS_publish_rate,
          plant.num_actuators());
  auto state_pub =
      builder.AddSystem(LcmPublisherSystem::Make<dairlib::lcmt_robot_output>(
          "CASSIE_STATE_SIMULATION", lcm, 1.0 / FLAGS_publish_rate));
  auto state_sender = builder.AddSystem<systems::RobotOutputSender>(
      plant, FLAGS_publish_efforts);

  // Contact Information
  ContactResultsToLcmSystem<double>& contact_viz =
      *builder.template AddSystem<ContactResultsToLcmSystem<double>>(plant);
  contact_viz.set_name("contact_visualization");
  auto& contact_results_publisher = *builder.AddSystem(
      LcmPublisherSystem::Make<drake::lcmt_contact_results_for_viz>(
          "CASSIE_CONTACT_DRAKE", lcm, 1.0 / FLAGS_publish_rate));
  contact_results_publisher.set_name("contact_results_publisher");

  // Sensor aggregator and publisher of lcmt_cassie_out
<<<<<<< HEAD
  auto radio_sub = builder.AddSystem(
      LcmSubscriberSystem::Make<dairlib::lcmt_radio_out>(FLAGS_radio_channel, lcm));
  const auto& sensor_aggregator = AddImuAndAggregator(
      &builder, plant, passthrough->get_output_port());
=======
  const auto& sensor_aggregator =
      AddImuAndAggregator(&builder, plant, passthrough->get_output_port());
>>>>>>> 678b3c89
  auto sensor_pub =
      builder.AddSystem(LcmPublisherSystem::Make<dairlib::lcmt_cassie_out>(
          "CASSIE_OUTPUT", lcm, 1.0 / FLAGS_publish_rate));

  // connect leaf systems
  builder.Connect(*input_sub, *input_receiver);
  builder.Connect(*input_receiver, *passthrough);
  builder.Connect(passthrough->get_output_port(),
                  discrete_time_delay->get_input_port());
  builder.Connect(discrete_time_delay->get_output_port(),
                  plant.get_actuation_input_port());
  builder.Connect(plant.get_state_output_port(),
                  state_sender->get_input_port_state());
  builder.Connect(discrete_time_delay->get_output_port(),
                  state_sender->get_input_port_effort());
  builder.Connect(*state_sender, *state_pub);
  builder.Connect(
      plant.get_geometry_poses_output_port(),
      scene_graph.get_source_pose_port(plant.get_source_id().value()));
  builder.Connect(scene_graph.get_query_output_port(),
                  plant.get_geometry_query_input_port());
  builder.Connect(plant.get_contact_results_output_port(),
                  contact_viz.get_input_port(0));
  builder.Connect(contact_viz.get_output_port(0),
                  contact_results_publisher.get_input_port());
  builder.Connect(radio_sub->get_output_port(),
                  sensor_aggregator.get_input_port_radio());
  builder.Connect(sensor_aggregator.get_output_port(0),
                  sensor_pub->get_input_port());

  auto diagram = builder.Build();

  // Create a context for this system:
  std::unique_ptr<Context<double>> diagram_context =
      diagram->CreateDefaultContext();
  diagram_context->EnableCaching();
  diagram->SetDefaultContext(diagram_context.get());
  Context<double>& plant_context =
      diagram->GetMutableSubsystemContext(plant, diagram_context.get());

  // Set initial conditions of the simulation
  VectorXd q_init, u_init, lambda_init;
  double mu_fp = 0;
  double min_normal_fp = 70;
  double toe_spread = .2;
  // Create a plant for CassieFixedPointSolver.
  // Note that we cannot use the plant from the above diagram, because after the
  // diagram is built, plant.get_actuation_input_port().HasValue(*context)
  // throws a segfault error
  drake::multibody::MultibodyPlant<double> plant_for_solver(0.0);
  addCassieMultibody(&plant_for_solver, nullptr,
                     FLAGS_floating_base /*floating base*/, urdf,
                     FLAGS_spring_model, true);
  plant_for_solver.Finalize();
  if (FLAGS_floating_base) {
    CassieFixedPointSolver(plant_for_solver, FLAGS_init_height, mu_fp,
                           min_normal_fp, true, toe_spread, &q_init, &u_init,
                           &lambda_init);
  } else {
    CassieFixedBaseFixedPointSolver(plant_for_solver, &q_init, &u_init,
                                    &lambda_init);
  }
  plant.SetPositions(&plant_context, q_init);
  plant.SetVelocities(&plant_context, VectorXd::Zero(plant.num_velocities()));

  Simulator<double> simulator(*diagram, std::move(diagram_context));

  if (!FLAGS_time_stepping) {
    // simulator.get_mutable_integrator()->set_maximum_step_size(0.01);
    // simulator.get_mutable_integrator()->set_target_accuracy(1e-1);
    // simulator.get_mutable_integrator()->set_fixed_step_mode(true);
    simulator.reset_integrator<drake::systems::RungeKutta2Integrator<double>>(
        FLAGS_dt);
  }

  simulator.set_publish_every_time_step(false);
  simulator.set_publish_at_initialization(false);
  simulator.set_target_realtime_rate(FLAGS_target_realtime_rate);
  simulator.Initialize();
  simulator.AdvanceTo(FLAGS_end_time);

  return 0;
}

}  // namespace dairlib

int main(int argc, char* argv[]) { return dairlib::do_main(argc, argv); }<|MERGE_RESOLUTION|>--- conflicted
+++ resolved
@@ -62,15 +62,13 @@
               "Initial starting height of the pelvis above "
               "ground");
 DEFINE_bool(spring_model, true, "Use a URDF with or without legs springs");
-<<<<<<< HEAD
+
 DEFINE_string(radio_channel, "CASSIE_VIRTUAL_RADIO" ,"LCM channel for virtual radio command");
-=======
 DEFINE_string(channel_u, "CASSIE_INPUT",
               "LCM channel to receive controller inputs on");
 DEFINE_double(actuator_delay, 0.0,
               "Duration of actuator delay. Set to 0.0 by default.");
 DEFINE_bool(publish_efforts, true, "Flag to publish the efforts.");
->>>>>>> 678b3c89
 
 int do_main(int argc, char* argv[]) {
   gflags::ParseCommandLineFlags(&argc, &argv, true);
@@ -129,15 +127,11 @@
   contact_results_publisher.set_name("contact_results_publisher");
 
   // Sensor aggregator and publisher of lcmt_cassie_out
-<<<<<<< HEAD
   auto radio_sub = builder.AddSystem(
       LcmSubscriberSystem::Make<dairlib::lcmt_radio_out>(FLAGS_radio_channel, lcm));
-  const auto& sensor_aggregator = AddImuAndAggregator(
-      &builder, plant, passthrough->get_output_port());
-=======
   const auto& sensor_aggregator =
       AddImuAndAggregator(&builder, plant, passthrough->get_output_port());
->>>>>>> 678b3c89
+
   auto sensor_pub =
       builder.AddSystem(LcmPublisherSystem::Make<dairlib::lcmt_cassie_out>(
           "CASSIE_OUTPUT", lcm, 1.0 / FLAGS_publish_rate));
