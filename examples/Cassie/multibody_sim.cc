#include <memory>
#include <gflags/gflags.h>

#include "drake/systems/lcm/lcm_interface_system.h"
#include "drake/geometry/geometry_visualization.h"
#include "drake/lcm/drake_lcm.h"
<<<<<<< HEAD
#include "drake/multibody/joints/floating_base_types.h"
#include "drake/solvers/solve.h"
=======
#include "drake/lcmt_contact_results_for_viz.hpp"
#include "drake/multibody/plant/contact_results_to_lcm.h"
>>>>>>> 62bc047a
#include "drake/systems/analysis/runge_kutta2_integrator.h"
#include "drake/systems/analysis/simulator.h"
#include "drake/systems/framework/diagram.h"
#include "drake/systems/framework/diagram_builder.h"
#include "drake/systems/lcm/lcm_publisher_system.h"
#include "drake/systems/lcm/lcm_subscriber_system.h"
<<<<<<< HEAD
#include "drake/systems/primitives/constant_vector_source.h"
#include "drake/systems/primitives/signal_logger.h"
#include "drake/common/trajectories/piecewise_quaternion.h"
=======
>>>>>>> 62bc047a

#include "dairlib/lcmt_robot_input.hpp"
#include "dairlib/lcmt_robot_output.hpp"

#include "examples/Cassie/cassie_fixed_point_solver.h"
#include "examples/Cassie/cassie_utils.h"
#include "lcm/lcm_trajectory.h"
#include "multibody/multibody_utils.h"
#include "systems/primitives/subvector_pass_through.h"
#include "systems/robot_lcm_systems.h"


namespace dairlib {
using dairlib::systems::SubvectorPassThrough;
using drake::geometry::SceneGraph;
using drake::multibody::ContactResultsToLcmSystem;
using drake::multibody::MultibodyPlant;
using drake::systems::Context;
using drake::systems::DiagramBuilder;
using drake::systems::Simulator;
using drake::systems::lcm::LcmPublisherSystem;
using drake::systems::lcm::LcmSubscriberSystem;

using drake::math::RotationMatrix;
using Eigen::Matrix3d;
using Eigen::MatrixXd;
using Eigen::Vector3d;
using Eigen::VectorXd;

// Simulation parameters.
DEFINE_bool(floating_base, true, "Fixed or floating base model");

DEFINE_double(target_realtime_rate, 1.0,
              "Desired rate relative to real time.  See documentation for "
              "Simulator::set_target_realtime_rate() for details.");
DEFINE_bool(time_stepping, true,
            "If 'true', the plant is modeled as a "
            "discrete system with periodic updates. "
            "If 'false', the plant is modeled as a continuous system.");
DEFINE_double(dt, 8e-5,
              "The step size to use for time_stepping, ignored for continuous");
DEFINE_double(v_stiction, 1e-3, "Stiction tolernace (m/s)");
DEFINE_double(penetration_allowance, 1e-5,
              "Penetration allowance for the contact model. Nearly equivalent"
              " to (m)");
DEFINE_double(mu, 0.8, "Coefficient of static/kinetic friction");
DEFINE_double(end_time, std::numeric_limits<double>::infinity(),
              "End time for simulator");
DEFINE_double(publish_rate, 1000, "Publish rate for simulator");
DEFINE_double(init_height, .7,
              "Initial starting height of the pelvis above "
              "ground");
<<<<<<< HEAD
DEFINE_double(start_time, 0.0,
    "Starting time of the simulator, intended to "
    "be used with a user specified initial state");
DEFINE_string(file_name, "",
    "Filename containing the LCM_trajectory "
    "that describes the desired robot state.");
DEFINE_string(folder_path, "",
    "Folder path containing the LCM_trajectory "
    "that describes the desired robot state.");
DEFINE_string(trajectory_name, "",
    "Name of the desired trajectory that describes "
    "the desired robot state.");
DEFINE_string(interp_method, "linear", "Interpolation method for the "
                                       "trajectory.");
DEFINE_int32(error_idx, 4, "Index in the state vector to inject error into");
DEFINE_double(error, 0.0, "Value fo the error, see error_idx");
=======
DEFINE_bool(spring_model, true, "Use a URDF with or without legs springs");
>>>>>>> 62bc047a


int do_main(int argc, char* argv[]) {
  gflags::ParseCommandLineFlags(&argc, &argv, true);

  // Plant/System initialization
  DiagramBuilder<double> builder;
  SceneGraph<double>& scene_graph = *builder.AddSystem<SceneGraph>();
  scene_graph.set_name("scene_graph");

  const double time_step = FLAGS_time_stepping ? FLAGS_dt : 0.0;
  MultibodyPlant<double>& plant = *builder.AddSystem<MultibodyPlant>(time_step);
  if (FLAGS_floating_base) {
    multibody::addFlatTerrain(&plant, &scene_graph, FLAGS_mu, FLAGS_mu);
  }

  std::string urdf;
  if (FLAGS_spring_model) {
    urdf = "examples/Cassie/urdf/cassie_v2.urdf";
  } else {
    urdf = "examples/Cassie/urdf/cassie_fixed_springs.urdf";
  }

  addCassieMultibody(&plant, &scene_graph, FLAGS_floating_base, urdf,
      FLAGS_spring_model, true);
  plant.Finalize();

  plant.set_penetration_allowance(FLAGS_penetration_allowance);
  plant.set_stiction_tolerance(FLAGS_v_stiction);

  // Create lcm systems.
  auto lcm = builder.AddSystem<drake::systems::lcm::LcmInterfaceSystem>();
  auto input_sub =
      builder.AddSystem(LcmSubscriberSystem::Make<dairlib::lcmt_robot_input>(
          "CASSIE_INPUT", lcm));
  auto input_receiver = builder.AddSystem<systems::RobotInputReceiver>(plant);
  auto passthrough = builder.AddSystem<SubvectorPassThrough>(
      input_receiver->get_output_port(0).size(), 0,
      plant.get_actuation_input_port().size());
  auto state_pub =
      builder.AddSystem(LcmPublisherSystem::Make<dairlib::lcmt_robot_output>(
          "CASSIE_STATE_SIMULATION", lcm, 1.0 / FLAGS_publish_rate));
  auto state_sender = builder.AddSystem<systems::RobotOutputSender>(plant);

  // Contact Information
  ContactResultsToLcmSystem<double>& contact_viz =
      *builder.template AddSystem<ContactResultsToLcmSystem<double>>(plant);
  contact_viz.set_name("contact_visualization");
  auto& contact_results_publisher = *builder.AddSystem(
      LcmPublisherSystem::Make<drake::lcmt_contact_results_for_viz>(
          "CASSIE_CONTACT_DRAKE", lcm, 1.0 / FLAGS_publish_rate));
  //          "CASSIE_CONTACT_RESULTS", lcm, 1.0 / FLAGS_publish_rate));
  contact_results_publisher.set_name("contact_results_publisher");

  // connect leaf systems
  builder.Connect(*input_sub, *input_receiver);
  builder.Connect(*input_receiver, *passthrough);
  builder.Connect(passthrough->get_output_port(),
                  plant.get_actuation_input_port());
  builder.Connect(plant.get_state_output_port(),
                  state_sender->get_input_port_state());
  builder.Connect(*state_sender, *state_pub);
  builder.Connect(
      plant.get_geometry_poses_output_port(),
      scene_graph.get_source_pose_port(plant.get_source_id().value()));
  builder.Connect(scene_graph.get_query_output_port(),
                  plant.get_geometry_query_input_port());
  builder.Connect(plant.get_contact_results_output_port(),
                  contact_viz.get_input_port(0));
  builder.Connect(contact_viz.get_output_port(0),
                  contact_results_publisher.get_input_port());

  auto diagram = builder.Build();

  // Create a context for this system:
  std::unique_ptr<Context<double>> diagram_context =
      diagram->CreateDefaultContext();
  diagram_context->EnableCaching();
  diagram->SetDefaultContext(diagram_context.get());
  Context<double>& plant_context =
      diagram->GetMutableSubsystemContext(plant, diagram_context.get());

  // Set initial conditions of the simulation
<<<<<<< HEAD

  int nq = plant.num_positions();
  int nv = plant.num_velocities();
  int nx = nq + nv;
  VectorXd q_v_init(nq + nv);

  if (FLAGS_start_time != 0) {
    DRAKE_ASSERT(!FLAGS_trajectory_name.empty());
    // Convert points to a PiecewisePolynomial
    const LcmTrajectory& loadedTrajs =
        LcmTrajectory(FLAGS_folder_path + FLAGS_file_name);
    const LcmTrajectory::Trajectory& trajectory =
        loadedTrajs.getTrajectory(FLAGS_trajectory_name);
//    std::cout << "nq: " << nq << " nv: " << nv << std::endl;
//    std::cout << "n_rows " << trajectory.datapoints.rows() << std::endl;

    DRAKE_ASSERT(nq + nv == trajectory.datapoints.rows())
    std::vector<double> breaks = std::vector<double>(
        trajectory.time_vector.data(),
        trajectory.time_vector.data() + trajectory.time_vector.size());
    long n_breaks = trajectory.datapoints.cols();
    std::vector<Eigen::Quaterniond> quaternions;
    quaternions.resize(n_breaks);
    for (int i = 0; i < n_breaks; ++i) {
      quaternions[i] =
          Eigen::Quaterniond(trajectory.datapoints.block(0, i, 4, 1).data());
//      std::cout << "State at break: " << trajectory.datapoints.col(i)
//                << std::endl;
    }
    drake::trajectories::PiecewisePolynomial<double> x_traj;
    if(FLAGS_interp_method == "linear"){
      x_traj = drake::trajectories::PiecewisePolynomial<double>::FirstOrderHold
          (trajectory.time_vector, trajectory.datapoints.topRows(nq + nv));
      q_v_init << x_traj.value(FLAGS_start_time);
    }
    else if(FLAGS_interp_method == "cubic") {
      MatrixXd x = trajectory.datapoints.topRows(2*nx);
      MatrixXd xdot = trajectory.datapoints.topRows(2*nx).bottomRows(nx);
      x_traj = drake::trajectories::PiecewisePolynomial<double>::CubicHermite(
          trajectory.time_vector, x, xdot);
      q_v_init << x_traj.value(FLAGS_start_time);
    }
    // Add any "errors" in the state here
    q_v_init[FLAGS_error_idx] += FLAGS_error;
    plant.SetPositionsAndVelocities(&plant_context, q_v_init);
  } else {
    q_v_init << GetInitialState(plant), VectorXd::Zero(nv);
    plant.SetPositionsAndVelocities(&plant_context, q_v_init);
    if (FLAGS_floating_base) {
      const drake::math::RigidTransformd transform(
          RotationMatrix<double>(), Eigen::Vector3d(0, 0, FLAGS_init_height));
      plant.SetFreeBodyPose(&plant_context, plant.GetBodyByName("pelvis"),
          transform);
    }
  }
//  std::cout << "Setting initial state to: " << q_v_init << std::endl;
=======
  VectorXd q_init, u_init, lambda_init;

  double mu_fp = 0;
  double min_normal_fp = 70;
  double toe_spread = .2;
  if (FLAGS_floating_base) {
    CassieFixedPointSolver(plant, FLAGS_init_height, mu_fp, min_normal_fp,
        true, toe_spread, &q_init, &u_init, &lambda_init);  
  } else {
    CassieFixedBaseFixedPointSolver(plant, &q_init, &u_init, &lambda_init);
  }
  plant.SetPositions(&plant_context, q_init);
  plant.SetVelocities(&plant_context, VectorXd::Zero(plant.num_velocities()));
>>>>>>> 62bc047a

  diagram_context->SetTime(FLAGS_start_time);
  Simulator<double> simulator(*diagram, std::move(diagram_context));

  if (!FLAGS_time_stepping) {
    // simulator.get_mutable_integrator()->set_maximum_step_size(0.01);
    // simulator.get_mutable_integrator()->set_target_accuracy(1e-1);
    // simulator.get_mutable_integrator()->set_fixed_step_mode(true);
    simulator.reset_integrator<drake::systems::RungeKutta2Integrator<double>>(
        FLAGS_dt);
  }

  simulator.set_publish_every_time_step(false);
  simulator.set_publish_at_initialization(false);
  simulator.set_target_realtime_rate(FLAGS_target_realtime_rate);
  simulator.Initialize();
  simulator.AdvanceTo(FLAGS_end_time);

  return 0;
}


}  // namespace dairlib

int main(int argc, char* argv[]) { return dairlib::do_main(argc, argv); }<|MERGE_RESOLUTION|>--- conflicted
+++ resolved
@@ -4,32 +4,20 @@
 #include "drake/systems/lcm/lcm_interface_system.h"
 #include "drake/geometry/geometry_visualization.h"
 #include "drake/lcm/drake_lcm.h"
-<<<<<<< HEAD
-#include "drake/multibody/joints/floating_base_types.h"
-#include "drake/solvers/solve.h"
-=======
 #include "drake/lcmt_contact_results_for_viz.hpp"
 #include "drake/multibody/plant/contact_results_to_lcm.h"
->>>>>>> 62bc047a
 #include "drake/systems/analysis/runge_kutta2_integrator.h"
 #include "drake/systems/analysis/simulator.h"
 #include "drake/systems/framework/diagram.h"
 #include "drake/systems/framework/diagram_builder.h"
 #include "drake/systems/lcm/lcm_publisher_system.h"
 #include "drake/systems/lcm/lcm_subscriber_system.h"
-<<<<<<< HEAD
-#include "drake/systems/primitives/constant_vector_source.h"
-#include "drake/systems/primitives/signal_logger.h"
-#include "drake/common/trajectories/piecewise_quaternion.h"
-=======
->>>>>>> 62bc047a
 
 #include "dairlib/lcmt_robot_input.hpp"
 #include "dairlib/lcmt_robot_output.hpp"
 
 #include "examples/Cassie/cassie_fixed_point_solver.h"
 #include "examples/Cassie/cassie_utils.h"
-#include "lcm/lcm_trajectory.h"
 #include "multibody/multibody_utils.h"
 #include "systems/primitives/subvector_pass_through.h"
 #include "systems/robot_lcm_systems.h"
@@ -48,7 +36,6 @@
 
 using drake::math::RotationMatrix;
 using Eigen::Matrix3d;
-using Eigen::MatrixXd;
 using Eigen::Vector3d;
 using Eigen::VectorXd;
 
@@ -68,33 +55,13 @@
 DEFINE_double(penetration_allowance, 1e-5,
               "Penetration allowance for the contact model. Nearly equivalent"
               " to (m)");
-DEFINE_double(mu, 0.8, "Coefficient of static/kinetic friction");
 DEFINE_double(end_time, std::numeric_limits<double>::infinity(),
               "End time for simulator");
 DEFINE_double(publish_rate, 1000, "Publish rate for simulator");
 DEFINE_double(init_height, .7,
               "Initial starting height of the pelvis above "
               "ground");
-<<<<<<< HEAD
-DEFINE_double(start_time, 0.0,
-    "Starting time of the simulator, intended to "
-    "be used with a user specified initial state");
-DEFINE_string(file_name, "",
-    "Filename containing the LCM_trajectory "
-    "that describes the desired robot state.");
-DEFINE_string(folder_path, "",
-    "Folder path containing the LCM_trajectory "
-    "that describes the desired robot state.");
-DEFINE_string(trajectory_name, "",
-    "Name of the desired trajectory that describes "
-    "the desired robot state.");
-DEFINE_string(interp_method, "linear", "Interpolation method for the "
-                                       "trajectory.");
-DEFINE_int32(error_idx, 4, "Index in the state vector to inject error into");
-DEFINE_double(error, 0.0, "Value fo the error, see error_idx");
-=======
 DEFINE_bool(spring_model, true, "Use a URDF with or without legs springs");
->>>>>>> 62bc047a
 
 
 int do_main(int argc, char* argv[]) {
@@ -108,7 +75,7 @@
   const double time_step = FLAGS_time_stepping ? FLAGS_dt : 0.0;
   MultibodyPlant<double>& plant = *builder.AddSystem<MultibodyPlant>(time_step);
   if (FLAGS_floating_base) {
-    multibody::addFlatTerrain(&plant, &scene_graph, FLAGS_mu, FLAGS_mu);
+    multibody::addFlatTerrain(&plant, &scene_graph, .8, .8);
   }
 
   std::string urdf;
@@ -145,8 +112,7 @@
   contact_viz.set_name("contact_visualization");
   auto& contact_results_publisher = *builder.AddSystem(
       LcmPublisherSystem::Make<drake::lcmt_contact_results_for_viz>(
-          "CASSIE_CONTACT_DRAKE", lcm, 1.0 / FLAGS_publish_rate));
-  //          "CASSIE_CONTACT_RESULTS", lcm, 1.0 / FLAGS_publish_rate));
+          "CASSIE_CONTACT_RESULTS", lcm, 1.0 / FLAGS_publish_rate));
   contact_results_publisher.set_name("contact_results_publisher");
 
   // connect leaf systems
@@ -178,64 +144,6 @@
       diagram->GetMutableSubsystemContext(plant, diagram_context.get());
 
   // Set initial conditions of the simulation
-<<<<<<< HEAD
-
-  int nq = plant.num_positions();
-  int nv = plant.num_velocities();
-  int nx = nq + nv;
-  VectorXd q_v_init(nq + nv);
-
-  if (FLAGS_start_time != 0) {
-    DRAKE_ASSERT(!FLAGS_trajectory_name.empty());
-    // Convert points to a PiecewisePolynomial
-    const LcmTrajectory& loadedTrajs =
-        LcmTrajectory(FLAGS_folder_path + FLAGS_file_name);
-    const LcmTrajectory::Trajectory& trajectory =
-        loadedTrajs.getTrajectory(FLAGS_trajectory_name);
-//    std::cout << "nq: " << nq << " nv: " << nv << std::endl;
-//    std::cout << "n_rows " << trajectory.datapoints.rows() << std::endl;
-
-    DRAKE_ASSERT(nq + nv == trajectory.datapoints.rows())
-    std::vector<double> breaks = std::vector<double>(
-        trajectory.time_vector.data(),
-        trajectory.time_vector.data() + trajectory.time_vector.size());
-    long n_breaks = trajectory.datapoints.cols();
-    std::vector<Eigen::Quaterniond> quaternions;
-    quaternions.resize(n_breaks);
-    for (int i = 0; i < n_breaks; ++i) {
-      quaternions[i] =
-          Eigen::Quaterniond(trajectory.datapoints.block(0, i, 4, 1).data());
-//      std::cout << "State at break: " << trajectory.datapoints.col(i)
-//                << std::endl;
-    }
-    drake::trajectories::PiecewisePolynomial<double> x_traj;
-    if(FLAGS_interp_method == "linear"){
-      x_traj = drake::trajectories::PiecewisePolynomial<double>::FirstOrderHold
-          (trajectory.time_vector, trajectory.datapoints.topRows(nq + nv));
-      q_v_init << x_traj.value(FLAGS_start_time);
-    }
-    else if(FLAGS_interp_method == "cubic") {
-      MatrixXd x = trajectory.datapoints.topRows(2*nx);
-      MatrixXd xdot = trajectory.datapoints.topRows(2*nx).bottomRows(nx);
-      x_traj = drake::trajectories::PiecewisePolynomial<double>::CubicHermite(
-          trajectory.time_vector, x, xdot);
-      q_v_init << x_traj.value(FLAGS_start_time);
-    }
-    // Add any "errors" in the state here
-    q_v_init[FLAGS_error_idx] += FLAGS_error;
-    plant.SetPositionsAndVelocities(&plant_context, q_v_init);
-  } else {
-    q_v_init << GetInitialState(plant), VectorXd::Zero(nv);
-    plant.SetPositionsAndVelocities(&plant_context, q_v_init);
-    if (FLAGS_floating_base) {
-      const drake::math::RigidTransformd transform(
-          RotationMatrix<double>(), Eigen::Vector3d(0, 0, FLAGS_init_height));
-      plant.SetFreeBodyPose(&plant_context, plant.GetBodyByName("pelvis"),
-          transform);
-    }
-  }
-//  std::cout << "Setting initial state to: " << q_v_init << std::endl;
-=======
   VectorXd q_init, u_init, lambda_init;
 
   double mu_fp = 0;
@@ -249,9 +157,7 @@
   }
   plant.SetPositions(&plant_context, q_init);
   plant.SetVelocities(&plant_context, VectorXd::Zero(plant.num_velocities()));
->>>>>>> 62bc047a
 
-  diagram_context->SetTime(FLAGS_start_time);
   Simulator<double> simulator(*diagram, std::move(diagram_context));
 
   if (!FLAGS_time_stepping) {
