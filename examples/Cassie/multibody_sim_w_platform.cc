#include <memory>

#include <gflags/gflags.h>

#include "dairlib/lcmt_cassie_out.hpp"
#include "dairlib/lcmt_robot_input.hpp"
#include "dairlib/lcmt_robot_output.hpp"
#include "examples/Cassie/cassie_utils.h"
#include "lcm/dircon_saved_trajectory.h"
#include "multibody/multibody_utils.h"
#include "systems/primitives/subvector_pass_through.h"
#include "systems/robot_lcm_systems.h"

#include "drake/geometry/drake_visualizer.h"
#include "drake/lcm/drake_lcm.h"
#include "drake/lcmt_contact_results_for_viz.hpp"
#include "drake/multibody/parsing/parser.h"
#include "drake/multibody/plant/contact_results_to_lcm.h"
#include "drake/systems/analysis/simulator.h"
#include "drake/systems/framework/diagram_builder.h"
#include "drake/systems/lcm/lcm_interface_system.h"
#include "drake/systems/lcm/lcm_publisher_system.h"
#include "drake/systems/lcm/lcm_subscriber_system.h"
#include "drake/systems/primitives/discrete_time_delay.h"

using dairlib::systems::SubvectorPassThrough;
using drake::geometry::DrakeVisualizer;
using drake::geometry::SceneGraph;
using drake::multibody::ContactResultsToLcmSystem;
using drake::multibody::MultibodyPlant;
using drake::multibody::Parser;
using drake::systems::Context;
using drake::systems::DiagramBuilder;
using drake::systems::Simulator;

using drake::systems::lcm::LcmPublisherSystem;

using drake::systems::lcm::LcmSubscriberSystem;

using drake::math::RotationMatrix;
using drake::trajectories::PiecewisePolynomial;

namespace dairlib {

// Simulation parameters.
DEFINE_bool(floating_base, true, "Fixed or floating base model");
DEFINE_double(target_realtime_rate, 1.0,
              "Desired rate relative to real time.  See documentation for "
              "Simulator::set_target_realtime_rate() for details.");
DEFINE_double(dt, 8e-5,
              "The step size to use for time_stepping, ignored for continuous");
DEFINE_double(v_stiction, 1e-3, "Stiction tolernace (m/s)");
DEFINE_double(penetration_allowance, 1e-5,
              "Penetration allowance for the contact model. Nearly equivalent"
              " to (m)");
DEFINE_double(end_time, std::numeric_limits<double>::infinity(),
              "End time for simulator");
DEFINE_double(publish_rate, 2000, "Publish rate for simulator");
DEFINE_double(init_height, .7,
              "Initial starting height of the pelvis above "
              "ground");
DEFINE_double(platform_height, 0.0, "Height of the platform");
DEFINE_double(platform_x, 0.0, "x location of the  platform");
DEFINE_double(start_time, 0.0,
              "Starting time of the simulator, useful for initializing the "
              "state at a particular configuration");
DEFINE_string(traj_name, "", "Name of the saved trajectory");
DEFINE_string(folder_path, "examples/Cassie/saved_trajectories/",
              "Folder path for where the trajectory names are stored");
DEFINE_bool(spring_model, true, "Use a URDF with or without legs springs");
DEFINE_bool(visualize, true, "Set to true to visualize the platform");
DEFINE_double(actuator_delay, 0.0,
              "Duration of actuator delay. Set to 0.0 by default.");

int do_main(int argc, char* argv[]) {
  gflags::ParseCommandLineFlags(&argc, &argv, true);

  // Plant/System initialization
  DiagramBuilder<double> builder;
  SceneGraph<double>& scene_graph = *builder.AddSystem<SceneGraph>();
  scene_graph.set_name("scene_graph");

  const double time_step = FLAGS_dt;
  MultibodyPlant<double>& plant = *builder.AddSystem<MultibodyPlant>(time_step);
  if (FLAGS_floating_base) {
    multibody::addFlatTerrain(&plant, &scene_graph, .8, .8);
  }

<<<<<<< HEAD
  std::string urdf;
  if (FLAGS_spring_model) {
    urdf = "examples/Cassie/urdf/cassie_v2.urdf";
  } else {
    urdf = "examples/Cassie/urdf/cassie_fixed_springs.urdf";
  }
=======
  std::string urdf = FLAGS_spring_model
                         ? "examples/Cassie/urdf/cassie_v2.urdf"
                         : "examples/Cassie/urdf/cassie_fixed_springs.urdf";
>>>>>>> fd1edefc

  if (FLAGS_platform_height != 0) {
    Parser parser(&plant, &scene_graph);
    std::string terrain_name =
        FindResourceOrThrow("examples/impact_invariant_control/platform.urdf");
    parser.AddModelFromFile(terrain_name);
    Eigen::Vector3d offset;
    offset << FLAGS_platform_x, 0, FLAGS_platform_height;
    plant.WeldFrames(plant.world_frame(), plant.GetFrameByName("base"),
                     drake::math::RigidTransform<double>(offset));
  }

  plant.set_penetration_allowance(FLAGS_penetration_allowance);
  plant.set_stiction_tolerance(FLAGS_v_stiction);

  addCassieMultibody(&plant, &scene_graph, FLAGS_floating_base, urdf,
                     FLAGS_spring_model, true);

  plant.Finalize();

  int nq = plant.num_positions();
  int nv = plant.num_velocities();
  int nx = nq + nv;

  // Create maps for joints
  std::map<std::string, int> pos_map = multibody::makeNameToPositionsMap(plant);
  std::map<std::string, int> vel_map =
      multibody::makeNameToVelocitiesMap(plant);
  std::map<std::string, int> act_map = multibody::makeNameToActuatorsMap(plant);

  // Create lcm systems.
  auto lcm = builder.AddSystem<drake::systems::lcm::LcmInterfaceSystem>();
  auto input_sub =
      builder.AddSystem(LcmSubscriberSystem::Make<dairlib::lcmt_robot_input>(
          "CASSIE_INPUT", lcm));
  auto input_receiver = builder.AddSystem<systems::RobotInputReceiver>(plant);
  auto passthrough = builder.AddSystem<SubvectorPassThrough>(
      input_receiver->get_output_port(0).size(), 0,
      plant.get_actuation_input_port().size());
  auto discrete_time_delay =
      builder.AddSystem<drake::systems::DiscreteTimeDelay>(
          1.0 / FLAGS_publish_rate, FLAGS_actuator_delay * FLAGS_publish_rate,
          plant.num_actuators());
  auto state_pub =
      builder.AddSystem(LcmPublisherSystem::Make<dairlib::lcmt_robot_output>(
          "CASSIE_STATE_SIMULATION", lcm, 1.0 / FLAGS_publish_rate));
  auto state_sender =
      builder.AddSystem<systems::RobotOutputSender>(plant, true);

  // Contact Information
  ContactResultsToLcmSystem<double>& contact_viz =
      *builder.template AddSystem<ContactResultsToLcmSystem<double>>(plant);
  contact_viz.set_name("contact_visualization");
  auto& contact_results_publisher = *builder.AddSystem(
      LcmPublisherSystem::Make<drake::lcmt_contact_results_for_viz>(
          "CASSIE_CONTACT_DRAKE", lcm, 1.0 / FLAGS_publish_rate));
  contact_results_publisher.set_name("contact_results_publisher");

  // Sensor aggregator and publisher of lcmt_cassie_out
  const auto& sensor_aggregator =
      AddImuAndAggregator(&builder, plant, passthrough->get_output_port());
  auto sensor_pub =
      builder.AddSystem(LcmPublisherSystem::Make<dairlib::lcmt_cassie_out>(
          "CASSIE_OUTPUT", lcm, 1.0 / FLAGS_publish_rate));

  // connect leaf systems
  builder.Connect(*input_sub, *input_receiver);
  builder.Connect(*input_receiver, *passthrough);
  builder.Connect(passthrough->get_output_port(),
                  discrete_time_delay->get_input_port());
  builder.Connect(discrete_time_delay->get_output_port(),
                  plant.get_actuation_input_port());
  builder.Connect(plant.get_state_output_port(),
                  state_sender->get_input_port_state());
  builder.Connect(discrete_time_delay->get_output_port(),
                  state_sender->get_input_port_effort());
  builder.Connect(*state_sender, *state_pub);
  builder.Connect(
      plant.get_geometry_poses_output_port(),
      scene_graph.get_source_pose_port(plant.get_source_id().value()));
  builder.Connect(scene_graph.get_query_output_port(),
                  plant.get_geometry_query_input_port());
  builder.Connect(plant.get_contact_results_output_port(),
                  contact_viz.get_input_port(0));
  builder.Connect(contact_viz.get_output_port(0),
                  contact_results_publisher.get_input_port());
  builder.Connect(sensor_aggregator.get_output_port(0),
                  sensor_pub->get_input_port());

  if (FLAGS_visualize) {
    DrakeVisualizer<double>::AddToBuilder(&builder, scene_graph);
  }

  auto diagram = builder.Build();

  // Create a context for this system:
  std::unique_ptr<Context<double>> diagram_context =
      diagram->CreateDefaultContext();
  diagram_context->EnableCaching();
  diagram->SetDefaultContext(diagram_context.get());
  Context<double>& plant_context =
      diagram->GetMutableSubsystemContext(plant, diagram_context.get());

  const DirconTrajectory& dircon_trajectory =
      DirconTrajectory(plant, FLAGS_folder_path + FLAGS_traj_name);

  PiecewisePolynomial<double> state_traj =
      dircon_trajectory.ReconstructStateTrajectory();

  Eigen::VectorXd x_traj_init = state_traj.value(FLAGS_start_time);

  plant.SetPositionsAndVelocities(&plant_context, x_traj_init);

  diagram_context->SetTime(FLAGS_start_time);
  Simulator<double> simulator(*diagram, std::move(diagram_context));

  simulator.set_publish_every_time_step(false);
  simulator.set_publish_at_initialization(false);
  simulator.set_target_realtime_rate(FLAGS_target_realtime_rate);
  simulator.Initialize();
  simulator.AdvanceTo(FLAGS_end_time);

  return 0;
}

}  // namespace dairlib

int main(int argc, char* argv[]) { return dairlib::do_main(argc, argv); }<|MERGE_RESOLUTION|>--- conflicted
+++ resolved
@@ -86,18 +86,9 @@
     multibody::addFlatTerrain(&plant, &scene_graph, .8, .8);
   }
 
-<<<<<<< HEAD
-  std::string urdf;
-  if (FLAGS_spring_model) {
-    urdf = "examples/Cassie/urdf/cassie_v2.urdf";
-  } else {
-    urdf = "examples/Cassie/urdf/cassie_fixed_springs.urdf";
-  }
-=======
   std::string urdf = FLAGS_spring_model
                          ? "examples/Cassie/urdf/cassie_v2.urdf"
                          : "examples/Cassie/urdf/cassie_fixed_springs.urdf";
->>>>>>> fd1edefc
 
   if (FLAGS_platform_height != 0) {
     Parser parser(&plant, &scene_graph);
