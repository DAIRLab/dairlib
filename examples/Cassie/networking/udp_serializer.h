--- conflicted
+++ resolved
@@ -52,13 +52,10 @@
 
     pack_cassie_user_in_t(&message, &message_bytes->data()[2]);
   }
-<<<<<<< HEAD
-=======
 
   std::unique_ptr<drake::systems::lcm::SerializerInterface> Clone() const  {
     return std::make_unique<CassieUDPInSerializer>();
   }
->>>>>>> bf8de263
 };
 
 
