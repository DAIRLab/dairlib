--- conflicted
+++ resolved
@@ -57,11 +57,8 @@
     srcs = ["standing_com_traj.cc"],
     hdrs = ["standing_com_traj.h"],
     deps = [
-<<<<<<< HEAD
         "//lcmtypes:lcmt_robot",
-=======
         "//multibody:utils",
->>>>>>> 66ef06b9
         "//systems/controllers:control_utils",
         "//systems/framework:vector",
         "@drake//:drake_shared_library",
