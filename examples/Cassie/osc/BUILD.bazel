--- conflicted
+++ resolved
@@ -9,12 +9,8 @@
         "//examples/Cassie/osc:heading_traj_generator",
         "//examples/Cassie/osc:high_level_command",
         "//examples/Cassie/osc:standing_com_traj",
-<<<<<<< HEAD
         "//systems/controllers:swing_ft_traj_gen",
-=======
         "//examples/Cassie/osc:standing_pelvis_traj",
-        "//systems/controllers:cp_traj_gen",
->>>>>>> 8f6475c5
         "//systems/controllers:lipm_traj_gen",
         "//systems/controllers:time_based_fsm",
         "//systems/controllers/osc:operational_space_control",
