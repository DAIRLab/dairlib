load("@drake//tools/lint:lint.bzl", "add_lint_tests")

package(default_visibility = ["//visibility:public"])

cc_library(
    name = "osc",
    deps = [
        "//examples/Cassie/osc:heading_traj_generator",
        "//examples/Cassie/osc:high_level_command",
        "//examples/Cassie/osc:osc_walking_gains",
        "//examples/Cassie/osc:standing_com_traj",
        "//examples/Cassie/osc:standing_pelvis_traj",
        "//examples/Cassie/osc:swing_toe_traj",
        "//examples/Cassie/osc:walking_speed_control",
        "//systems/controllers:lipm_traj_gen",
        "//systems/controllers:swing_ft_traj_gen",
        "//systems/controllers:time_based_fsm",
        "//systems/controllers/osc:operational_space_control",
    ],
)

cc_library(
    name = "walking_speed_control",
    srcs = ["walking_speed_control.cc"],
    hdrs = ["walking_speed_control.h"],
    deps = [
        "//multibody:utils",
        "//systems/framework:vector",
        "@drake//:drake_shared_library",
    ],
)

cc_library(
    name = "high_level_command",
    srcs = ["high_level_command.cc"],
    hdrs = ["high_level_command.h"],
    deps = [
        "//lcmtypes:lcmt_robot",
        "//multibody:utils",
        "//systems/controllers:control_utils",
        "//systems/framework:vector",
        "@drake//:drake_shared_library",
    ],
)

cc_library(
    name = "heading_traj_generator",
    srcs = ["heading_traj_generator.cc"],
    hdrs = ["heading_traj_generator.h"],
    deps = [
        "//multibody:utils",
        "//systems/controllers:control_utils",
        "//systems/framework:vector",
        "@drake//:drake_shared_library",
    ],
)

cc_library(
    name = "standing_com_traj",
    srcs = ["standing_com_traj.cc"],
    hdrs = ["standing_com_traj.h"],
    deps = [
        "//lcmtypes:lcmt_robot",
        "//multibody:utils",
        "//systems/controllers:control_utils",
        "//systems/framework:vector",
        "@drake//:drake_shared_library",
    ],
)

cc_library(
    name = "standing_pelvis_traj",
    srcs = ["standing_pelvis_orientation_traj.cc"],
    hdrs = ["standing_pelvis_orientation_traj.h"],
    deps = [
        "//lcmtypes:lcmt_robot",
        "//systems/controllers:control_utils",
        "//systems/framework:vector",
        "@drake//:drake_shared_library",
    ],
)

cc_library(
    name = "swing_toe_traj",
    srcs = ["swing_toe_traj_generator.cc"],
    hdrs = ["swing_toe_traj_generator.h"],
    deps = [
        "//multibody:utils",
        "//systems/controllers:control_utils",
        "//systems/framework:vector",
        "@drake//:drake_shared_library",
    ],
<<<<<<< HEAD
=======
)

cc_library(
    name = "osc_walking_gains",
    hdrs = ["osc_walking_gains.h"],
    deps = [
        "@drake//:drake_shared_library",
    ],
>>>>>>> ce7ed106
)<|MERGE_RESOLUTION|>--- conflicted
+++ resolved
@@ -90,8 +90,6 @@
         "//systems/framework:vector",
         "@drake//:drake_shared_library",
     ],
-<<<<<<< HEAD
-=======
 )
 
 cc_library(
@@ -100,5 +98,4 @@
     deps = [
         "@drake//:drake_shared_library",
     ],
->>>>>>> ce7ed106
 )