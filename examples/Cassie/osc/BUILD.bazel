--- conflicted
+++ resolved
@@ -9,12 +9,10 @@
         "//examples/Cassie/osc:high_level_command",
         "//examples/Cassie/osc:standing_com_traj",
         "//examples/Cassie/osc:standing_pelvis_traj",
-<<<<<<< HEAD
+        "//systems/controllers:cp_traj_gen",
+        "//examples/Cassie/osc:standing_pelvis_traj",
         "//examples/Cassie/osc:swing_toe_traj",
         "//examples/Cassie/osc:walking_speed_control",
-=======
-        "//systems/controllers:cp_traj_gen",
->>>>>>> 5b459231
         "//systems/controllers:lipm_traj_gen",
         "//systems/controllers:swing_ft_traj_gen",
         "//systems/controllers:time_based_fsm",
@@ -81,7 +79,6 @@
         "//systems/framework:vector",
         "@drake//:drake_shared_library",
     ],
-<<<<<<< HEAD
 )
 
 cc_library(
@@ -105,6 +102,4 @@
         "//systems/framework:vector",
         "@drake//:drake_shared_library",
     ],
-=======
->>>>>>> 5b459231
 )