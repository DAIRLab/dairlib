load("@drake//tools/lint:lint.bzl", "add_lint_tests")

package(default_visibility = ["//visibility:public"])

cc_library(
    name = "osc",
    deps = [
        "//examples/Cassie/osc:walking_speed_control",
        "//examples/Cassie/osc:heading_traj_generator",
        "//examples/Cassie/osc:high_level_command",
        "//examples/Cassie/osc:standing_com_traj",
        "//systems/controllers:swing_ft_traj_gen",
        "//systems/controllers:lipm_traj_gen",
        "//systems/controllers:time_based_fsm",
        "//systems/controllers/osc:operational_space_control",
    ],
)

cc_library(
    name = "walking_speed_control",
    srcs = ["walking_speed_control.cc"],
    hdrs = ["walking_speed_control.h"],
    deps = [
        "//multibody:utils",
        "//systems/framework:vector",
        "@drake//:drake_shared_library",
    ],
)

cc_library(
    name = "high_level_command",
    srcs = ["high_level_command.cc"],
    hdrs = ["high_level_command.h"],
    deps = [
        "//lcmtypes:lcmt_robot",
        "//multibody:utils",
        "//systems/controllers:control_utils",
        "//systems/framework:vector",
        "@drake//:drake_shared_library",
    ],
)

cc_library(
    name = "heading_traj_generator",
    srcs = ["heading_traj_generator.cc"],
    hdrs = ["heading_traj_generator.h"],
    deps = [
        "//multibody:utils",
        "//systems/controllers:control_utils",
        "//systems/framework:vector",
        "@drake//:drake_shared_library",
    ],
)

cc_library(
    name = "standing_com_traj",
    srcs = ["standing_com_traj.cc"],
    hdrs = ["standing_com_traj.h"],
    deps = [
<<<<<<< HEAD
        "//lcmtypes:lcmt_robot",
=======
>>>>>>> a218bcfa
        "//multibody:utils",
        "//systems/controllers:control_utils",
        "//systems/framework:vector",
        "@drake//:drake_shared_library",
    ],
)<|MERGE_RESOLUTION|>--- conflicted
+++ resolved
@@ -5,12 +5,12 @@
 cc_library(
     name = "osc",
     deps = [
-        "//examples/Cassie/osc:walking_speed_control",
         "//examples/Cassie/osc:heading_traj_generator",
         "//examples/Cassie/osc:high_level_command",
         "//examples/Cassie/osc:standing_com_traj",
+        "//examples/Cassie/osc:walking_speed_control",
+        "//systems/controllers:lipm_traj_gen",
         "//systems/controllers:swing_ft_traj_gen",
-        "//systems/controllers:lipm_traj_gen",
         "//systems/controllers:time_based_fsm",
         "//systems/controllers/osc:operational_space_control",
     ],
@@ -57,10 +57,7 @@
     srcs = ["standing_com_traj.cc"],
     hdrs = ["standing_com_traj.h"],
     deps = [
-<<<<<<< HEAD
         "//lcmtypes:lcmt_robot",
-=======
->>>>>>> a218bcfa
         "//multibody:utils",
         "//systems/controllers:control_utils",
         "//systems/framework:vector",
