--- conflicted
+++ resolved
@@ -8,10 +8,6 @@
         "//examples/Cassie/osc:heading_traj_generator",
         "//examples/Cassie/osc:high_level_command",
         "//examples/Cassie/osc:osc_walking_gains",
-<<<<<<< HEAD
-        "//examples/Cassie/osc:pelvis_roll_traj",
-=======
->>>>>>> 18b54f56
         "//examples/Cassie/osc:standing_com_traj",
         "//examples/Cassie/osc:standing_pelvis_traj",
         "//examples/Cassie/osc:swing_toe_traj",
@@ -97,32 +93,6 @@
 )
 
 cc_library(
-<<<<<<< HEAD
-    name = "pelvis_roll_traj",
-    srcs = ["pelvis_roll_traj_generator.cc"],
-    hdrs = ["pelvis_roll_traj_generator.h"],
-    deps = [
-        "//multibody:utils",
-        "//systems/controllers:control_utils",
-        "//systems/framework:vector",
-        "@drake//:drake_shared_library",
-    ],
-)
-
-cc_library(
-    name = "spring_to_no_spring_converter",
-    srcs = ["spring_to_no_spring_converter.cc"],
-    hdrs = ["spring_to_no_spring_converter.h"],
-    deps = [
-        "//multibody:utils",
-        "//systems/framework:vector",
-        "@drake//:drake_shared_library",
-    ],
-)
-
-cc_library(
-=======
->>>>>>> 18b54f56
     name = "osc_walking_gains",
     hdrs = ["osc_walking_gains.h"],
     deps = [
