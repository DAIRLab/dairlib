#include "examples/Cassie/osc/heading_traj_generator.h"

#include <math.h>

#include <string>

#include "multibody/multibody_utils.h"

using std::cout;
using std::endl;
using std::string;

using Eigen::MatrixXd;
using Eigen::Vector2d;
using Eigen::Vector3d;
using Eigen::VectorXd;

using dairlib::systems::OutputVector;

using drake::systems::BasicVector;
using drake::systems::Context;
using drake::systems::LeafSystem;

using drake::trajectories::PiecewisePolynomial;

namespace dairlib {
namespace cassie {
namespace osc {

HeadingTrajGenerator::HeadingTrajGenerator(
    const drake::multibody::MultibodyPlant<double>& plant,
    drake::systems::Context<double>* context)
    : plant_(plant),
      context_(context),
      world_(plant_.world_frame()),
      pelvis_(plant_.GetBodyByName("pelvis")) {
  // Input/Output Setup
  state_port_ =
      this->DeclareVectorInputPort("x, u, t",
                                   OutputVector<double>(plant.num_positions(),
                                                        plant.num_velocities(),
                                                        plant.num_actuators()))
          .get_index();
  des_yaw_port_ =
      this->DeclareVectorInputPort("pelvis_yaw", BasicVector<double>(1)).get_index();
  // Provide an instance to allocate the memory first (for the output)
  PiecewisePolynomial<double> pp(VectorXd(0));
  drake::trajectories::Trajectory<double>& traj_inst = pp;
  this->DeclareAbstractOutputPort("pelvis_quat", traj_inst,
                                  &HeadingTrajGenerator::CalcHeadingTraj);
}

void HeadingTrajGenerator::CalcHeadingTraj(
    const Context<double>& context,
    drake::trajectories::Trajectory<double>* traj) const {
  // Read in desired yaw angle
  const BasicVector<double>* des_yaw_output =
      (BasicVector<double>*)this->EvalVectorInput(context, des_yaw_port_);
  VectorXd des_yaw_vel = des_yaw_output->get_value();

  // Read in current state
  const OutputVector<double>* robotOutput =
      (OutputVector<double>*)this->EvalVectorInput(context, state_port_);
  VectorXd q = robotOutput->GetPositions();

  multibody::SetPositionsIfNew<double>(plant_, q, context_);

  // Get approximated heading angle of pelvis
  Vector3d pelvis_heading_vec =
      plant_.EvalBodyPoseInWorld(*context_, pelvis_).rotation().col(0);
  double approx_pelvis_yaw_i =
      atan2(pelvis_heading_vec(1), pelvis_heading_vec(0));

  // Construct the PiecewisePolynomial.
  /// Given yaw position p_i and velocity v_i, we want to generate affine
  /// functions, p_i + v_i*t, for the desired trajectory. We use
  /// FirstOrderHold() to approximately generate the function, so we need to
  /// have the endpoint of the trajectory. We generate the endpoint by
  /// looking ahead what the position is in dt second with fixed velocity v_i.
  /// Note that we construct trajectories in R^4 (quaternion space), so we need
  /// to transform the yaw trajectory into quaternion representation.
<<<<<<< HEAD
=======
  /// The value of dt changes the trajectory time horizon. As long as it's
  /// larger than the recompute time, the value doesn't affect the control
  /// outcome.
>>>>>>> 88da55d6
  double dt = 10;
  double approx_pelvis_yaw_f = approx_pelvis_yaw_i + des_yaw_vel(0) * dt;
  // We set pitch and roll = 0, because we also use this traj for balance in
  // some controller
  Eigen::Vector4d pelvis_rotation_i(cos(approx_pelvis_yaw_i / 2), 0, 0,
                                    sin(approx_pelvis_yaw_i / 2));
  //  Eigen::Vector4d pelvis_rotation_i(q.head(4));
  Eigen::Vector4d pelvis_rotation_f(cos(approx_pelvis_yaw_f / 2), 0, 0,
                                    sin(approx_pelvis_yaw_f / 2));

  const std::vector<double> breaks = {context.get_time(),
                                      context.get_time() + dt};
  std::vector<MatrixXd> knots(breaks.size(), MatrixXd::Zero(4, 1));
  knots[0] = pelvis_rotation_i;
  knots[1] = pelvis_rotation_f;
  const auto pp = PiecewisePolynomial<double>::FirstOrderHold(breaks, knots);

  // Assign traj
  auto* pp_traj =
      (PiecewisePolynomial<double>*)dynamic_cast<PiecewisePolynomial<double>*>(
          traj);
  *pp_traj = pp;
}

}  // namespace osc
}  // namespace cassie
}  // namespace dairlib<|MERGE_RESOLUTION|>--- conflicted
+++ resolved
@@ -79,12 +79,9 @@
   /// looking ahead what the position is in dt second with fixed velocity v_i.
   /// Note that we construct trajectories in R^4 (quaternion space), so we need
   /// to transform the yaw trajectory into quaternion representation.
-<<<<<<< HEAD
-=======
   /// The value of dt changes the trajectory time horizon. As long as it's
   /// larger than the recompute time, the value doesn't affect the control
   /// outcome.
->>>>>>> 88da55d6
   double dt = 10;
   double approx_pelvis_yaw_f = approx_pelvis_yaw_i + des_yaw_vel(0) * dt;
   // We set pitch and roll = 0, because we also use this traj for balance in
