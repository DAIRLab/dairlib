#include "examples/Cassie/osc/heading_traj_generator.h"

#include <math.h>

#include <string>

#include "multibody/multibody_utils.h"

using std::cout;
using std::endl;
using std::string;

using Eigen::MatrixXd;
using Eigen::Quaterniond;
using Eigen::Vector2d;
using Eigen::Vector3d;
using Eigen::VectorXd;

using dairlib::systems::OutputVector;

using drake::systems::BasicVector;
using drake::systems::Context;
using drake::systems::LeafSystem;

using drake::trajectories::PiecewisePolynomial;

namespace dairlib {
namespace cassie {
namespace osc {

HeadingTrajGenerator::HeadingTrajGenerator(
    const drake::multibody::MultibodyPlant<double>& plant,
    drake::systems::Context<double>* context)
    : plant_(plant),
      context_(context),
      world_(plant_.world_frame()),
      pelvis_(plant_.GetBodyByName("pelvis")) {
  // Input/Output Setup
  state_port_ =
      this->DeclareVectorInputPort("x, u, t",
                                   OutputVector<double>(plant.num_positions(),
                                                        plant.num_velocities(),
                                                        plant.num_actuators()))
          .get_index();
  des_yaw_port_ =
      this->DeclareVectorInputPort("pelvis_yaw", BasicVector<double>(1)).get_index();
  // Provide an instance to allocate the memory first (for the output)
  PiecewisePolynomial<double> pp(VectorXd(0));
  drake::trajectories::Trajectory<double>& traj_inst = pp;
  this->DeclareAbstractOutputPort("pelvis_quat", traj_inst,
                                  &HeadingTrajGenerator::CalcHeadingTraj);
}

void HeadingTrajGenerator::CalcHeadingTraj(
    const Context<double>& context,
    drake::trajectories::Trajectory<double>* traj) const {
  // Read in desired yaw angle
  const BasicVector<double>* des_yaw_output =
      (BasicVector<double>*)this->EvalVectorInput(context, des_yaw_port_);
  VectorXd des_yaw_vel = des_yaw_output->get_value();

  // Read in current state
  const OutputVector<double>* robotOutput =
      (OutputVector<double>*)this->EvalVectorInput(context, state_port_);
  VectorXd q = robotOutput->GetPositions();

  multibody::SetPositionsIfNew<double>(plant_, q, context_);

  // Get approximated heading angle of pelvis
  Vector3d pelvis_heading_vec =
      plant_.EvalBodyPoseInWorld(*context_, pelvis_).rotation().col(0);
  double approx_pelvis_yaw_i =
      atan2(pelvis_heading_vec(1), pelvis_heading_vec(0));

  // Get quaternion from body rotation matrix instead of state directly, becasue
  // this is how osc tracking data get the quaternion.
  Quaterniond quat(
      plant_.EvalBodyPoseInWorld(*context_, pelvis_).rotation().matrix());
  quat.normalize();

  // Construct the PiecewisePolynomial.
  /// Given yaw position p_i and velocity v_i, we want to generate affine
  /// functions, p_i + v_i*t, for the desired trajectory. We use
  /// FirstOrderHold() to approximately generate the function, so we need to
  /// have the endpoint of the trajectory. We generate the endpoint by
  /// looking ahead what the position is in 0.1 second with fixed velocity v_i.
  /// Note that we construct trajectories in R^4 (quaternion space), so we need
  /// to transform the yaw trajectory into quaternion representation.
<<<<<<< HEAD
  double approx_pelvis_yaw_f = approx_pelvis_yaw_i + des_yaw_vel(0) * 0.1;
  Eigen::Vector4d pelvis_rotation_i(q.head(4));
  Eigen::Vector4d pelvis_rotation_f(cos(approx_pelvis_yaw_f / 2), 0, 0,
                                    sin(approx_pelvis_yaw_f / 2));
=======
  /// The value of dt changes the trajectory time horizon. As long as it's
  /// larger than the recompute time, the value doesn't affect the control
  /// outcome.
  double dt = 0.1;
  double des_delta_yaw = des_yaw_vel(0) * dt;
  // We set pitch and roll = 0, because we also use this traj for balance in
  // some controller
  Eigen::Vector4d pelvis_rotation_i;
  pelvis_rotation_i << quat.w(), 0, 0, quat.z();
  pelvis_rotation_i.normalize();
  Quaterniond init_quat = quat;
  init_quat.normalize();
  Quaterniond relative_quat(cos(des_delta_yaw / 2), 0, 0,
                            sin(des_delta_yaw / 2));
  Quaterniond final_quat = relative_quat * init_quat;
  Eigen::Vector4d pelvis_rotation_f;
  pelvis_rotation_f << final_quat.w(), final_quat.vec();
>>>>>>> b1330f63

  const std::vector<double> breaks = {context.get_time(),
                                      context.get_time() + 0.1};
  std::vector<MatrixXd> knots(breaks.size(), MatrixXd::Zero(4, 1));
  knots[0] = pelvis_rotation_i;
  knots[1] = pelvis_rotation_f;
  const auto pp = PiecewisePolynomial<double>::FirstOrderHold(breaks, knots);

  // Assign traj
  auto* pp_traj =
      (PiecewisePolynomial<double>*)dynamic_cast<PiecewisePolynomial<double>*>(
          traj);
  *pp_traj = pp;
}

}  // namespace osc
}  // namespace cassie
}  // namespace dairlib<|MERGE_RESOLUTION|>--- conflicted
+++ resolved
@@ -83,15 +83,9 @@
   /// functions, p_i + v_i*t, for the desired trajectory. We use
   /// FirstOrderHold() to approximately generate the function, so we need to
   /// have the endpoint of the trajectory. We generate the endpoint by
-  /// looking ahead what the position is in 0.1 second with fixed velocity v_i.
+  /// looking ahead what the position is in dt second with fixed velocity v_i.
   /// Note that we construct trajectories in R^4 (quaternion space), so we need
   /// to transform the yaw trajectory into quaternion representation.
-<<<<<<< HEAD
-  double approx_pelvis_yaw_f = approx_pelvis_yaw_i + des_yaw_vel(0) * 0.1;
-  Eigen::Vector4d pelvis_rotation_i(q.head(4));
-  Eigen::Vector4d pelvis_rotation_f(cos(approx_pelvis_yaw_f / 2), 0, 0,
-                                    sin(approx_pelvis_yaw_f / 2));
-=======
   /// The value of dt changes the trajectory time horizon. As long as it's
   /// larger than the recompute time, the value doesn't affect the control
   /// outcome.
@@ -109,10 +103,9 @@
   Quaterniond final_quat = relative_quat * init_quat;
   Eigen::Vector4d pelvis_rotation_f;
   pelvis_rotation_f << final_quat.w(), final_quat.vec();
->>>>>>> b1330f63
 
   const std::vector<double> breaks = {context.get_time(),
-                                      context.get_time() + 0.1};
+                                      context.get_time() + dt};
   std::vector<MatrixXd> knots(breaks.size(), MatrixXd::Zero(4, 1));
   knots[0] = pelvis_rotation_i;
   knots[1] = pelvis_rotation_f;
