#include "examples/Cassie/osc/high_level_command.h"

#include <math.h>

#include <string>

#include "dairlib/lcmt_cassie_out.hpp"
#include "multibody/multibody_utils.h"

#include "drake/math/quaternion.h"
#include "drake/math/saturate.h"

using std::string;

using Eigen::MatrixXd;
using Eigen::Vector2d;
using Eigen::Vector3d;
using Eigen::Vector4d;
using Eigen::VectorXd;

using Eigen::Quaterniond;

using dairlib::systems::OutputVector;

using drake::systems::BasicVector;
using drake::systems::Context;
using drake::systems::DiscreteUpdateEvent;
using drake::systems::DiscreteValues;
using drake::systems::EventStatus;
using drake::systems::LeafSystem;

using drake::multibody::JacobianWrtVariable;
using drake::trajectories::PiecewisePolynomial;

namespace dairlib {
namespace cassie {
namespace osc {

HighLevelCommand::HighLevelCommand(
    const drake::multibody::MultibodyPlant<double>& plant,
    drake::systems::Context<double>* context, double vel_scale_rot,
    double vel_scale_trans_sagittal, double vel_scale_trans_lateral,
    double stick_filter_dt)
    : HighLevelCommand(plant, context) {
<<<<<<< HEAD
  radio_out_port_ =
=======
  radio_port_ =
>>>>>>> 49e3eb71
      this->DeclareAbstractInputPort("lcmt_radio_out",
                                     drake::Value<dairlib::lcmt_radio_out>{})
          .get_index();
  use_radio_command_ = true;
  vel_scale_rot_ = vel_scale_rot;
  vel_scale_trans_sagittal_ = vel_scale_trans_sagittal;
  vel_scale_trans_lateral_ = vel_scale_trans_lateral;
  stick_filter_dt_ = stick_filter_dt;
}

HighLevelCommand::HighLevelCommand(
    const drake::multibody::MultibodyPlant<double>& plant,
    drake::systems::Context<double>* context, double kp_yaw, double kd_yaw,
    double vel_max_yaw, double kp_pos_sagittal, double kd_pos_sagittal,
    double vel_max_sagittal, double kp_pos_lateral, double kd_pos_lateral,
    double vel_max_lateral, double target_pos_offset,
    const Vector2d& global_target_position,
    const Vector2d& params_of_no_turning)
    : HighLevelCommand(plant, context) {
  use_radio_command_ = false;
  kp_yaw_ = kp_yaw;
  kd_yaw_ = kd_yaw;
  vel_max_yaw_ = vel_max_yaw;
  kp_pos_sagittal_ = kp_pos_sagittal;
  kd_pos_sagittal_ = kd_pos_sagittal;
  vel_max_sagittal_ = vel_max_sagittal;
  target_pos_offset_ = target_pos_offset;
  kp_pos_lateral_ = kp_pos_lateral;
  kd_pos_lateral_ = kd_pos_lateral;
  vel_max_lateral_ = vel_max_lateral;

  global_target_position_ = global_target_position;
  params_of_no_turning_ = params_of_no_turning;
}

HighLevelCommand::HighLevelCommand(
    const drake::multibody::MultibodyPlant<double>& plant,
    drake::systems::Context<double>* context)
    : plant_(plant),
      context_(context),
      world_(plant_.world_frame()),
      pelvis_(plant_.GetBodyByName("pelvis")) {
  state_port_ = this->DeclareVectorInputPort(
                        "x, u, t", OutputVector<double>(plant.num_positions(),
                                                        plant.num_velocities(),
                                                        plant.num_actuators()))
                    .get_index();

  yaw_port_ =
<<<<<<< HEAD
      this->DeclareVectorOutputPort("pelvis_yaw", BasicVector<double>(1),
=======
      this->DeclareVectorOutputPort("pelvis_yaw", 1,
>>>>>>> 49e3eb71
                                    &HighLevelCommand::CopyHeadingAngle)
          .get_index();
  xy_port_ =
      this->DeclareVectorOutputPort("pelvis_xy", 2,
                                    &HighLevelCommand::CopyDesiredHorizontalVel)
          .get_index();
  // Declare update event
  DeclarePerStepDiscreteUpdateEvent(&HighLevelCommand::DiscreteVariableUpdate);

  // Discrete state which stores the desired yaw velocity
  des_vel_idx_ = DeclareDiscreteState(VectorXd::Zero(3));
}

EventStatus HighLevelCommand::DiscreteVariableUpdate(
    const Context<double>& context,
    DiscreteValues<double>* discrete_state) const {
  if (use_radio_command_) {
    const auto& radio_out =
<<<<<<< HEAD
        this->EvalInputValue<dairlib::lcmt_radio_out>(context, radio_out_port_);
=======
        this->EvalInputValue<dairlib::lcmt_radio_out>(context, radio_port_);
>>>>>>> 49e3eb71
    // TODO(yangwill) make sure there is a message available
    // des_vel indices: 0: yaw_vel (right joystick left/right)
    //                  1: sagittal (left joystick up/down)
    //                  2: lateral_vel (left joystick left/right)

<<<<<<< HEAD
    double vel_scale_trans_sagital =
        (radio_out->channel[6] + 1.0) * vel_scale_trans_sagital_;
=======
    // Side dial sets the scale
    double vel_scale_trans_sagittal =
        (radio_out->channel[6] + 1.0) * vel_scale_trans_sagittal_;
>>>>>>> 49e3eb71
    // approximately 1KHz sampling rate - no need to be too precise
    double a = .001 / (stick_filter_dt_ + .001);
    Vector3d des_vel_prev = discrete_state->get_value(des_vel_idx_);
    Vector3d des_vel;
<<<<<<< HEAD
    //    des_vel << vel_scale_rot_ * radio_out->channel[3],
    //        vel_scale_trans_sagital_ * radio_out->channel[0],
    //        vel_scale_trans_lateral_ * radio_out->channel[1];
    //    discrete_state->get_mutable_vector(des_vel_idx_).set_value(des_vel);
=======
    discrete_state->get_mutable_vector(des_vel_idx_).set_value(des_vel);
>>>>>>> 49e3eb71
    des_vel << vel_scale_rot_ * radio_out->channel[3],
        vel_scale_trans_sagittal * radio_out->channel[0],
        vel_scale_trans_lateral_ * radio_out->channel[1];
    Vector3d des_vel_filt;
    des_vel_filt(0) = des_vel(0);
    des_vel_filt.tail(2) = a * des_vel.tail(2) + (1 - a) * des_vel_prev.tail(2);
    discrete_state->get_mutable_vector(des_vel_idx_).set_value(des_vel_filt);
  } else {
    discrete_state->get_mutable_vector(des_vel_idx_)
        .set_value(CalcCommandFromTargetPosition(context));
  }

  return EventStatus::Succeeded();
}

VectorXd HighLevelCommand::CalcCommandFromTargetPosition(
    const Context<double>& context) const {
  // Read in current state
  const OutputVector<double>* robotOutput =
      (OutputVector<double>*)this->EvalVectorInput(context, state_port_);
  VectorXd q = robotOutput->GetPositions();
  VectorXd v = robotOutput->GetVelocities();

  plant_.SetPositions(context_, q);

  // Get center of mass position and velocity
  Vector3d com_pos = plant_.CalcCenterOfMassPositionInWorld(*context_);
  MatrixXd J(3, plant_.num_velocities());
  plant_.CalcJacobianCenterOfMassTranslationalVelocity(
      *context_, JacobianWrtVariable::kV, world_, world_, &J);
  Vector3d com_vel = J * v;

  //////////// Get desired yaw velocity ////////////
  // Get approximated heading angle of pelvis
  Vector3d pelvis_heading_vec =
      plant_.EvalBodyPoseInWorld(*context_, pelvis_).rotation().col(0);
  double approx_pelvis_yaw =
      atan2(pelvis_heading_vec(1), pelvis_heading_vec(0));

  // Get desired heading angle of pelvis
  Vector2d global_com_pos_to_target_pos =
      global_target_position_ - com_pos.segment(0, 2);
  double desired_yaw =
      atan2(global_com_pos_to_target_pos(1), global_com_pos_to_target_pos(0));

  // Get current yaw velocity
  double yaw_vel = v(2);

  // yaw error
  double heading_error =
      std::remainder(desired_yaw - approx_pelvis_yaw, 2 * M_PI);

  // PD position control
  double des_yaw_vel = kp_yaw_ * heading_error + kd_yaw_ * (-yaw_vel);
<<<<<<< HEAD
  //  des_yaw_vel = drake::math::saturate(des_yaw_vel, -vel_max_yaw_,
  //  vel_max_yaw_);
=======
>>>>>>> 49e3eb71
  des_yaw_vel = std::clamp(des_yaw_vel, -vel_max_yaw_, vel_max_yaw_);

  // Convex combination of 0 and desired yaw velocity
  double weight = 1 / (1 + exp(-params_of_no_turning_(0) *
                               (global_com_pos_to_target_pos.norm() -
                                params_of_no_turning_(1))));
  double desired_filtered_yaw_vel = (1 - weight) * 0 + weight * des_yaw_vel;

  //////////// Get desired horizontal vel ////////////
  // Calculate the current-desired yaw angle difference
  // filtered_heading_error is the convex combination of 0 and heading_error
  double filtered_heading_error = weight * heading_error;

  // Apply walking speed control only when the robot is facing the target
  // position.
  double des_sagittal_vel = 0;
  double des_lateral_vel = 0;
  if (abs(filtered_heading_error) < M_PI / 2) {
    // Extract quaternion from floating base position
    Quaterniond Quat(q(0), q(1), q(2), q(3));
    Quaterniond Quat_conj = Quat.conjugate();
    Vector4d quat(q.head(4));
    Vector4d quad_conj(Quat_conj.w(), Quat_conj.x(), Quat_conj.y(),
                       Quat_conj.z());

    // Calculate local target position and com velocity
    Vector3d global_com_pos_to_target_pos_3d;
    global_com_pos_to_target_pos_3d << global_com_pos_to_target_pos, 0;
    Vector3d local_com_pos_to_target_pos =
        drake::math::quatRotateVec(quad_conj, global_com_pos_to_target_pos_3d);
    Vector3d local_com_vel = drake::math::quatRotateVec(quad_conj, com_vel);

    // Sagittal plane position PD control
    double com_vel_sagittal = local_com_vel(0);
    des_sagittal_vel = kp_pos_sagittal_ * (local_com_pos_to_target_pos(0) +
                                         target_pos_offset_) +
<<<<<<< HEAD
                      kd_pos_sagital_ * (-com_vel_sagital);
    //    des_sagital_vel = drake::math::saturate(des_sagital_vel,
    //    -vel_max_sagital_,
    //                                            vel_max_sagital_);
    des_sagital_vel =
        std::clamp(des_sagital_vel, -vel_max_sagital_, vel_max_sagital_);
=======
                      kd_pos_sagittal_ * (-com_vel_sagittal);
    des_sagittal_vel =
        std::clamp(des_sagittal_vel, -vel_max_sagittal_, vel_max_sagittal_);
>>>>>>> 49e3eb71

    // Frontal plane position PD control.  TODO(yminchen): tune this
    double com_vel_lateral = local_com_vel(1);
    des_lateral_vel = kp_pos_lateral_ * (local_com_pos_to_target_pos(1)) +
                      kd_pos_lateral_ * (-com_vel_lateral);
    des_lateral_vel =
        std::clamp(des_lateral_vel, -vel_max_lateral_, vel_max_lateral_);
  }
  Vector3d des_vel;
  des_vel << desired_filtered_yaw_vel, des_sagittal_vel, des_lateral_vel;

  return des_vel;
}

void HighLevelCommand::CopyHeadingAngle(const Context<double>& context,
                                        BasicVector<double>* output) const {
  double desired_heading_pos =
      context.get_discrete_state(des_vel_idx_).get_value()(0);
  // Assign
  output->get_mutable_value() << desired_heading_pos;
}

void HighLevelCommand::CopyDesiredHorizontalVel(
    const Context<double>& context, BasicVector<double>* output) const {
  auto delta_CP_3D_global =
      context.get_discrete_state(des_vel_idx_).get_value().tail(2);

  // Assign
  output->get_mutable_value() = delta_CP_3D_global;
}

}  // namespace osc
}  // namespace cassie
}  // namespace dairlib<|MERGE_RESOLUTION|>--- conflicted
+++ resolved
@@ -42,11 +42,7 @@
     double vel_scale_trans_sagittal, double vel_scale_trans_lateral,
     double stick_filter_dt)
     : HighLevelCommand(plant, context) {
-<<<<<<< HEAD
-  radio_out_port_ =
-=======
   radio_port_ =
->>>>>>> 49e3eb71
       this->DeclareAbstractInputPort("lcmt_radio_out",
                                      drake::Value<dairlib::lcmt_radio_out>{})
           .get_index();
@@ -96,11 +92,7 @@
                     .get_index();
 
   yaw_port_ =
-<<<<<<< HEAD
-      this->DeclareVectorOutputPort("pelvis_yaw", BasicVector<double>(1),
-=======
       this->DeclareVectorOutputPort("pelvis_yaw", 1,
->>>>>>> 49e3eb71
                                     &HighLevelCommand::CopyHeadingAngle)
           .get_index();
   xy_port_ =
@@ -119,36 +111,20 @@
     DiscreteValues<double>* discrete_state) const {
   if (use_radio_command_) {
     const auto& radio_out =
-<<<<<<< HEAD
-        this->EvalInputValue<dairlib::lcmt_radio_out>(context, radio_out_port_);
-=======
         this->EvalInputValue<dairlib::lcmt_radio_out>(context, radio_port_);
->>>>>>> 49e3eb71
     // TODO(yangwill) make sure there is a message available
     // des_vel indices: 0: yaw_vel (right joystick left/right)
     //                  1: sagittal (left joystick up/down)
     //                  2: lateral_vel (left joystick left/right)
 
-<<<<<<< HEAD
-    double vel_scale_trans_sagital =
-        (radio_out->channel[6] + 1.0) * vel_scale_trans_sagital_;
-=======
     // Side dial sets the scale
     double vel_scale_trans_sagittal =
         (radio_out->channel[6] + 1.0) * vel_scale_trans_sagittal_;
->>>>>>> 49e3eb71
     // approximately 1KHz sampling rate - no need to be too precise
     double a = .001 / (stick_filter_dt_ + .001);
     Vector3d des_vel_prev = discrete_state->get_value(des_vel_idx_);
     Vector3d des_vel;
-<<<<<<< HEAD
-    //    des_vel << vel_scale_rot_ * radio_out->channel[3],
-    //        vel_scale_trans_sagital_ * radio_out->channel[0],
-    //        vel_scale_trans_lateral_ * radio_out->channel[1];
-    //    discrete_state->get_mutable_vector(des_vel_idx_).set_value(des_vel);
-=======
     discrete_state->get_mutable_vector(des_vel_idx_).set_value(des_vel);
->>>>>>> 49e3eb71
     des_vel << vel_scale_rot_ * radio_out->channel[3],
         vel_scale_trans_sagittal * radio_out->channel[0],
         vel_scale_trans_lateral_ * radio_out->channel[1];
@@ -203,11 +179,6 @@
 
   // PD position control
   double des_yaw_vel = kp_yaw_ * heading_error + kd_yaw_ * (-yaw_vel);
-<<<<<<< HEAD
-  //  des_yaw_vel = drake::math::saturate(des_yaw_vel, -vel_max_yaw_,
-  //  vel_max_yaw_);
-=======
->>>>>>> 49e3eb71
   des_yaw_vel = std::clamp(des_yaw_vel, -vel_max_yaw_, vel_max_yaw_);
 
   // Convex combination of 0 and desired yaw velocity
@@ -244,18 +215,9 @@
     double com_vel_sagittal = local_com_vel(0);
     des_sagittal_vel = kp_pos_sagittal_ * (local_com_pos_to_target_pos(0) +
                                          target_pos_offset_) +
-<<<<<<< HEAD
-                      kd_pos_sagital_ * (-com_vel_sagital);
-    //    des_sagital_vel = drake::math::saturate(des_sagital_vel,
-    //    -vel_max_sagital_,
-    //                                            vel_max_sagital_);
-    des_sagital_vel =
-        std::clamp(des_sagital_vel, -vel_max_sagital_, vel_max_sagital_);
-=======
                       kd_pos_sagittal_ * (-com_vel_sagittal);
     des_sagittal_vel =
         std::clamp(des_sagittal_vel, -vel_max_sagittal_, vel_max_sagittal_);
->>>>>>> 49e3eb71
 
     // Frontal plane position PD control.  TODO(yminchen): tune this
     double com_vel_lateral = local_com_vel(1);
