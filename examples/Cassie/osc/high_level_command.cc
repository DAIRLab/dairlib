#include "examples/Cassie/osc/high_level_command.h"

#include <math.h>

#include <string>

#include "dairlib/lcmt_cassie_out.hpp"
#include "multibody/multibody_utils.h"

#include "drake/math/quaternion.h"

using std::string;

using Eigen::MatrixXd;
using Eigen::Vector2d;
using Eigen::Vector3d;
using Eigen::Vector4d;
using Eigen::VectorXd;

using Eigen::Quaterniond;

using dairlib::systems::OutputVector;

using drake::systems::BasicVector;
using drake::systems::Context;
using drake::systems::DiscreteUpdateEvent;
using drake::systems::DiscreteValues;
using drake::systems::EventStatus;
using drake::systems::LeafSystem;

using drake::multibody::JacobianWrtVariable;
using drake::trajectories::PiecewisePolynomial;

namespace dairlib {
namespace cassie {
namespace osc {

HighLevelCommand::HighLevelCommand(
    const drake::multibody::MultibodyPlant<double>& plant,
    drake::systems::Context<double>* context, double vel_scale_rot,
    double vel_scale_trans_sagittal, double vel_scale_trans_lateral,
    double stick_filter_dt)
    : HighLevelCommand(plant, context) {
  radio_port_ =
      this->DeclareAbstractInputPort("lcmt_radio_out",
                                     drake::Value<dairlib::lcmt_radio_out>{})
          .get_index();
  use_radio_command_ = true;
  vel_scale_rot_ = vel_scale_rot;
  vel_scale_trans_sagittal_ = vel_scale_trans_sagittal;
  vel_scale_trans_lateral_ = vel_scale_trans_lateral;
  stick_filter_dt_ = stick_filter_dt;
}

HighLevelCommand::HighLevelCommand(
    const drake::multibody::MultibodyPlant<double>& plant,
    drake::systems::Context<double>* context, double kp_yaw, double kd_yaw,
    double vel_max_yaw, double kp_pos_sagittal, double kd_pos_sagittal,
    double vel_max_sagittal, double kp_pos_lateral, double kd_pos_lateral,
    double vel_max_lateral, double target_pos_offset,
    const Vector2d& global_target_position,
    const Vector2d& params_of_no_turning)
    : HighLevelCommand(plant, context) {
  use_radio_command_ = false;
  kp_yaw_ = kp_yaw;
  kd_yaw_ = kd_yaw;
  vel_max_yaw_ = vel_max_yaw;
  kp_pos_sagittal_ = kp_pos_sagittal;
  kd_pos_sagittal_ = kd_pos_sagittal;
  vel_max_sagittal_ = vel_max_sagittal;
  target_pos_offset_ = target_pos_offset;
  kp_pos_lateral_ = kp_pos_lateral;
  kd_pos_lateral_ = kd_pos_lateral;
  vel_max_lateral_ = vel_max_lateral;

  global_target_position_ = global_target_position;
  params_of_no_turning_ = params_of_no_turning;
}

HighLevelCommand::HighLevelCommand(
    const drake::multibody::MultibodyPlant<double>& plant,
    drake::systems::Context<double>* context)
    : plant_(plant),
      context_(context),
      world_(plant_.world_frame()),
      pelvis_(plant_.GetBodyByName("pelvis")) {
  state_port_ = this->DeclareVectorInputPort(
                        "x, u, t", OutputVector<double>(plant.num_positions(),
                                                        plant.num_velocities(),
                                                        plant.num_actuators()))
                    .get_index();

  yaw_port_ =
      this->DeclareVectorOutputPort("pelvis_yaw", 1,
                                    &HighLevelCommand::CopyHeadingAngle)
          .get_index();
  xy_port_ =
      this->DeclareVectorOutputPort("pelvis_xy", 2,
                                    &HighLevelCommand::CopyDesiredHorizontalVel)
          .get_index();
  // Declare update event
  DeclarePerStepDiscreteUpdateEvent(&HighLevelCommand::DiscreteVariableUpdate);

  // Discrete state which stores the desired yaw velocity
  des_vel_idx_ = DeclareDiscreteState(VectorXd::Zero(3));
}

EventStatus HighLevelCommand::DiscreteVariableUpdate(
    const Context<double>& context,
    DiscreteValues<double>* discrete_state) const {
  if (use_radio_command_) {
    const auto& radio_out =
        this->EvalInputValue<dairlib::lcmt_radio_out>(context, radio_port_);
    // TODO(yangwill) make sure there is a message available
    // des_vel indices: 0: yaw_vel (right joystick left/right)
    //                  1: sagittal (left joystick up/down)
    //                  2: lateral_vel (left joystick left/right)

    // Side dial sets the scale
    double vel_scale_trans_sagittal =
        (radio_out->channel[6] + 1.0) * vel_scale_trans_sagittal_;
    // approximately 1KHz sampling rate - no need to be too precise
    double a = .001 / (stick_filter_dt_ + .001);
    Vector3d des_vel_prev = discrete_state->get_value(des_vel_idx_);
    Vector3d des_vel;
    discrete_state->get_mutable_vector(des_vel_idx_).set_value(des_vel);
    des_vel << vel_scale_rot_ * radio_out->channel[3],
        vel_scale_trans_sagittal * radio_out->channel[0],
        vel_scale_trans_lateral_ * radio_out->channel[1];
    Vector3d des_vel_filt;
    des_vel_filt(0) = des_vel(0);
    des_vel_filt.tail(2) = a * des_vel.tail(2) + (1 - a) * des_vel_prev.tail(2);
    discrete_state->get_mutable_vector(des_vel_idx_).set_value(des_vel_filt);
  } else {
    discrete_state->get_mutable_vector(des_vel_idx_)
        .set_value(CalcCommandFromTargetPosition(context));
  }

  return EventStatus::Succeeded();
}

VectorXd HighLevelCommand::CalcCommandFromTargetPosition(
    const Context<double>& context) const {
  // Read in current state
  const OutputVector<double>* robotOutput =
      (OutputVector<double>*)this->EvalVectorInput(context, state_port_);
  VectorXd q = robotOutput->GetPositions();
  VectorXd v = robotOutput->GetVelocities();

  plant_.SetPositions(context_, q);

  // Get center of mass position and velocity
  Vector3d com_pos = plant_.CalcCenterOfMassPositionInWorld(*context_);
  MatrixXd J(3, plant_.num_velocities());
  plant_.CalcJacobianCenterOfMassTranslationalVelocity(
      *context_, JacobianWrtVariable::kV, world_, world_, &J);
  Vector3d com_vel = J * v;

  //////////// Get desired yaw velocity ////////////
  // Get approximated heading angle of pelvis
  Vector3d pelvis_heading_vec =
      plant_.EvalBodyPoseInWorld(*context_, pelvis_).rotation().col(0);
  double approx_pelvis_yaw =
      atan2(pelvis_heading_vec(1), pelvis_heading_vec(0));

  // Get desired heading angle of pelvis
  Vector2d global_com_pos_to_target_pos =
      global_target_position_ - com_pos.segment(0, 2);
  double desired_yaw =
      atan2(global_com_pos_to_target_pos(1), global_com_pos_to_target_pos(0));

  // Get current yaw velocity
  double yaw_vel = v(2);

  // yaw error
  double heading_error =
      std::remainder(desired_yaw - approx_pelvis_yaw, 2 * M_PI);

  // PD position control
  double des_yaw_vel = kp_yaw_ * heading_error + kd_yaw_ * (-yaw_vel);
  des_yaw_vel = std::clamp(des_yaw_vel, -vel_max_yaw_, vel_max_yaw_);

  // Convex combination of 0 and desired yaw velocity
  double weight = 1 / (1 + exp(-params_of_no_turning_(0) *
                               (global_com_pos_to_target_pos.norm() -
                                params_of_no_turning_(1))));
  double desired_filtered_yaw_vel = (1 - weight) * 0 + weight * des_yaw_vel;

  //////////// Get desired horizontal vel ////////////
  // Calculate the current-desired yaw angle difference
  // filtered_heading_error is the convex combination of 0 and heading_error
  double filtered_heading_error = weight * heading_error;

  // Apply walking speed control only when the robot is facing the target
  // position.
  double des_sagittal_vel = 0;
  double des_lateral_vel = 0;
  if (abs(filtered_heading_error) < M_PI / 2) {
    // Extract quaternion from floating base position
    Quaterniond Quat(q(0), q(1), q(2), q(3));
    Quaterniond Quat_conj = Quat.conjugate();
    Vector4d quat(q.head(4));
    Vector4d quad_conj(Quat_conj.w(), Quat_conj.x(), Quat_conj.y(),
                       Quat_conj.z());

    // Calculate local target position and com velocity
    Vector3d global_com_pos_to_target_pos_3d;
    global_com_pos_to_target_pos_3d << global_com_pos_to_target_pos, 0;
    Vector3d local_com_pos_to_target_pos =
        drake::math::quatRotateVec(quad_conj, global_com_pos_to_target_pos_3d);
    Vector3d local_com_vel = drake::math::quatRotateVec(quad_conj, com_vel);

    // Sagittal plane position PD control
    double com_vel_sagittal = local_com_vel(0);
    des_sagittal_vel = kp_pos_sagittal_ * (local_com_pos_to_target_pos(0) +
                                         target_pos_offset_) +
<<<<<<< HEAD
                      kd_pos_sagital_ * (-com_vel_sagital);
    des_sagital_vel = std::clamp(
        des_sagital_vel, -vel_max_sagital_,vel_max_sagital_);
=======
                      kd_pos_sagittal_ * (-com_vel_sagittal);
    des_sagittal_vel =
        std::clamp(des_sagittal_vel, -vel_max_sagittal_, vel_max_sagittal_);
>>>>>>> 27e2fdd8

    // Frontal plane position PD control.  TODO(yminchen): tune this
    double com_vel_lateral = local_com_vel(1);
    des_lateral_vel = kp_pos_lateral_ * (local_com_pos_to_target_pos(1)) +
                      kd_pos_lateral_ * (-com_vel_lateral);
<<<<<<< HEAD
    des_lateral_vel = std::clamp(
        des_lateral_vel, -vel_max_lateral_,vel_max_lateral_);
=======
    des_lateral_vel =
        std::clamp(des_lateral_vel, -vel_max_lateral_, vel_max_lateral_);
>>>>>>> 27e2fdd8
  }
  Vector3d des_vel;
  des_vel << desired_filtered_yaw_vel, des_sagittal_vel, des_lateral_vel;

  return des_vel;
}

void HighLevelCommand::CopyHeadingAngle(const Context<double>& context,
                                        BasicVector<double>* output) const {
  double desired_heading_pos =
      context.get_discrete_state(des_vel_idx_).get_value()(0);
  // Assign
  output->get_mutable_value() << desired_heading_pos;
}

void HighLevelCommand::CopyDesiredHorizontalVel(
    const Context<double>& context, BasicVector<double>* output) const {
  auto delta_CP_3D_global =
      context.get_discrete_state(des_vel_idx_).get_value().tail(2);

  // Assign
  output->get_mutable_value() = delta_CP_3D_global;
}

}  // namespace osc
}  // namespace cassie
}  // namespace dairlib<|MERGE_RESOLUTION|>--- conflicted
+++ resolved
@@ -214,27 +214,16 @@
     double com_vel_sagittal = local_com_vel(0);
     des_sagittal_vel = kp_pos_sagittal_ * (local_com_pos_to_target_pos(0) +
                                          target_pos_offset_) +
-<<<<<<< HEAD
-                      kd_pos_sagital_ * (-com_vel_sagital);
-    des_sagital_vel = std::clamp(
-        des_sagital_vel, -vel_max_sagital_,vel_max_sagital_);
-=======
                       kd_pos_sagittal_ * (-com_vel_sagittal);
     des_sagittal_vel =
         std::clamp(des_sagittal_vel, -vel_max_sagittal_, vel_max_sagittal_);
->>>>>>> 27e2fdd8
 
     // Frontal plane position PD control.  TODO(yminchen): tune this
     double com_vel_lateral = local_com_vel(1);
     des_lateral_vel = kp_pos_lateral_ * (local_com_pos_to_target_pos(1)) +
                       kd_pos_lateral_ * (-com_vel_lateral);
-<<<<<<< HEAD
-    des_lateral_vel = std::clamp(
-        des_lateral_vel, -vel_max_lateral_,vel_max_lateral_);
-=======
     des_lateral_vel =
         std::clamp(des_lateral_vel, -vel_max_lateral_, vel_max_lateral_);
->>>>>>> 27e2fdd8
   }
   Vector3d des_vel;
   des_vel << desired_filtered_yaw_vel, des_sagittal_vel, des_lateral_vel;
