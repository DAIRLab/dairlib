--- conflicted
+++ resolved
@@ -117,15 +117,9 @@
     //                  1: saggital_vel (left joystick up/down)
     //                  2: lateral_vel (left joystick left/right)
     Vector3d des_vel;
-<<<<<<< HEAD
-    des_vel << -1 * vel_scale_rot_ * cassie_out->pelvis.radio.channel[3],
-        vel_scale_trans_sagital_ * cassie_out->pelvis.radio.channel[0],
-        -1 * vel_scale_trans_lateral_ * cassie_out->pelvis.radio.channel[1];
-=======
     des_vel << vel_scale_rot_ * cassie_out->pelvis.radio.channel[3],
         vel_scale_trans_sagital_ * cassie_out->pelvis.radio.channel[0],
         vel_scale_trans_lateral_ * cassie_out->pelvis.radio.channel[1];
->>>>>>> ce7ed106
     discrete_state->get_mutable_vector(des_vel_idx_).set_value(des_vel);
   } else {
     discrete_state->get_mutable_vector(des_vel_idx_)
@@ -146,11 +140,7 @@
   plant_.SetPositions(context_, q);
 
   // Get center of mass position and velocity
-<<<<<<< HEAD
-  Vector3d com_pos = plant_.CalcCenterOfMassPosition(*context_);
-=======
   Vector3d com_pos = plant_.CalcCenterOfMassPositionInWorld(*context_);
->>>>>>> ce7ed106
   MatrixXd J(3, plant_.num_velocities());
   plant_.CalcJacobianCenterOfMassTranslationalVelocity(
       *context_, JacobianWrtVariable::kV, world_, world_, &J);
