#include "examples/Cassie/osc/high_level_command.h"

#include <math.h>

#include <string>

#include "dairlib/lcmt_cassie_out.hpp"
#include "multibody/multibody_utils.h"

#include "drake/math/quaternion.h"

using std::cout;
using std::endl;
using std::string;

using Eigen::MatrixXd;
using Eigen::Vector2d;
using Eigen::Vector3d;
using Eigen::Vector4d;
using Eigen::VectorXd;

using Eigen::Quaterniond;

using dairlib::systems::OutputVector;

using drake::systems::BasicVector;
using drake::systems::Context;
using drake::systems::DiscreteUpdateEvent;
using drake::systems::DiscreteValues;
using drake::systems::EventStatus;
using drake::systems::LeafSystem;

using drake::multibody::JacobianWrtVariable;
using drake::trajectories::PiecewisePolynomial;

namespace dairlib {
namespace cassie {
namespace osc {

HighLevelCommand::HighLevelCommand(
    const drake::multibody::MultibodyPlant<double>& plant,
    drake::systems::Context<double>* context, double vel_scale_rot,
    double vel_scale_trans)
    : HighLevelCommand(plant, context) {
  cassie_out_port_ =
      this->DeclareAbstractInputPort("lcmt_cassie_output",
                                     drake::Value<dairlib::lcmt_cassie_out>{})
          .get_index();
  use_radio_command_ = true;
  vel_scale_rot_ = vel_scale_rot;
  vel_scale_trans_ = vel_scale_trans;
}

HighLevelCommand::HighLevelCommand(
    const drake::multibody::MultibodyPlant<double>& plant,
    drake::systems::Context<double>* context,
    const Vector2d& global_target_position,
    const Vector2d& params_of_no_turning)
    : HighLevelCommand(plant, context) {
  use_radio_command_ = false;
  global_target_position_ = global_target_position;
  params_of_no_turning_ = params_of_no_turning;
}

HighLevelCommand::HighLevelCommand(
    const drake::multibody::MultibodyPlant<double>& plant,
    drake::systems::Context<double>* context)
    : plant_(plant),
      context_(context),
      world_(plant_.world_frame()),
      pelvis_(plant_.GetBodyByName("pelvis")) {
  // Input/Output Setup
  state_port_ =
      this->DeclareVectorInputPort(OutputVector<double>(plant.num_positions(),
                                                        plant.num_velocities(),
                                                        plant.num_actuators()))
          .get_index();

  yaw_port_ = this->DeclareVectorOutputPort(BasicVector<double>(1),
                                            &HighLevelCommand::CopyHeadingAngle)
                  .get_index();
  xy_port_ =
      this->DeclareVectorOutputPort(BasicVector<double>(2),
                                    &HighLevelCommand::CopyDesiredHorizontalVel)
          .get_index();
  // Declare update event
  DeclarePerStepDiscreteUpdateEvent(&HighLevelCommand::DiscreteVariableUpdate);

  // Discrete state which stores the desired yaw velocity
  des_vel_idx_ = DeclareDiscreteState(VectorXd::Zero(3));
}

EventStatus HighLevelCommand::DiscreteVariableUpdate(
    const Context<double>& context,
    DiscreteValues<double>* discrete_state) const {
<<<<<<< HEAD

  if (use_radio_command_) {
    const auto& cassie_out = this->EvalInputValue<dairlib::lcmt_cassie_out>(
        context, cassie_out_port_);  // TODO(yangwill) make sure there is a
                                     // message available
    // des_vel indices: 0: yaw_vel (right joystick left/right)
    //                  1: saggital_vel (left joystick up/down)
    //                  2: lateral_vel (left joystick left/right)
    Vector3d des_vel;
    des_vel << vel_scale_rot_ * cassie_out->pelvis.radio.channel[3],
        vel_scale_trans_ * cassie_out->pelvis.radio.channel[0],
        vel_scale_trans_ * cassie_out->pelvis.radio.channel[1];
  } else {
    discrete_state->get_mutable_vector(des_vel_idx_)
        .set_value(CalcCommandFromTargetPosition(context));
=======
  double current_time = context.get_time();
  auto prev_time =
      discrete_state->get_mutable_vector(prev_time_idx_).get_mutable_value();

  if (current_time > prev_time(0)) {
    prev_time(0) = current_time;

    // Read in current state
    const OutputVector<double>* robotOutput =
        (OutputVector<double>*)this->EvalVectorInput(context, state_port_);
    VectorXd q = robotOutput->GetPositions();
    VectorXd v = robotOutput->GetVelocities();

    multibody::SetPositionsIfNew<double>(plant_, q, context_);

    // Get center of mass position and velocity
    Vector3d com_pos = plant_.CalcCenterOfMassPosition(*context_);
    MatrixXd J(3, plant_.num_velocities());
    plant_.CalcJacobianCenterOfMassTranslationalVelocity(
        *context_, JacobianWrtVariable::kV, world_, world_, &J);
    Vector3d com_vel = J * v;

    //////////// Get desired yaw velocity ////////////
    // Get approximated heading angle of pelvis
    Vector3d pelvis_heading_vec =
        plant_.EvalBodyPoseInWorld(*context_, pelvis_).rotation().col(0);
    double approx_pelvis_yaw =
        atan2(pelvis_heading_vec(1), pelvis_heading_vec(0));

    // Get desired heading angle of pelvis
    Vector2d global_com_pos_to_target_pos =
        global_target_position_ - com_pos.segment(0, 2);
    double desired_yaw =
        atan2(global_com_pos_to_target_pos(1), global_com_pos_to_target_pos(0));

    // Get current yaw velocity
    double yaw_vel = v(2);

    // PD position control
    double des_yaw_vel =
        kp_yaw_ * (desired_yaw - approx_pelvis_yaw) + kd_yaw_ * (-yaw_vel);
    des_yaw_vel = std::min(vel_max_yaw_, std::max(vel_min_yaw_, des_yaw_vel));

    // Convex combination of 0 and desired yaw velocity
    double weight = 1 / (1 + exp(-params_of_no_turning_(0) *
                                 (global_com_pos_to_target_pos.norm() -
                                  params_of_no_turning_(1))));
    double desired_filtered_yaw_vel = (1 - weight) * 0 + weight * des_yaw_vel;
    discrete_state->get_mutable_vector(des_yaw_vel_idx_).get_mutable_value()
        << desired_filtered_yaw_vel;

    //////////// Get desired horizontal vel ////////////
    // Calculate the current-desired yaw angle difference
    double desired_filtered_yaw =
        (1 - weight) * approx_pelvis_yaw + weight * desired_yaw;
    double heading_error = desired_filtered_yaw - approx_pelvis_yaw;

    // Apply walking speed control only when the robot is facing the target
    // position.
    if (heading_error < M_PI / 2 && heading_error > -M_PI / 2) {
      // Extract quaternion from floating base position
      Quaterniond Quat(q(0), q(1), q(2), q(3));
      Quaterniond Quat_conj = Quat.conjugate();
      Vector4d quat(q.head(4));
      Vector4d quad_conj(Quat_conj.w(), Quat_conj.x(), Quat_conj.y(),
                         Quat_conj.z());

      // Calculate local target position and com velocity
      Vector3d global_com_pos_to_target_pos_3d;
      global_com_pos_to_target_pos_3d << global_com_pos_to_target_pos, 0;
      Vector3d local_com_pos_to_target_pos = drake::math::quatRotateVec(
          quad_conj, global_com_pos_to_target_pos_3d);
      Vector3d local_com_vel = drake::math::quatRotateVec(quad_conj, com_vel);

      // Sagital plane position PD control
      double com_vel_sagital = local_com_vel(0);
      double des_sagital_vel =
          kp_pos_sagital_ *
              (local_com_pos_to_target_pos(0) + target_pos_offset_) +
          kd_pos_sagital_ * (-com_vel_sagital);
      des_sagital_vel = std::min(vel_max_sagital_,
                                 std::max(vel_min_sagital_, des_sagital_vel));

      // Frontal plane position PD control.  TODO(yminchen): tune this
      double com_vel_lateral = local_com_vel(1);
      double des_lateral_vel =
          kp_pos_lateral_ * (local_com_pos_to_target_pos(1)) +
          kd_pos_lateral_ * (-com_vel_lateral);
      des_lateral_vel = std::min(vel_max_lateral_,
                                 std::max(vel_min_lateral_, des_lateral_vel));

      discrete_state->get_mutable_vector(des_horizontal_vel_idx_)
              .get_mutable_value()
          << des_sagital_vel,
          des_lateral_vel;
    } else {
      discrete_state->get_mutable_vector(des_horizontal_vel_idx_)
              .get_mutable_value()
          << 0,
          0;
    }
>>>>>>> 66ef06b9
  }

  return EventStatus::Succeeded();
}

VectorXd HighLevelCommand::CalcCommandFromTargetPosition(
    const Context<double>& context) const {
  // Read in current state
  const OutputVector<double>* robotOutput =
      (OutputVector<double>*)this->EvalVectorInput(context, state_port_);
  VectorXd q = robotOutput->GetPositions();
  VectorXd v = robotOutput->GetVelocities();

  plant_.SetPositions(context_, q);

  // Get center of mass position and velocity
  Vector3d com_pos = plant_.CalcCenterOfMassPosition(*context_);
  MatrixXd J(3, plant_.num_velocities());
  plant_.CalcJacobianCenterOfMassTranslationalVelocity(
      *context_, JacobianWrtVariable::kV, world_, world_, &J);
  Vector3d com_vel = J * v;

  //////////// Get desired yaw velocity ////////////
  // Get approximated heading angle of pelvis
  Vector3d pelvis_heading_vec =
      plant_.EvalBodyPoseInWorld(*context_, pelvis_).rotation().col(0);
  double approx_pelvis_yaw =
      atan2(pelvis_heading_vec(1), pelvis_heading_vec(0));

  // Get desired heading angle of pelvis
  Vector2d global_com_pos_to_target_pos =
      global_target_position_ - com_pos.segment(0, 2);
  double desired_yaw =
      atan2(global_com_pos_to_target_pos(1), global_com_pos_to_target_pos(0));

  // Get current yaw velocity
  double yaw_vel = v(2);

  // PD position control
  double des_yaw_vel =
      kp_yaw_ * (desired_yaw - approx_pelvis_yaw) + kd_yaw_ * (-yaw_vel);
  des_yaw_vel = std::min(vel_max_yaw_, std::max(-vel_max_yaw_, des_yaw_vel));

  // Convex combination of 0 and desired yaw velocity
  double weight = 1 / (1 + exp(-params_of_no_turning_(0) *
                               (global_com_pos_to_target_pos.norm() -
                                params_of_no_turning_(1))));
  double desired_filtered_yaw_vel = (1 - weight) * 0 + weight * des_yaw_vel;

  //////////// Get desired horizontal vel ////////////
  // Calculate the current-desired yaw angle difference
  double desired_filtered_yaw =
      (1 - weight) * approx_pelvis_yaw + weight * desired_yaw;
  double heading_error = desired_filtered_yaw - approx_pelvis_yaw;

  // Apply walking speed control only when the robot is facing the target
  // position.
  double des_sagital_vel = 0;
  double des_lateral_vel = 0;
  if (heading_error < M_PI / 2 && heading_error > -M_PI / 2) {
    // Extract quaternion from floating base position
    Quaterniond Quat(q(0), q(1), q(2), q(3));
    Quaterniond Quat_conj = Quat.conjugate();
    Vector4d quat(q.head(4));
    Vector4d quad_conj(Quat_conj.w(), Quat_conj.x(), Quat_conj.y(),
                       Quat_conj.z());

    // Calculate local target position and com velocity
    Vector3d global_com_pos_to_target_pos_3d;
    global_com_pos_to_target_pos_3d << global_com_pos_to_target_pos, 0;
    Vector3d local_com_pos_to_target_pos =
        drake::math::quatRotateVec(quad_conj, global_com_pos_to_target_pos_3d);
    Vector3d local_com_vel = drake::math::quatRotateVec(quad_conj, com_vel);

    // Sagital plane position PD control
    double com_vel_sagital = local_com_vel(0);
    des_sagital_vel = kp_pos_sagital_ * (local_com_pos_to_target_pos(0) +
                                         target_pos_offset_) +
                      kd_pos_sagital_ * (-com_vel_sagital);
    des_sagital_vel = std::min(vel_max_sagital_,
                               std::max(-vel_max_sagital_, des_sagital_vel));

    // Frontal plane position PD control.  TODO(yminchen): tune this
    double com_vel_lateral = local_com_vel(1);
    des_lateral_vel = kp_pos_lateral_ * (local_com_pos_to_target_pos(1)) +
                      kd_pos_lateral_ * (-com_vel_lateral);
    des_lateral_vel = std::min(vel_max_lateral_,
                               std::max(-vel_max_lateral_, des_lateral_vel));
  }
  Vector3d des_vel;
  des_vel << desired_filtered_yaw_vel, des_sagital_vel, des_lateral_vel;
  return des_vel;
}

void HighLevelCommand::CopyHeadingAngle(const Context<double>& context,
                                        BasicVector<double>* output) const {
  double desired_heading_pos =
      context.get_discrete_state(des_vel_idx_).get_value()(0);

  // Assign
  output->get_mutable_value() << desired_heading_pos;
}

void HighLevelCommand::CopyDesiredHorizontalVel(
    const Context<double>& context, BasicVector<double>* output) const {
  auto delta_CP_3D_global =
      context.get_discrete_state(des_vel_idx_).get_value().tail(2);

  // Assign
  output->get_mutable_value() = delta_CP_3D_global;
}

}  // namespace osc
}  // namespace cassie
}  // namespace dairlib<|MERGE_RESOLUTION|>--- conflicted
+++ resolved
@@ -93,7 +93,6 @@
 EventStatus HighLevelCommand::DiscreteVariableUpdate(
     const Context<double>& context,
     DiscreteValues<double>* discrete_state) const {
-<<<<<<< HEAD
 
   if (use_radio_command_) {
     const auto& cassie_out = this->EvalInputValue<dairlib::lcmt_cassie_out>(
@@ -109,109 +108,6 @@
   } else {
     discrete_state->get_mutable_vector(des_vel_idx_)
         .set_value(CalcCommandFromTargetPosition(context));
-=======
-  double current_time = context.get_time();
-  auto prev_time =
-      discrete_state->get_mutable_vector(prev_time_idx_).get_mutable_value();
-
-  if (current_time > prev_time(0)) {
-    prev_time(0) = current_time;
-
-    // Read in current state
-    const OutputVector<double>* robotOutput =
-        (OutputVector<double>*)this->EvalVectorInput(context, state_port_);
-    VectorXd q = robotOutput->GetPositions();
-    VectorXd v = robotOutput->GetVelocities();
-
-    multibody::SetPositionsIfNew<double>(plant_, q, context_);
-
-    // Get center of mass position and velocity
-    Vector3d com_pos = plant_.CalcCenterOfMassPosition(*context_);
-    MatrixXd J(3, plant_.num_velocities());
-    plant_.CalcJacobianCenterOfMassTranslationalVelocity(
-        *context_, JacobianWrtVariable::kV, world_, world_, &J);
-    Vector3d com_vel = J * v;
-
-    //////////// Get desired yaw velocity ////////////
-    // Get approximated heading angle of pelvis
-    Vector3d pelvis_heading_vec =
-        plant_.EvalBodyPoseInWorld(*context_, pelvis_).rotation().col(0);
-    double approx_pelvis_yaw =
-        atan2(pelvis_heading_vec(1), pelvis_heading_vec(0));
-
-    // Get desired heading angle of pelvis
-    Vector2d global_com_pos_to_target_pos =
-        global_target_position_ - com_pos.segment(0, 2);
-    double desired_yaw =
-        atan2(global_com_pos_to_target_pos(1), global_com_pos_to_target_pos(0));
-
-    // Get current yaw velocity
-    double yaw_vel = v(2);
-
-    // PD position control
-    double des_yaw_vel =
-        kp_yaw_ * (desired_yaw - approx_pelvis_yaw) + kd_yaw_ * (-yaw_vel);
-    des_yaw_vel = std::min(vel_max_yaw_, std::max(vel_min_yaw_, des_yaw_vel));
-
-    // Convex combination of 0 and desired yaw velocity
-    double weight = 1 / (1 + exp(-params_of_no_turning_(0) *
-                                 (global_com_pos_to_target_pos.norm() -
-                                  params_of_no_turning_(1))));
-    double desired_filtered_yaw_vel = (1 - weight) * 0 + weight * des_yaw_vel;
-    discrete_state->get_mutable_vector(des_yaw_vel_idx_).get_mutable_value()
-        << desired_filtered_yaw_vel;
-
-    //////////// Get desired horizontal vel ////////////
-    // Calculate the current-desired yaw angle difference
-    double desired_filtered_yaw =
-        (1 - weight) * approx_pelvis_yaw + weight * desired_yaw;
-    double heading_error = desired_filtered_yaw - approx_pelvis_yaw;
-
-    // Apply walking speed control only when the robot is facing the target
-    // position.
-    if (heading_error < M_PI / 2 && heading_error > -M_PI / 2) {
-      // Extract quaternion from floating base position
-      Quaterniond Quat(q(0), q(1), q(2), q(3));
-      Quaterniond Quat_conj = Quat.conjugate();
-      Vector4d quat(q.head(4));
-      Vector4d quad_conj(Quat_conj.w(), Quat_conj.x(), Quat_conj.y(),
-                         Quat_conj.z());
-
-      // Calculate local target position and com velocity
-      Vector3d global_com_pos_to_target_pos_3d;
-      global_com_pos_to_target_pos_3d << global_com_pos_to_target_pos, 0;
-      Vector3d local_com_pos_to_target_pos = drake::math::quatRotateVec(
-          quad_conj, global_com_pos_to_target_pos_3d);
-      Vector3d local_com_vel = drake::math::quatRotateVec(quad_conj, com_vel);
-
-      // Sagital plane position PD control
-      double com_vel_sagital = local_com_vel(0);
-      double des_sagital_vel =
-          kp_pos_sagital_ *
-              (local_com_pos_to_target_pos(0) + target_pos_offset_) +
-          kd_pos_sagital_ * (-com_vel_sagital);
-      des_sagital_vel = std::min(vel_max_sagital_,
-                                 std::max(vel_min_sagital_, des_sagital_vel));
-
-      // Frontal plane position PD control.  TODO(yminchen): tune this
-      double com_vel_lateral = local_com_vel(1);
-      double des_lateral_vel =
-          kp_pos_lateral_ * (local_com_pos_to_target_pos(1)) +
-          kd_pos_lateral_ * (-com_vel_lateral);
-      des_lateral_vel = std::min(vel_max_lateral_,
-                                 std::max(vel_min_lateral_, des_lateral_vel));
-
-      discrete_state->get_mutable_vector(des_horizontal_vel_idx_)
-              .get_mutable_value()
-          << des_sagital_vel,
-          des_lateral_vel;
-    } else {
-      discrete_state->get_mutable_vector(des_horizontal_vel_idx_)
-              .get_mutable_value()
-          << 0,
-          0;
-    }
->>>>>>> 66ef06b9
   }
 
   return EventStatus::Succeeded();
@@ -225,7 +121,7 @@
   VectorXd q = robotOutput->GetPositions();
   VectorXd v = robotOutput->GetVelocities();
 
-  plant_.SetPositions(context_, q);
+    multibody::SetPositionsIfNew<double>(plant_, q, context_);
 
   // Get center of mass position and velocity
   Vector3d com_pos = plant_.CalcCenterOfMassPosition(*context_);
