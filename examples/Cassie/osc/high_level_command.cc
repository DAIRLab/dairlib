#include "examples/Cassie/osc/high_level_command.h"

#include <math.h>

#include <string>

#include "dairlib/lcmt_cassie_out.hpp"
#include "multibody/multibody_utils.h"

#include "drake/math/quaternion.h"
#include "drake/math/saturate.h"

using std::cout;
using std::endl;
using std::string;

using Eigen::MatrixXd;
using Eigen::Vector2d;
using Eigen::Vector3d;
using Eigen::Vector4d;
using Eigen::VectorXd;

using Eigen::Quaterniond;

using dairlib::systems::OutputVector;

using drake::systems::BasicVector;
using drake::systems::Context;
using drake::systems::DiscreteUpdateEvent;
using drake::systems::DiscreteValues;
using drake::systems::EventStatus;
using drake::systems::LeafSystem;

using drake::multibody::JacobianWrtVariable;
using drake::trajectories::PiecewisePolynomial;

namespace dairlib {
namespace cassie {
namespace osc {

HighLevelCommand::HighLevelCommand(
    const drake::multibody::MultibodyPlant<double>& plant,
    drake::systems::Context<double>* context, double vel_scale_rot,
    double vel_scale_trans_sagital, double vel_scale_trans_lateral)
    : HighLevelCommand(plant, context) {
  cassie_out_port_ =
      this->DeclareAbstractInputPort("lcmt_cassie_output",
                                     drake::Value<dairlib::lcmt_cassie_out>{})
          .get_index();
  use_radio_command_ = true;

  vel_scale_rot_ = vel_scale_rot;
  vel_scale_trans_sagital_ = vel_scale_trans_sagital;
  vel_scale_trans_lateral_ = vel_scale_trans_lateral;
}

HighLevelCommand::HighLevelCommand(
    const drake::multibody::MultibodyPlant<double>& plant,
    drake::systems::Context<double>* context, double kp_yaw, double kd_yaw,
    double vel_max_yaw, double kp_pos_sagital, double kd_pos_sagital,
    double vel_max_sagital, double kp_pos_lateral, double kd_pos_lateral,
    double vel_max_lateral, double target_pos_offset,
    const Vector2d& global_target_position,
    const Vector2d& params_of_no_turning)
    : HighLevelCommand(plant, context) {
  use_radio_command_ = false;
  kp_yaw_ = kp_yaw;
  kd_yaw_ = kd_yaw;
  vel_max_yaw_ = vel_max_yaw;
  kp_pos_sagital_ = kp_pos_sagital;
  kd_pos_sagital_ = kd_pos_sagital;
  vel_max_sagital_ = vel_max_sagital;
  target_pos_offset_ = target_pos_offset;
  kp_pos_lateral_ = kp_pos_lateral;
  kd_pos_lateral_ = kd_pos_lateral;
  vel_max_lateral_ = vel_max_lateral;

  global_target_position_ = global_target_position;
  params_of_no_turning_ = params_of_no_turning;
}

HighLevelCommand::HighLevelCommand(
    const drake::multibody::MultibodyPlant<double>& plant,
    drake::systems::Context<double>* context)
    : plant_(plant),
      context_(context),
      world_(plant_.world_frame()),
      pelvis_(plant_.GetBodyByName("pelvis")) {
  state_port_ =
      this->DeclareVectorInputPort("x, u, t",
                                   OutputVector<double>(plant.num_positions(),
                                                        plant.num_velocities(),
                                                        plant.num_actuators()))
          .get_index();

  yaw_port_ = this->DeclareVectorOutputPort("pelvis_yaw", BasicVector<double>(1),
                                            &HighLevelCommand::CopyHeadingAngle)
                  .get_index();
  xy_port_ =
      this->DeclareVectorOutputPort("pelvis_xy", BasicVector<double>(2),
                                    &HighLevelCommand::CopyDesiredHorizontalVel)
          .get_index();
  // Declare update event
  DeclarePerStepDiscreteUpdateEvent(&HighLevelCommand::DiscreteVariableUpdate);

  // Discrete state which stores the desired yaw velocity
  des_vel_idx_ = DeclareDiscreteState(VectorXd::Zero(3));
}

EventStatus HighLevelCommand::DiscreteVariableUpdate(
    const Context<double>& context,
    DiscreteValues<double>* discrete_state) const {
  if (use_radio_command_) {
    const auto& cassie_out = this->EvalInputValue<dairlib::lcmt_cassie_out>(
        context, cassie_out_port_);
    // TODO(yangwill) make sure there is a message available
    // des_vel indices: 0: yaw_vel (right joystick left/right)
    //                  1: saggital_vel (left joystick up/down)
    //                  2: lateral_vel (left joystick left/right)
    Vector3d des_vel;
    des_vel << vel_scale_rot_ * cassie_out->pelvis.radio.channel[3],
        vel_scale_trans_sagital_ * cassie_out->pelvis.radio.channel[0],
        vel_scale_trans_lateral_ * cassie_out->pelvis.radio.channel[1];
    discrete_state->get_mutable_vector(des_vel_idx_).set_value(des_vel);
  } else {
    discrete_state->get_mutable_vector(des_vel_idx_)
        .set_value(CalcCommandFromTargetPosition(context));
  }

  return EventStatus::Succeeded();
}

VectorXd HighLevelCommand::CalcCommandFromTargetPosition(
    const Context<double>& context) const {
  // Read in current state
  const OutputVector<double>* robotOutput =
      (OutputVector<double>*)this->EvalVectorInput(context, state_port_);
  VectorXd q = robotOutput->GetPositions();
  VectorXd v = robotOutput->GetVelocities();

  plant_.SetPositions(context_, q);

  // Get center of mass position and velocity
  Vector3d com_pos = plant_.CalcCenterOfMassPositionInWorld(*context_);
  MatrixXd J(3, plant_.num_velocities());
  plant_.CalcJacobianCenterOfMassTranslationalVelocity(
      *context_, JacobianWrtVariable::kV, world_, world_, &J);
  Vector3d com_vel = J * v;

  //////////// Get desired yaw velocity ////////////
  // Get approximated heading angle of pelvis
  Vector3d pelvis_heading_vec =
      plant_.EvalBodyPoseInWorld(*context_, pelvis_).rotation().col(0);
  double approx_pelvis_yaw =
      atan2(pelvis_heading_vec(1), pelvis_heading_vec(0));

  // Get desired heading angle of pelvis
  Vector2d global_com_pos_to_target_pos =
      global_target_position_ - com_pos.segment(0, 2);
  double desired_yaw =
      atan2(global_com_pos_to_target_pos(1), global_com_pos_to_target_pos(0));

  // Get current yaw velocity
  double yaw_vel = v(2);

  // yaw error
  double heading_error =
      std::remainder(desired_yaw - approx_pelvis_yaw, 2 * M_PI);

  // PD position control
  double des_yaw_vel = kp_yaw_ * heading_error + kd_yaw_ * (-yaw_vel);
  des_yaw_vel = drake::math::saturate(des_yaw_vel, -vel_max_yaw_, vel_max_yaw_);
  /*cout << "desired_yaw= " << desired_yaw << endl;
  cout << "approx_pelvis_yaw= " << approx_pelvis_yaw << endl;
  cout << "heading_error= " << heading_error << endl;
  cout << "des_yaw_vel= " << des_yaw_vel << endl;
  cout << "\n";*/

  // Convex combination of 0 and desired yaw velocity
  double weight = 1 / (1 + exp(-params_of_no_turning_(0) *
                               (global_com_pos_to_target_pos.norm() -
                                params_of_no_turning_(1))));
  double desired_filtered_yaw_vel = (1 - weight) * 0 + weight * des_yaw_vel;

  //////////// Get desired horizontal vel ////////////
  // Calculate the current-desired yaw angle difference
<<<<<<< HEAD
  double filtered_heading_error = (1 - weight) * 0 + weight * heading_error;
=======
  // filtered_heading_error is the convex combination of 0 and heading_error
  double filtered_heading_error = weight * heading_error;
>>>>>>> 88da55d6

  // Apply walking speed control only when the robot is facing the target
  // position.
  double des_sagital_vel = 0;
  double des_lateral_vel = 0;
  if (abs(filtered_heading_error) < M_PI / 2) {
    // Extract quaternion from floating base position
    Quaterniond Quat(q(0), q(1), q(2), q(3));
    Quaterniond Quat_conj = Quat.conjugate();
    Vector4d quat(q.head(4));
    Vector4d quad_conj(Quat_conj.w(), Quat_conj.x(), Quat_conj.y(),
                       Quat_conj.z());

    // Calculate local target position and com velocity
    Vector3d global_com_pos_to_target_pos_3d;
    global_com_pos_to_target_pos_3d << global_com_pos_to_target_pos, 0;
    Vector3d local_com_pos_to_target_pos =
        drake::math::quatRotateVec(quad_conj, global_com_pos_to_target_pos_3d);
    Vector3d local_com_vel = drake::math::quatRotateVec(quad_conj, com_vel);

    // Sagital plane position PD control
    double com_vel_sagital = local_com_vel(0);
    des_sagital_vel = kp_pos_sagital_ * (local_com_pos_to_target_pos(0) +
                                         target_pos_offset_) +
                      kd_pos_sagital_ * (-com_vel_sagital);
    des_sagital_vel = drake::math::saturate(des_sagital_vel, -vel_max_sagital_,
                                            vel_max_sagital_);

    // Frontal plane position PD control.  TODO(yminchen): tune this
    double com_vel_lateral = local_com_vel(1);
    des_lateral_vel = kp_pos_lateral_ * (local_com_pos_to_target_pos(1)) +
                      kd_pos_lateral_ * (-com_vel_lateral);
    des_lateral_vel = drake::math::saturate(des_lateral_vel, -vel_max_lateral_,
                                            vel_max_lateral_);
  }
  Vector3d des_vel;
  des_vel << desired_filtered_yaw_vel, des_sagital_vel, des_lateral_vel;

  return des_vel;
}

void HighLevelCommand::CopyHeadingAngle(const Context<double>& context,
                                        BasicVector<double>* output) const {
  double desired_heading_pos =
      context.get_discrete_state(des_vel_idx_).get_value()(0);
  // Assign
  output->get_mutable_value() << desired_heading_pos;
}

void HighLevelCommand::CopyDesiredHorizontalVel(
    const Context<double>& context, BasicVector<double>* output) const {
  auto delta_CP_3D_global =
      context.get_discrete_state(des_vel_idx_).get_value().tail(2);

  // Assign
  output->get_mutable_value() = delta_CP_3D_global;
}

}  // namespace osc
}  // namespace cassie
}  // namespace dairlib<|MERGE_RESOLUTION|>--- conflicted
+++ resolved
@@ -184,12 +184,8 @@
 
   //////////// Get desired horizontal vel ////////////
   // Calculate the current-desired yaw angle difference
-<<<<<<< HEAD
-  double filtered_heading_error = (1 - weight) * 0 + weight * heading_error;
-=======
   // filtered_heading_error is the convex combination of 0 and heading_error
   double filtered_heading_error = weight * heading_error;
->>>>>>> 88da55d6
 
   // Apply walking speed control only when the robot is facing the target
   // position.
