#pragma once

#include "systems/controllers/control_utils.h"
#include "systems/framework/output_vector.h"

#include "drake/common/trajectories/piecewise_polynomial.h"
#include "drake/multibody/parsing/parser.h"
#include "drake/systems/framework/leaf_system.h"

namespace dairlib {
namespace cassie {
namespace osc {

/// `HighLevelCommand` calculates desired velocity (~in local frame) and desired
/// horizontal velocity (in local frame) of Cassie's pelvis.
///
/// Control philosophy for yaw angle:
///   If the current center of mass (com) position is close to the target
///   position, then the desired pevlis yaw is the current yaw, y_c.
///   On the other hand, if the com is far from target position, then the
///   desired yaw is y_t, the angle between global x axis and the line from com
///   to target position.
///
/// We use logistic function to implement the weighting for the current position
/// y_c and y_t.
/// Logistic function = 1 / (1 +exp(-params_1*(x-params_2)))
/// Function visualization: https://www.desmos.com/calculator/agxuc5gip8
/// As an example, the function 1/(1+exp(-5*(x-1))) outputs 0.0007 when x = 0
///                                                         0.5    when x = 1
///                                                         0.9993 when x = 2
///
/// The desired velocities are derived based on PD position control.
///
/// Input:
///  - State of the robot
///
/// Output:
///  - Desired yaw velocity (a 1D Vector).
///  - Desired horizontal velocity (a 2D Vector).
///
/// Assumption: the roll and pitch angles are close to 0.
/// Requirement: quaternion floating-based Cassie only
class HighLevelCommand : public drake::systems::LeafSystem<double> {
 public:
  /// Constructor that computes the desired yaw and translational velocities
  /// according to radio commands
  /// @param vel_scale_rot Scaling factor that scales the range of commanded yaw
  /// velocities according to [-vel_scale_rot, vel_scale_rot]
  /// @param vel_scale_trans Scaling factor that scales the range of commanded
  /// translational velocities  (saggital and lateral)according to
  /// [-vel_scale_trans, vel_scale_trans]
  ///
  /// Designed to be used with hardware
  HighLevelCommand(const drake::multibody::MultibodyPlant<double>& plant,
                   drake::systems::Context<double>* context,
                   double vel_scale_rot, double vel_scale_trans_sagittal,
                   double vel_scale_trans_lateral, double stick_filter_dt=0.0);
  /// Constructor that computes the desired yaw and translational velocities
  /// according to a global target position
  ///
  /// Designed to be used in simulation
  HighLevelCommand(const drake::multibody::MultibodyPlant<double>& plant,
                   drake::systems::Context<double>* context, double kp_yaw,
                   double kd_yaw, double vel_max_yaw, double kp_pos_sagittal,
                   double kd_pos_sagittal, double vel_max_sagittal,
                   double kp_pos_lateral, double kd_pos_lateral,
                   double vel_max_lateral, double target_pos_offset,
                   const Eigen::Vector2d& global_target_position,
                   const Eigen::Vector2d& params_of_no_turning);

  // Input/output ports
  const drake::systems::InputPort<double>& get_input_port_state() const {
    return this->get_input_port(state_port_);
  }
<<<<<<< HEAD
  const drake::systems::OutputPort<double>& get_yaw_output_port() const {
    return this->get_output_port(yaw_port_);
  }
=======
>>>>>>> a6258f26
  const drake::systems::InputPort<double>& get_input_port_radio() const {
    return this->get_input_port(radio_port_);
  }
  const drake::systems::OutputPort<double>& get_output_port_yaw() const {
    return this->get_output_port(yaw_port_);
  }
  const drake::systems::OutputPort<double>& get_output_port_xy() const {
    return this->get_output_port(xy_port_);
  }

 private:
  HighLevelCommand(const drake::multibody::MultibodyPlant<double>& plant,
                   drake::systems::Context<double>* context);

  drake::systems::EventStatus DiscreteVariableUpdate(
      const drake::systems::Context<double>& context,
      drake::systems::DiscreteValues<double>* discrete_state) const;

  Eigen::VectorXd CalcCommandFromTargetPosition(
      const drake::systems::Context<double>& context) const;

  void CopyHeadingAngle(const drake::systems::Context<double>& context,
                        drake::systems::BasicVector<double>* output) const;

  void CopyDesiredHorizontalVel(
      const drake::systems::Context<double>& context,
      drake::systems::BasicVector<double>* output) const;

  const drake::multibody::MultibodyPlant<double>& plant_;
  drake::systems::Context<double>* context_;
  const drake::multibody::BodyFrame<double>& world_;
  const drake::multibody::Body<double>& pelvis_;
  bool use_radio_command_;

  // Port index
  int state_port_;
  int yaw_port_;
  int xy_port_;
  int radio_port_ = -1;

  // Indices for the discrete states of this leafsystem
  drake::systems::DiscreteStateIndex des_vel_idx_;

  // Rotation control (yaw) parameters
  double kp_yaw_;
  double kd_yaw_;
  double vel_max_yaw_;

  // Position control (sagital plane) parameters
  double kp_pos_sagittal_;
  double kd_pos_sagittal_;
  double vel_max_sagittal_;
  double target_pos_offset_;  // Due to steady state error

  // Position control (frontal plane) parameters
  double kp_pos_lateral_;
  double kd_pos_lateral_;
  double vel_max_lateral_;

  // Other parameters
  Eigen::Vector2d global_target_position_;
  Eigen::Vector2d params_of_no_turning_;
  double vel_scale_rot_;
  double vel_scale_trans_sagittal_;
  double vel_scale_trans_lateral_;
  double stick_filter_dt_;
};

}  // namespace osc
}  // namespace cassie
}  // namespace dairlib<|MERGE_RESOLUTION|>--- conflicted
+++ resolved
@@ -72,12 +72,6 @@
   const drake::systems::InputPort<double>& get_input_port_state() const {
     return this->get_input_port(state_port_);
   }
-<<<<<<< HEAD
-  const drake::systems::OutputPort<double>& get_yaw_output_port() const {
-    return this->get_output_port(yaw_port_);
-  }
-=======
->>>>>>> a6258f26
   const drake::systems::InputPort<double>& get_input_port_radio() const {
     return this->get_input_port(radio_port_);
   }
