--- conflicted
+++ resolved
@@ -75,13 +75,8 @@
   const drake::systems::OutputPort<double>& get_yaw_output_port() const {
     return this->get_output_port(yaw_port_);
   }
-<<<<<<< HEAD
   const drake::systems::InputPort<double>& get_radio_input_port() const {
     return this->get_input_port(radio_out_port_);
-=======
-  const drake::systems::InputPort<double>& get_radio_port() const {
-    return this->get_input_port(radio_port_);
->>>>>>> 5709569e
   }
   const drake::systems::OutputPort<double>& get_xy_output_port() const {
     return this->get_output_port(xy_port_);
@@ -115,11 +110,7 @@
   int state_port_;
   int yaw_port_;
   int xy_port_;
-<<<<<<< HEAD
   int radio_out_port_ = -1;
-=======
-  int radio_port_ = -1;
->>>>>>> 5709569e
 
   // Indices for the discrete states of this leafsystem
   drake::systems::DiscreteStateIndex des_vel_idx_;
