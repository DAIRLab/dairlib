
# Set xy PD gains so they do not effect  passive LIPM dynamics at capture
# point, when x = sqrt(l/g) * xdot
# Passive dynamics: xddot = g/l * x
#
# -Kp * x - Kd * xdot =
# -Kp * x + Kd * sqrt(g/l) * x = g/l * x
# Kp = sqrt(g/l) * Kd - g/l

rows: 3
cols: 3
w_input: 0
<<<<<<< HEAD
w_accel: 0.01
w_soft_constraint: 80
=======
#w_accel: 0.00001
w_accel: 0.00000001
w_soft_constraint: 200
>>>>>>> 88da55d6
HipYawKp: 10
HipYawKd: 1
HipYawW: 0
CoMW:
  [20, 0,  0,
   0, 20,  0,
   0, 0,  5]
PelvisW:
  [2, 0, 0,
   0, 2, 0,
<<<<<<< HEAD
   0, 0, 5]
CoMKp:
  [ 30,    0,    0,
      0,  30,    0,
      0,    0,  20]
CoMKd:
  [  1.5,    0,    0,
     0,    1.5,    0,
     0,    0,    1]
PelvisRotKp:
  [50,  0,   0,
   0,  50,   0,
   0,   0,  50]
PelvisRotKd:
  [2,  0,   0,
   0,  2,   0,
   0,  0,   2]
=======
   0, 0, 0]
CoMKp:
  [ 20,    0,    0,
    0,  20,    0,
    0,    0,  20]
CoMKd:
  [  0.5,    0,    0,
     0,    0.75,    0,
     0,    0,    1]
PelvisRotKp:
  [10,  0,   0,
   0,  30,   0,
   0,   0,  10]
PelvisRotKd:
  [0.5,  0,   0,
   0,  0.5,   0,
   0,    0,  0.5]

>>>>>>> 88da55d6
<|MERGE_RESOLUTION|>--- conflicted
+++ resolved
@@ -10,14 +10,9 @@
 rows: 3
 cols: 3
 w_input: 0
-<<<<<<< HEAD
-w_accel: 0.01
-w_soft_constraint: 80
-=======
 #w_accel: 0.00001
 w_accel: 0.00000001
 w_soft_constraint: 200
->>>>>>> 88da55d6
 HipYawKp: 10
 HipYawKd: 1
 HipYawW: 0
@@ -28,25 +23,6 @@
 PelvisW:
   [2, 0, 0,
    0, 2, 0,
-<<<<<<< HEAD
-   0, 0, 5]
-CoMKp:
-  [ 30,    0,    0,
-      0,  30,    0,
-      0,    0,  20]
-CoMKd:
-  [  1.5,    0,    0,
-     0,    1.5,    0,
-     0,    0,    1]
-PelvisRotKp:
-  [50,  0,   0,
-   0,  50,   0,
-   0,   0,  50]
-PelvisRotKd:
-  [2,  0,   0,
-   0,  2,   0,
-   0,  0,   2]
-=======
    0, 0, 0]
 CoMKp:
   [ 20,    0,    0,
@@ -65,4 +41,3 @@
    0,  0.5,   0,
    0,    0,  0.5]
 
->>>>>>> 88da55d6
