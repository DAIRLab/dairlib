rows: 3
cols: 3

# Invariant Impacts
impact_threshold: 0.010
use_traj_opt_feet_traj: true

# High level command gains (with radio)
vel_scale_rot: -1
vel_scale_trans_sagital: 0.30
vel_scale_trans_lateral: -0.15

# High level command gains (without radio)
global_target_position_x: 0
global_target_position_y: 0
yaw_deadband_blur: 5
<<<<<<< HEAD
yaw_deadband_radius: 1.5
kp_yaw: 0
kd_yaw: 0.0
=======
yaw_deadband_radius: 0.5
kp_yaw: 0.2
kd_yaw: 0.1
>>>>>>> ce7ed106
vel_max_yaw: 0.5

kp_pos_sagital: 0.3
kd_pos_sagital: 0.3
vel_max_sagital: 0.25
kp_pos_lateral: 0.3
kd_pos_lateral: 0.25
vel_max_lateral: 0.15
target_pos_offset: -0.0

# Speed control gains
k_ff_sagittal: 0
k_fb_sagittal: 0.2
k_ff_lateral: 0
k_fb_lateral: 0.15

# Finite state machine
ss_time: 0.35
ds_time: 0.05

# Swing foot trajectory
max_CoM_to_footstep_dist: 0.3
footstep_offset: 0.04
center_line_offset: 0.03
mid_foot_height: 0.02
final_foot_height: 0.000
final_foot_velocity_z: -0.1

# LIPM trajectory
<<<<<<< HEAD
lipm_height: 0.95
=======
lipm_height: 0.85
>>>>>>> ce7ed106

# OSC gains
mu: 0.8

<<<<<<< HEAD
w_accel: 0.00000000001
=======
w_accel: 0.000
>>>>>>> ce7ed106
w_soft_constraint: 80

w_swing_toe: 1
swing_toe_kp: 1500
swing_toe_kd: 10

w_hip_yaw: 0.5
hip_yaw_kp: 60
hip_yaw_kd: 0.5

CoMW:
  [   0,    0,     0,
      0,    0,     0,
      0,    0,    10]
CoMKp:
  [   0,    0,     0,
      0,    0,     0,
      0,    0,    10]
CoMKd:
  [   0,    0,     0,
      0,    0,     0,
      0,    0,     2]
<<<<<<< HEAD
#PelvisDSW:
#  [  50,    0,     0,
#      0,   50,     0,
#      0,    0,     0]
#PelvisDSKp:
#  [  50,    0,     0,
#      0,  100,     0,
#      0,    0,     0]
#PelvisDSKd:
#  [   5,    0,     0,
#      0,    5,     0,
#      0,    0,     0]
=======
>>>>>>> ce7ed106

PelvisBalanceW:
  [ 1,      0,     0,
    0,      1,     0,
    0,      0,     0]
PelvisBalanceKp:
  [50,      0,    0,
<<<<<<< HEAD
    0,    100,    0,
    0,      0,    0]
PelvisBalanceKd:
  [  20,     0,    0,
      0,    20,    0,
      0,     0,    0]
=======
   0,    100,    0,
   0,      0,    0]
PelvisBalanceKd:
  [  20,     0,    0,
     0,    20,    0,
     0,     0,    0]
>>>>>>> ce7ed106

PelvisHeadingW:
  [   0,    0,     0,
      0,    0,     0,
      0,    0,    0.01]
PelvisHeadingKp:
  [   0,     0,    0,
      0,     0,    0,
      0,     0,   0.1]
PelvisHeadingKd:
  [   0,     0,    0,
      0,     0,    0,
      0,     0,    2]
period_of_no_heading_control: 0.0

SwingFootW:
  [ 4,    0,     0,
    0,    4,     0,
    0,      0,   1]
SwingFootKp:
  [ 50,   0,     0,
    0,   100,     0,
    0,     0,   100]
SwingFootKd:
  [   5,    0,     0,
      0,    1,     0,
      0,    0,     1]<|MERGE_RESOLUTION|>--- conflicted
+++ resolved
@@ -14,15 +14,9 @@
 global_target_position_x: 0
 global_target_position_y: 0
 yaw_deadband_blur: 5
-<<<<<<< HEAD
 yaw_deadband_radius: 1.5
 kp_yaw: 0
 kd_yaw: 0.0
-=======
-yaw_deadband_radius: 0.5
-kp_yaw: 0.2
-kd_yaw: 0.1
->>>>>>> ce7ed106
 vel_max_yaw: 0.5
 
 kp_pos_sagital: 0.3
@@ -52,20 +46,12 @@
 final_foot_velocity_z: -0.1
 
 # LIPM trajectory
-<<<<<<< HEAD
 lipm_height: 0.95
-=======
-lipm_height: 0.85
->>>>>>> ce7ed106
 
 # OSC gains
 mu: 0.8
 
-<<<<<<< HEAD
 w_accel: 0.00000000001
-=======
-w_accel: 0.000
->>>>>>> ce7ed106
 w_soft_constraint: 80
 
 w_swing_toe: 1
@@ -88,21 +74,6 @@
   [   0,    0,     0,
       0,    0,     0,
       0,    0,     2]
-<<<<<<< HEAD
-#PelvisDSW:
-#  [  50,    0,     0,
-#      0,   50,     0,
-#      0,    0,     0]
-#PelvisDSKp:
-#  [  50,    0,     0,
-#      0,  100,     0,
-#      0,    0,     0]
-#PelvisDSKd:
-#  [   5,    0,     0,
-#      0,    5,     0,
-#      0,    0,     0]
-=======
->>>>>>> ce7ed106
 
 PelvisBalanceW:
   [ 1,      0,     0,
@@ -110,21 +81,12 @@
     0,      0,     0]
 PelvisBalanceKp:
   [50,      0,    0,
-<<<<<<< HEAD
-    0,    100,    0,
-    0,      0,    0]
-PelvisBalanceKd:
-  [  20,     0,    0,
-      0,    20,    0,
-      0,     0,    0]
-=======
    0,    100,    0,
    0,      0,    0]
 PelvisBalanceKd:
   [  20,     0,    0,
      0,    20,    0,
      0,     0,    0]
->>>>>>> ce7ed106
 
 PelvisHeadingW:
   [   0,    0,     0,
