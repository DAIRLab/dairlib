#include "drake/common/yaml/yaml_read_archive.h"
#include "yaml-cpp/yaml.h"

using Eigen::MatrixXd;
using Eigen::VectorXd;

struct OSCWalkingGainsALIP {
  int rows;
  int cols;
  double mu;
  double w_accel;
  double w_soft_constraint;
  double w_input_reg;
  std::vector<double> pelvis_xyz_vel_filter_tau;
  std::vector<double> CoMW;
  std::vector<double> CoMKp;
  std::vector<double> CoMKd;
  std::vector<double> PelvisHeadingW;
  std::vector<double> PelvisHeadingKp;
  std::vector<double> PelvisHeadingKd;
  std::vector<double> PelvisBalanceW;
  std::vector<double> PelvisBalanceKp;
  std::vector<double> PelvisBalanceKd;
  std::vector<double> SwingFootW;
  std::vector<double> SwingFootKp;
  std::vector<double> SwingFootKd;
  std::vector<double> AlipKalmanQ;
  std::vector<double> AlipKalmanR;
  double w_swing_toe;
  double swing_toe_kp;
  double swing_toe_kd;
  double w_hip_yaw;
  double hip_yaw_kp;
  double hip_yaw_kd;
  double period_of_no_heading_control;
  double max_CoM_to_footstep_dist;
  double center_line_offset;
  double footstep_offset;
  double mid_foot_height;
  double final_foot_height;
  double final_foot_velocity_z;
  double lipm_height;
  double ss_time;
  double ds_time;
  double kp_pos_sagital;
  double kd_pos_sagital;
  double vel_max_sagital;
  double kp_pos_lateral;
  double kd_pos_lateral;
  double vel_max_lateral;
  double kp_yaw;
  double kd_yaw;
  double vel_max_yaw;
  double target_pos_offset;
  double global_target_position_x;
  double global_target_position_y;
  double yaw_deadband_blur;
  double yaw_deadband_radius;
  double vel_scale_rot;
  double vel_scale_trans_sagital;
  double vel_scale_trans_lateral;
  double contact_point_pos;
<<<<<<< HEAD

=======
>>>>>>> 3f52e29d

  MatrixXd W_com;
  MatrixXd K_p_com;
  MatrixXd K_d_com;
  MatrixXd W_pelvis_heading;
  MatrixXd K_p_pelvis_heading;
  MatrixXd K_d_pelvis_heading;
  MatrixXd W_pelvis_balance;
  MatrixXd K_p_pelvis_balance;
  MatrixXd K_d_pelvis_balance;
  MatrixXd W_swing_foot;
  MatrixXd K_p_swing_foot;
  MatrixXd K_d_swing_foot;
  MatrixXd W_swing_toe;
  MatrixXd K_p_swing_toe;
  MatrixXd K_d_swing_toe;
  MatrixXd W_hip_yaw;
  MatrixXd K_p_hip_yaw;
  MatrixXd K_d_hip_yaw;
  VectorXd Q_alip_kalman_filter;
  VectorXd R_alip_kalman_filter;

  template <typename Archive>
  void Serialize(Archive* a) {
    a->Visit(DRAKE_NVP(rows));
    a->Visit(DRAKE_NVP(cols));
    a->Visit(DRAKE_NVP(mu));
    a->Visit(DRAKE_NVP(w_accel));
    a->Visit(DRAKE_NVP(w_soft_constraint));
    a->Visit(DRAKE_NVP(w_input_reg));
    a->Visit(DRAKE_NVP(pelvis_xyz_vel_filter_tau));
    a->Visit(DRAKE_NVP(CoMW));
    a->Visit(DRAKE_NVP(CoMKp));
    a->Visit(DRAKE_NVP(CoMKd));
    a->Visit(DRAKE_NVP(PelvisHeadingW));
    a->Visit(DRAKE_NVP(PelvisHeadingKp));
    a->Visit(DRAKE_NVP(PelvisHeadingKd));
    a->Visit(DRAKE_NVP(PelvisBalanceW));
    a->Visit(DRAKE_NVP(PelvisBalanceKp));
    a->Visit(DRAKE_NVP(PelvisBalanceKd));
    a->Visit(DRAKE_NVP(SwingFootW));
    a->Visit(DRAKE_NVP(SwingFootKp));
    a->Visit(DRAKE_NVP(SwingFootKd));
    a->Visit(DRAKE_NVP(w_swing_toe));
    a->Visit(DRAKE_NVP(swing_toe_kp));
    a->Visit(DRAKE_NVP(swing_toe_kd));
    a->Visit(DRAKE_NVP(w_hip_yaw));
    a->Visit(DRAKE_NVP(hip_yaw_kp));
    a->Visit(DRAKE_NVP(hip_yaw_kd));
    a->Visit(DRAKE_NVP(period_of_no_heading_control));

    // swing foot heuristics
    a->Visit(DRAKE_NVP(max_CoM_to_footstep_dist));
    a->Visit(DRAKE_NVP(center_line_offset));
    a->Visit(DRAKE_NVP(footstep_offset));
    a->Visit(DRAKE_NVP(mid_foot_height));
    a->Visit(DRAKE_NVP(final_foot_height));
    a->Visit(DRAKE_NVP(final_foot_velocity_z));
    a->Visit(DRAKE_NVP(contact_point_pos));
    // lipm heursitics
    a->Visit(DRAKE_NVP(lipm_height));
    // stance times
    a->Visit(DRAKE_NVP(ss_time));
    a->Visit(DRAKE_NVP(ds_time));

    // High level command gains (without radio)
    a->Visit(DRAKE_NVP(kp_pos_sagital));
    a->Visit(DRAKE_NVP(kd_pos_sagital));
    a->Visit(DRAKE_NVP(vel_max_sagital));
    a->Visit(DRAKE_NVP(kp_pos_lateral));
    a->Visit(DRAKE_NVP(kd_pos_lateral));
    a->Visit(DRAKE_NVP(vel_max_lateral));
    a->Visit(DRAKE_NVP(kp_yaw));
    a->Visit(DRAKE_NVP(kd_yaw));
    a->Visit(DRAKE_NVP(vel_max_yaw));
    a->Visit(DRAKE_NVP(target_pos_offset));
    a->Visit(DRAKE_NVP(global_target_position_x));
    a->Visit(DRAKE_NVP(global_target_position_y));
    a->Visit(DRAKE_NVP(yaw_deadband_blur));
    a->Visit(DRAKE_NVP(yaw_deadband_radius));
    // High level command gains (with radio)
    a->Visit(DRAKE_NVP(vel_scale_rot));
    a->Visit(DRAKE_NVP(vel_scale_trans_sagital));
    a->Visit(DRAKE_NVP(vel_scale_trans_lateral));

    // Kalman stuff
    a->Visit(DRAKE_NVP(AlipKalmanQ));
    a->Visit(DRAKE_NVP(AlipKalmanR));

    W_com = Eigen::Map<
        Eigen::Matrix<double, Eigen::Dynamic, Eigen::Dynamic, Eigen::RowMajor>>(
        this->CoMW.data(), this->rows, this->cols);
    K_p_com = Eigen::Map<
        Eigen::Matrix<double, Eigen::Dynamic, Eigen::Dynamic, Eigen::RowMajor>>(
        this->CoMKp.data(), this->rows, this->cols);
    K_d_com = Eigen::Map<
        Eigen::Matrix<double, Eigen::Dynamic, Eigen::Dynamic, Eigen::RowMajor>>(
        this->CoMKd.data(), this->rows, this->cols);
    W_pelvis_heading = Eigen::Map<
        Eigen::Matrix<double, Eigen::Dynamic, Eigen::Dynamic, Eigen::RowMajor>>(
        this->PelvisHeadingW.data(), this->rows, this->cols);
    K_p_pelvis_heading = Eigen::Map<
        Eigen::Matrix<double, Eigen::Dynamic, Eigen::Dynamic, Eigen::RowMajor>>(
        this->PelvisHeadingKp.data(), this->rows, this->cols);
    K_d_pelvis_heading = Eigen::Map<
        Eigen::Matrix<double, Eigen::Dynamic, Eigen::Dynamic, Eigen::RowMajor>>(
        this->PelvisHeadingKd.data(), this->rows, this->cols);
    W_pelvis_balance = Eigen::Map<
        Eigen::Matrix<double, Eigen::Dynamic, Eigen::Dynamic, Eigen::RowMajor>>(
        this->PelvisBalanceW.data(), this->rows, this->cols);
    K_p_pelvis_balance = Eigen::Map<
        Eigen::Matrix<double, Eigen::Dynamic, Eigen::Dynamic, Eigen::RowMajor>>(
        this->PelvisBalanceKp.data(), this->rows, this->cols);
    K_d_pelvis_balance = Eigen::Map<
        Eigen::Matrix<double, Eigen::Dynamic, Eigen::Dynamic, Eigen::RowMajor>>(
        this->PelvisBalanceKd.data(), this->rows, this->cols);
    W_swing_foot = Eigen::Map<
        Eigen::Matrix<double, Eigen::Dynamic, Eigen::Dynamic, Eigen::RowMajor>>(
        this->SwingFootW.data(), this->rows, this->cols);
    K_p_swing_foot = Eigen::Map<
        Eigen::Matrix<double, Eigen::Dynamic, Eigen::Dynamic, Eigen::RowMajor>>(
        this->SwingFootKp.data(), this->rows, this->cols);
    K_d_swing_foot = Eigen::Map<
        Eigen::Matrix<double, Eigen::Dynamic, Eigen::Dynamic, Eigen::RowMajor>>(
        this->SwingFootKd.data(), this->rows, this->cols);
    W_swing_toe = this->w_swing_toe * MatrixXd::Identity(1, 1);
    K_p_swing_toe = this->swing_toe_kp * MatrixXd::Identity(1, 1);
    K_d_swing_toe = this->swing_toe_kd * MatrixXd::Identity(1, 1);
    W_hip_yaw = this->w_hip_yaw * MatrixXd::Identity(1, 1);
    K_p_hip_yaw = this->hip_yaw_kp * MatrixXd::Identity(1, 1);
    K_d_hip_yaw = this->hip_yaw_kd * MatrixXd::Identity(1, 1);
    Q_alip_kalman_filter = Eigen::Map<Eigen::VectorXd>(this->AlipKalmanQ.data(), 4);
    R_alip_kalman_filter = Eigen::Map<Eigen::VectorXd>(this->AlipKalmanR.data(), 4);
  }
};<|MERGE_RESOLUTION|>--- conflicted
+++ resolved
@@ -60,10 +60,6 @@
   double vel_scale_trans_sagital;
   double vel_scale_trans_lateral;
   double contact_point_pos;
-<<<<<<< HEAD
-
-=======
->>>>>>> 3f52e29d
 
   MatrixXd W_com;
   MatrixXd K_p_com;
