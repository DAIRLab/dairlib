--- conflicted
+++ resolved
@@ -36,31 +36,20 @@
 
 # Swing foot trajectory
 max_CoM_to_footstep_dist: 0.55
-<<<<<<< HEAD
-footstep_offset: 0.25
-center_line_offset: 0.03
-mid_foot_height: 0.2
-final_foot_height: 0.025
-=======
 footstep_offset: 0.18
 center_line_offset: 0.04
 mid_foot_height: 0.15
 final_foot_height: 0.0
->>>>>>> 5709569e
 final_foot_velocity_z: 0.0
 
 # LIPM trajectory
-lipm_height: 0.75
+lipm_height: 0.85
 
 # OSC gains
-<<<<<<< HEAD
-mu: 0.4
-=======
 mu: 0.6
->>>>>>> 5709569e
 
 w_accel: 0.00000001
-w_soft_constraint: 150
+w_soft_constraint: 80
 w_input_reg: 0.0000003
 W_lambda_c_reg: [1, 0.001, 0.01,
                  1, 0.001, 0.01,
