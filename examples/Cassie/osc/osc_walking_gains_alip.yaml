controller_frequency: 1000

# OSC gains
w_input: 0.0000
w_input_reg: 0.000001
w_accel: 0.00000001
w_lambda: 0.00000001
w_soft_constraint: 80
impact_threshold: 0.025
impact_tau: 0.005
mu: 0.6
# roll, yaw, pitch, knee, knee_spring, ankle_joint, ankle_spring, toe
W_input_reg: [1, 0.9, 0.5, 0.1, 5,
              1, 0.9, 0.5, 0.1, 5]
W_accel: [0.01, 0.01, 0.01, 0.01, 0.01, 0.01,
          1, 1, 1, 1, 0.01, 0.01, 0.01, 0.001,
          1, 1, 1, 1, 0.01, 0.01, 0.01, 0.001]
W_lambda_c_reg: [1, 0.001, 0.01,
                 1, 0.001, 0.01,
                 1, 0.1, 0.01,
                 1, 0.1, 0.01]
W_lambda_h_reg: [0.01, 0.01, 0.01,
                 0.01, 0.02, 0.02]

rows: 3
cols: 3

# High level command gains (with radio)
vel_scale_rot: -1.5
vel_scale_trans_sagital: 0.8
vel_scale_trans_lateral: -0.4

# Filter settings
pelvis_xyz_vel_filter_tau: [1999, 1999, 1999,]

# High level command gains (without radio)
global_target_position_x: 0
global_target_position_y: 0
yaw_deadband_blur: 5
yaw_deadband_radius: 1000
kp_yaw: 1
kd_yaw: 0.2
vel_max_yaw: 0.5

kp_pos_sagital: 0  # 0.3
kd_pos_sagital: 0  # 0.3
vel_max_sagital: 0  # 0.5
kp_pos_lateral: 0  # 0.3
kd_pos_lateral: 0  # 0.3
vel_max_lateral: 0  # 0.3
target_pos_offset: 0  # -0.16

# Finite state machine
ss_time: 0.3
ds_time: 0.1

# Distance of contact point from foot rear (0 is heel, 1 is toe)
contact_point_pos: 0.5

# Swing foot trajectory
max_CoM_to_footstep_dist: 0.55
footstep_offset: 0.18
center_line_offset: 0.04
mid_foot_height: 0.17
final_foot_height: 0.02
final_foot_velocity_z: -.1

# LIPM trajectory
lipm_height: 0.85

<<<<<<< HEAD
# OSC gains
mu: 0.8

w_accel: 0.00000001
w_soft_constraint: 80
w_input_reg: 0.0000003

=======
>>>>>>> 27e2fdd8
w_swing_toe: 1
swing_toe_kp: 1500
swing_toe_kd: 10

w_hip_yaw: 0.1
hip_yaw_kp: 40
hip_yaw_kd: 1

CoMW:
  [   0,    0,     0,
      0,    0,     0,
      0,    0,    10]
CoMKp:
  [   0,    0,     0,
      0,    0,     0,
      0,    0,    50]
CoMKd:
  [   0,    0,     0,
      0,    0,     0,
      0,    0,     2.5]
PelvisBalanceW:
  [ 2,    0,     0,
    0,    4,     0,
    0,    0,     0]
PelvisBalanceKp:
  [200,      0,    0,
    0,    200,    0,
    0,      0,    0]
PelvisBalanceKd:
  [   10,     0,    0,
      0,    10,    0,
      0,     0,    0]

PelvisHeadingW:
  [   0,    0,     0,
      0,    0,     0,
      0,    0,   0.02]
PelvisHeadingKp:
  [   0,     0,    0,
      0,     0,    0,
      0,     0,   0]
PelvisHeadingKd:
  [   0,     0,    0,
      0,     0,    0,
      0,     0,    4]
period_of_no_heading_control: 0.0

SwingFootW:
  [ 4,    0,     0,
    0,    4,     0,
    0,    0,     4]
SwingFootKp:
  [ 150,    0,     0,
    0,  150,     0,
    0,    0,   200]
SwingFootKd:
  [   1,    0,     0,
      0,    1,     0,
      0,    0,     1]

AlipKalmanQ:
  [.001, .001, .01, .01]

AlipKalmanR:
  [.0001, .0001, .01, .01]<|MERGE_RESOLUTION|>--- conflicted
+++ resolved
@@ -68,16 +68,6 @@
 # LIPM trajectory
 lipm_height: 0.85
 
-<<<<<<< HEAD
-# OSC gains
-mu: 0.8
-
-w_accel: 0.00000001
-w_soft_constraint: 80
-w_input_reg: 0.0000003
-
-=======
->>>>>>> 27e2fdd8
 w_swing_toe: 1
 swing_toe_kp: 1500
 swing_toe_kd: 10
