#include "examples/Cassie/osc/standing_com_traj.h"

#include <math.h>

#include <dairlib/lcmt_cassie_out.hpp>

#include "multibody/multibody_utils.h"

using std::cout;
using std::endl;

using Eigen::MatrixXd;
using Eigen::Vector2d;
using Eigen::Vector3d;
using Eigen::VectorXd;

using dairlib::systems::OutputVector;
using drake::multibody::Frame;
using drake::multibody::MultibodyPlant;
using drake::systems::BasicVector;
using drake::systems::Context;
using drake::systems::LeafSystem;
using drake::trajectories::PiecewisePolynomial;

namespace dairlib {
namespace cassie {
namespace osc {

StandingComTraj::StandingComTraj(
    const MultibodyPlant<double>& plant,
    Context<double>* context,
    const std::vector<std::pair<const Vector3d, const Frame<double>&>>&
        feet_contact_points,
    double height)
    : plant_(plant),
      context_(context),
      world_(plant_.world_frame()),
      feet_contact_points_(feet_contact_points),
      height_(height) {
  // Input/Output Setup
  state_port_ =
      this->DeclareVectorInputPort(OutputVector<double>(plant.num_positions(),
                                                        plant.num_velocities(),
                                                        plant.num_actuators()))
          .get_index();
  target_height_port_ =
      this->DeclareAbstractInputPort(
              "lcmt_target_standing_height",
              drake::Value<dairlib::lcmt_target_standing_height>{})
          .get_index();
  radio_port_ =
      this->DeclareAbstractInputPort("lcmt_cassie_output",
                                     drake::Value<dairlib::lcmt_cassie_out>{})
          .get_index();
  // Provide an instance to allocate the memory first (for the output)
  PiecewisePolynomial<double> pp(VectorXd(0));
  drake::trajectories::Trajectory<double>& traj_inst = pp;
  this->DeclareAbstractOutputPort("com_traj", traj_inst,
                                  &StandingComTraj::CalcDesiredTraj);
}

void StandingComTraj::CalcDesiredTraj(
    const Context<double>& context,
    drake::trajectories::Trajectory<double>* traj) const {
  // Read in current state
  const OutputVector<double>* robot_output =
      (OutputVector<double>*)this->EvalVectorInput(context, state_port_);
  double target_height =
      this->EvalInputValue<dairlib::lcmt_target_standing_height>(
<<<<<<< HEAD
          context, target_height_port_)->target_height;
=======
              context, target_height_port_)->target_height;
  const auto& cassie_out =
      this->EvalInputValue<dairlib::lcmt_cassie_out>(context, radio_port_);

  // When there is no message, the value at the input port will use the default
  // constructor which has a timestamp of 0.
  // If this is the case, we use the default height: height_
  if (this->EvalInputValue<dairlib::lcmt_target_standing_height>(
              context, target_height_port_)->timestamp < 1e-3) {
    target_height = height_;
  }
>>>>>>> 3c75c8f5
  target_height = std::max(std::min(target_height, kMaxHeight), kMinHeight);
  target_height += kHeightScale * cassie_out->pelvis.radio.channel[0];
  double x_offset = kCoMXScale * cassie_out->pelvis.radio.channel[4];
  double y_offset = kCoMYScale * cassie_out->pelvis.radio.channel[5];
  VectorXd q = robot_output->GetPositions();

  multibody::SetPositionsIfNew<double>(plant_, q, context_);

  // Get center of left/right feet contact points positions
  Vector3d contact_pos_sum = Vector3d::Zero();
  Vector3d position;
  MatrixXd J(3, plant_.num_velocities());
  for (const auto& point_and_frame : feet_contact_points_) {
    plant_.CalcPointsPositions(*context_, point_and_frame.second,
                               point_and_frame.first, world_, &position);
    contact_pos_sum += position;
  }
  Vector3d feet_center_pos = contact_pos_sum / 4;
  Vector3d desired_com_pos(feet_center_pos(0) + x_offset,
                           feet_center_pos(1) + y_offset,
                           feet_center_pos(2) + target_height);

  // Assign traj
  PiecewisePolynomial<double>* pp_traj =
      (PiecewisePolynomial<double>*)dynamic_cast<PiecewisePolynomial<double>*>(
          traj);
  *pp_traj = PiecewisePolynomial<double>(desired_com_pos);
}

}  // namespace osc
}  // namespace cassie
}  // namespace dairlib<|MERGE_RESOLUTION|>--- conflicted
+++ resolved
@@ -67,9 +67,6 @@
       (OutputVector<double>*)this->EvalVectorInput(context, state_port_);
   double target_height =
       this->EvalInputValue<dairlib::lcmt_target_standing_height>(
-<<<<<<< HEAD
-          context, target_height_port_)->target_height;
-=======
               context, target_height_port_)->target_height;
   const auto& cassie_out =
       this->EvalInputValue<dairlib::lcmt_cassie_out>(context, radio_port_);
@@ -81,7 +78,6 @@
               context, target_height_port_)->timestamp < 1e-3) {
     target_height = height_;
   }
->>>>>>> 3c75c8f5
   target_height = std::max(std::min(target_height, kMaxHeight), kMinHeight);
   target_height += kHeightScale * cassie_out->pelvis.radio.channel[0];
   double x_offset = kCoMXScale * cassie_out->pelvis.radio.channel[4];
