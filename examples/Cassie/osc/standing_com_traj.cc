#include "examples/Cassie/osc/standing_com_traj.h"

#include <math.h>

#include <dairlib/lcmt_cassie_out.hpp>

#include "multibody/multibody_utils.h"

using std::cout;
using std::endl;

using Eigen::MatrixXd;
using Eigen::Vector2d;
using Eigen::Vector3d;
using Eigen::VectorXd;

using dairlib::systems::OutputVector;
using drake::multibody::Frame;
using drake::multibody::MultibodyPlant;
using drake::systems::BasicVector;
using drake::systems::Context;
using drake::systems::LeafSystem;
using drake::trajectories::PiecewisePolynomial;

namespace dairlib {
namespace cassie {
namespace osc {

StandingComTraj::StandingComTraj(
    const MultibodyPlant<double>& plant,
    Context<double>* context,
    const std::vector<std::pair<const Vector3d, const Frame<double>&>>&
        feet_contact_points,
    double height)
    : plant_(plant),
      context_(context),
      world_(plant_.world_frame()),
      feet_contact_points_(feet_contact_points),
      height_(height) {
  // Input/Output Setup
  state_port_ =
      this->DeclareVectorInputPort(OutputVector<double>(plant.num_positions(),
                                                        plant.num_velocities(),
                                                        plant.num_actuators()))
          .get_index();
  target_height_port_ =
      this->DeclareAbstractInputPort(
              "lcmt_target_standing_height",
              drake::Value<dairlib::lcmt_target_standing_height>{})
          .get_index();
  radio_port_ =
      this->DeclareAbstractInputPort("lcmt_cassie_output",
                                     drake::Value<dairlib::lcmt_cassie_out>{})
          .get_index();
  // Provide an instance to allocate the memory first (for the output)
  PiecewisePolynomial<double> pp(VectorXd(0));
  drake::trajectories::Trajectory<double>& traj_inst = pp;
  this->DeclareAbstractOutputPort("com_traj", traj_inst,
                                  &StandingComTraj::CalcDesiredTraj);
}

void StandingComTraj::CalcDesiredTraj(
    const Context<double>& context,
    drake::trajectories::Trajectory<double>* traj) const {
  // Read in current state
  const OutputVector<double>* robot_output =
      (OutputVector<double>*)this->EvalVectorInput(context, state_port_);
  double target_height =
      this->EvalInputValue<dairlib::lcmt_target_standing_height>(
<<<<<<< HEAD
          context, target_height_port_)->target_height;
  const auto& cassie_out = this->EvalInputValue<dairlib::lcmt_cassie_out>(
      context, radio_port_);

  // no message
  if(this->EvalInputValue<dairlib::lcmt_target_standing_height>(
      context, target_height_port_)->timestamp < 1e-3){
=======
              context, target_height_port_)->target_height;
  const auto& cassie_out =
      this->EvalInputValue<dairlib::lcmt_cassie_out>(context, radio_port_);

  // When there is no message, the value at the input port will use the default
  // constructor which has a timestamp of 0.
  // If this is the case, we use the default height: height_
  if (this->EvalInputValue<dairlib::lcmt_target_standing_height>(
              context, target_height_port_)->timestamp < 1e-3) {
>>>>>>> 2fba33f7
    target_height = height_;
  }
  target_height = std::max(std::min(target_height, kMaxHeight), kMinHeight);
  target_height += kHeightScale * cassie_out->pelvis.radio.channel[0];
  double x_offset = kCoMXScale * cassie_out->pelvis.radio.channel[4];
  double y_offset = kCoMYScale * cassie_out->pelvis.radio.channel[5];
  VectorXd q = robot_output->GetPositions();

  multibody::SetPositionsIfNew<double>(plant_, q, context_);

  // Get center of left/right feet contact points positions
  Vector3d contact_pos_sum = Vector3d::Zero();
  Vector3d position;
  MatrixXd J(3, plant_.num_velocities());
  for (const auto& point_and_frame : feet_contact_points_) {
    plant_.CalcPointsPositions(*context_, point_and_frame.second,
                               point_and_frame.first, world_, &position);
    contact_pos_sum += position;
  }
  Vector3d feet_center_pos = contact_pos_sum / 4;
<<<<<<< HEAD
  Vector3d desired_com_pos(feet_center_pos(0) + x_offset, feet_center_pos(1) + y_offset,
=======
  Vector3d desired_com_pos(feet_center_pos(0) + x_offset,
                           feet_center_pos(1) + y_offset,
>>>>>>> 2fba33f7
                           feet_center_pos(2) + target_height);

  // Assign traj
  PiecewisePolynomial<double>* pp_traj =
      (PiecewisePolynomial<double>*)dynamic_cast<PiecewisePolynomial<double>*>(
          traj);
  *pp_traj = PiecewisePolynomial<double>(desired_com_pos);
}

}  // namespace osc
}  // namespace cassie
}  // namespace dairlib<|MERGE_RESOLUTION|>--- conflicted
+++ resolved
@@ -27,8 +27,7 @@
 namespace osc {
 
 StandingComTraj::StandingComTraj(
-    const MultibodyPlant<double>& plant,
-    Context<double>* context,
+    const MultibodyPlant<double>& plant, Context<double>* context,
     const std::vector<std::pair<const Vector3d, const Frame<double>&>>&
         feet_contact_points,
     double height)
@@ -67,15 +66,6 @@
       (OutputVector<double>*)this->EvalVectorInput(context, state_port_);
   double target_height =
       this->EvalInputValue<dairlib::lcmt_target_standing_height>(
-<<<<<<< HEAD
-          context, target_height_port_)->target_height;
-  const auto& cassie_out = this->EvalInputValue<dairlib::lcmt_cassie_out>(
-      context, radio_port_);
-
-  // no message
-  if(this->EvalInputValue<dairlib::lcmt_target_standing_height>(
-      context, target_height_port_)->timestamp < 1e-3){
-=======
               context, target_height_port_)->target_height;
   const auto& cassie_out =
       this->EvalInputValue<dairlib::lcmt_cassie_out>(context, radio_port_);
@@ -85,7 +75,6 @@
   // If this is the case, we use the default height: height_
   if (this->EvalInputValue<dairlib::lcmt_target_standing_height>(
               context, target_height_port_)->timestamp < 1e-3) {
->>>>>>> 2fba33f7
     target_height = height_;
   }
   target_height = std::max(std::min(target_height, kMaxHeight), kMinHeight);
@@ -106,12 +95,8 @@
     contact_pos_sum += position;
   }
   Vector3d feet_center_pos = contact_pos_sum / 4;
-<<<<<<< HEAD
-  Vector3d desired_com_pos(feet_center_pos(0) + x_offset, feet_center_pos(1) + y_offset,
-=======
   Vector3d desired_com_pos(feet_center_pos(0) + x_offset,
                            feet_center_pos(1) + y_offset,
->>>>>>> 2fba33f7
                            feet_center_pos(2) + target_height);
 
   // Assign traj
