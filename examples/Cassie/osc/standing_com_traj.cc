#include "examples/Cassie/osc/standing_com_traj.h"

#include <algorithm>
#include <math.h>

#include <dairlib/lcmt_cassie_out.hpp>

#include "multibody/multibody_utils.h"

using Eigen::MatrixXd;
using Eigen::Vector2d;
using Eigen::Vector3d;
using Eigen::VectorXd;

using dairlib::systems::OutputVector;
using drake::multibody::Frame;
using drake::multibody::MultibodyPlant;
using drake::systems::BasicVector;
using drake::systems::Context;
using drake::systems::LeafSystem;
using drake::trajectories::PiecewisePolynomial;

namespace dairlib {
namespace cassie {
namespace osc {

StandingComTraj::StandingComTraj(
    const MultibodyPlant<double>& plant, Context<double>* context,
    const std::vector<std::pair<const Vector3d, const Frame<double>&>>&
        feet_contact_points,
    double height, bool set_target_height_by_radio)
    : plant_(plant),
      context_(context),
      world_(plant_.world_frame()),
      feet_contact_points_(feet_contact_points),
      height_(height),
      set_target_height_by_radio_(set_target_height_by_radio){
  // Input/Output Setup
  state_port_ =
      this->DeclareVectorInputPort("x, u, t",
                                   OutputVector<double>(plant.num_positions(),
                                                        plant.num_velocities(),
                                                        plant.num_actuators()))
          .get_index();
  target_height_port_ =
      this->DeclareAbstractInputPort(
              "lcmt_target_standing_height",
              drake::Value<dairlib::lcmt_target_standing_height>{})
          .get_index();
  radio_port_ =
      this->DeclareAbstractInputPort("radio_out",
                                     drake::Value<dairlib::lcmt_radio_out>{})
          .get_index();
  // Provide an instance to allocate the memory first (for the output)
  PiecewisePolynomial<double> pp(VectorXd(0));
  drake::trajectories::Trajectory<double>& traj_inst = pp;
  this->DeclareAbstractOutputPort("com_xyz", traj_inst,
                                  &StandingComTraj::CalcDesiredTraj);
}

void StandingComTraj::CalcDesiredTraj(
    const Context<double>& context,
    drake::trajectories::Trajectory<double>* traj) const {
  // Read in current state
  const OutputVector<double>* robot_output =
      (OutputVector<double>*)this->EvalVectorInput(context, state_port_);
  const auto& radio_out =
      this->EvalInputValue<dairlib::lcmt_radio_out>(context, radio_port_);


  double target_height = height_;

  // Get target height from radio or lcm
  if (set_target_height_by_radio_) {
    target_height = kTargetHeightMean + kTargetHeightScale * radio_out->channel[6];
  } else {
    if (this->EvalInputValue<dairlib::lcmt_target_standing_height>(
        context, target_height_port_)->timestamp > 1e-3) {
      target_height = this->EvalInputValue<dairlib::lcmt_target_standing_height>(
          context, target_height_port_)->target_height;
    }
  }

  // Add offset position from sticks
  target_height += kHeightScale * radio_out->channel[0];

  // Saturate based on min and max height
<<<<<<< HEAD
  target_height =std::clamp(target_height, kMinHeight, kMaxHeight);
=======
  target_height = std::clamp(target_height, kMinHeight, kMaxHeight);
>>>>>>> 64bf7802
  double x_offset = kCoMXScale * radio_out->channel[4];
  double y_offset = kCoMYScale * radio_out->channel[5];
  VectorXd q = robot_output->GetPositions();

  multibody::SetPositionsIfNew<double>(plant_, q, context_);

  // Get center of left/right feet contact points positions
  Vector3d contact_pos_sum = Vector3d::Zero();
  Vector3d position;
  MatrixXd J(3, plant_.num_velocities());
  for (const auto& point_and_frame : feet_contact_points_) {
    plant_.CalcPointsPositions(*context_, point_and_frame.second,
                               point_and_frame.first, world_, &position);
    contact_pos_sum += position;
  }
  Vector3d feet_center_pos = contact_pos_sum / 4;

  // Testing -- filtering feet_center_pos
  if (filtered_feet_center_pos_.norm() == 0) {
    // Initialize
    filtered_feet_center_pos_ = feet_center_pos;
  }
  if (robot_output->get_timestamp() != last_timestamp_) {
    double dt = robot_output->get_timestamp() - last_timestamp_;
    last_timestamp_ = robot_output->get_timestamp();
    double alpha =
        2 * M_PI * dt * cutoff_freq_ / (2 * M_PI * dt * cutoff_freq_ + 1);
    filtered_feet_center_pos_ =
        alpha * feet_center_pos + (1 - alpha) * filtered_feet_center_pos_;
  }
  feet_center_pos = filtered_feet_center_pos_;

  // Desired com pos
  Vector3d desired_com_pos(feet_center_pos(0) + x_offset,
                           feet_center_pos(1) + y_offset,
                           feet_center_pos(2) + target_height);

  // Assign traj
  PiecewisePolynomial<double>* pp_traj =
      (PiecewisePolynomial<double>*)dynamic_cast<PiecewisePolynomial<double>*>(
          traj);
  *pp_traj = PiecewisePolynomial<double>(desired_com_pos);
}

}  // namespace osc
}  // namespace cassie
}  // namespace dairlib<|MERGE_RESOLUTION|>--- conflicted
+++ resolved
@@ -85,11 +85,7 @@
   target_height += kHeightScale * radio_out->channel[0];
 
   // Saturate based on min and max height
-<<<<<<< HEAD
-  target_height =std::clamp(target_height, kMinHeight, kMaxHeight);
-=======
   target_height = std::clamp(target_height, kMinHeight, kMaxHeight);
->>>>>>> 64bf7802
   double x_offset = kCoMXScale * radio_out->channel[4];
   double y_offset = kCoMYScale * radio_out->channel[5];
   VectorXd q = robot_output->GetPositions();
