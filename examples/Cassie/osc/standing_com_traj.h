#pragma once

#include "dairlib/lcmt_target_standing_height.hpp"
#include "systems/controllers/control_utils.h"
#include "systems/framework/output_vector.h"

#include "drake/common/trajectories/piecewise_polynomial.h"
#include "drake/multibody/parsing/parser.h"
#include "drake/systems/framework/leaf_system.h"

namespace dairlib {
namespace cassie {
namespace osc {

static constexpr double kMaxHeight = 1.2;
static constexpr double kMinHeight = 0.3;
static constexpr double kHeightScale = 0.2;
static constexpr double kCoMXScale = 0.05;
static constexpr double kCoMYScale = -0.05;
<<<<<<< HEAD
=======
static constexpr double kMaxTargetHeight = 0.9;
static constexpr double kMinTargetHeight = 0.35;
static constexpr double kTargetHeightMean = (kMinTargetHeight + kMaxTargetHeight) / 2.0;
static constexpr double kTargetHeightScale = (kMaxTargetHeight - kMinTargetHeight) / 2.0;
>>>>>>> ce7ed106

class StandingComTraj : public drake::systems::LeafSystem<double> {
 public:
  StandingComTraj(
      const drake::multibody::MultibodyPlant<double>& plant,
      drake::systems::Context<double>* context,
      const std::vector<std::pair<const Eigen::Vector3d,
                                  const drake::multibody::Frame<double>&>>&
          feet_contact_points,
      double height = 0.9,
      bool use_radio = false);

  const drake::systems::InputPort<double>& get_input_port_state() const {
    return this->get_input_port(state_port_);
  }

  const drake::systems::InputPort<double>& get_input_port_target_height()
      const {
    return this->get_input_port(target_height_port_);
  }

  const drake::systems::InputPort<double>& get_input_port_radio()
      const {
    return this->get_input_port(radio_port_);
  }

 private:
  void CalcDesiredTraj(const drake::systems::Context<double>& context,
                       drake::trajectories::Trajectory<double>* traj) const;

  const drake::multibody::MultibodyPlant<double>& plant_;
  drake::systems::Context<double>* context_;
  const drake::multibody::BodyFrame<double>& world_;

  int state_port_;
  int target_height_port_;
  int radio_port_;

  // A list of pairs of contact body frame and contact point
  const std::vector<
      std::pair<const Eigen::Vector3d, const drake::multibody::Frame<double>&>>&
      feet_contact_points_;

  double height_;
  bool use_radio_;
};

}  // namespace osc
}  // namespace cassie
}  // namespace dairlib<|MERGE_RESOLUTION|>--- conflicted
+++ resolved
@@ -17,13 +17,10 @@
 static constexpr double kHeightScale = 0.2;
 static constexpr double kCoMXScale = 0.05;
 static constexpr double kCoMYScale = -0.05;
-<<<<<<< HEAD
-=======
 static constexpr double kMaxTargetHeight = 0.9;
 static constexpr double kMinTargetHeight = 0.35;
 static constexpr double kTargetHeightMean = (kMinTargetHeight + kMaxTargetHeight) / 2.0;
 static constexpr double kTargetHeightScale = (kMaxTargetHeight - kMinTargetHeight) / 2.0;
->>>>>>> ce7ed106
 
 class StandingComTraj : public drake::systems::LeafSystem<double> {
  public:
