#include "examples/Cassie/osc/walking_speed_control.h"

#include <math.h>

#include <string>

#include "multibody/multibody_utils.h"

#include "drake/math/quaternion.h"

using std::cout;
using std::endl;
using std::string;

using Eigen::MatrixXd;
using Eigen::Quaterniond;
using Eigen::Vector2d;
using Eigen::Vector3d;
using Eigen::Vector4d;
using Eigen::VectorXd;

using dairlib::systems::OutputVector;

using drake::multibody::JacobianWrtVariable;
using drake::systems::BasicVector;
using drake::systems::Context;
using drake::systems::LeafSystem;
using drake::trajectories::PiecewisePolynomial;

namespace dairlib {
namespace cassie {
namespace osc {

WalkingSpeedControl::WalkingSpeedControl(
    const drake::multibody::MultibodyPlant<double>& plant,
    Context<double>* context, double k_ff_lateral, double k_fb_lateral,
    double k_ff_sagittal, double k_fb_sagittal, double swing_phase_duration)
    : plant_(plant),
      context_(context),
      world_(plant_.world_frame()),
      pelvis_(plant_.GetBodyByName("pelvis")),
      swing_phase_duration_(swing_phase_duration),
      is_using_predicted_com_(swing_phase_duration > 0),
      k_fp_ff_lateral_(k_ff_lateral),
      k_fp_fb_lateral_(k_fb_lateral),
      k_fp_ff_sagittal_(k_ff_sagittal),
      k_fp_fb_sagittal_(k_fb_sagittal) {
  // Input/Output Setup
  state_port_ =
      this->DeclareVectorInputPort(OutputVector<double>(plant.num_positions(),
                                                        plant.num_velocities(),
                                                        plant.num_actuators()))
          .get_index();
  xy_port_ = this->DeclareVectorInputPort(BasicVector<double>(2)).get_index();
  this->DeclareVectorOutputPort(BasicVector<double>(2),
                                &WalkingSpeedControl::CalcFootPlacement);

  PiecewisePolynomial<double> pp(VectorXd::Zero(0));
  if (is_using_predicted_com_) {
    fsm_switch_time_port_ =
        this->DeclareVectorInputPort(BasicVector<double>(1)).get_index();

    com_port_ =
        this->DeclareAbstractInputPort(
                "com_traj",
                drake::Value<drake::trajectories::Trajectory<double>>(pp))
            .get_index();
  }
<<<<<<< HEAD

  // TODO(yminchen): Gains are not tuned yet. Do we need two sets of gains for
  //  moving forward and backward?
  // Control gains
  if (footstep_option == 0) {
    // For Capture point
    k_fp_ff_sagital_ = 0.16;
    k_fp_fb_sagital_ = 0.04;
    k_fp_ff_lateral_ = 0.08;
    k_fp_fb_lateral_ = 0.02;
  } else if (footstep_option == 1) {
    // For LIPM neutral point
    k_fp_ff_sagital_ = 0;
    k_fp_fb_sagital_ = 0.14;
    k_fp_ff_lateral_ = 0;
    k_fp_fb_lateral_ = 0.16;
  }
=======
>>>>>>> 18b54f56
}

void WalkingSpeedControl::CalcFootPlacement(const Context<double>& context,
                                            BasicVector<double>* output) const {
  // Read in finite state machine
  const BasicVector<double>* des_hor_vel_output =
      (BasicVector<double>*)this->EvalVectorInput(context, xy_port_);
  VectorXd des_hor_vel = des_hor_vel_output->get_value();

  // Read in current state
  const OutputVector<double>* robot_output =
      (OutputVector<double>*)this->EvalVectorInput(context, state_port_);
  VectorXd q = robot_output->GetPositions();
  VectorXd v = robot_output->GetVelocities();

  multibody::SetPositionsIfNew<double>(plant_, q, context_);

  Vector3d com_vel;
  if (is_using_predicted_com_) {
    // Get the predicted center of mass velocity
    VectorXd prev_lift_off_time =
        this->EvalVectorInput(context, fsm_switch_time_port_)->get_value();
    double end_time_of_swing_phase =
        prev_lift_off_time(0) + swing_phase_duration_;

    const drake::AbstractValue* com_traj_output =
        this->EvalAbstractInput(context, com_port_);
    DRAKE_ASSERT(com_traj_output != nullptr);
    const auto& com_traj =
        com_traj_output->get_value<drake::trajectories::Trajectory<double>>();
    com_vel = com_traj.MakeDerivative(1)->value(end_time_of_swing_phase);
  } else {
    // Get the current center of mass velocity
    MatrixXd J(3, plant_.num_velocities());
    plant_.CalcJacobianCenterOfMassTranslationalVelocity(
        *context_, JacobianWrtVariable::kV, world_, world_, &J);
    com_vel = J * v;
  }

  // Filter the com vel
  if (robot_output->get_timestamp() != last_timestamp_) {
    double dt = robot_output->get_timestamp() - last_timestamp_;
    last_timestamp_ = robot_output->get_timestamp();
    double alpha =
        2 * M_PI * dt * cutoff_freq_ / (2 * M_PI * dt * cutoff_freq_ + 1);
    filterred_com_vel_ = alpha * com_vel + (1 - alpha) * filterred_com_vel_;
  }
  com_vel = filterred_com_vel_;

  // Extract quaternion from floating base position
  Quaterniond Quat(q(0), q(1), q(2), q(3));
  Quaterniond Quat_conj = Quat.conjugate();
  Vector4d quat(q.head(4));
  Vector4d quad_conj(Quat_conj.w(), Quat_conj.x(), Quat_conj.y(),
                     Quat_conj.z());

  // Calculate local velocity
  Vector3d local_com_vel = drake::math::quatRotateVec(quad_conj, com_vel);

  //////////////////// Sagital ////////////////////
  Vector3d delta_x_fs_sagital_3D_global(0, 0, 0);

  // Position Control
  double com_vel_sagital = local_com_vel(0);
  double des_sagital_vel = des_hor_vel(0);

  // Velocity control
  double delta_x_fs_sagital =
      -k_fp_ff_sagittal_ * des_sagital_vel -
      k_fp_fb_sagittal_ * (des_sagital_vel - com_vel_sagital);
  Vector3d delta_x_fs_sagital_3D_local(delta_x_fs_sagital, 0, 0);
  delta_x_fs_sagital_3D_global =
      drake::math::quatRotateVec(quat, delta_x_fs_sagital_3D_local);

  //////////////////// Lateral ////////////////////  TODO(yminchen): tune this
  Vector3d delta_x_fs_lateral_3D_global(0, 0, 0);

  // Position Control
  double com_vel_lateral = local_com_vel(1);
  double des_lateral_vel = des_hor_vel(1);

  // Velocity control
  double delta_x_fs_lateral =
      -k_fp_ff_lateral_ * des_lateral_vel -
      k_fp_fb_lateral_ * (des_lateral_vel - com_vel_lateral);
  Vector3d delta_x_fs_lateral_3D_local(0, delta_x_fs_lateral, 0);
  delta_x_fs_lateral_3D_global =
      drake::math::quatRotateVec(quat, delta_x_fs_lateral_3D_local);

  // Assign foot placement
  output->get_mutable_value() =
      (delta_x_fs_sagital_3D_global + delta_x_fs_lateral_3D_global).head(2);
}

}  // namespace osc
}  // namespace cassie
}  // namespace dairlib<|MERGE_RESOLUTION|>--- conflicted
+++ resolved
@@ -66,26 +66,6 @@
                 drake::Value<drake::trajectories::Trajectory<double>>(pp))
             .get_index();
   }
-<<<<<<< HEAD
-
-  // TODO(yminchen): Gains are not tuned yet. Do we need two sets of gains for
-  //  moving forward and backward?
-  // Control gains
-  if (footstep_option == 0) {
-    // For Capture point
-    k_fp_ff_sagital_ = 0.16;
-    k_fp_fb_sagital_ = 0.04;
-    k_fp_ff_lateral_ = 0.08;
-    k_fp_fb_lateral_ = 0.02;
-  } else if (footstep_option == 1) {
-    // For LIPM neutral point
-    k_fp_ff_sagital_ = 0;
-    k_fp_fb_sagital_ = 0.14;
-    k_fp_ff_lateral_ = 0;
-    k_fp_fb_lateral_ = 0.16;
-  }
-=======
->>>>>>> 18b54f56
 }
 
 void WalkingSpeedControl::CalcFootPlacement(const Context<double>& context,
