#include <drake/geometry/scene_graph.h>
#include <drake/multibody/parsing/parser.h>
#include <gflags/gflags.h>

#include "examples/Cassie/cassie_utils.h"
#include "lcm/lcm_trajectory.h"

#include "drake/multibody/plant/multibody_plant.h"

using drake::geometry::SceneGraph;
using drake::multibody::JacobianWrtVariable;
using drake::multibody::MultibodyPlant;
using drake::multibody::Parser;
using drake::systems::Context;
using Eigen::Matrix3Xd;
using Eigen::MatrixXd;
using Eigen::Vector3d;
using Eigen::VectorXd;

DEFINE_bool(are_feet_relative, true,
            "Set to false if feet positions should "
            "be measured relative to the world "
            "instead of as an offset from the hips");
DEFINE_string(trajectory_name, "",
              "File name where the optimal trajectory is stored.");
DEFINE_string(folder_path,
              "",
              "Folder path for where the trajectory names are stored");
DEFINE_int32(num_modes, 0, "Number of contact modes in the trajectory");
DEFINE_string(mode_name, "state_input_trajectory", "Base name of each trajectory");

namespace dairlib {

/// This program pre-computes the output trajectories (center of mass, pelvis
/// orientation, feet trajectories) for the OSC controller.
///

int DoMain() {
  // Drake system initialization
  drake::systems::DiagramBuilder<double> builder;
  SceneGraph<double>& scene_graph = *builder.AddSystem<SceneGraph>();
  scene_graph.set_name("scene_graph");
  MultibodyPlant<double> plant(1e-5);  // non-zero timestep to avoid continuous
  // model warnings
  Parser parser(&plant, &scene_graph);
  parser.AddModelFromFile(
      FindResourceOrThrow("examples/Cassie/urdf/cassie_fixed_springs.urdf"));
  plant.mutable_gravity_field().set_gravity_vector(-9.81 *
                                                   Eigen::Vector3d::UnitZ());
  plant.Finalize();

  std::unique_ptr<Context<double>> context = plant.CreateDefaultContext();

  int nq = plant.num_positions();
  int nv = plant.num_velocities();
  int nu = plant.num_actuators();
  int nx = plant.num_positions() + plant.num_velocities();

  auto l_toe_frame = &plant.GetBodyByName("toe_left").body_frame();
  auto r_toe_frame = &plant.GetBodyByName("toe_right").body_frame();
  auto hip_left_frame = &plant.GetBodyByName("hip_left").body_frame();
  auto hip_right_frame = &plant.GetBodyByName("hip_right").body_frame();
  auto world = &plant.world_frame();

  LcmTrajectory loadedTrajs =
      LcmTrajectory(FLAGS_folder_path + FLAGS_trajectory_name);
<<<<<<< HEAD
=======
  auto traj_mode0 = loadedTrajs.GetTrajectory("cassie_jumping_trajectory_x_u0");
  auto traj_mode1 = loadedTrajs.GetTrajectory("cassie_jumping_trajectory_x_u1");
  auto traj_mode2 = loadedTrajs.GetTrajectory
      ("cassie_jumping_trajectory_x_u2");
>>>>>>> ccb16594

  int n_points = 0;
  std::vector<int> knot_points;
  std::vector<LcmTrajectory::Trajectory> trajectories;
  for (int mode = 0; mode < FLAGS_num_modes; ++mode) {
    trajectories.push_back(
        loadedTrajs.getTrajectory(FLAGS_mode_name + std::to_string(mode)));
    knot_points.push_back(trajectories[mode].time_vector.size());

    n_points += knot_points[mode];
  }

  MatrixXd xu(nx + nx + nu, n_points);
  VectorXd times(n_points);

  int start_idx = 0;
  for (int mode = 0; mode < FLAGS_num_modes; ++mode) {
    if (mode != 0) start_idx += knot_points[mode - 1];
    xu.block(0, start_idx, nx + nx + nu, knot_points[mode]) =
        trajectories[mode].datapoints;
    times.segment(start_idx, knot_points[mode]) =
        trajectories[mode].time_vector;
  }

  std::cout << "knot points: " << n_points << std::endl;

  MatrixXd l_foot_points(6, n_points);
  MatrixXd r_foot_points(6, n_points);
  MatrixXd l_hip_points(6, n_points);
  MatrixXd r_hip_points(6, n_points);
  MatrixXd center_of_mass_points(6, n_points);
  MatrixXd pelvis_orientation(8, n_points);
  Vector3d zero_offset = Vector3d::Zero();

  for (unsigned int i = 0; i < times.size(); ++i) {
    plant.SetPositionsAndVelocities(context.get(), xu.block(0, i, nx, 1));
    center_of_mass_points.block(0, i, 3, 1) =
        plant.CalcCenterOfMassPosition(*context);
    Eigen::Ref<Eigen::MatrixXd> l_foot_pos_block =
        l_foot_points.block(0, i, 3, 1);
    Eigen::Ref<Eigen::MatrixXd> r_foot_pos_block =
        r_foot_points.block(0, i, 3, 1);
    Eigen::Ref<Eigen::MatrixXd> l_hip_pos_block =
        l_hip_points.block(0, i, 3, 1);
    Eigen::Ref<Eigen::MatrixXd> r_hip_pos_block =
        r_hip_points.block(0, i, 3, 1);
    plant.CalcPointsPositions(*context, *l_toe_frame, zero_offset, *world,
                              &l_foot_pos_block);
    plant.CalcPointsPositions(*context, *r_toe_frame, zero_offset, *world,
                              &r_foot_pos_block);
    plant.CalcPointsPositions(*context, *hip_left_frame, zero_offset, *world,
                              &l_hip_pos_block);
    plant.CalcPointsPositions(*context, *hip_right_frame, zero_offset, *world,
                              &r_hip_pos_block);

    pelvis_orientation.block(0, i, 4, 1) = xu.block(0, i, 4, 1);
    pelvis_orientation.block(4, i, 4, 1) = xu.block(nx, i, 4, 1);

    MatrixXd J_CoM(3, nv);
    MatrixXd J_l_foot(3, nv);
    MatrixXd J_r_foot(3, nv);
    MatrixXd J_l_hip(3, nv);
    MatrixXd J_r_hip(3, nv);
    //    MatrixXd J_pelvis_orientation(3, nv);
    plant.CalcJacobianCenterOfMassTranslationalVelocity(
        *context, JacobianWrtVariable::kV, *world, *world, &J_CoM);
    plant.CalcJacobianTranslationalVelocity(*context, JacobianWrtVariable::kV,
                                            *l_toe_frame, zero_offset, *world,
                                            *world, &J_l_foot);
    plant.CalcJacobianTranslationalVelocity(*context, JacobianWrtVariable::kV,
                                            *r_toe_frame, zero_offset, *world,
                                            *world, &J_r_foot);
    plant.CalcJacobianTranslationalVelocity(*context, JacobianWrtVariable::kV,
                                            *hip_left_frame, zero_offset,
                                            *world, *world, &J_l_hip);
    plant.CalcJacobianTranslationalVelocity(*context, JacobianWrtVariable::kV,
                                            *hip_right_frame, zero_offset,
                                            *world, *world, &J_r_hip);
    center_of_mass_points.block(3, i, 3, 1) = J_CoM * xu.block(nq, i, nv, 1);
    l_foot_points.block(3, i, 3, 1) = J_l_foot * xu.block(nq, i, nv, 1);
    r_foot_points.block(3, i, 3, 1) = J_r_foot * xu.block(nq, i, nv, 1);
    l_hip_points.block(3, i, 3, 1) = J_l_hip * xu.block(nq, i, nv, 1);
    r_hip_points.block(3, i, 3, 1) = J_r_hip * xu.block(nq, i, nv, 1);
  }

  l_foot_points = l_foot_points - l_hip_points;
  r_foot_points = r_foot_points - r_hip_points;

  auto lfoot_traj_block = LcmTrajectory::Trajectory();
  lfoot_traj_block.traj_name = "left_foot_trajectory";
  lfoot_traj_block.datapoints = l_foot_points;
  lfoot_traj_block.time_vector = times;
  lfoot_traj_block.datatypes = {"lfoot_x",    "lfoot_y",    "lfoot_z",
                                "lfoot_xdot", "lfoot_ydot", "lfoot_zdot"};

  auto rfoot_traj_block = LcmTrajectory::Trajectory();
  rfoot_traj_block.traj_name = "right_foot_trajectory";
  rfoot_traj_block.datapoints = r_foot_points;
  rfoot_traj_block.time_vector = times;
  rfoot_traj_block.datatypes = {"rfoot_x",    "rfoot_y",    "rfoot_z",
                                "rfoot_xdot", "rfoot_ydot", "rfoot_zdot"};

  auto com_traj_block = LcmTrajectory::Trajectory();
  com_traj_block.traj_name = "center_of_mass_trajectory";
  com_traj_block.datapoints = center_of_mass_points;
  com_traj_block.time_vector = times;
  com_traj_block.datatypes = {"com_x",    "com_y",    "com_z",
                              "com_xdot", "com_ydot", "com_zdot"};

  auto pelvis_orientation_block = LcmTrajectory::Trajectory();
  pelvis_orientation_block.traj_name = "pelvis_rot_trajectory";
  pelvis_orientation_block.datapoints = pelvis_orientation;
  pelvis_orientation_block.time_vector = times;
  pelvis_orientation_block.datatypes = {
      "pelvis_rotw",    "pelvis_rotx",    "pelvis_roty",    "pelvis_rotz",
      "pelvis_rotwdot", "pelvis_rotxdot", "pelvis_rotydot", "pelvis_rotzdot"};

  std::vector<LcmTrajectory::Trajectory> converted_trajectories = {
      lfoot_traj_block, rfoot_traj_block, com_traj_block,
      pelvis_orientation_block};
  std::vector<std::string> trajectory_names = {
      lfoot_traj_block.traj_name, rfoot_traj_block.traj_name,
      com_traj_block.traj_name, pelvis_orientation_block.traj_name};

  auto processed_traj =
      LcmTrajectory(converted_trajectories, trajectory_names, "jumping_trajectory",
                    "Feet trajectories "
                    "for Cassie jumping");

  processed_traj.WriteToFile(FLAGS_folder_path + FLAGS_trajectory_name +
                             "_processed");
  return 0;
}

}  // namespace dairlib

int main(int argc, char* argv[]) {
  gflags::ParseCommandLineFlags(&argc, &argv, true);
  dairlib::DoMain();
}<|MERGE_RESOLUTION|>--- conflicted
+++ resolved
@@ -24,10 +24,9 @@
 DEFINE_string(trajectory_name, "",
               "File name where the optimal trajectory is stored.");
 DEFINE_string(folder_path,
-              "",
+              "/home/yangwill/Documents/research/projects/cassie"
+              "/jumping/saved_trajs/",
               "Folder path for where the trajectory names are stored");
-DEFINE_int32(num_modes, 0, "Number of contact modes in the trajectory");
-DEFINE_string(mode_name, "state_input_trajectory", "Base name of each trajectory");
 
 namespace dairlib {
 
@@ -64,38 +63,21 @@
 
   LcmTrajectory loadedTrajs =
       LcmTrajectory(FLAGS_folder_path + FLAGS_trajectory_name);
-<<<<<<< HEAD
-=======
   auto traj_mode0 = loadedTrajs.GetTrajectory("cassie_jumping_trajectory_x_u0");
   auto traj_mode1 = loadedTrajs.GetTrajectory("cassie_jumping_trajectory_x_u1");
   auto traj_mode2 = loadedTrajs.GetTrajectory
       ("cassie_jumping_trajectory_x_u2");
->>>>>>> ccb16594
 
-  int n_points = 0;
-  std::vector<int> knot_points;
-  std::vector<LcmTrajectory::Trajectory> trajectories;
-  for (int mode = 0; mode < FLAGS_num_modes; ++mode) {
-    trajectories.push_back(
-        loadedTrajs.getTrajectory(FLAGS_mode_name + std::to_string(mode)));
-    knot_points.push_back(trajectories[mode].time_vector.size());
-
-    n_points += knot_points[mode];
-  }
+  DRAKE_ASSERT(nx == traj_mode0.datapoints.rows());
+  int n_points = traj_mode0.datapoints.cols() + traj_mode1.datapoints.cols() +
+                 traj_mode2.datapoints.cols();
 
   MatrixXd xu(nx + nx + nu, n_points);
   VectorXd times(n_points);
 
-  int start_idx = 0;
-  for (int mode = 0; mode < FLAGS_num_modes; ++mode) {
-    if (mode != 0) start_idx += knot_points[mode - 1];
-    xu.block(0, start_idx, nx + nx + nu, knot_points[mode]) =
-        trajectories[mode].datapoints;
-    times.segment(start_idx, knot_points[mode]) =
-        trajectories[mode].time_vector;
-  }
-
-  std::cout << "knot points: " << n_points << std::endl;
+  xu << traj_mode0.datapoints, traj_mode1.datapoints, traj_mode2.datapoints;
+  times << traj_mode0.time_vector, traj_mode1.time_vector,
+      traj_mode2.time_vector;
 
   MatrixXd l_foot_points(6, n_points);
   MatrixXd r_foot_points(6, n_points);
@@ -188,7 +170,7 @@
       "pelvis_rotw",    "pelvis_rotx",    "pelvis_roty",    "pelvis_rotz",
       "pelvis_rotwdot", "pelvis_rotxdot", "pelvis_rotydot", "pelvis_rotzdot"};
 
-  std::vector<LcmTrajectory::Trajectory> converted_trajectories = {
+  std::vector<LcmTrajectory::Trajectory> trajectories = {
       lfoot_traj_block, rfoot_traj_block, com_traj_block,
       pelvis_orientation_block};
   std::vector<std::string> trajectory_names = {
@@ -196,7 +178,7 @@
       com_traj_block.traj_name, pelvis_orientation_block.traj_name};
 
   auto processed_traj =
-      LcmTrajectory(converted_trajectories, trajectory_names, "jumping_trajectory",
+      LcmTrajectory(trajectories, trajectory_names, "jumping_trajectory",
                     "Feet trajectories "
                     "for Cassie jumping");
 
