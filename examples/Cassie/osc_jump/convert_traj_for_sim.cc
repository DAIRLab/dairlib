#include <drake/geometry/scene_graph.h>
#include <drake/multibody/parsing/parser.h>
#include <gflags/gflags.h>

#include "examples/Cassie/cassie_utils.h"
#include "lcm/lcm_trajectory.h"
#include "multibody/multibody_utils.h"

#include "drake/multibody/plant/multibody_plant.h"

using drake::geometry::SceneGraph;
using drake::multibody::JacobianWrtVariable;
using drake::multibody::MultibodyPlant;
using drake::multibody::Parser;
using drake::systems::Context;
using Eigen::Matrix3Xd;
using Eigen::MatrixXd;
using Eigen::Vector3d;
using Eigen::VectorXd;
using std::string;

DEFINE_string(trajectory_name, "",
              "File name where the optimal trajectory is stored.");
DEFINE_string(folder_path,
              "/home/yangwill/Documents/research/projects/cassie"
              "/jumping/saved_trajs/",
              "Folder path for where the trajectory names are stored");
DEFINE_int32(num_modes, 0, "Number of contact modes in the trajectory");
DEFINE_string(mode_name, "state_input_trajectory",
              "Base name of each trajectory");

namespace dairlib {

/// This program converts the trajectory computed using the fixed spring
/// cassie model to the cassie model with springs. This is necessary to
/// initialize the simulator at a particular state along the trajectory
int DoMain() {
  // Drake system initialization stuff
  drake::systems::DiagramBuilder<double> builder;
  SceneGraph<double>& scene_graph = *builder.AddSystem<SceneGraph>();
  scene_graph.set_name("scene_graph");
  MultibodyPlant<double> plant_wo_spr(
      1e-5);  // non-zero timestep to avoid continuous
  MultibodyPlant<double> plant_w_spr(1e-5);  // non-zero timestep to avoid

  Parser parser_wo_spr(&plant_wo_spr, &scene_graph);
  Parser parser_w_spr(&plant_w_spr, &scene_graph);
  parser_wo_spr.AddModelFromFile(
      FindResourceOrThrow("examples/Cassie/urdf/cassie_fixed_springs.urdf"));
  parser_w_spr.AddModelFromFile(
      FindResourceOrThrow("examples/Cassie/urdf/cassie_v2.urdf"));
  plant_wo_spr.mutable_gravity_field().set_gravity_vector(
      -9.81 * Eigen::Vector3d::UnitZ());
  plant_w_spr.mutable_gravity_field().set_gravity_vector(
      -9.81 * Eigen::Vector3d::UnitZ());
  plant_wo_spr.Finalize();
  plant_w_spr.Finalize();

  int nq_wo_spr = plant_wo_spr.num_positions();
  int nv_wo_spr = plant_wo_spr.num_velocities();
  int nq_w_spr = plant_w_spr.num_positions();
  int nv_w_spr = plant_w_spr.num_velocities();

  int nx_wo_spr = nq_wo_spr + nv_wo_spr;
  int nx_w_spr = nq_w_spr + nv_w_spr;

  int nu = plant_w_spr.num_actuators();

  const std::map<string, int>& pos_map_w_spr =
      multibody::makeNameToPositionsMap(plant_w_spr);
  const std::map<string, int>& vel_map_w_spr =
      multibody::makeNameToVelocitiesMap(plant_w_spr);
  const std::map<string, int>& pos_map_wo_spr =
      multibody::makeNameToPositionsMap(plant_wo_spr);
  const std::map<string, int>& vel_map_wo_spr =
      multibody::makeNameToVelocitiesMap(plant_wo_spr);

  // Initialize the mapping from states for the plant without springs to the
  // plant with springs. Note: this is a tall matrix
  MatrixXd map_position_from_no_spring_to_spring =
      MatrixXd::Zero(nq_w_spr, nq_wo_spr);
  MatrixXd map_velocity_from_no_spring_to_spring =
      MatrixXd::Zero(nv_w_spr, nv_wo_spr);
  MatrixXd map_state_from_no_spring_to_spring =
      MatrixXd::Zero(nx_w_spr, nx_wo_spr);

  for (const auto& pos_pair_wo_spr : pos_map_wo_spr) {
    bool successfully_added = false;
    for (const auto& pos_pair_w_spr : pos_map_w_spr) {
      if (pos_pair_wo_spr.first == pos_pair_w_spr.first) {
        map_position_from_no_spring_to_spring(pos_pair_w_spr.second,
                                              pos_pair_wo_spr.second) = 1;
        successfully_added = true;
      }
    }
    DRAKE_DEMAND(successfully_added);
  }

  for (const auto& vel_pair_wo_spr : vel_map_wo_spr) {
    bool successfully_added = false;
    for (const auto& vel_pair_w_spr : vel_map_w_spr) {
      if (vel_pair_wo_spr.first == vel_pair_w_spr.first) {
        map_velocity_from_no_spring_to_spring(vel_pair_w_spr.second,
                                              vel_pair_wo_spr.second) = 1;
        successfully_added = true;
      }
    }
    DRAKE_DEMAND(successfully_added);
  }

  map_state_from_no_spring_to_spring.block(0, 0, nq_w_spr, nq_wo_spr) =
      map_position_from_no_spring_to_spring;
  map_state_from_no_spring_to_spring.block(nq_w_spr, nq_wo_spr, nv_w_spr,
                                           nv_wo_spr) =
      map_velocity_from_no_spring_to_spring;

  LcmTrajectory loadedTrajs =
      LcmTrajectory(FLAGS_folder_path + FLAGS_trajectory_name);
<<<<<<< HEAD
=======
  auto traj_mode0 = loadedTrajs.GetTrajectory("cassie_jumping_trajectory_x_u0");
  auto traj_mode1 = loadedTrajs.GetTrajectory("cassie_jumping_trajectory_x_u1");
  auto traj_mode2 = loadedTrajs.GetTrajectory("cassie_jumping_trajectory_x_u2");
>>>>>>> ccb16594

  int n_points = 0;
  std::vector<int> knot_points;
  std::vector<LcmTrajectory::Trajectory> trajectories;
  for (int mode = 0; mode < FLAGS_num_modes; ++mode) {
    trajectories.push_back(
        loadedTrajs.getTrajectory(FLAGS_mode_name + std::to_string(mode)));
    knot_points.push_back(trajectories[mode].time_vector.size());

<<<<<<< HEAD
    n_points += knot_points[mode];
  }

  MatrixXd xu(nx_wo_spr + nx_wo_spr + nu, n_points);
  VectorXd times(n_points);

  int start_idx = 0;
  for (int mode = 0; mode < FLAGS_num_modes; ++mode) {
    if (mode != 0) start_idx += knot_points[mode - 1];
    xu.block(0, start_idx, nx_wo_spr + nx_wo_spr + nu, knot_points[mode]) =
        trajectories[mode].datapoints;
    times.segment(start_idx, knot_points[mode]) =
        trajectories[mode].time_vector;
  }

  MatrixXd x_w_spr(2 * nx_w_spr, n_points);
  MatrixXd u_w_spr(nu, n_points);
=======
  MatrixXd xu(2 * nx_wo_spr + nu, n_points);
  VectorXd times(n_points);

  xu << traj_mode0.datapoints, traj_mode1.datapoints, traj_mode2.datapoints;
  times << traj_mode0.time_vector, traj_mode1.time_vector,
      traj_mode2.time_vector;
  MatrixXd x_w_spr(2 * nx_w_spr, n_points);
>>>>>>> ccb16594
  x_w_spr.topRows(nx_w_spr) =
      map_state_from_no_spring_to_spring * xu.topRows(nx_wo_spr);
  x_w_spr.bottomRows(nx_w_spr) =
      map_state_from_no_spring_to_spring *
      xu.topRows(2 * nx_wo_spr).bottomRows(nx_wo_spr);
<<<<<<< HEAD
  u_w_spr = xu.bottomRows(nu);
=======
>>>>>>> ccb16594

  auto state_traj_w_spr = LcmTrajectory::Trajectory();
  state_traj_w_spr.traj_name = "state_trajectory";
  state_traj_w_spr.datapoints = x_w_spr;
  state_traj_w_spr.time_vector = times;
  auto input_traj_w_spr = LcmTrajectory::Trajectory();
  input_traj_w_spr.traj_name = "input_trajectory";
  input_traj_w_spr.datapoints = u_w_spr;
  input_traj_w_spr.time_vector = times;
  const std::vector<string> state_names =
      multibody::createStateNameVectorFromMap(plant_w_spr);
  const std::vector<string> state_dot_names =
      multibody::createStateNameVectorFromMap(plant_w_spr);
<<<<<<< HEAD
  const std::vector<string> input_names =
      multibody::createActuatorNameVectorFromMap(plant_w_spr);
=======
>>>>>>> ccb16594

  state_traj_w_spr.datatypes.reserve(2 * nx_w_spr);
  state_traj_w_spr.datatypes.insert(state_traj_w_spr.datatypes.end(),
                                    state_names.begin(), state_names.end());
  state_traj_w_spr.datatypes.insert(state_traj_w_spr.datatypes.end(),
                                    state_dot_names.begin(),
                                    state_dot_names.end());
<<<<<<< HEAD
  input_traj_w_spr.datatypes = input_names;
=======
>>>>>>> ccb16594

  std::vector<LcmTrajectory::Trajectory> converted_trajectories = {
      state_traj_w_spr, input_traj_w_spr};
  std::vector<std::string> trajectory_names = {state_traj_w_spr.traj_name,
                                               input_traj_w_spr.traj_name};

  auto processed_traj =
      LcmTrajectory(converted_trajectories, trajectory_names,
                    "trajectory for cassie model with springs",
                    "State trajectory for cassie adjusted to include "
                    "states of the plant with springs");

  processed_traj.WriteToFile(FLAGS_folder_path + FLAGS_trajectory_name +
                             "_for_sim");
  return 0;
}

}  // namespace dairlib

int main(int argc, char* argv[]) {
  gflags::ParseCommandLineFlags(&argc, &argv, true);
  dairlib::DoMain();
}<|MERGE_RESOLUTION|>--- conflicted
+++ resolved
@@ -25,9 +25,6 @@
               "/home/yangwill/Documents/research/projects/cassie"
               "/jumping/saved_trajs/",
               "Folder path for where the trajectory names are stored");
-DEFINE_int32(num_modes, 0, "Number of contact modes in the trajectory");
-DEFINE_string(mode_name, "state_input_trajectory",
-              "Base name of each trajectory");
 
 namespace dairlib {
 
@@ -116,40 +113,13 @@
 
   LcmTrajectory loadedTrajs =
       LcmTrajectory(FLAGS_folder_path + FLAGS_trajectory_name);
-<<<<<<< HEAD
-=======
   auto traj_mode0 = loadedTrajs.GetTrajectory("cassie_jumping_trajectory_x_u0");
   auto traj_mode1 = loadedTrajs.GetTrajectory("cassie_jumping_trajectory_x_u1");
   auto traj_mode2 = loadedTrajs.GetTrajectory("cassie_jumping_trajectory_x_u2");
->>>>>>> ccb16594
 
-  int n_points = 0;
-  std::vector<int> knot_points;
-  std::vector<LcmTrajectory::Trajectory> trajectories;
-  for (int mode = 0; mode < FLAGS_num_modes; ++mode) {
-    trajectories.push_back(
-        loadedTrajs.getTrajectory(FLAGS_mode_name + std::to_string(mode)));
-    knot_points.push_back(trajectories[mode].time_vector.size());
+  int n_points = traj_mode0.datapoints.cols() + traj_mode1.datapoints.cols() +
+                 traj_mode2.datapoints.cols();
 
-<<<<<<< HEAD
-    n_points += knot_points[mode];
-  }
-
-  MatrixXd xu(nx_wo_spr + nx_wo_spr + nu, n_points);
-  VectorXd times(n_points);
-
-  int start_idx = 0;
-  for (int mode = 0; mode < FLAGS_num_modes; ++mode) {
-    if (mode != 0) start_idx += knot_points[mode - 1];
-    xu.block(0, start_idx, nx_wo_spr + nx_wo_spr + nu, knot_points[mode]) =
-        trajectories[mode].datapoints;
-    times.segment(start_idx, knot_points[mode]) =
-        trajectories[mode].time_vector;
-  }
-
-  MatrixXd x_w_spr(2 * nx_w_spr, n_points);
-  MatrixXd u_w_spr(nu, n_points);
-=======
   MatrixXd xu(2 * nx_wo_spr + nu, n_points);
   VectorXd times(n_points);
 
@@ -157,34 +127,20 @@
   times << traj_mode0.time_vector, traj_mode1.time_vector,
       traj_mode2.time_vector;
   MatrixXd x_w_spr(2 * nx_w_spr, n_points);
->>>>>>> ccb16594
   x_w_spr.topRows(nx_w_spr) =
       map_state_from_no_spring_to_spring * xu.topRows(nx_wo_spr);
   x_w_spr.bottomRows(nx_w_spr) =
       map_state_from_no_spring_to_spring *
       xu.topRows(2 * nx_wo_spr).bottomRows(nx_wo_spr);
-<<<<<<< HEAD
-  u_w_spr = xu.bottomRows(nu);
-=======
->>>>>>> ccb16594
 
   auto state_traj_w_spr = LcmTrajectory::Trajectory();
-  state_traj_w_spr.traj_name = "state_trajectory";
+  state_traj_w_spr.traj_name = "cassie_jumping_trajectory_x";
   state_traj_w_spr.datapoints = x_w_spr;
   state_traj_w_spr.time_vector = times;
-  auto input_traj_w_spr = LcmTrajectory::Trajectory();
-  input_traj_w_spr.traj_name = "input_trajectory";
-  input_traj_w_spr.datapoints = u_w_spr;
-  input_traj_w_spr.time_vector = times;
   const std::vector<string> state_names =
       multibody::createStateNameVectorFromMap(plant_w_spr);
   const std::vector<string> state_dot_names =
       multibody::createStateNameVectorFromMap(plant_w_spr);
-<<<<<<< HEAD
-  const std::vector<string> input_names =
-      multibody::createActuatorNameVectorFromMap(plant_w_spr);
-=======
->>>>>>> ccb16594
 
   state_traj_w_spr.datatypes.reserve(2 * nx_w_spr);
   state_traj_w_spr.datatypes.insert(state_traj_w_spr.datatypes.end(),
@@ -192,20 +148,13 @@
   state_traj_w_spr.datatypes.insert(state_traj_w_spr.datatypes.end(),
                                     state_dot_names.begin(),
                                     state_dot_names.end());
-<<<<<<< HEAD
-  input_traj_w_spr.datatypes = input_names;
-=======
->>>>>>> ccb16594
 
-  std::vector<LcmTrajectory::Trajectory> converted_trajectories = {
-      state_traj_w_spr, input_traj_w_spr};
-  std::vector<std::string> trajectory_names = {state_traj_w_spr.traj_name,
-                                               input_traj_w_spr.traj_name};
+  std::vector<LcmTrajectory::Trajectory> trajectories = {state_traj_w_spr};
+  std::vector<std::string> trajectory_names = {state_traj_w_spr.traj_name};
 
   auto processed_traj =
-      LcmTrajectory(converted_trajectories, trajectory_names,
-                    "trajectory for cassie model with springs",
-                    "State trajectory for cassie adjusted to include "
+      LcmTrajectory(trajectories, trajectory_names, "jumping_trajectory",
+                    "State trajectory for cassie jumping adjusted to include "
                     "states of the plant with springs");
 
   processed_traj.WriteToFile(FLAGS_folder_path + FLAGS_trajectory_name +
