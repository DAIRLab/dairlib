#include "flight_foot_traj_generator.h"

#include "multibody/multibody_utils.h"

using Eigen::Map;
using Eigen::MatrixXd;
using Eigen::Vector2d;
using Eigen::Vector3d;
using Eigen::VectorXd;
using std::string;

using dairlib::systems::OutputVector;
using drake::multibody::BodyFrame;
using drake::multibody::Frame;
using drake::multibody::JacobianWrtVariable;
using drake::multibody::MultibodyPlant;
using drake::systems::BasicVector;
using drake::systems::Context;
using drake::systems::DiscreteUpdateEvent;
using drake::systems::DiscreteValues;
using drake::systems::EventStatus;
using drake::trajectories::PiecewisePolynomial;
using drake::trajectories::Trajectory;

namespace dairlib::examples::osc_jump {

FlightFootTrajGenerator::FlightFootTrajGenerator(
    const MultibodyPlant<double>& plant, Context<double>* context,
    const string& hip_name, bool isLeftFoot,
    const PiecewisePolynomial<double>& foot_traj,
    const PiecewisePolynomial<double>& hip_traj,
    bool relative_feet,
    double time_offset)
    : plant_(plant),
      context_(context),
      world_(plant.world_frame()),
      hip_frame_(plant.GetFrameByName(hip_name)),
      foot_traj_(foot_traj),
      hip_traj_(hip_traj),
      relative_feet_(relative_feet) {
  PiecewisePolynomial<double> empty_pp_traj(VectorXd(0));
  Trajectory<double>& traj_inst = empty_pp_traj;

  if (isLeftFoot) {
    this->set_name("left_ft_traj");
    this->DeclareAbstractOutputPort("left_ft_traj", traj_inst,
                                    &FlightFootTrajGenerator::CalcTraj);
  } else {
    this->set_name("right_ft_traj");
    this->DeclareAbstractOutputPort("right_ft_traj", traj_inst,
                                    &FlightFootTrajGenerator::CalcTraj);
  }

  // Input/Output Setup
  state_port_ = this->DeclareVectorInputPort(
<<<<<<< HEAD
                        "x, u, t", OutputVector<double>(plant_.num_positions(),
                                                        plant_.num_velocities(),
                                                        plant_.num_actuators()))
                    .get_index();
=======
      "x, u, t", OutputVector<double>(plant_.num_positions(),
                                      plant_.num_velocities(),
                                      plant_.num_actuators()))
      .get_index();
>>>>>>> 8362f7ed
  fsm_port_ =
      this->DeclareVectorInputPort("fsm", BasicVector<double>(1)).get_index();

  // Shift trajectory by time_offset
  foot_traj_.shiftRight(time_offset);
  hip_traj_.shiftRight(time_offset);
}

PiecewisePolynomial<double> FlightFootTrajGenerator::GenerateFlightTraj(
    const VectorXd& x, double t) const {
  if (relative_feet_) {
    plant_.SetPositionsAndVelocities(context_, x);
    // Hip offset
    Vector3d zero_offset = Vector3d::Zero();
    Vector3d hip_pos = Vector3d::Zero();
    plant_.CalcPointsPositions(*context_, hip_frame_, zero_offset, world_,
                               &hip_pos);

    const PiecewisePolynomial<double>& foot_traj_segment =
        foot_traj_.slice(foot_traj_.get_segment_index(t), 1);

    std::vector<double> breaks = foot_traj_segment.get_segment_times();
    VectorXd breaks_vector = Map<VectorXd>(breaks.data(), breaks.size());
    MatrixXd hip_points(3, 2);
    // Velocity estimates are generally bad
    hip_points << hip_pos, hip_pos;
    PiecewisePolynomial<double> hip_offset =
        PiecewisePolynomial<double>::ZeroOrderHold(breaks_vector, hip_points);

    return foot_traj_segment + hip_offset;
  } else {
    return foot_traj_;
  }
}

PiecewisePolynomial<double> FlightFootTrajGenerator::GenerateRelativeTraj()
<<<<<<< HEAD
    const {
=======
const {
>>>>>>> 8362f7ed
  return foot_traj_ - hip_traj_;
}

void FlightFootTrajGenerator::CalcTraj(
    const drake::systems::Context<double>& context,
    drake::trajectories::Trajectory<double>* traj) const {
  // Read in current state
  const auto robot_output =
      this->template EvalVectorInput<OutputVector>(context, state_port_);
  VectorXd x = robot_output->GetState();
  double timestamp = robot_output->get_timestamp();

  auto* casted_traj =
      (PiecewisePolynomial<double>*)dynamic_cast<PiecewisePolynomial<double>*>(
          traj);
  if(relative_feet_){
    *casted_traj = GenerateRelativeTraj();
  }
  else{
//    *casted_traj = GenerateFlightTraj(robot_output->GetState(), timestamp);
  }
}

}  // namespace dairlib::examples::osc_jump<|MERGE_RESOLUTION|>--- conflicted
+++ resolved
@@ -53,17 +53,10 @@
 
   // Input/Output Setup
   state_port_ = this->DeclareVectorInputPort(
-<<<<<<< HEAD
-                        "x, u, t", OutputVector<double>(plant_.num_positions(),
-                                                        plant_.num_velocities(),
-                                                        plant_.num_actuators()))
-                    .get_index();
-=======
       "x, u, t", OutputVector<double>(plant_.num_positions(),
                                       plant_.num_velocities(),
                                       plant_.num_actuators()))
       .get_index();
->>>>>>> 8362f7ed
   fsm_port_ =
       this->DeclareVectorInputPort("fsm", BasicVector<double>(1)).get_index();
 
@@ -100,11 +93,7 @@
 }
 
 PiecewisePolynomial<double> FlightFootTrajGenerator::GenerateRelativeTraj()
-<<<<<<< HEAD
-    const {
-=======
 const {
->>>>>>> 8362f7ed
   return foot_traj_ - hip_traj_;
 }
 
