#include "flight_foot_traj_generator.h"

#include "multibody/multibody_utils.h"


using Eigen::Map;
using Eigen::MatrixXd;
using Eigen::Vector2d;
using Eigen::Vector3d;
using Eigen::VectorXd;
using std::string;

using dairlib::systems::OutputVector;
using drake::multibody::BodyFrame;
using drake::multibody::Frame;
using drake::multibody::JacobianWrtVariable;
using drake::multibody::MultibodyPlant;
using drake::systems::BasicVector;
using drake::systems::Context;
using drake::systems::DiscreteUpdateEvent;
using drake::systems::DiscreteValues;
using drake::systems::EventStatus;
using drake::trajectories::PiecewisePolynomial;
using drake::trajectories::Trajectory;

namespace dairlib::examples::osc_jump {

FlightFootTrajGenerator::FlightFootTrajGenerator(
    const MultibodyPlant<double>& plant, Context<double>* context,
    const string& hip_name, bool isLeftFoot,
    const PiecewisePolynomial<double>& foot_traj, bool relative_feet,
    double time_offset)
    : plant_(plant),
      context_(context),
      world_(plant.world_frame()),
      hip_frame_(plant.GetFrameByName(hip_name)),
      foot_traj_(foot_traj),
      relative_feet_(relative_feet) {
  PiecewisePolynomial<double> empty_pp_traj(VectorXd(0));
  Trajectory<double>& traj_inst = empty_pp_traj;

  if (isLeftFoot) {
<<<<<<< HEAD
    this->set_name("left_ft_traj");
    this->DeclareAbstractOutputPort("left_ft_traj", traj_inst,
                                    &FlightFootTrajGenerator::CalcTraj);
  } else {
    this->set_name("right_ft_traj");
    this->DeclareAbstractOutputPort("right_ft_traj", traj_inst,
=======
    this->set_name("l_foot_traj");
    this->DeclareAbstractOutputPort("l_foot_xyz", traj_inst,
                                    &FlightFootTrajGenerator::CalcTraj);
  } else {
    this->set_name("r_foot_traj");
    this->DeclareAbstractOutputPort("r_foot_xyz", traj_inst,
>>>>>>> 129b1fda
                                    &FlightFootTrajGenerator::CalcTraj);
  }

  // Input/Output Setup
  state_port_ =
      this->DeclareVectorInputPort("x, u, t",
                                   OutputVector<double>(plant_.num_positions(),
                                                        plant_.num_velocities(),
                                                        plant_.num_actuators()))
          .get_index();
  fsm_port_ =
      this->DeclareVectorInputPort("fsm", BasicVector<double>(1)).get_index();

  // Shift trajectory by time_offset
  foot_traj_.shiftRight(time_offset);
}

PiecewisePolynomial<double> FlightFootTrajGenerator::generateFlightTraj(
    const VectorXd& x, double t) const {
  if (relative_feet_) {
    plant_.SetPositionsAndVelocities(context_, x);
    // Hip offset
    Vector3d zero_offset = Vector3d::Zero();
    Vector3d hip_pos = Vector3d::Zero();
    plant_.CalcPointsPositions(*context_, hip_frame_, zero_offset, world_,
                               &hip_pos);

    const PiecewisePolynomial<double>& foot_traj_segment =
        foot_traj_.slice(foot_traj_.get_segment_index(t), 1);

    std::vector<double> breaks = foot_traj_segment.get_segment_times();
    VectorXd breaks_vector = Map<VectorXd>(breaks.data(), breaks.size());
    MatrixXd hip_points(3, 2);
    // Velocity estimates are generally bad
    hip_points << hip_pos, hip_pos;
    PiecewisePolynomial<double> hip_offset =
        PiecewisePolynomial<double>::ZeroOrderHold(breaks_vector, hip_points);

    return foot_traj_segment + hip_offset;
  } else {
    return foot_traj_;
  }
}

void FlightFootTrajGenerator::CalcTraj(
    const drake::systems::Context<double>& context,
    drake::trajectories::Trajectory<double>* traj) const {
  // Read in current state
  const auto robot_output =
      this->template EvalVectorInput<OutputVector>(context, state_port_);
  VectorXd x = robot_output->GetState();
  double timestamp = robot_output->get_timestamp();

  // Read in finite state machine
  const auto fsm_state = this->EvalVectorInput(context, fsm_port_)->get_value();

  auto* casted_traj =
      (PiecewisePolynomial<double>*)dynamic_cast<PiecewisePolynomial<double>*>(
          traj);
  if (fsm_state[0] == FLIGHT) {
    *casted_traj = generateFlightTraj(robot_output->GetState(), timestamp);
  }
}

}  // namespace dairlib::examples::osc_jump<|MERGE_RESOLUTION|>--- conflicted
+++ resolved
@@ -40,21 +40,12 @@
   Trajectory<double>& traj_inst = empty_pp_traj;
 
   if (isLeftFoot) {
-<<<<<<< HEAD
-    this->set_name("left_ft_traj");
-    this->DeclareAbstractOutputPort("left_ft_traj", traj_inst,
-                                    &FlightFootTrajGenerator::CalcTraj);
-  } else {
-    this->set_name("right_ft_traj");
-    this->DeclareAbstractOutputPort("right_ft_traj", traj_inst,
-=======
     this->set_name("l_foot_traj");
     this->DeclareAbstractOutputPort("l_foot_xyz", traj_inst,
                                     &FlightFootTrajGenerator::CalcTraj);
   } else {
     this->set_name("r_foot_traj");
     this->DeclareAbstractOutputPort("r_foot_xyz", traj_inst,
->>>>>>> 129b1fda
                                     &FlightFootTrajGenerator::CalcTraj);
   }
 
