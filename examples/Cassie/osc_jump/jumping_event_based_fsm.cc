--- conflicted
+++ resolved
@@ -39,19 +39,14 @@
                           "lcmt_contact_results_for_viz",
                           drake::Value<drake::lcmt_contact_results_for_viz>{})
                       .get_index();
-<<<<<<< HEAD
   fsm_output_port_ =
-      this->DeclareVectorOutputPort(BasicVector<double>(1),
+      this->DeclareVectorOutputPort("fsm", BasicVector<double>(1),
                                     &JumpingEventFsm::CalcFiniteState)
           .get_index();
   near_impact_output_port =
-      this->DeclareVectorOutputPort(BasicVector<double>(2),
+      this->DeclareVectorOutputPort("fsm, t_to_impact", BasicVector<double>(2),
                                     &JumpingEventFsm::CalcNearImpact)
           .get_index();
-=======
-  this->DeclareVectorOutputPort("fsm", BasicVector<double>(1),
-                                &JumpingEventFsm::CalcFiniteState);
->>>>>>> 129b1fda
   DeclarePerStepDiscreteUpdateEvent(&JumpingEventFsm::DiscreteVariableUpdate);
 
   BasicVector<double> init_prev_time = BasicVector<double>(VectorXd::Zero(1));
