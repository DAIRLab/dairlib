#include "examples/Cassie/osc_jump/pelvis_trans_traj_generator.h"

#include "multibody/multibody_utils.h"
#include "systems/framework/output_vector.h"

#include "drake/common/trajectories/piecewise_polynomial.h"
#include "drake/systems/framework/leaf_system.h"

using std::string;
using std::vector;

using Eigen::MatrixXd;
using Eigen::Vector2d;
using Eigen::Vector3d;
using Eigen::VectorXd;

using dairlib::systems::OutputVector;
using drake::multibody::Frame;
using drake::multibody::MultibodyPlant;
using drake::systems::BasicVector;
using drake::systems::Context;
using drake::systems::DiscreteUpdateEvent;
using drake::systems::DiscreteValues;
using drake::systems::EventStatus;
using drake::trajectories::PiecewisePolynomial;
using drake::trajectories::Trajectory;

namespace dairlib::examples::osc_jump {

PelvisTransTrajGenerator::PelvisTransTrajGenerator(
    const MultibodyPlant<double>& plant, Context<double>* context,
    PiecewisePolynomial<double>& crouch_traj,
    const std::vector<std::pair<const Eigen::Vector3d,
                                const drake::multibody::Frame<double>&>>&
<<<<<<< HEAD
        feet_contact_points,
=======
    feet_contact_points,
>>>>>>> 40a57f5b
    double time_offset, JUMPING_FSM_STATE init_fsm_state)
    : plant_(plant),
      context_(context),
      world_(plant_.world_frame()),
      crouch_traj_(crouch_traj),
      feet_contact_points_(feet_contact_points),
      time_offset_(time_offset) {
  this->set_name("com_traj");
  // Input/Output Setup
  state_port_ = this->DeclareVectorInputPort(
<<<<<<< HEAD
                        "x, u, t", OutputVector<double>(plant_.num_positions(),
                                                        plant_.num_velocities(),
                                                        plant_.num_actuators()))
                    .get_index();
=======
          "x, u, t", OutputVector<double>(plant_.num_positions(),
                                          plant_.num_velocities(),
                                          plant_.num_actuators()))
      .get_index();
>>>>>>> 40a57f5b
  fsm_port_ =
      this->DeclareVectorInputPort("fsm", BasicVector<double>(1)).get_index();

  PiecewisePolynomial<double> empty_pp_traj(VectorXd(0));
  Trajectory<double>& traj_inst = empty_pp_traj;
  this->DeclareAbstractOutputPort("com_traj", traj_inst,
                                  &PelvisTransTrajGenerator::CalcTraj);
  pelvis_x_offset_idx_ = this->DeclareDiscreteState(1);
  initial_pelvis_pos_idx_ = this->DeclareDiscreteState(3);
  switch_time_idx_ = this->DeclareDiscreteState(3);
  VectorXd init_fsm(1);
  init_fsm << init_fsm_state;
  prev_fsm_idx_ = this->DeclareDiscreteState(init_fsm);

  DeclarePerStepDiscreteUpdateEvent(
      &PelvisTransTrajGenerator::DiscreteVariableUpdate);
  crouch_traj_.shiftRight(time_offset_);
}

EventStatus PelvisTransTrajGenerator::DiscreteVariableUpdate(
    const Context<double>& context,
    DiscreteValues<double>* discrete_state) const {
  auto prev_fsm_state =
      discrete_state->get_mutable_vector(prev_fsm_idx_).get_mutable_value();
  auto pelvis_x_offset =
      discrete_state->get_mutable_vector(pelvis_x_offset_idx_)
          .get_mutable_value();
  auto initial_pelvis_pos =
      discrete_state->get_mutable_vector(initial_pelvis_pos_idx_)
          .get_mutable_value();
  auto switch_time =
      discrete_state->get_mutable_vector(switch_time_idx_).get_mutable_value();

  const BasicVector<double>* fsm_output =
      this->EvalVectorInput(context, fsm_port_);
  VectorXd fsm_state = fsm_output->get_value();

  const auto robot_output =
      this->template EvalVectorInput<OutputVector>(context, state_port_);
  double timestamp = robot_output->get_timestamp();

  if (prev_fsm_state(0) != fsm_state(0)) {  // When to reset the clock
    prev_fsm_state(0) = fsm_state(0);
    VectorXd q = robot_output->GetPositions();
    plant_.SetPositions(context_, q);
    VectorXd pelvis_pos(3);
    plant_.CalcPointsPositions(*context_,
                               plant_.GetBodyByName("pelvis").body_frame(),
                               VectorXd::Zero(3), world_, &pelvis_pos);
    if (fsm_state(0) == BALANCE) {  // Either the simulator restarted or the
      // controller switch was triggered
      initial_pelvis_pos << pelvis_pos;
      switch_time << timestamp;
    }
    // Offset desired pelvis location based on final landing location
    pelvis_x_offset(0) = kLandingOffset;
  }
  if (initial_pelvis_pos == VectorXd::Zero(3)) {
    VectorXd q = robot_output->GetPositions();
    plant_.SetPositions(context_, q);
    VectorXd pelvis_pos(3);
    plant_.CalcPointsPositions(*context_,
                               plant_.GetBodyByName("pelvis").body_frame(),
                               VectorXd::Zero(3), world_, &pelvis_pos);
    initial_pelvis_pos << pelvis_pos;
  }
  return EventStatus::Succeeded();
}

drake::trajectories::PiecewisePolynomial<double>
PelvisTransTrajGenerator::generateBalanceTraj(
    const drake::systems::Context<double>& context, const Eigen::VectorXd& x,
    double time) const {
  plant_.SetPositionsAndVelocities(context_, x);

  const auto& initial_pelvis_pos =
      context.get_discrete_state(initial_pelvis_pos_idx_).get_value();
  const double switch_time =
      context.get_discrete_state(switch_time_idx_).get_value()(0);

  // Calculate feet positions
  Vector3d contact_pos_sum = Vector3d::Zero();
  Vector3d position;
  for (const auto& point_and_frame : feet_contact_points_) {
    plant_.CalcPointsPositions(*context_, point_and_frame.second,
                               VectorXd::Zero(3), world_, &position);
    contact_pos_sum += position;
  }

  Vector3d target_pelvis_pos = crouch_traj_.value(time_offset_);

  // generate a trajectory from current position to target position
  MatrixXd pelvis_traj_points(3, 2);
  pelvis_traj_points << initial_pelvis_pos,
      target_pelvis_pos + 0.5 * contact_pos_sum;

  VectorXd breaks_vector(2);
  breaks_vector << switch_time, switch_time + time_offset_;
  return PiecewisePolynomial<double>::CubicHermite(
      breaks_vector, pelvis_traj_points, MatrixXd::Zero(3, 2));
}

drake::trajectories::PiecewisePolynomial<double>
PelvisTransTrajGenerator::generateCrouchTraj(const Eigen::VectorXd& x,
                                             double time) const {
  // This assumes that the crouch is starting at the exact position as the
  // start of the target trajectory which should be handled by balance
  // trajectory
  plant_.SetPositionsAndVelocities(context_, x);
  Vector3d contact_pos_sum = Vector3d::Zero();
  Vector3d position;
  for (const auto& point_and_frame : feet_contact_points_) {
    plant_.CalcPointsPositions(*context_, point_and_frame.second,
                               VectorXd::Zero(3), world_, &position);
    contact_pos_sum += position;
  }

  std::vector<double> breaks = crouch_traj_.get_segment_times();
  VectorXd breaks_vector = Eigen::Map<VectorXd>(breaks.data(), breaks.size());
  MatrixXd offset_matrix = 0.5 * contact_pos_sum.replicate(1, breaks.size());

  PiecewisePolynomial<double> com_offset =
      PiecewisePolynomial<double>::ZeroOrderHold(breaks_vector, offset_matrix);

  return crouch_traj_ + com_offset;
}

drake::trajectories::PiecewisePolynomial<double>
PelvisTransTrajGenerator::generateLandingTraj(
    const drake::systems::Context<double>& context, const Eigen::VectorXd& x,
    double time) const {
  plant_.SetPositionsAndVelocities(context_, x);
  Vector3d contact_pos_sum = Vector3d::Zero();
  Vector3d position;
  for (const auto& point_and_frame : feet_contact_points_) {
    plant_.CalcPointsPositions(*context_, point_and_frame.second,
                               VectorXd::Zero(3), world_, &position);
    contact_pos_sum += position;
  }

  contact_pos_sum *= (1.0/feet_contact_points_.size());

  const auto& x_offset =
      context.get_discrete_state().get_vector(pelvis_x_offset_idx_);

  // Only offset the x-position
  Vector3d offset(x_offset[0], 0, 0);
  offset += contact_pos_sum;

  auto traj_segment =
      crouch_traj_.slice(crouch_traj_.get_segment_index(time), 1);
  std::vector<double> breaks = traj_segment.get_segment_times();
  MatrixXd offset_matrix = offset.replicate(1, breaks.size());
  VectorXd breaks_vector = Eigen::Map<VectorXd>(breaks.data(), breaks.size());
  PiecewisePolynomial<double> pelvis_x_offset =
      PiecewisePolynomial<double>::ZeroOrderHold(breaks_vector, offset_matrix);
  if (time > crouch_traj_.end_time()) {
    Vector3d final_target_position;
    final_target_position << x_offset[0] + contact_pos_sum[0],
        contact_pos_sum[1], contact_pos_sum[2] + crouch_traj_.value(time)(2);
    return PiecewisePolynomial<double>(final_target_position);
  }
  return traj_segment + pelvis_x_offset;
}

void PelvisTransTrajGenerator::CalcTraj(
    const drake::systems::Context<double>& context,
    drake::trajectories::Trajectory<double>* traj) const {
  // Read in current state
  const auto robot_output =
      this->template EvalVectorInput<OutputVector>(context, state_port_);
  double time = robot_output->get_timestamp();

  // Read in finite state machine
  const auto& fsm_state =
      this->EvalVectorInput(context, fsm_port_)->get_value();

  auto* casted_traj =
      (PiecewisePolynomial<double>*)dynamic_cast<PiecewisePolynomial<double>*>(
          traj);
  const drake::VectorX<double>& x = robot_output->GetState();

  if (fsm_state[0] == BALANCE)
    *casted_traj = generateBalanceTraj(context, x, time);
  else if (fsm_state[0] == CROUCH)
    *casted_traj = generateCrouchTraj(x, time);
  else if (fsm_state[0] == LAND)
    *casted_traj = generateLandingTraj(context, x, time);
}

}  // namespace dairlib::examples::osc_jump<|MERGE_RESOLUTION|>--- conflicted
+++ resolved
@@ -32,11 +32,7 @@
     PiecewisePolynomial<double>& crouch_traj,
     const std::vector<std::pair<const Eigen::Vector3d,
                                 const drake::multibody::Frame<double>&>>&
-<<<<<<< HEAD
-        feet_contact_points,
-=======
     feet_contact_points,
->>>>>>> 40a57f5b
     double time_offset, JUMPING_FSM_STATE init_fsm_state)
     : plant_(plant),
       context_(context),
@@ -47,17 +43,10 @@
   this->set_name("com_traj");
   // Input/Output Setup
   state_port_ = this->DeclareVectorInputPort(
-<<<<<<< HEAD
-                        "x, u, t", OutputVector<double>(plant_.num_positions(),
-                                                        plant_.num_velocities(),
-                                                        plant_.num_actuators()))
-                    .get_index();
-=======
           "x, u, t", OutputVector<double>(plant_.num_positions(),
                                           plant_.num_velocities(),
                                           plant_.num_actuators()))
       .get_index();
->>>>>>> 40a57f5b
   fsm_port_ =
       this->DeclareVectorInputPort("fsm", BasicVector<double>(1)).get_index();
 
