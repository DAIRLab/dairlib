--- conflicted
+++ resolved
@@ -32,8 +32,6 @@
   double center_line_offset;
   double footstep_offset;
   double mid_foot_height;
-
-  std::vector<double> ekf_filter_tau;
 
   std::vector<double> ekf_filter_tau;
 
@@ -91,10 +89,7 @@
     a->Visit(DRAKE_NVP(flight_duration));
     a->Visit(DRAKE_NVP(center_line_offset));
     a->Visit(DRAKE_NVP(footstep_offset));
-<<<<<<< HEAD
-=======
     a->Visit(DRAKE_NVP(mid_foot_height));
->>>>>>> 2f54e3e6
     a->Visit(DRAKE_NVP(ekf_filter_tau));
 
     a->Visit(DRAKE_NVP(PelvisW));
