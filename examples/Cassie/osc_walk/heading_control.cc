--- conflicted
+++ resolved
@@ -39,26 +39,16 @@
                   tree.get_num_positions(),
                   tree.get_num_velocities(),
                   tree.get_num_actuators())).get_index();
-
-
-  PiecewisePolynomial<double> pp = PiecewisePolynomial<double>(VectorXd::Zero(3));
+  // Provide an instance to allocate the memory first (for the output)
+  PiecewisePolynomial<double> pp(VectorXd(0));
   drake::trajectories::Trajectory<double>& traj_inst = pp;
-
-
-
-
-
-
-  this->DeclareAbstractOutputPort("heading_traj", traj_inst, &HeadingControl::CalcHeadingAngle);
+  this->DeclareAbstractOutputPort("heading_traj", traj_inst,
+      &HeadingControl::CalcHeadingAngle);
 }
 
 void HeadingControl::CalcHeadingAngle(
     const Context<double>& context,
-<<<<<<< HEAD
-    systems::TrajectoryWrapper* traj) const {
-=======
     drake::trajectories::Trajectory<double>* traj) const {
->>>>>>> 3dd32f3a
   // Read in current state
   const OutputVector<double>* robotOutput = (OutputVector<double>*)
       this->EvalVectorInput(context, state_port_);
@@ -93,19 +83,11 @@
                                           0,
                                           0,
                                           sin(desried_heading_pos/2));
-  // *traj = PiecewisePolynomial<double>(desired_pelvis_rotation);
-
-
-
-  PiecewisePolynomial<double> pp = PiecewisePolynomial<double>(desired_pelvis_rotation);
-
 
   // Assign traj
-  PiecewisePolynomial<double>* output = (PiecewisePolynomial<double>*) dynamic_cast<PiecewisePolynomial<double>*> (traj);
-  *output = pp;
-
-
-
+  PiecewisePolynomial<double>* casted_traj = (PiecewisePolynomial<double>*)
+      dynamic_cast<PiecewisePolynomial<double>*> (traj);
+  *casted_traj = PiecewisePolynomial<double>(desired_pelvis_rotation);
 }
 
 }  // namespace osc_walk
