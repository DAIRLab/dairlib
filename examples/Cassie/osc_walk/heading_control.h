--- conflicted
+++ resolved
@@ -38,11 +38,7 @@
 
  private:
   void CalcHeadingAngle(const drake::systems::Context<double>& context,
-<<<<<<< HEAD
-                 systems::TrajectoryWrapper* traj) const;
-=======
                  drake::trajectories::Trajectory<double>* traj) const;
->>>>>>> 3dd32f3a
 
   const RigidBodyTree<double>& tree_;
   int pelvis_idx_;
