--- conflicted
+++ resolved
@@ -25,16 +25,10 @@
 DEFINE_string(new_channel, "PD_CONTROLLER",
               "The name of the new lcm channel that dispatcher_in listens to "
               "after switch");
-<<<<<<< HEAD
-DEFINE_int32(n_publishes, 1,
-             "The simulation gets updated until it publishes the channel name "
-             "n_publishes times");
-=======
 DEFINE_int32(n_publishes, 10,
              "The simulation gets updated until it publishes the channel name "
              "n_publishes times");
 
->>>>>>> 7e40a31c
 DEFINE_int32(n_period_delay, -1,
              "the number of periods before we start publishing the new channel "
              "name. If the value is non-positive, the channel name is published"
