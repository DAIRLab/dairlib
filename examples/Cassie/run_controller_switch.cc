#include <string>

#include <gflags/gflags.h>

#include "dairlib/lcmt_controller_switch.hpp"
#include "dairlib/lcmt_robot_output.hpp"

#include "drake/lcm/drake_lcm.h"
#include "drake/systems/analysis/simulator.h"
#include "drake/systems/framework/diagram_builder.h"
#include "drake/systems/lcm/lcm_publisher_system.h"
#include "drake/systems/lcm/serializer.h"

namespace dairlib {

using drake::systems::TriggerType;
using drake::systems::lcm::LcmPublisherSystem;
using drake::systems::lcm::TriggerTypeSet;

DEFINE_string(channel_x, "CASSIE_STATE_DISPATCHER",
              "The name of the channel which receives state");
DEFINE_string(switch_channel, "INPUT_SWITCH",
              "The name of the channel which sends the channel name that "
              "dispatcher_in listens to");
DEFINE_string(new_channel, "PD_CONTROLLER",
              "The name of the new lcm channel that dispatcher_in listens to "
              "after switch");
DEFINE_int32(n_publishes, 10,
             "The simulation gets updated until it publishes the channel name "
             "n_publishes times");

DEFINE_int32(n_period_delay, -1,
             "the number of periods before we start publishing the new channel "
             "name. If the value is non-positive, the channel name is published"
             "right after the start of the program.");
DEFINE_double(fsm_period, -1.0, " the period of TimeBasedFiniteStateMachine");
DEFINE_double(fsm_offset, 0.0,
              "a constant that's used to determined the publish time see the "
<<<<<<< HEAD
              "documentation below for details"
              "WARNING: don't kill the first controller before switching to "
              "the second controller");
=======
              "documentation below for details");
>>>>>>> 5417834b
DEFINE_double(blend_duration, 1.0,
              "Duration to blend efforts between previous and current "
              "controller command");

/// This program is a one-time-use switch that tells dispatcher_robot_in which
/// channel to listen to. It publishes the lcm message,
/// dairlib::lcmt_controller_switch, which contains a string of the channel
/// name.

/// The program is extended so that it could be used with
/// `TimeBasedFiniteStateMachine`. More specifically, we want the string
/// assigment starts at the moment when `TimeBasedFiniteStateMachine` switches
/// to a new state (because we don't want to switch to a new controller when the
/// new controller is still in a middle of a discrete state). This requires that
/// the users provide two (or three) more arguments to the constructors besides
/// `new_channel`:
///   @param n_period_delay, the number of periods before we start publishing
///   the new channel name
///   @param fsm_period, the period of `TimeBasedFiniteStateMachine`
///   @param fsm_offset, a constant that's used to determined the publish time
///   (see below for details)
///
/// Let t0 be the time of the simulator/robot when we started running the
/// simulation of the diagram in this program. And let t_current be the current
/// diagram time.
/// If n_period_delay is positive, this diagram starts publishing the channel
/// name after
///   t_current >= (floor(t0/fsm_period) + n_period_delay) * fsm_period +
///   fsm_offset.
/// If n_period_delay is not positive, then it starts publishing the name right
/// after the start of the program. i.e.
///   t_current >= t0

int do_main(int argc, char* argv[]) {
  gflags::ParseCommandLineFlags(&argc, &argv, true);

  // Ensure that if (n_period_delay >= 0), then (period > 0).
  DRAKE_DEMAND((FLAGS_n_period_delay < 0) || (FLAGS_fsm_period > 0));
  // offset has to be positive
  DRAKE_DEMAND(FLAGS_fsm_offset >= 0);

  // Parameters
  drake::lcm::DrakeLcm lcm_local("udpm://239.255.76.67:7667?ttl=0");

  // Build the diagram
  drake::systems::DiagramBuilder<double> builder;
  auto name_pub = builder.AddSystem(
      LcmPublisherSystem::Make<dairlib::lcmt_controller_switch>(
          FLAGS_switch_channel, &lcm_local,
          TriggerTypeSet({TriggerType::kForced})));
  auto owned_diagram = builder.Build();
  owned_diagram->set_name(("switch publisher"));

  // Create simulator
  drake::systems::Diagram<double>* diagram_ptr = owned_diagram.get();
  drake::systems::Simulator<double> simulator(std::move(owned_diagram));
  auto& diagram_context = simulator.get_mutable_context();

  // Create subscriber for lcm driven loop
  drake::lcm::Subscriber<dairlib::lcmt_robot_output> input_sub(&lcm_local,
                                                               FLAGS_channel_x);

  // Wait for the first message and initialize the context time..
  drake::log()->info("Waiting for first lcm input message");
  LcmHandleSubscriptionsUntil(&lcm_local,
                              [&]() { return input_sub.count() > 0; });
  const double t0 = input_sub.message().utime * 1e-6;
  diagram_context.SetTime(t0);

  // Set the threshold time
  double t_threshold = t0;
  if (FLAGS_n_period_delay > 0) {
    t_threshold = (floor(t0 / FLAGS_fsm_period) + FLAGS_n_period_delay) *
        FLAGS_fsm_period +
        FLAGS_fsm_offset;
  }
  // Create output message
  dairlib::lcmt_controller_switch msg;
  msg.channel = FLAGS_new_channel;
  msg.blend_duration = FLAGS_blend_duration;

  // Run the simulation until it publishes the channel name `n_publishes` times
  drake::log()->info(diagram_ptr->get_name() + " started");
  int pub_count = 0;
  while (pub_count < FLAGS_n_publishes) {
    // Wait for input message.
    input_sub.clear();
    LcmHandleSubscriptionsUntil(&lcm_local,
                                [&]() { return input_sub.count() > 0; });

    // Get message time from the input channel
    double t_current = input_sub.message().utime * 1e-6;
    if (t_current >= t_threshold) {
      std::cout << "publish at t = " << t_current << std::endl;

      msg.utime = (int)input_sub.message().utime;
      name_pub->get_input_port().FixValue(
          &(diagram_ptr->GetMutableSubsystemContext(*name_pub,
                                                    &diagram_context)),
          msg);

      // Force-publish via the diagram
      /// We don't need AdvanceTo(time) because we manually force publish lcm
      /// message, and there is nothing in the diagram that needs to be updated.
      diagram_ptr->Publish(diagram_context);

      pub_count++;
    }
  }
  drake::log()->info(diagram_ptr->get_name() + " ended");

  return 0;
}

}  // namespace dairlib

int main(int argc, char* argv[]) { return dairlib::do_main(argc, argv); }<|MERGE_RESOLUTION|>--- conflicted
+++ resolved
@@ -36,13 +36,9 @@
 DEFINE_double(fsm_period, -1.0, " the period of TimeBasedFiniteStateMachine");
 DEFINE_double(fsm_offset, 0.0,
               "a constant that's used to determined the publish time see the "
-<<<<<<< HEAD
               "documentation below for details"
               "WARNING: don't kill the first controller before switching to "
               "the second controller");
-=======
-              "documentation below for details");
->>>>>>> 5417834b
 DEFINE_double(blend_duration, 1.0,
               "Duration to blend efforts between previous and current "
               "controller command");
