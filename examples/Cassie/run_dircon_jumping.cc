--- conflicted
+++ resolved
@@ -1,7 +1,7 @@
 #include <chrono>
-#include <iostream>
 #include <memory>
 #include <string>
+#include <iostream>
 
 #include <drake/multibody/plant/multibody_plant.h>
 #include <drake/solvers/choose_best_solver.h>
@@ -21,14 +21,9 @@
 #include "solvers/nonlinear_cost.h"
 #include "systems/trajectory_optimization/dircon/dircon.h"
 
-#include "drake/common/yaml/yaml_io.h"
 #include "drake/multibody/parsing/parser.h"
-<<<<<<< HEAD
-#include "drake/systems/trajectory_optimization/multiple_shooting.h"
-=======
 #include "drake/solvers/solve.h"
 #include "drake/planning/trajectory_optimization/multiple_shooting.h"
->>>>>>> bf8de263
 
 using std::cout;
 using std::endl;
@@ -40,6 +35,7 @@
 
 using drake::geometry::SceneGraph;
 using drake::multibody::Parser;
+using Eigen::Matrix3Xd;
 using Eigen::MatrixXd;
 using Eigen::Vector3d;
 using Eigen::VectorXd;
@@ -50,11 +46,16 @@
 using dairlib::multibody::KinematicEvaluatorSet;
 using dairlib::solvers::NonlinearCost;
 using dairlib::systems::trajectory_optimization::Dircon;
+using dairlib::systems::trajectory_optimization::DirconDynamicConstraint;
+using dairlib::systems::trajectory_optimization::DirconKinConstraintType;
+using dairlib::systems::trajectory_optimization::DirconKinematicConstraint;
 using dairlib::systems::trajectory_optimization::DirconMode;
 using dairlib::systems::trajectory_optimization::DirconModeSequence;
 using dairlib::systems::trajectory_optimization::DirconOptions;
+using dairlib::systems::trajectory_optimization::HybridDircon;
 using dairlib::systems::trajectory_optimization::PointPositionConstraint;
 using drake::VectorX;
+using drake::math::RotationMatrix;
 using drake::multibody::AddMultibodyPlantSceneGraph;
 using drake::multibody::Body;
 using drake::multibody::MultibodyPlant;
@@ -66,89 +67,95 @@
 using drake::planning::trajectory_optimization::MultipleShooting;
 using drake::trajectories::PiecewisePolynomial;
 
-DEFINE_string(jumping_parameters, "", "Jumping parameters");
+DEFINE_int32(knot_points, 10, "Number of knot points per contact mode");
+DEFINE_double(height, 0.2, "Target height for jumping.");
+DEFINE_double(start_height, 1.0, "Starting pelvis height for the trajectory.");
+DEFINE_double(distance, 0.0, "Target distance (x) from the initial position.");
+DEFINE_double(duration, 0.0, "Duration of the total gait");
+DEFINE_int32(scale_option, 0,
+             "Scale option of SNOPT"
+             "Use 2 if seeing snopta exit 40 in log file");
+DEFINE_double(tol, 1e-6, "Tolerance for constraint violation and dual gap");
+DEFINE_string(load_filename, "", "File to load decision vars from.");
+DEFINE_string(data_directory, "examples/Cassie/saved_trajectories/",
+              "Directory path to save decision vars to.");
+DEFINE_string(save_filename, "default_filename",
+              "Filename to save decision "
+              "vars to.");
+DEFINE_string(traj_name, "", "File to load saved LCM trajs from.");
+DEFINE_bool(use_springs, false, "Whether or not to use the spring model");
+DEFINE_bool(
+    convert_to_springs, false,
+    "Whether the loaded trajectory needs to be converted to with springs");
+DEFINE_bool(ipopt, false, "Set flag to true to use ipopt instead of snopt");
+DEFINE_bool(same_knotpoints, false,
+            "Set flag to true if seeding with a trajectory with the same "
+            "number of knotpoints");
+DEFINE_double(cost_scaling, 1.0, "Common scaling factor for costs.");
 
 namespace dairlib {
 
-struct DirconJumpingParameters {
-  // model urdfs
-  std::string spring_urdf;
-  std::string fixed_spring_urdf;
-  // trajectory parameters
-  int knot_points;
-  double delta_height;
-  double start_height;
-  double distance;
-  double min_stance_duration;
-  double max_stance_duration;
-  double min_flight_duration;
-  double max_flight_duration;
-  double actuator_limit;
-  double input_delta;
-  // solver parameters
-  double snopt_scale_option;
-  double tol;
-  double dual_inf_tol;
-  double constr_viol_tol;
-  double compl_inf_tol;
-  double acceptable_tol;
-  int acceptable_iter;
-  double cost_scaling;
-  bool use_ipopt;
-  int ipopt_iter;
-  // warmstart settings
-  std::string data_directory;
-  std::string load_filename;
-  std::string save_filename;
-  bool use_springs;
-  bool convert_to_springs;
-  bool same_knotpoints;
-
-  template <typename Archive>
-  void Serialize(Archive* a) {
-    a->Visit(DRAKE_NVP(spring_urdf));
-    a->Visit(DRAKE_NVP(fixed_spring_urdf));
-    a->Visit(DRAKE_NVP(knot_points));
-    a->Visit(DRAKE_NVP(delta_height));
-    a->Visit(DRAKE_NVP(start_height));
-    a->Visit(DRAKE_NVP(distance));
-    a->Visit(DRAKE_NVP(min_stance_duration));
-    a->Visit(DRAKE_NVP(max_stance_duration));
-    a->Visit(DRAKE_NVP(min_flight_duration));
-    a->Visit(DRAKE_NVP(max_flight_duration));
-    a->Visit(DRAKE_NVP(actuator_limit));
-    a->Visit(DRAKE_NVP(input_delta));
-    a->Visit(DRAKE_NVP(snopt_scale_option));
-    a->Visit(DRAKE_NVP(tol));
-    a->Visit(DRAKE_NVP(dual_inf_tol));
-    a->Visit(DRAKE_NVP(constr_viol_tol));
-    a->Visit(DRAKE_NVP(compl_inf_tol));
-    a->Visit(DRAKE_NVP(acceptable_tol));
-    a->Visit(DRAKE_NVP(acceptable_iter));
-    a->Visit(DRAKE_NVP(cost_scaling));
-    a->Visit(DRAKE_NVP(use_ipopt));
-    a->Visit(DRAKE_NVP(ipopt_iter));
-    a->Visit(DRAKE_NVP(data_directory));
-    a->Visit(DRAKE_NVP(load_filename));
-    a->Visit(DRAKE_NVP(save_filename));
-    a->Visit(DRAKE_NVP(use_springs));
-    a->Visit(DRAKE_NVP(convert_to_springs));
-    a->Visit(DRAKE_NVP(same_knotpoints));
-  }
+HybridDircon<double>* createDircon(MultibodyPlant<double>& plant);
+
+void SetKinematicConstraints(Dircon<double>* trajopt,
+                             const MultibodyPlant<double>& plant);
+void AddCosts(Dircon<double>* trajopt, const MultibodyPlant<double>& plant,
+              DirconModeSequence<double>*);
+void AddCostsSprings(Dircon<double>* trajopt,
+                     const MultibodyPlant<double>& plant,
+                     DirconModeSequence<double>*);
+void SetInitialGuessFromTrajectory(
+    Dircon<double>& trajopt, const MultibodyPlant<double>& plant,
+    const string& filepath, bool same_knot_points = false,
+    Eigen::MatrixXd spr_map = Eigen::MatrixXd::Zero(1, 1));
+
+class JointAccelCost : public solvers::NonlinearCost<double> {
+ public:
+  JointAccelCost(const MatrixXd& W_Q,
+                 const drake::multibody::MultibodyPlant<double>& plant,
+                 const KinematicEvaluatorSet<double>* constraints,
+                 const std::string& description = "")
+      : solvers::NonlinearCost<double>(
+      plant.num_positions() + plant.num_velocities() +
+          plant.num_actuators() + constraints->count_full(),
+      description),
+        plant_(plant),
+        context_(plant_.CreateDefaultContext()),
+        constraints_(constraints),
+        n_v_(plant.num_velocities()),
+        n_x_(plant.num_positions() + plant.num_velocities()),
+        n_u_(plant.num_actuators()),
+        n_lambda_(constraints->count_full()),
+        W_Q_(W_Q){};
+
+ private:
+  void EvaluateCost(const Eigen::Ref<const drake::VectorX<double>>& x,
+                    drake::VectorX<double>* y) const override {
+    DRAKE_ASSERT(x.size() == n_x_ + n_u_ + n_lambda_);
+
+    // Extract our input variables:
+    const auto x0 = x.segment(0, n_x_);
+    const auto u0 = x.segment(n_x_, n_u_);
+    VectorXd l0 = x.segment(n_x_ + n_u_, n_lambda_);
+
+    multibody::SetContext<double>(plant_, x0, u0, context_.get());
+    const VectorX<double> xdot0 =
+        constraints_->CalcTimeDerivatives(*context_, &l0);
+
+    (*y) = xdot0.tail(n_v_).transpose() * W_Q_ * xdot0.tail(n_v_);
+  };
+
+  const drake::multibody::MultibodyPlant<double>& plant_;
+  std::unique_ptr<drake::systems::Context<double>> context_;
+  const KinematicEvaluatorSet<double>* constraints_;
+
+  int n_v_;
+  int n_x_;
+  int n_u_;
+  int n_lambda_;
+
+  MatrixXd W_Q_;
 };
-
-void SetKinematicConstraints(Dircon<double>* trajopt,
-                             const MultibodyPlant<double>& plant,
-                             DirconJumpingParameters& gait_params);
-void AddCosts(Dircon<double>* trajopt, const MultibodyPlant<double>& plant,
-              DirconModeSequence<double>*,
-              DirconJumpingParameters& gait_params);
-void SetInitialGuessFromDirconTrajectory(
-    Dircon<double>& trajopt, const MultibodyPlant<double>& plant,
-    DirconJumpingParameters& gait_params,
-    Eigen::MatrixXd spr_map = Eigen::MatrixXd::Zero(1, 1));
-void SetInitialGuessFromKCTrajectory(Dircon<double>& trajopt,
-                                     const string& filepath);
 
 void DoMain() {
   // Drake system initialization stuff
@@ -157,15 +164,15 @@
   scene_graph.set_name("scene_graph");
   MultibodyPlant<double> plant(0.0);
   MultibodyPlant<double> plant_vis(0.0);
-  auto gait_params =
-      drake::yaml::LoadYamlFile<DirconJumpingParameters>(FindResourceOrThrow(
-          "examples/Cassie/saved_trajectories/gait_parameters/" +
-          FLAGS_jumping_parameters));
-
-  string file_name = gait_params.fixed_spring_urdf;
-  if (gait_params.use_springs) file_name = gait_params.spring_urdf;
-
-  AddCassieMultibody(&plant, nullptr, true, file_name, gait_params.use_springs,
+
+  string file_name =
+      "examples/Cassie/urdf/cassie_fixed_springs_conservative.urdf";
+
+  if (FLAGS_use_springs) {
+    file_name = "examples/Cassie/urdf/cassie_v2_conservative.urdf";
+  }
+
+  AddCassieMultibody(&plant, nullptr, true, file_name, FLAGS_use_springs,
                      false);
 
   Parser parser_vis(&plant_vis, &scene_graph);
@@ -179,7 +186,7 @@
   int n_x = n_q + n_v;
 
   MatrixXd spr_map = MatrixXd::Zero(n_x, n_x);
-  if (gait_params.use_springs && gait_params.convert_to_springs) {
+  if (FLAGS_use_springs && FLAGS_convert_to_springs) {
     MultibodyPlant<double> plant_wo_spr(0.0);
     Parser parser(&plant_wo_spr);
     parser.AddModelFromFile(
@@ -244,45 +251,40 @@
   flight_phase_constraints.add_evaluator(&left_loop_eval);
   flight_phase_constraints.add_evaluator(&right_loop_eval);
 
-  int stance_knotpoints = gait_params.knot_points;
-  int flight_phase_knotpoints = gait_params.knot_points;
+  int stance_knotpoints = FLAGS_knot_points;
+  int flight_phase_knotpoints = FLAGS_knot_points;
 
   /****
    * Mode duration constraints
    */
-  auto crouch_mode = DirconMode<double>(
-      double_stance_constraints, stance_knotpoints,
-      gait_params.min_stance_duration, gait_params.max_stance_duration);
-  auto flight_mode = DirconMode<double>(
-      flight_phase_constraints, flight_phase_knotpoints,
-      gait_params.min_flight_duration, gait_params.max_flight_duration);
-  auto land_mode = DirconMode<double>(
-      double_stance_constraints, stance_knotpoints,
-      gait_params.min_stance_duration, gait_params.max_stance_duration);
+  auto crouch_mode = DirconMode<double>(double_stance_constraints,
+                                        stance_knotpoints, 0.5, 0.75);
+  auto flight_mode = DirconMode<double>(flight_phase_constraints,
+                                        flight_phase_knotpoints, 0.25, 0.5);
+  auto land_mode = DirconMode<double>(double_stance_constraints,
+                                      stance_knotpoints, 0.4, 0.6);
 
   crouch_mode.MakeConstraintRelative(left_toe_eval_ind, 0);
   crouch_mode.MakeConstraintRelative(left_toe_eval_ind, 1);
-  //  crouch_mode.MakeConstraintRelative(left_heel_eval_ind, 0);
+  crouch_mode.MakeConstraintRelative(left_heel_eval_ind, 0);
   crouch_mode.MakeConstraintRelative(left_heel_eval_ind, 1);
   crouch_mode.MakeConstraintRelative(right_toe_eval_ind, 0);
   crouch_mode.MakeConstraintRelative(right_toe_eval_ind, 1);
-  //  crouch_mode.MakeConstraintRelative(right_heel_eval_ind, 0);
+  crouch_mode.MakeConstraintRelative(right_heel_eval_ind, 0);
   crouch_mode.MakeConstraintRelative(right_heel_eval_ind, 1);
 
   land_mode.MakeConstraintRelative(left_toe_eval_ind, 0);
   land_mode.MakeConstraintRelative(left_toe_eval_ind, 1);
+  land_mode.MakeConstraintRelative(left_toe_eval_ind, 2);
   land_mode.MakeConstraintRelative(left_heel_eval_ind, 0);
   land_mode.MakeConstraintRelative(left_heel_eval_ind, 1);
+  land_mode.MakeConstraintRelative(left_heel_eval_ind, 2);
   land_mode.MakeConstraintRelative(right_toe_eval_ind, 0);
   land_mode.MakeConstraintRelative(right_toe_eval_ind, 1);
+  land_mode.MakeConstraintRelative(right_toe_eval_ind, 2);
   land_mode.MakeConstraintRelative(right_heel_eval_ind, 0);
   land_mode.MakeConstraintRelative(right_heel_eval_ind, 1);
-  if (gait_params.delta_height != 0) {
-    land_mode.MakeConstraintRelative(left_toe_eval_ind, 2);
-    land_mode.MakeConstraintRelative(left_heel_eval_ind, 2);
-    land_mode.MakeConstraintRelative(right_toe_eval_ind, 2);
-    land_mode.MakeConstraintRelative(right_heel_eval_ind, 2);
-  }
+  land_mode.MakeConstraintRelative(right_heel_eval_ind, 2);
 
   auto all_modes = DirconModeSequence<double>(plant);
   all_modes.AddMode(&crouch_mode);
@@ -292,92 +294,103 @@
   auto trajopt = Dircon<double>(all_modes);
   auto& prog = trajopt.prog();
 
-  drake::solvers::SolverOptions solver_options;
-  if (gait_params.use_ipopt) {
+  double tol = FLAGS_tol;
+  if (FLAGS_ipopt) {
     // Ipopt settings adapted from CaSaDi and FROST
     auto id = drake::solvers::IpoptSolver::id();
-    solver_options.SetOption(id, "tol", gait_params.tol);  // NOLINT
-    solver_options.SetOption(id, "dual_inf_tol",
-                             gait_params.dual_inf_tol);  // NOLINT
-    solver_options.SetOption(id, "constr_viol_tol",
-                             gait_params.constr_viol_tol);  // NOLINT
-    solver_options.SetOption(id, "compl_inf_tol",
-                             gait_params.compl_inf_tol);             // NOLINT
-    solver_options.SetOption(id, "nlp_lower_bound_inf", -1e6);       // NOLINT
-    solver_options.SetOption(id, "nlp_upper_bound_inf", 1e6);        // NOLINT
-    solver_options.SetOption(id, "print_timing_statistics", "yes");  // NOLINT
-    solver_options.SetOption(id, "print_level", 5);                  // NOLINT
-    solver_options.SetOption(id, "output_file", "../ipopt.out");     // NOLINT
-    solver_options.SetOption(id, "acceptable_tol",
-                             gait_params.acceptable_tol);  // NOLINT
-    solver_options.SetOption(id, "acceptable_iter",
-                             gait_params.acceptable_iter);             // NOLINT
-    solver_options.SetOption(id, "max_iter", gait_params.ipopt_iter);  // NOLINT
-
+    prog.SetSolverOption(id, "tol", tol);
+    prog.SetSolverOption(id, "dual_inf_tol", tol);
+    prog.SetSolverOption(id, "constr_viol_tol", tol);
+    prog.SetSolverOption(id, "compl_inf_tol", tol);
+    prog.SetSolverOption(id, "max_iter", 1e5);
+    prog.SetSolverOption(id, "nlp_lower_bound_inf", -1e6);
+    prog.SetSolverOption(id, "nlp_upper_bound_inf", 1e6);
+    prog.SetSolverOption(id, "print_timing_statistics", "yes");
+    prog.SetSolverOption(id, "print_level", 5);
+    prog.SetSolverOption(id, "output_file", "../ipopt.out");
+
+    // Set to ignore overall tolerance/dual infeasibility, but terminate when
+    // primal feasible and objective fails to increase over 5 iterations.
+    prog.SetSolverOption(id, "acceptable_compl_inf_tol", tol);
+    prog.SetSolverOption(id, "acceptable_constr_viol_tol", tol);
+    prog.SetSolverOption(id, "acceptable_obj_change_tol", 1e-3);
+    prog.SetSolverOption(id, "acceptable_tol", 1e2);
+    prog.SetSolverOption(id, "acceptable_iter", 5);
   } else {
     // Snopt settings
     auto id = drake::solvers::SnoptSolver::id();
-    solver_options.SetOption(id, "Print file", "../snopt.out");        // NOLINT
-    solver_options.SetOption(id, "Major iterations limit", 1e5);       // NOLINT
-    solver_options.SetOption(id, "Iterations limit", 100000);          // NOLINT
-    solver_options.SetOption(id, "Verify level", 0);                   // NOLINT
-    solver_options.SetOption(id, "Major optimality tolerance", 1e-5);  // NOLINT
-    solver_options.SetOption(id, "Solution", "No");                    // NOLINT
-    solver_options.SetOption(id, "Major feasibility tolerance",
-                             gait_params.tol);  // NOLINT
+    if (FLAGS_use_springs) {
+      prog.SetSolverOption(id, "Print file", "../w_springs_snopt.out");
+    } else {
+      prog.SetSolverOption(id, "Print file", "../snopt.out");
+    }
+    prog.SetSolverOption(id, "Major iterations limit", 1e5);
+    prog.SetSolverOption(id, "Iterations limit", 100000);
+    prog.SetSolverOption(id, "Verify level", 0);
+
+    // snopt doc said try 2 if seeing snopta exit 40
+    prog.SetSolverOption(id, "Scale option", 2);
+    prog.SetSolverOption(id, "Solution", "No");
+
+    // target nonlinear constraint violation
+    prog.SetSolverOption(id, "Major optimality tolerance", 1e-4);
+
+    // target complementarity gap
+    prog.SetSolverOption(id, "Major feasibility tolerance", tol);
   }
 
   std::cout << "Adding kinematic constraints: " << std::endl;
-  SetKinematicConstraints(&trajopt, plant, gait_params);
-  std::cout << "Adding costs: " << std::endl;
-  AddCosts(&trajopt, plant, &all_modes, gait_params);
+  SetKinematicConstraints(&trajopt, plant);
+  if (FLAGS_use_springs) {
+    AddCostsSprings(&trajopt, plant, &all_modes);
+  } else {
+    AddCosts(&trajopt, plant, &all_modes);
+  }
   std::cout << "Setting initial conditions: " << std::endl;
-  vector<int> mode_lengths = {gait_params.knot_points, gait_params.knot_points,
-                              gait_params.knot_points};
+  vector<int> mode_lengths = {FLAGS_knot_points, FLAGS_knot_points,
+                              FLAGS_knot_points};
 
   int num_knot_points = trajopt.N();
-
-  if (!gait_params.load_filename.empty()) {
-    std::cout << "Loading: " << gait_params.load_filename << std::endl;
-    if (gait_params.load_filename.find("kc") != -1) {
-      SetInitialGuessFromKCTrajectory(
-          trajopt, gait_params.data_directory + gait_params.load_filename);
-    } else {
-      SetInitialGuessFromDirconTrajectory(trajopt, plant, gait_params, spr_map);
-    }
+  std::cout << "nq: " << n_q << endl;
+  std::cout << "nv: " << n_v << endl;
+  std::cout << "nu: " << plant.num_actuators() << endl;
+  cout << "N: " << num_knot_points << endl;
+  cout << "Num decision vars: " <<
+    prog.decision_variables().size() << endl;
+
+  if (!FLAGS_load_filename.empty()) {
+    std::cout << "Loading: " << FLAGS_load_filename << std::endl;
+    SetInitialGuessFromTrajectory(trajopt, plant,
+                                  FLAGS_data_directory + FLAGS_load_filename,
+                                  FLAGS_same_knotpoints, spr_map);
+    //    trajopt->SetInitialGuessForAllVariables(decisionVars);
   }
 
   double alpha = .2;
-  int num_poses =
-      std::max((int)(mode_lengths.size() + 1), gait_params.knot_points);
+  int num_poses = std::min(FLAGS_knot_points, 5);
   trajopt.CreateVisualizationCallback(file_name, num_poses, alpha);
 
+  cout << "\nChoose the best solver: "
+       << drake::solvers::ChooseBestSolver(prog).name() << endl;
+
   cout << "Solving DIRCON\n\n";
-  auto ipopt_solver = drake::solvers::IpoptSolver();
-  auto snopt_solver = drake::solvers::SnoptSolver();
-  MathematicalProgramResult result;
-
   auto start = std::chrono::high_resolution_clock::now();
-  if (gait_params.use_ipopt) {
-    result = ipopt_solver.Solve(prog, prog.initial_guess(), solver_options);
-  } else {
-    result = snopt_solver.Solve(prog, prog.initial_guess(), solver_options);
-  }
-
+  const auto result = drake::solvers::Solve(prog, prog.initial_guess());
   auto finish = std::chrono::high_resolution_clock::now();
   std::chrono::duration<double> elapsed = finish - start;
   cout << "Solve time:" << elapsed.count() << std::endl;
   std::cout << "Cost:" << result.get_optimal_cost() << std::endl;
   std::cout << "Solve result: " << result.get_solution_result() << std::endl;
 
+  std::cout << "Lambda sol: " << result.GetSolution(trajopt.impulse_vars(1))
+            << std::endl;
+
   // Save trajectory to file
   DirconTrajectory saved_traj(plant, trajopt, result, "jumping_trajectory",
                               "Decision variables and state/input trajectories "
                               "for jumping");
-  saved_traj.WriteToFile(gait_params.data_directory +
-                         gait_params.save_filename);
-  std::cout << "Wrote to file: "
-            << gait_params.data_directory + gait_params.save_filename
+  saved_traj.WriteToFile(FLAGS_data_directory + FLAGS_save_filename);
+  std::cout << "Wrote to file: " << FLAGS_data_directory + FLAGS_save_filename
             << std::endl;
   drake::trajectories::PiecewisePolynomial<double> optimal_traj =
       trajopt.ReconstructStateTrajectory(result);
@@ -395,9 +408,7 @@
 }
 
 void SetKinematicConstraints(Dircon<double>* trajopt,
-                             const MultibodyPlant<double>& plant,
-                             DirconJumpingParameters& gait_params) {
-  auto* prog = &trajopt->prog();
+                             const MultibodyPlant<double>& plant) {
   // Create maps for joints
   map<string, int> pos_map = multibody::MakeNameToPositionsMap(plant);
   map<string, int> vel_map = multibody::MakeNameToVelocitiesMap(plant);
@@ -409,9 +420,8 @@
 
   // Get the decision variables that will be used
   int N = trajopt->N();
-  std::vector<int> mode_lengths = {gait_params.knot_points,
-                                   gait_params.knot_points,
-                                   gait_params.knot_points};
+  std::vector<int> mode_lengths = {FLAGS_knot_points, FLAGS_knot_points,
+                                   FLAGS_knot_points};
   auto x_0 = trajopt->initial_state();
   auto x_top = trajopt->state(N / 2);
   auto x_f = trajopt->final_state();
@@ -423,91 +433,56 @@
   // Duration Bounds
 
   // Standing constraints
-  double rest_height = gait_params.start_height;
-  double eps = 1e-4;
+  double rest_height = FLAGS_start_height;
+  double eps = 1e-6;
 
   double midpoint = 0.045;
 
-  //  bounding box constraints on all decision  variables
-  for (int i = 0; i < mode_lengths.size(); ++i) {
-    for (int j = 0; j < mode_lengths[i]; ++i) {
-      auto force_vars_ij = trajopt->force_vars(i, j);
-      prog->AddBoundingBoxConstraint(
-          VectorXd::Constant(force_vars_ij.rows(), -200),
-          VectorXd::Constant(force_vars_ij.rows(), 200), force_vars_ij);
-      prog->AddBoundingBoxConstraint(
-          VectorXd::Constant(force_vars_ij.rows(), -200),
-          VectorXd::Constant(force_vars_ij.rows(), 200), force_vars_ij);
-    }
-  }
-
+  // get mp
+  auto& prog = trajopt->prog();
   // position constraints
-  prog->AddBoundingBoxConstraint(0 - midpoint, 0 - midpoint,
-                                 x_0(pos_map.at("base_x")));
-  prog->AddBoundingBoxConstraint(gait_params.distance + midpoint,
-                                 gait_params.distance + midpoint,
-                                 x_f(pos_map.at("base_x")));
-  prog->AddBoundingBoxConstraint(-eps, eps, x_0(pos_map.at("base_y")));
-  prog->AddBoundingBoxConstraint(-eps, eps, x_f(pos_map.at("base_y")));
+  prog.AddBoundingBoxConstraint(0 - midpoint, 0 - midpoint,
+                                    x_0(pos_map.at("base_x")));
+  prog.AddBoundingBoxConstraint(0, 0, x_0(pos_map.at("base_y")));
+  prog.AddBoundingBoxConstraint(0, 0, x_f(pos_map.at("base_y")));
 
   // initial fb orientation constraint
   VectorXd quat_identity(4);
   quat_identity << 1, 0, 0, 0;
-  prog->AddBoundingBoxConstraint(quat_identity, quat_identity, x_0.head(4));
-  prog->AddBoundingBoxConstraint(quat_identity, quat_identity, x_f.head(4));
+  prog.AddBoundingBoxConstraint(quat_identity, quat_identity, x_0.head(4));
+  prog.AddBoundingBoxConstraint(quat_identity, quat_identity, x_f.head(4));
 
   // hip yaw and roll constraints
-  prog->AddBoundingBoxConstraint(0, 0, x_0(pos_map.at("hip_yaw_left")));
-  prog->AddBoundingBoxConstraint(0, 0, x_0(pos_map.at("hip_yaw_right")));
-
-  //  prog->AddBoundingBoxConstraint(0.00, 0.1,
-  //  x_0(pos_map.at("hip_roll_left"))); prog->AddBoundingBoxConstraint(-0.1,
-  //  -0.00,
-  //                                 x_0(pos_map.at("hip_roll_right")));
+  prog.AddBoundingBoxConstraint(0, 0, x_0(pos_map.at("hip_yaw_left")));
+  prog.AddBoundingBoxConstraint(0, 0, x_0(pos_map.at("hip_yaw_right")));
+
+  prog.AddBoundingBoxConstraint(0.00, 0.1,
+                                    x_0(pos_map.at("hip_roll_left")));
+  prog.AddBoundingBoxConstraint(-0.1, -0.00,
+                                    x_0(pos_map.at("hip_roll_right")));
 
   // hip yaw and roll constraints
-  prog->AddBoundingBoxConstraint(0, 0, x_f(pos_map.at("hip_yaw_left")));
-  prog->AddBoundingBoxConstraint(0, 0, x_f(pos_map.at("hip_yaw_right")));
-
-  //  prog->AddBoundingBoxConstraint(-2.2, -1.6, x_0(pos_map.at("toe_left")));
-  //  prog->AddBoundingBoxConstraint(-2.2, -1.6, x_0(pos_map.at("toe_right")));
-  //  prog->AddBoundingBoxConstraint(-2.2, -1.6, x_f(pos_map.at("toe_left")));
-  //  prog->AddBoundingBoxConstraint(-2.2, -1.6, x_f(pos_map.at("toe_right")));
-
-  //  trajopt->AddConstraintToAllKnotPoints(x(pos_map.at("knee_left")) >= -2.1);
-  //  trajopt->AddConstraintToAllKnotPoints(x(pos_map.at("knee_right")) >=
-  //  -2.1); trajopt->AddConstraintToAllKnotPoints(x(pos_map.at("knee_left")) <=
-  //  -1.1); trajopt->AddConstraintToAllKnotPoints(x(pos_map.at("knee_right"))
-  //  <= -1.1);
-  //
-  //  trajopt->AddConstraintToAllKnotPoints(x(pos_map.at("toe_left")) >= -2.2);
-  //  trajopt->AddConstraintToAllKnotPoints(x(pos_map.at("toe_right")) >= -2.2);
-  //  trajopt->AddConstraintToAllKnotPoints(x(pos_map.at("toe_left")) <= -1.6);
-  //  trajopt->AddConstraintToAllKnotPoints(x(pos_map.at("toe_right")) <= -1.6);
+  prog.AddBoundingBoxConstraint(0, 0, x_f(pos_map.at("hip_yaw_left")));
+  prog.AddBoundingBoxConstraint(0, 0, x_f(pos_map.at("hip_yaw_right")));
+
+  prog.AddBoundingBoxConstraint(-2.1, -1.6, x_0(pos_map.at("toe_left")));
+  prog.AddBoundingBoxConstraint(-2.1, -1.6, x_0(pos_map.at("toe_right")));
+  prog.AddBoundingBoxConstraint(-2.1, -1.6, x_f(pos_map.at("toe_left")));
+  prog.AddBoundingBoxConstraint(-2.1, -1.6, x_f(pos_map.at("toe_right")));
 
   // Jumping height constraints
-  prog->AddBoundingBoxConstraint(rest_height - eps, rest_height + eps,
-                                 x_0(pos_map.at("base_z")));
-  if (gait_params.delta_height < 0) {
-    prog->AddBoundingBoxConstraint(
-        gait_params.delta_height + rest_height + eps,
-        0.5 * gait_params.delta_height + rest_height - eps,
-        x_top(pos_map.at("base_z")));
-
-  } else {
-    prog->AddBoundingBoxConstraint(
-        0.5 * gait_params.delta_height + rest_height - eps,
-        gait_params.delta_height + rest_height + eps,
-        x_top(pos_map.at("base_z")));
-  }
-  prog->AddBoundingBoxConstraint(
-      0.8 * gait_params.delta_height + rest_height - eps,
-      0.8 * gait_params.delta_height + rest_height + eps,
-      x_f(pos_map.at("base_z")));
+  prog.AddBoundingBoxConstraint(rest_height - eps, rest_height + eps,
+                                    x_0(pos_map.at("base_z")));
+  prog.AddBoundingBoxConstraint(0.5 * FLAGS_height + rest_height - eps,
+                                    FLAGS_height + rest_height + eps,
+                                    x_top(pos_map.at("base_z")));
+  prog.AddBoundingBoxConstraint(0.8 * FLAGS_height + rest_height - eps,
+                                    0.8 * FLAGS_height + rest_height + eps,
+                                    x_f(pos_map.at("base_z")));
 
   // Zero starting and final velocities
-  prog->AddLinearConstraint(VectorXd::Zero(n_v) == x_0.tail(n_v));
-  prog->AddLinearConstraint(VectorXd::Zero(n_v) == x_f.tail(n_v));
+  prog.AddLinearConstraint(VectorXd::Zero(n_v) == x_0.tail(n_v));
+  prog.AddLinearConstraint(VectorXd::Zero(n_v) == x_f.tail(n_v));
 
   // create joint/motor names
   vector<std::pair<string, string>> l_r_pairs{
@@ -536,7 +511,7 @@
         motor_names.push_back(sym_joint_name + l_r_pair.first + "_motor");
       }
     }
-    if (gait_params.use_springs) {
+    if (FLAGS_use_springs) {
       for (const auto& spring_joint_name : spring_joint_names) {
         joint_names.push_back(spring_joint_name + l_r_pair.first);
       }
@@ -544,36 +519,44 @@
   }
   l_r_pairs.pop_back();
 
+  // Symmetry constraints
+  for (const auto& l_r_pair : l_r_pairs) {
+    for (const auto& sym_joint_name : sym_joint_names) {
+      trajopt->AddConstraintToAllKnotPoints(
+          x_0(pos_map[sym_joint_name + l_r_pair.first]) ==
+              x_0(pos_map[sym_joint_name + l_r_pair.second]));
+      prog.AddLinearConstraint(
+          x_f(pos_map[sym_joint_name + l_r_pair.first]) ==
+              x_f(pos_map[sym_joint_name + l_r_pair.second]));
+      if (sym_joint_name != "ankle_joint") {  // No actuator at ankle
+        trajopt->AddConstraintToAllKnotPoints(
+            u_0(act_map.at(sym_joint_name + l_r_pair.first + "_motor")) ==
+                u_0(act_map.at(sym_joint_name + l_r_pair.second + "_motor")));
+        trajopt->AddConstraintToAllKnotPoints(
+            u_f(act_map.at(sym_joint_name + l_r_pair.first + "_motor")) ==
+                u_f(act_map.at(sym_joint_name + l_r_pair.second + "_motor")));
+      }
+    }
+  }
+
   // joint limits
   std::cout << "Joint limit constraints: " << std::endl;
+
   for (const auto& member : joint_names) {
     trajopt->AddConstraintToAllKnotPoints(
         x(pos_map.at(member)) <=
-        plant.GetJointByName(member).position_upper_limits()(0));
+            plant.GetJointByName(member).position_upper_limits()(0));
     trajopt->AddConstraintToAllKnotPoints(
         x(pos_map.at(member)) >=
-        plant.GetJointByName(member).position_lower_limits()(0));
-  }
+            plant.GetJointByName(member).position_lower_limits()(0));
+  }
+
   // actuator limits
   std::cout << "Actuator limit constraints: " << std::endl;
-  VectorXd u_min(n_u);
-  VectorXd u_max(n_u);
-  for (drake::multibody::JointActuatorIndex i(0); i < n_u; ++i) {
-    u_min[i] = gait_params.actuator_limit *
-               -plant.get_joint_actuator(i).effort_limit();
-    u_max[i] =
-        gait_params.actuator_limit * plant.get_joint_actuator(i).effort_limit();
-  }
   for (int i = 0; i < trajopt->N(); i++) {
     auto ui = trajopt->input(i);
-    prog->AddBoundingBoxConstraint(u_min, u_max, ui);
-    if (i < trajopt->N() - 1) {
-      auto uip1 = trajopt->input(i + 1);
-      prog->AddConstraint(ui - uip1 <=
-                          VectorXd::Constant(n_u, gait_params.input_delta));
-      prog->AddConstraint(ui - uip1 >=
-                          VectorXd::Constant(n_u, -gait_params.input_delta));
-    }
+    prog.AddBoundingBoxConstraint(VectorXd::Constant(n_u, -175),
+                                      VectorXd::Constant(n_u, +175), ui);
   }
 
   Vector3d pt_front_contact(-0.0457, 0.112, 0);
@@ -589,57 +572,16 @@
       std::make_shared<PointPositionConstraint<double>>(
           plant, "toe_right", Vector3d::Zero(), Eigen::RowVector3d(0, 1, 0),
           -0.15 * VectorXd::Ones(1), -0.1 * VectorXd::Ones(1));
-  auto left_foot_z_ground_constraint =
-      std::make_shared<PointPositionConstraint<double>>(
-          plant, "toe_left", pt_front_contact, Eigen::RowVector3d(0, 0, 1),
-          VectorXd::Zero(1), 1.0 * VectorXd::Ones(1));
-  auto right_foot_z_ground_constraint =
-      std::make_shared<PointPositionConstraint<double>>(
-          plant, "toe_right", pt_front_contact, Eigen::RowVector3d(0, 0, 1),
-          VectorXd::Zero(1), 1.0 * VectorXd::Ones(1));
-
   for (int mode : {0, 1, 2}) {
     for (int index = 0; index < mode_lengths[mode]; index++) {
       // Assumes mode_lengths are the same across modes
       auto x_i = trajopt->state((mode_lengths[mode] - 1) * mode + index);
-      prog->AddConstraint(left_foot_y_constraint, x_i.head(n_q));
-      prog->AddConstraint(right_foot_y_constraint, x_i.head(n_q));
-      if (gait_params.delta_height >= 0) {
-        prog->AddConstraint(left_foot_z_ground_constraint, x_i.head(n_q));
-        prog->AddConstraint(right_foot_z_ground_constraint, x_i.head(n_q));
-      }
-    }
-  }
-
-  // Constraint for platform clearance
-  if (gait_params.delta_height > 0.3) {
-    auto left_foot_x_box_constraint =
-        std::make_shared<PointPositionConstraint<double>>(
-            plant, "toe_left", pt_front_contact, Eigen::RowVector3d(1, 0, 0),
-            0.2 * (gait_params.distance - eps) * VectorXd::Ones(1),
-            0.2 * (gait_params.distance + eps) * VectorXd::Ones(1));
-    auto right_foot_x_box_constraint =
-        std::make_shared<PointPositionConstraint<double>>(
-            plant, "toe_right", pt_front_contact, Eigen::RowVector3d(1, 0, 0),
-            0.2 * (gait_params.distance - eps) * VectorXd::Ones(1),
-            0.2 * (gait_params.distance + eps) * VectorXd::Ones(1));
-    prog->AddConstraint(left_foot_x_box_constraint, x_top.head(n_q));
-    prog->AddConstraint(right_foot_x_box_constraint, x_top.head(n_q));
-    auto left_foot_z_box_constraint =
-        std::make_shared<PointPositionConstraint<double>>(
-            plant, "toe_left", Vector3d::Zero(), Eigen::RowVector3d(0, 0, 1),
-            (0.1 + gait_params.delta_height - eps) * VectorXd::Ones(1),
-            (0.3 + gait_params.delta_height + eps) * VectorXd::Ones(1));
-    auto right_foot_z_box_constraint =
-        std::make_shared<PointPositionConstraint<double>>(
-            plant, "toe_right", Vector3d::Zero(), Eigen::RowVector3d(0, 0, 1),
-            (0.1 + gait_params.delta_height - eps) * VectorXd::Ones(1),
-            (0.3 + gait_params.delta_height + eps) * VectorXd::Ones(1));
-    prog->AddConstraint(left_foot_z_box_constraint, x_top.head(n_q));
-    prog->AddConstraint(right_foot_z_box_constraint, x_top.head(n_q));
-  }
-
-  // Foot start constraint
+      prog.AddConstraint(left_foot_y_constraint, x_i.head(n_q));
+      prog.AddConstraint(right_foot_y_constraint, x_i.head(n_q));
+    }
+  }
+
+  // Jumping distance constraint for platform clearance
   auto left_foot_x_start_constraint =
       std::make_shared<PointPositionConstraint<double>>(
           plant, "toe_left", pt_front_contact, Eigen::RowVector3d(1, 0, 0),
@@ -648,78 +590,111 @@
       std::make_shared<PointPositionConstraint<double>>(
           plant, "toe_right", pt_front_contact, Eigen::RowVector3d(1, 0, 0),
           (0 - eps) * VectorXd::Ones(1), (0 + eps) * VectorXd::Ones(1));
-  prog->AddConstraint(left_foot_x_start_constraint, x_0.head(n_q));
-  prog->AddConstraint(right_foot_x_start_constraint, x_0.head(n_q));
+  prog.AddConstraint(left_foot_x_start_constraint, x_0.head(n_q));
+  prog.AddConstraint(right_foot_x_start_constraint, x_0.head(n_q));
+
+  // Jumping distance constraint for platform clearance
+  auto left_foot_x_platform_constraint =
+      std::make_shared<PointPositionConstraint<double>>(
+          plant, "toe_left", pt_front_contact, Eigen::RowVector3d(1, 0, 0),
+          0.4 * (FLAGS_distance - eps) * VectorXd::Ones(1),
+          0.4 * (FLAGS_distance + eps) * VectorXd::Ones(1));
+  auto right_foot_x_platform_constraint =
+      std::make_shared<PointPositionConstraint<double>>(
+          plant, "toe_right", pt_front_contact, Eigen::RowVector3d(1, 0, 0),
+          0.4 * (FLAGS_distance - eps) * VectorXd::Ones(1),
+          0.4 * (FLAGS_distance + eps) * VectorXd::Ones(1));
+  prog.AddConstraint(left_foot_x_platform_constraint, x_top.head(n_q));
+  prog.AddConstraint(right_foot_x_platform_constraint, x_top.head(n_q));
 
   // Jumping distance constraint
   auto left_foot_x_constraint =
       std::make_shared<PointPositionConstraint<double>>(
           plant, "toe_left", pt_rear_contact, Eigen::RowVector3d(1, 0, 0),
-          (gait_params.distance - eps) * VectorXd::Ones(1),
-          (gait_params.distance + eps) * VectorXd::Ones(1));
+          (FLAGS_distance - eps) * VectorXd::Ones(1),
+          (FLAGS_distance + eps) * VectorXd::Ones(1));
   auto right_foot_x_constraint =
       std::make_shared<PointPositionConstraint<double>>(
           plant, "toe_right", pt_rear_contact, Eigen::RowVector3d(1, 0, 0),
-          (gait_params.distance - eps) * VectorXd::Ones(1),
-          (gait_params.distance + eps) * VectorXd::Ones(1));
-  prog->AddConstraint(left_foot_x_constraint, x_f.head(n_q));
-  prog->AddConstraint(right_foot_x_constraint, x_f.head(n_q));
-
-  // Foot ground constraint
+          (FLAGS_distance - eps) * VectorXd::Ones(1),
+          (FLAGS_distance + eps) * VectorXd::Ones(1));
+  prog.AddConstraint(left_foot_x_constraint, x_f.head(n_q));
+  prog.AddConstraint(right_foot_x_constraint, x_f.head(n_q));
+
+  // Foot clearance constraint
+  auto left_foot_z_constraint =
+      std::make_shared<PointPositionConstraint<double>>(
+          plant, "toe_left", Vector3d::Zero(), Eigen::RowVector3d(0, 0, 1),
+          (1.25 * FLAGS_height - eps) * VectorXd::Ones(1),
+          (1.25 * FLAGS_height + eps) * VectorXd::Ones(1));
+  auto right_foot_z_constraint =
+      std::make_shared<PointPositionConstraint<double>>(
+          plant, "toe_right", Vector3d::Zero(), Eigen::RowVector3d(0, 0, 1),
+          (1.25 * FLAGS_height - eps) * VectorXd::Ones(1),
+          (1.25 * FLAGS_height + eps) * VectorXd::Ones(1));
+  prog.AddConstraint(left_foot_z_constraint, x_top.head(n_q));
+  prog.AddConstraint(right_foot_z_constraint, x_top.head(n_q));
+
   auto left_foot_rear_z_final_constraint =
       std::make_shared<PointPositionConstraint<double>>(
           plant, "toe_left", pt_rear_contact, Eigen::RowVector3d(0, 0, 1),
-          (gait_params.delta_height - eps) * VectorXd::Ones(1),
-          (gait_params.delta_height + eps) * VectorXd::Ones(1));
+          (FLAGS_height - eps) * VectorXd::Ones(1),
+          (FLAGS_height + eps) * VectorXd::Ones(1));
   auto right_foot_rear_z_final_constraint =
       std::make_shared<PointPositionConstraint<double>>(
           plant, "toe_right", pt_rear_contact, Eigen::RowVector3d(0, 0, 1),
-          (gait_params.delta_height - eps) * VectorXd::Ones(1),
-          (gait_params.delta_height + eps) * VectorXd::Ones(1));
+          (FLAGS_height - eps) * VectorXd::Ones(1),
+          (FLAGS_height + eps) * VectorXd::Ones(1));
+  prog.AddConstraint(left_foot_rear_z_final_constraint, x_f.head(n_q));
+  prog.AddConstraint(right_foot_rear_z_final_constraint, x_f.head(n_q));
+
   auto left_foot_front_z_final_constraint =
       std::make_shared<PointPositionConstraint<double>>(
           plant, "toe_left", pt_front_contact, Eigen::RowVector3d(0, 0, 1),
-          (gait_params.delta_height - eps) * VectorXd::Ones(1),
-          (gait_params.delta_height + eps) * VectorXd::Ones(1));
+          (FLAGS_height - eps) * VectorXd::Ones(1),
+          (FLAGS_height + eps) * VectorXd::Ones(1));
   auto right_foot_front_z_final_constraint =
       std::make_shared<PointPositionConstraint<double>>(
           plant, "toe_right", pt_front_contact, Eigen::RowVector3d(0, 0, 1),
-          (gait_params.delta_height - eps) * VectorXd::Ones(1),
-          (gait_params.delta_height + eps) * VectorXd::Ones(1));
-  prog->AddConstraint(left_foot_front_z_final_constraint, x_f.head(n_q));
-  prog->AddConstraint(right_foot_front_z_final_constraint, x_f.head(n_q));
-  prog->AddConstraint(left_foot_rear_z_final_constraint, x_f.head(n_q));
-  prog->AddConstraint(right_foot_rear_z_final_constraint, x_f.head(n_q));
+          (FLAGS_height - eps) * VectorXd::Ones(1),
+          (FLAGS_height + eps) * VectorXd::Ones(1));
+  prog.AddConstraint(left_foot_front_z_final_constraint, x_f.head(n_q));
+  prog.AddConstraint(right_foot_front_z_final_constraint, x_f.head(n_q));
 
   // Only add constraints of lambdas for stance modes
   // ALL BUT THE LAST SEGMENT (to ensure the feet can leave the ground
-  //  for (int index = 0; index < (mode_lengths[0] - 2); index++) {
-  //    auto lambda = trajopt->force_vars(0, index);
-  //    prog->AddLinearConstraint(lambda(2) >= 60);
-  //    prog->AddLinearConstraint(lambda(5) >= 60);
-  //    prog->AddLinearConstraint(lambda(8) >= 60);
-  //    prog->AddLinearConstraint(lambda(11) >= 60);
-  //  }
+  for (int index = 0; index < (mode_lengths[0] - 2); index++) {
+    auto lambda = trajopt->force_vars(0, index);
+    prog.AddLinearConstraint(lambda(2) >= 60);
+    prog.AddLinearConstraint(lambda(5) >= 60);
+    prog.AddLinearConstraint(lambda(8) >= 60);
+    prog.AddLinearConstraint(lambda(11) >= 60);
+  }
   // Limit the ground reaction forces in the landing phase
   for (int index = 0; index < mode_lengths[2]; index++) {
     auto lambda = trajopt->force_vars(2, index);
-    prog->AddLinearConstraint(lambda(2) <= 325);
-    prog->AddLinearConstraint(lambda(5) <= 325);
-    prog->AddLinearConstraint(lambda(8) <= 325);
-    prog->AddLinearConstraint(lambda(11) <= 325);
-    prog->AddLinearConstraint(lambda(2) >= 50);
-    prog->AddLinearConstraint(lambda(5) >= 50);
-    prog->AddLinearConstraint(lambda(8) >= 50);
-    prog->AddLinearConstraint(lambda(11) >= 50);
-  }
+    prog.AddLinearConstraint(lambda(2) <= 350);
+    prog.AddLinearConstraint(lambda(5) <= 350);
+    prog.AddLinearConstraint(lambda(8) <= 350);
+    prog.AddLinearConstraint(lambda(11) <= 350);
+    prog.AddLinearConstraint(lambda(2) >= 50);
+    prog.AddLinearConstraint(lambda(5) >= 50);
+    prog.AddLinearConstraint(lambda(8) >= 50);
+    prog.AddLinearConstraint(lambda(11) >= 50);
+  }
+  // Limit the ground impulses when landing
+  auto Lambda = trajopt->impulse_vars(1);
+  prog.AddLinearConstraint(Lambda(2) <= 2);
+  prog.AddLinearConstraint(Lambda(5) <= 2);
+  prog.AddLinearConstraint(Lambda(8) <= 2);
+  prog.AddLinearConstraint(Lambda(11) <= 2);
 }
 
 /******
 COSTS
 ******/
 void AddCosts(Dircon<double>* trajopt, const MultibodyPlant<double>& plant,
-              DirconModeSequence<double>* constraints,
-              DirconJumpingParameters& gait_params) {
+              DirconModeSequence<double>* constraints) {
   auto x = trajopt->state();
   auto u = trajopt->input();
 
@@ -728,7 +703,6 @@
   map<string, int> act_map = multibody::MakeNameToActuatorsMap(plant);
 
   int n_v = plant.num_velocities();
-  int n_q = plant.num_positions();
   int n_u = plant.num_actuators();
 
   // create joint/motor names
@@ -757,84 +731,191 @@
   }
   l_r_pairs.pop_back();
 
-  double w_symmetry_pos = gait_params.cost_scaling * 1e5;
-  double w_symmetry_vel = gait_params.cost_scaling * 1e2;
-  double w_symmetry_u = gait_params.cost_scaling * 1e2;
+  double w_symmetry_pos = FLAGS_cost_scaling * 1e5;
+  double w_symmetry_vel = FLAGS_cost_scaling * 1e2;
+  double w_symmetry_u = FLAGS_cost_scaling * 1e2;
   for (const auto& l_r_pair : l_r_pairs) {
     for (const auto& sym_joint_name : sym_joint_names) {
       auto pos_diff = x(pos_map.at(sym_joint_name + l_r_pair.first)) -
-                      x(pos_map.at(sym_joint_name + l_r_pair.second));
+          x(pos_map.at(sym_joint_name + l_r_pair.second));
       auto vel_diff = x(vel_map.at(sym_joint_name + l_r_pair.first + "dot")) -
-                      x(vel_map.at(sym_joint_name + l_r_pair.second + "dot"));
+          x(vel_map.at(sym_joint_name + l_r_pair.second + "dot"));
       trajopt->AddRunningCost(w_symmetry_pos * pos_diff * pos_diff);
       trajopt->AddRunningCost(w_symmetry_vel * vel_diff * vel_diff);
-      //      if (sym_joint_name != "ankle_joint") {
-      //        auto act_diff =
-      //            u(act_map.at(sym_joint_name + l_r_pair.first + "_motor")) -
-      //            u(act_map.at(sym_joint_name + l_r_pair.second + "_motor"));
-      //        trajopt->AddRunningCost(w_symmetry_u * act_diff * act_diff);
-      //      }
+      if (sym_joint_name != "ankle_joint") {
+        auto act_diff =
+            u(act_map.at(sym_joint_name + l_r_pair.first + "_motor")) -
+                u(act_map.at(sym_joint_name + l_r_pair.second + "_motor"));
+        trajopt->AddRunningCost(w_symmetry_u * act_diff * act_diff);
+      }
     }
   }
   for (const auto& l_r_pair : l_r_pairs) {
     for (const auto& asy_joint_name : asy_joint_names) {
       auto pos_diff = x(pos_map.at(asy_joint_name + l_r_pair.first)) +
-                      x(pos_map.at(asy_joint_name + l_r_pair.second));
+          x(pos_map.at(asy_joint_name + l_r_pair.second));
       auto vel_diff = x(vel_map.at(asy_joint_name + l_r_pair.first + "dot")) +
-                      x(vel_map.at(asy_joint_name + l_r_pair.second + "dot"));
+          x(vel_map.at(asy_joint_name + l_r_pair.second + "dot"));
       trajopt->AddRunningCost(w_symmetry_pos * pos_diff * pos_diff);
       trajopt->AddRunningCost(w_symmetry_vel * vel_diff * vel_diff);
-      //      if (asy_joint_name != "ankle_joint") {
-      //        auto act_diff =
-      //            u(act_map.at(asy_joint_name + l_r_pair.first + "_motor")) +
-      //            u(act_map.at(asy_joint_name + l_r_pair.second + "_motor"));
-      //        trajopt->AddRunningCost(w_symmetry_u * act_diff * act_diff);
-      //      }
-    }
-  }
-
-  MatrixXd Q = gait_params.cost_scaling * 0.02 * MatrixXd::Identity(n_v, n_v);
-  MatrixXd R = gait_params.cost_scaling * 1e-1 * MatrixXd::Identity(n_u, n_u);
-
-  trajopt->AddRunningCost(x.tail(n_v - 3).transpose() * Q * x.tail(n_v - 3));
-  VectorXd q_f = VectorXd::Zero(n_q);
-  q_f(pos_map.at("hip_yaw_left")) = 0;
-  q_f(pos_map.at("hip_yaw_right")) = 0;
-  q_f(pos_map.at("hip_roll_left")) = 0;
-  q_f(pos_map.at("hip_roll_right")) = 0;
-  q_f(pos_map.at("hip_pitch_left")) = 0.67;
-  q_f(pos_map.at("hip_pitch_right")) = 0.67;
-  q_f(pos_map.at("base_z")) =
-      0.8 * gait_params.delta_height + gait_params.start_height;
-  VectorXd q_f_target_left = q_f.segment(6, 4);
-  VectorXd q_f_target_right = q_f.segment(13, 3);
-
-  MatrixXd Q_left = gait_params.cost_scaling * MatrixXd::Identity(4, 4);
-  MatrixXd Q_right = gait_params.cost_scaling * MatrixXd::Identity(3, 3);
-  Q_left(2, 2) = gait_params.cost_scaling * 1e2;
-  Q_right(2, 2) = gait_params.cost_scaling * 1e2;
-
+      if (asy_joint_name != "ankle_joint") {
+        auto act_diff =
+            u(act_map.at(asy_joint_name + l_r_pair.first + "_motor")) +
+                u(act_map.at(asy_joint_name + l_r_pair.second + "_motor"));
+        trajopt->AddRunningCost(w_symmetry_u * act_diff * act_diff);
+      }
+    }
+  }
+
+  MatrixXd Q = 0.02 * MatrixXd::Identity(n_v, n_v);
+  MatrixXd R = 1e-4 * MatrixXd::Identity(n_u, n_u);
+  R(act_map.at("hip_roll_left_motor"), act_map.at("hip_roll_left_motor")) =
+      5e-1;
+  R(act_map.at("hip_roll_right_motor"), act_map.at("hip_roll_right_motor")) =
+      5e-1;
+  R(act_map.at("hip_yaw_left_motor"), act_map.at("hip_yaw_left_motor")) = 5e-1;
+  R(act_map.at("hip_yaw_right_motor"), act_map.at("hip_yaw_right_motor")) =
+      5e-1;
+  R(act_map.at("hip_pitch_left_motor"), act_map.at("hip_pitch_left_motor")) =
+      5e-5;
+  R(act_map.at("hip_pitch_right_motor"), act_map.at("hip_pitch_right_motor")) =
+      5e-5;
+
+  Q *= FLAGS_cost_scaling;
+  R *= FLAGS_cost_scaling;
   trajopt->AddRunningCost(x.tail(n_v).transpose() * Q * x.tail(n_v));
-  trajopt->AddRunningCost((x.segment(6, 4) - q_f_target_left).transpose() *
-                          Q_left * (x.segment(6, 4) - q_f_target_left));
-  trajopt->AddRunningCost((x.segment(13, 3) - q_f_target_right).transpose() *
-                          Q_right * (x.segment(13, 3) - q_f_target_right));
   trajopt->AddRunningCost(u.transpose() * R * u);
+
+  vector<int> mode_lengths = {FLAGS_knot_points, FLAGS_knot_points,
+                              FLAGS_knot_points};
+  MatrixXd W = 1e-3 * MatrixXd::Identity(n_v, n_v);
+  W(vel_map["hip_pitch_leftdot"], vel_map["hip_pitch_leftdot"]) = 5e-3;
+  W(vel_map["hip_pitch_rightdot"], vel_map["hip_pitch_rightdot"]) = 5e-3;
+  W(vel_map["hip_roll_leftdot"], vel_map["hip_roll_leftdot"]) = 1e-3;
+  W(vel_map["hip_roll_rightdot"], vel_map["hip_roll_rightdot"]) = 1e-3;
+  W(vel_map["toe_leftdot"], vel_map["toe_leftdot"]) = 1e-4;
+  W(vel_map["toe_rightdot"], vel_map["toe_rightdot"]) = 1e-4;
+  W *= 2.0 * FLAGS_cost_scaling;
+  vector<std::shared_ptr<JointAccelCost>> joint_accel_costs;
+  for (int mode : {0, 1, 2}) {
+    joint_accel_costs.push_back(std::make_shared<JointAccelCost>(
+        W, plant, &constraints->mode(mode).evaluators()));
+    for (int index = 0; index < mode_lengths[mode]; index++) {
+      // Assumes mode_lengths are the same across modes
+      auto x_i = trajopt->state_vars(mode, index);
+      auto u_i = trajopt->input_vars(mode, index);
+      auto l_i = trajopt->force_vars(mode, index);
+      trajopt->prog().AddCost(joint_accel_costs[mode], {x_i, u_i, l_i});
+    }
+  }
 }
 
-void SetInitialGuessFromDirconTrajectory(Dircon<double>& trajopt,
-                                         const MultibodyPlant<double>& plant,
-                                         DirconJumpingParameters& gait_params,
-                                         Eigen::MatrixXd spr_map) {
-  DirconTrajectory previous_traj = DirconTrajectory(
-      plant, gait_params.data_directory + gait_params.load_filename);
-  if (gait_params.same_knotpoints) {
+/******
+COSTS
+******/
+void AddCostsSprings(Dircon<double>* trajopt,
+                     const MultibodyPlant<double>& plant,
+                     DirconModeSequence<double>* constraints) {
+  auto x = trajopt->state();
+  auto u = trajopt->input();
+
+  map<string, int> pos_map = multibody::MakeNameToPositionsMap(plant);
+  map<string, int> vel_map = multibody::MakeNameToVelocitiesMap(plant);
+  map<string, int> act_map = multibody::MakeNameToActuatorsMap(plant);
+
+  int n_v = plant.num_velocities();
+  int n_u = plant.num_actuators();
+
+  // create joint/motor names
+  vector<std::pair<string, string>> l_r_pairs{
+      std::pair<string, string>("_left", "_right"),
+      std::pair<string, string>("_right", "_left"),
+  };
+  vector<string> asy_joint_names{
+      "hip_roll",
+      "hip_yaw",
+  };
+  vector<string> sym_joint_names{"hip_pitch", "knee", "ankle_joint", "toe"};
+  vector<string> joint_names{};
+  vector<string> motor_names{};
+  for (const auto& l_r_pair : l_r_pairs) {
+    for (const auto& asy_joint_name : asy_joint_names) {
+      joint_names.push_back(asy_joint_name + l_r_pair.first);
+      motor_names.push_back(asy_joint_name + l_r_pair.first + "_motor");
+    }
+    for (const auto& sym_joint_name : sym_joint_names) {
+      joint_names.push_back(sym_joint_name + l_r_pair.first);
+      if (sym_joint_name != "ankle_joint") {
+        motor_names.push_back(sym_joint_name + l_r_pair.first + "_motor");
+      }
+    }
+  }
+  l_r_pairs.pop_back();
+
+  double w_symmetry_pos = 1e3;
+  double w_symmetry_vel = 1e1;
+  for (const auto& l_r_pair : l_r_pairs) {
+    for (const auto& sym_joint_name : sym_joint_names) {
+      auto pos_diff = x(pos_map[sym_joint_name + l_r_pair.first]) -
+          x(pos_map[sym_joint_name + l_r_pair.second]);
+      auto vel_diff = x(vel_map[sym_joint_name + l_r_pair.first + "dot"]) -
+          x(vel_map[sym_joint_name + l_r_pair.second + "dot"]);
+      trajopt->AddRunningCost(w_symmetry_pos * pos_diff * pos_diff);
+      trajopt->AddRunningCost(w_symmetry_vel * vel_diff * vel_diff);
+    }
+  }
+
+  std::cout << "n_v_: " << n_v << std::endl;
+  MatrixXd Q = 0.01 * MatrixXd::Identity(n_v, n_v);
+  MatrixXd R = 1e-4 * MatrixXd::Identity(n_u, n_u);
+  Q *= FLAGS_cost_scaling;
+  R *= FLAGS_cost_scaling;
+
+  trajopt->AddRunningCost(x.tail(n_v).transpose() * Q * x.tail(n_v));
+  trajopt->AddRunningCost(u.transpose() * R * u);
+
+  vector<int> mode_lengths = {FLAGS_knot_points, FLAGS_knot_points,
+                              FLAGS_knot_points};
+  MatrixXd W = 1e-3 * MatrixXd::Identity(n_v, n_v);
+  W(vel_map["hip_pitch_leftdot"], vel_map["hip_pitch_leftdot"]) *= 1e1;
+  W(vel_map["hip_pitch_rightdot"], vel_map["hip_pitch_rightdot"]) *= 1e1;
+  W(vel_map["hip_roll_leftdot"], vel_map["hip_roll_leftdot"]) *= 1e1;
+  W(vel_map["hip_roll_rightdot"], vel_map["hip_roll_rightdot"]) *= 1e1;
+  // Add no costs on spring acceleration because we can't control for that
+  W(vel_map["knee_joint_leftdot"], vel_map["knee_joint_leftdot"]) = 0.0;
+  W(vel_map["knee_joint_rightdot"], vel_map["knee_joint_rightdot"]) = 0.0;
+  W(vel_map["ankle_spring_joint_leftdot"],
+    vel_map["ankle_spring_joint_leftdot"]) = 0.0;
+  W(vel_map["ankle_spring_joint_rightdot"],
+    vel_map["ankle_spring_joint_rightdot"]) = 0.0;
+  W *= FLAGS_cost_scaling;
+  vector<std::shared_ptr<JointAccelCost>> joint_accel_costs;
+  for (int mode : {0, 1, 2}) {
+    joint_accel_costs.push_back(std::make_shared<JointAccelCost>(
+        W, plant, &constraints->mode(mode).evaluators()));
+    for (int index = 0; index < mode_lengths[mode]; index++) {
+      // Assumes mode_lengths are the same across modes
+      auto x_i = trajopt->state_vars(mode, index);
+      auto u_i = trajopt->input_vars(mode, index);
+      auto l_i = trajopt->force_vars(mode, index);
+      trajopt->prog().AddCost(joint_accel_costs[mode], {x_i, u_i, l_i});
+    }
+  }
+}
+
+void SetInitialGuessFromTrajectory(Dircon<double>& trajopt,
+                                   const MultibodyPlant<double>& plant,
+                                   const string& filepath,
+                                   bool same_knot_points,
+                                   Eigen::MatrixXd spr_map) {
+  DirconTrajectory previous_traj = DirconTrajectory(plant, filepath);
+  if (same_knot_points) {
     trajopt.prog().SetInitialGuessForAllVariables(
         previous_traj.GetDecisionVariables());
     return;
   }
-  drake::trajectories::PiecewisePolynomial<double> state_traj;
-  if (gait_params.use_springs && gait_params.convert_to_springs) {
+  PiecewisePolynomial<double> state_traj;
+  if (FLAGS_use_springs && FLAGS_convert_to_springs) {
     std::cout << "Using spring conversion" << std::endl;
     state_traj = previous_traj.ReconstructStateTrajectoryWithSprings(spr_map);
   } else {
@@ -846,32 +927,10 @@
   auto gamma_traj = previous_traj.ReconstructGammaCTrajectory();
 
   trajopt.SetInitialTrajectory(input_traj, state_traj);
-  //  for (int mode = 0; mode < trajopt.num_modes(); ++mode) {
-  //    trajopt.SetInitialForceTrajectory(mode, lambda_traj[mode],
-  //                                      lambda_c_traj[mode],
-  //                                      gamma_traj[mode]);
-  //  }
-}
-
-void SetInitialGuessFromKCTrajectory(Dircon<double>& trajopt,
-                                     const string& filepath) {
-  LcmTrajectory previous_traj = LcmTrajectory(filepath);
-
-  const auto state_traj_block = previous_traj.GetTrajectory("state_traj");
-  const auto lambda_traj_block =
-      previous_traj.GetTrajectory("contact_force_traj");
-  auto state_traj = PiecewisePolynomial<double>::FirstOrderHold(
-      state_traj_block.time_vector, state_traj_block.datapoints);
-  auto input_traj = PiecewisePolynomial<double>::ZeroOrderHold(
-      state_traj_block.time_vector,
-      MatrixXd::Zero(10, state_traj_block.time_vector.size()));
-  auto lambda_traj = PiecewisePolynomial<double>::FirstOrderHold(
-      lambda_traj_block.time_vector, lambda_traj_block.datapoints);
-
-  trajopt.SetInitialTrajectory(input_traj, state_traj);
-  trajopt.SetInitialForceTrajectory(0, lambda_traj);
-  trajopt.SetInitialForceTrajectory(1, lambda_traj);
-  trajopt.SetInitialForceTrajectory(2, lambda_traj);
+  for (int mode = 0; mode < trajopt.num_modes(); ++mode) {
+    trajopt.SetInitialForceTrajectory(mode, lambda_traj[mode],
+                                      lambda_c_traj[mode], gamma_traj[mode]);
+  }
 }
 
 }  // namespace dairlib
