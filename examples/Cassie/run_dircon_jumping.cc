--- conflicted
+++ resolved
@@ -67,26 +67,16 @@
              "Use 2 if seeing snopta exit 40 in log file");
 DEFINE_double(tol, 1e-6, "Tolerance for constraint violation and dual gap");
 DEFINE_string(load_filename, "", "File to load decision vars from.");
-<<<<<<< HEAD
 DEFINE_string(data_directory, "examples/Cassie/saved_trajectories/",
               "Directory path to save decision vars to.");
-=======
-DEFINE_string(
-    data_directory,
-    "examples/Cassie/saved_trajectories/",
-    "Directory path to save decision vars to.");
->>>>>>> 26b5e39c
 DEFINE_string(save_filename, "default_filename",
               "Filename to save decision "
               "vars to.");
 DEFINE_string(traj_name, "", "File to load saved LCM trajs from.");
 DEFINE_bool(use_springs, false, "Whether or not to use the spring model");
-<<<<<<< HEAD
 DEFINE_bool(same_knotpoints, false,
             "Set flag to true if seeding with a trajectory with the same "
             "number of knotpoints");
-=======
->>>>>>> 26b5e39c
 
 namespace dairlib {
 
@@ -101,12 +91,9 @@
 vector<VectorXd> GetInitGuessForV(const vector<VectorXd>& q_guess, double dt,
                                   const MultibodyPlant<double>& plant);
 MatrixXd loadSavedDecisionVars(const string& filepath);
-<<<<<<< HEAD
 void SetInitialGuessFromTrajectory(HybridDircon<double>& trajopt,
                                    const string& filepath,
                                    bool same_knot_points = false);
-=======
->>>>>>> 26b5e39c
 
 void DoMain() {
   // Drake system initialization stuff
@@ -115,18 +102,9 @@
   scene_graph.set_name("scene_graph");
   MultibodyPlant<double> plant(0.0);
 
-<<<<<<< HEAD
   string file_name = "examples/Cassie/urdf/cassie_fixed_springs_conservative.urdf";
   if (FLAGS_use_springs) file_name = "examples/Cassie/urdf/cassie_v2.urdf";
   addCassieMultibody(&plant, &scene_graph, true, file_name, false, false);
-=======
-  string file_name = "examples/Cassie/urdf/cassie_fixed_springs.urdf";
-  if(FLAGS_use_springs)
-    file_name = "examples/Cassie/urdf/cassie_v2.urdf";
-  addCassieMultibody(&plant, &scene_graph, true,
-                     file_name, false,
-                     false);
->>>>>>> 26b5e39c
   plant.Finalize();
 
   int n_q = plant.num_positions();
@@ -335,12 +313,7 @@
 
   double alpha = .2;
   int num_poses = std::min(FLAGS_knot_points, 5);
-<<<<<<< HEAD
   trajopt->CreateVisualizationCallback(file_name, num_poses, alpha);
-=======
-  trajopt->CreateVisualizationCallback(
-      file_name, num_poses, alpha);
->>>>>>> 26b5e39c
 
   cout << "\nChoose the best solver: "
        << drake::solvers::ChooseBestSolver(*trajopt).name() << endl;
@@ -429,14 +402,9 @@
   trajopt->AddBoundingBoxConstraint(0, 0, x0(pos_map.at("hip_yaw_left")));
   trajopt->AddBoundingBoxConstraint(0, 0, x0(pos_map.at("hip_yaw_right")));
 
-<<<<<<< HEAD
   trajopt->AddBoundingBoxConstraint(0.00, 0.1, x0(pos_map.at("hip_roll_left")));
   trajopt->AddBoundingBoxConstraint(-0.1, -0.00,
                                     x0(pos_map.at("hip_roll_right")));
-=======
-  trajopt->AddBoundingBoxConstraint(0.05, 0.2, x0(pos_map.at("hip_roll_left")));
-  trajopt->AddBoundingBoxConstraint(-0.2, -0.05, x0(pos_map.at("hip_roll_right")));
->>>>>>> 26b5e39c
 
   // hip yaw and roll constraints
   trajopt->AddBoundingBoxConstraint(0, 0, xf(pos_map.at("hip_yaw_left")));
@@ -492,17 +460,17 @@
     for (const auto& sym_joint_name : sym_joint_names) {
       trajopt->AddLinearConstraint(
           x0(pos_map[sym_joint_name + l_r_pair.first]) ==
-              x0(pos_map[sym_joint_name + l_r_pair.second]));
+          x0(pos_map[sym_joint_name + l_r_pair.second]));
       trajopt->AddLinearConstraint(
           xf(pos_map[sym_joint_name + l_r_pair.first]) ==
-              xf(pos_map[sym_joint_name + l_r_pair.second]));
+          xf(pos_map[sym_joint_name + l_r_pair.second]));
       if (sym_joint_name != "ankle_joint") {  // No actuator at ankle
         trajopt->AddLinearConstraint(
             u0(act_map.at(sym_joint_name + l_r_pair.first + "_motor")) ==
-                u0(act_map.at(sym_joint_name + l_r_pair.second + "_motor")));
+            u0(act_map.at(sym_joint_name + l_r_pair.second + "_motor")));
         trajopt->AddLinearConstraint(
             uf(act_map.at(sym_joint_name + l_r_pair.first + "_motor")) ==
-                uf(act_map.at(sym_joint_name + l_r_pair.second + "_motor")));
+            uf(act_map.at(sym_joint_name + l_r_pair.second + "_motor")));
       }
     }
   }
@@ -512,10 +480,10 @@
   for (const auto& member : joint_names) {
     trajopt->AddConstraintToAllKnotPoints(
         x(pos_map.at(member)) <=
-            plant.GetJointByName(member).position_upper_limits()(0));
+        plant.GetJointByName(member).position_upper_limits()(0));
     trajopt->AddConstraintToAllKnotPoints(
         x(pos_map.at(member)) >=
-            plant.GetJointByName(member).position_lower_limits()(0));
+        plant.GetJointByName(member).position_lower_limits()(0));
   }
 
   // actuator limits
@@ -531,7 +499,6 @@
   auto left_foot_y_constraint =
       std::make_shared<PointPositionConstraint<double>>(
           plant, "toe_left", Vector3d::Zero(), Eigen::RowVector3d(0, 1, 0),
-<<<<<<< HEAD
           0.1 * VectorXd::Ones(1), 0.15 * VectorXd::Ones(1));
   auto right_foot_y_constraint =
       std::make_shared<PointPositionConstraint<double>>(
@@ -539,14 +506,6 @@
           -0.15 * VectorXd::Ones(1), -0.1 * VectorXd::Ones(1));
 //  for (int mode = 2; mode < 3; ++mode) {
   for (int mode : {0, 2}) {
-=======
-          0.2 * VectorXd::Ones(1), 0.25 * VectorXd::Ones(1));
-  auto right_foot_y_constraint =
-      std::make_shared<PointPositionConstraint<double>>(
-          plant, "toe_right", Vector3d::Zero(), Eigen::RowVector3d(0, 1, 0),
-          -0.25 * VectorXd::Ones(1), -0.2 * VectorXd::Ones(1));
-  for (int mode = 2; mode < 3; ++mode) {
->>>>>>> 26b5e39c
     for (int index = 0; index < mode_lengths[mode]; index++) {
       // Assumes mode_lengths are the same across modes
       auto x_i = trajopt->state((mode_lengths[mode] - 1) * mode + index);
@@ -672,17 +631,110 @@
   for (int i = 0; i < num_knot_points; i++) {
     double eps = 1e-3;
     Vector3d eps_vec = eps * VectorXd::Ones(3);
-<<<<<<< HEAD
     Vector3d pelvis_pos(0.0, 0.0,
                         FLAGS_start_height + 0.01 * (i - num_knot_points / 2) *
                                                  (i - num_knot_points / 2));
-=======
-    Vector3d pelvis_pos(
-        0.0, 0.0,
-        FLAGS_start_height + 0.01 * (i - num_knot_points / 2) * (i - num_knot_points / 2));
->>>>>>> 26b5e39c
     Vector3d left_toe_pos(0.0, 0.12, 0.05);
     Vector3d right_toe_pos(0.0, -0.12, 0.05);
+
+    const auto& world_frame = plant.world_frame();
+    const auto& pelvis_frame = plant.GetFrameByName("pelvis");
+    const auto& toe_left_frame = plant.GetFrameByName("toe_left");
+    const auto& toe_right_frame = plant.GetFrameByName("toe_right");
+
+    drake::multibody::InverseKinematics ik(plant);
+    ik.AddPositionConstraint(pelvis_frame, Vector3d(0, 0, 0), world_frame,
+                             pelvis_pos - eps * VectorXd::Ones(3),
+                             pelvis_pos + eps * VectorXd::Ones(3));
+    ik.AddOrientationConstraint(pelvis_frame, RotationMatrix<double>(),
+                                world_frame, RotationMatrix<double>(), eps);
+    ik.AddPositionConstraint(toe_left_frame, Vector3d(0, 0, 0), world_frame,
+                             left_toe_pos - eps_vec, left_toe_pos + eps_vec);
+    ik.AddPositionConstraint(toe_right_frame, Vector3d(0, 0, 0), world_frame,
+                             right_toe_pos - eps_vec, right_toe_pos + eps_vec);
+    ik.get_mutable_prog()->AddLinearConstraint(
+        (ik.q())(positions_map.at("hip_yaw_left")) == 0);
+    ik.get_mutable_prog()->AddLinearConstraint(
+        (ik.q())(positions_map.at("hip_yaw_right")) == 0);
+    // Four bar linkage constraint (without spring)
+    ik.get_mutable_prog()->AddLinearConstraint(
+        (ik.q())(positions_map.at("knee_left")) +
+            (ik.q())(positions_map.at("ankle_joint_left")) ==
+        M_PI * 13 / 180.0);
+    ik.get_mutable_prog()->AddLinearConstraint(
+        (ik.q())(positions_map.at("knee_right")) +
+            (ik.q())(positions_map.at("ankle_joint_right")) ==
+        M_PI * 13 / 180.0);
+    ik.get_mutable_prog()->SetInitialGuess(ik.q(), q_ik_guess);
+    const auto result = Solve(ik.prog());
+    const auto q_sol = result.GetSolution(ik.q());
+    // cout << "  q_sol = " << q_sol.transpose() << endl;
+    // cout << "  q_sol.head(4).norm() = " << q_sol.head(4).norm() << endl;
+    VectorXd q_sol_normd(n_q);
+    q_sol_normd << q_sol.head(4).normalized(), q_sol.tail(n_q - 4);
+    q_ik_guess = q_sol_normd;
+    q_init_guess.push_back(q_sol_normd);
+
+    bool visualize_init_traj = false;
+    if (visualize_init_traj) {
+      // Build temporary diagram for visualization
+      drake::systems::DiagramBuilder<double> builder_ik;
+      SceneGraph<double>& scene_graph_ik = *builder_ik.AddSystem<SceneGraph>();
+      scene_graph_ik.set_name("scene_graph_ik");
+      MultibodyPlant<double> plant_ik(1e-4);
+      multibody::addFlatTerrain(&plant_ik, &scene_graph_ik, .8, .8);
+      Parser parser(&plant_ik, &scene_graph_ik);
+      string full_name =
+          FindResourceOrThrow("examples/Cassie/urdf/cassie_fixed_springs.urdf");
+      parser.AddModelFromFile(full_name);
+      plant_ik.mutable_gravity_field().set_gravity_vector(
+          -9.81 * Eigen::Vector3d::UnitZ());
+      plant_ik.Finalize();
+
+      // Visualize
+      VectorXd x_const = VectorXd::Zero(n_x);
+      x_const.head(n_q) = q_sol;
+      PiecewisePolynomial<double> pp_xtraj(x_const);
+
+      multibody::connectTrajectoryVisualizer(&plant_ik, &builder_ik,
+                                             &scene_graph_ik, pp_xtraj);
+      auto diagram = builder_ik.Build();
+      drake::systems::Simulator<double> simulator(*diagram);
+      simulator.set_target_realtime_rate(.1);
+      simulator.Initialize();
+      simulator.AdvanceTo(1.0 / num_knot_points);
+    }
+  }
+
+  return q_init_guess;
+}
+
+vector<VectorXd> GetInitGuessForQFlight(int num_knot_points, double apex_height,
+                                        const MultibodyPlant<double>& plant) {
+  int n_q = plant.num_positions();
+  int n_v = plant.num_velocities();
+  int n_x = n_q + n_v;
+  map<string, int> positions_map = multibody::makeNameToPositionsMap(plant);
+
+  vector<VectorXd> q_init_guess;
+  VectorXd q_ik_guess = VectorXd::Zero(n_q);
+  Eigen::Vector4d quat(2000.06, -0.339462, -0.609533, -0.760854);
+  q_ik_guess << quat.normalized(), 0.000889849, 0.000626865, 1.0009, -0.0112109,
+      0.00927845, -0.000600725, -0.000895805, 1.15086, 0.610808, -1.38608,
+      -1.35926, 0.806192, 1.00716, -M_PI / 2, -M_PI / 2;
+
+  double factor = apex_height / (num_knot_points * num_knot_points / 4.0);
+  double rest_height = 1.0;
+
+  for (int i = 0; i < num_knot_points; i++) {
+    double eps = 1e-3;
+    Vector3d eps_vec = eps * VectorXd::Ones(3);
+    double height_offset = apex_height - factor * (i - num_knot_points / 2.0) *
+        (i - num_knot_points / 2.0);
+    Vector3d pelvis_pos(0.0, 0.0, rest_height + height_offset);
+    // Do not raise the toes as much as the pelvis, (leg extension)
+    Vector3d left_toe_pos(0.0, 0.12, 0.05 + height_offset * 0.5);
+    Vector3d right_toe_pos(0.0, -0.12, 0.05 + height_offset * 0.5);
 
     const auto& world_frame = plant.world_frame();
     const auto& pelvis_frame = plant.GetFrameByName("pelvis");
@@ -712,6 +764,7 @@
         (ik.q())(positions_map.at("knee_right")) +
             (ik.q())(positions_map.at("ankle_joint_right")) ==
             M_PI * 13 / 180.0);
+
     ik.get_mutable_prog()->SetInitialGuess(ik.q(), q_ik_guess);
     const auto result = Solve(ik.prog());
     const auto q_sol = result.GetSolution(ik.q());
@@ -756,106 +809,6 @@
   return q_init_guess;
 }
 
-vector<VectorXd> GetInitGuessForQFlight(int num_knot_points, double apex_height,
-                                        const MultibodyPlant<double>& plant) {
-  int n_q = plant.num_positions();
-  int n_v = plant.num_velocities();
-  int n_x = n_q + n_v;
-  map<string, int> positions_map = multibody::makeNameToPositionsMap(plant);
-
-  vector<VectorXd> q_init_guess;
-  VectorXd q_ik_guess = VectorXd::Zero(n_q);
-  Eigen::Vector4d quat(2000.06, -0.339462, -0.609533, -0.760854);
-  q_ik_guess << quat.normalized(), 0.000889849, 0.000626865, 1.0009, -0.0112109,
-      0.00927845, -0.000600725, -0.000895805, 1.15086, 0.610808, -1.38608,
-      -1.35926, 0.806192, 1.00716, -M_PI / 2, -M_PI / 2;
-
-  double factor = apex_height / (num_knot_points * num_knot_points / 4.0);
-  double rest_height = 1.0;
-
-  for (int i = 0; i < num_knot_points; i++) {
-    double eps = 1e-3;
-    Vector3d eps_vec = eps * VectorXd::Ones(3);
-    double height_offset = apex_height - factor * (i - num_knot_points / 2.0) *
-        (i - num_knot_points / 2.0);
-    Vector3d pelvis_pos(0.0, 0.0, rest_height + height_offset);
-    // Do not raise the toes as much as the pelvis, (leg extension)
-    Vector3d left_toe_pos(0.0, 0.12, 0.05 + height_offset * 0.5);
-    Vector3d right_toe_pos(0.0, -0.12, 0.05 + height_offset * 0.5);
-
-    const auto& world_frame = plant.world_frame();
-    const auto& pelvis_frame = plant.GetFrameByName("pelvis");
-    const auto& toe_left_frame = plant.GetFrameByName("toe_left");
-    const auto& toe_right_frame = plant.GetFrameByName("toe_right");
-
-    drake::multibody::InverseKinematics ik(plant);
-    ik.AddPositionConstraint(pelvis_frame, Vector3d(0, 0, 0), world_frame,
-                             pelvis_pos - eps * VectorXd::Ones(3),
-                             pelvis_pos + eps * VectorXd::Ones(3));
-    ik.AddOrientationConstraint(pelvis_frame, RotationMatrix<double>(),
-                                world_frame, RotationMatrix<double>(), eps);
-    ik.AddPositionConstraint(toe_left_frame, Vector3d(0, 0, 0), world_frame,
-                             left_toe_pos - eps_vec, left_toe_pos + eps_vec);
-    ik.AddPositionConstraint(toe_right_frame, Vector3d(0, 0, 0), world_frame,
-                             right_toe_pos - eps_vec, right_toe_pos + eps_vec);
-    ik.get_mutable_prog()->AddLinearConstraint(
-        (ik.q())(positions_map.at("hip_yaw_left")) == 0);
-    ik.get_mutable_prog()->AddLinearConstraint(
-        (ik.q())(positions_map.at("hip_yaw_right")) == 0);
-    // Four bar linkage constraint (without spring)
-    ik.get_mutable_prog()->AddLinearConstraint(
-        (ik.q())(positions_map.at("knee_left")) +
-            (ik.q())(positions_map.at("ankle_joint_left")) ==
-            M_PI * 13 / 180.0);
-    ik.get_mutable_prog()->AddLinearConstraint(
-        (ik.q())(positions_map.at("knee_right")) +
-            (ik.q())(positions_map.at("ankle_joint_right")) ==
-            M_PI * 13 / 180.0);
-
-    ik.get_mutable_prog()->SetInitialGuess(ik.q(), q_ik_guess);
-    const auto result = Solve(ik.prog());
-    const auto q_sol = result.GetSolution(ik.q());
-    // cout << "  q_sol = " << q_sol.transpose() << endl;
-    // cout << "  q_sol.head(4).norm() = " << q_sol.head(4).norm() << endl;
-    VectorXd q_sol_normd(n_q);
-    q_sol_normd << q_sol.head(4).normalized(), q_sol.tail(n_q - 4);
-    q_ik_guess = q_sol_normd;
-    q_init_guess.push_back(q_sol_normd);
-
-    bool visualize_init_traj = false;
-    if (visualize_init_traj) {
-      // Build temporary diagram for visualization
-      drake::systems::DiagramBuilder<double> builder_ik;
-      SceneGraph<double>& scene_graph_ik = *builder_ik.AddSystem<SceneGraph>();
-      scene_graph_ik.set_name("scene_graph_ik");
-      MultibodyPlant<double> plant_ik(1e-4);
-      multibody::addFlatTerrain(&plant_ik, &scene_graph_ik, .8, .8);
-      Parser parser(&plant_ik, &scene_graph_ik);
-      string full_name =
-          FindResourceOrThrow("examples/Cassie/urdf/cassie_fixed_springs.urdf");
-      parser.AddModelFromFile(full_name);
-      plant_ik.mutable_gravity_field().set_gravity_vector(
-          -9.81 * Eigen::Vector3d::UnitZ());
-      plant_ik.Finalize();
-
-      // Visualize
-      VectorXd x_const = VectorXd::Zero(n_x);
-      x_const.head(n_q) = q_sol;
-      PiecewisePolynomial<double> pp_xtraj(x_const);
-
-      multibody::connectTrajectoryVisualizer(&plant_ik, &builder_ik,
-                                             &scene_graph_ik, pp_xtraj);
-      auto diagram = builder_ik.Build();
-      drake::systems::Simulator<double> simulator(*diagram);
-      simulator.set_target_realtime_rate(.1);
-      simulator.Initialize();
-      simulator.AdvanceTo(1.0 / num_knot_points);
-    }
-  }
-
-  return q_init_guess;
-}
-
 // Get v by finite differencing q
 vector<VectorXd> GetInitGuessForV(const vector<VectorXd>& q_guess, double dt,
                                   const MultibodyPlant<double>& plant) {
@@ -917,7 +870,6 @@
   }
 }
 
-<<<<<<< HEAD
 MatrixXd loadSavedDecisionVars(const string& filepath) {
   DirconTrajectory previous_traj = DirconTrajectory(filepath);
   for (auto& name : previous_traj.GetTrajectoryNames()) {
@@ -926,8 +878,6 @@
   return previous_traj.GetDecisionVariables();
 }
 
-=======
->>>>>>> 26b5e39c
 }  // namespace dairlib
 
 int main(int argc, char* argv[]) {
