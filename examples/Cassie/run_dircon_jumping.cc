--- conflicted
+++ resolved
@@ -313,25 +313,6 @@
     }
   }
 
-<<<<<<< HEAD
-  // Printing
-//  for (int i = 0; i < trajopt->decision_variables().size(); i++) {
-//    cout << trajopt->decision_variable(i) << ", ";
-//    cout << trajopt->decision_variable(i).get_id() << ", ";
-//    cout << trajopt->FindDecisionVariableIndex(trajopt->decision_variable(i))
-//         << ", ";
-//    auto scale_map = trajopt->GetVariableScaling();
-//    auto it = scale_map.find(i);
-//    if (it != scale_map.end()) {
-//      cout << it->second;
-//    } else {
-//      cout << "none";
-//    }
-//    cout << ", ";
-//    cout << trajopt->GetInitialGuess(trajopt->decision_variable(i));
-//    cout << endl;
-//  }
-=======
   //   Printing
   //  for (int i = 0; i < trajopt->decision_variables().size(); i++) {
   //    cout << trajopt->decision_variable(i) << ", ";
@@ -350,7 +331,6 @@
   //    cout << trajopt->GetInitialGuess(trajopt->decision_variable(i));
   //    cout << endl;
   //  }
->>>>>>> ccb16594
 
   cout << "\nChoose the best solver: "
        << drake::solvers::ChooseBestSolver(*trajopt).name() << endl;
@@ -365,65 +345,6 @@
   std::cout << "Cost:" << result.get_optimal_cost() << std::endl;
   std::cout << "Solve result: " << result.get_solution_result() << std::endl;
 
-<<<<<<< HEAD
-//  printConstraint(trajopt, result);
-
-  const PiecewisePolynomial<double>& state_traj =
-      trajopt->ReconstructStateTrajectory(result);
-  const PiecewisePolynomial<double>& input_traj =
-      trajopt->ReconstructInputTrajectory(result);
-
-  LcmTrajectory::Trajectory decision_vars;
-  decision_vars.traj_name = "decision_vars";
-  decision_vars.datapoints = result.GetSolution();
-  decision_vars.time_vector = VectorXd::Zero(decision_vars.datapoints.size());
-  decision_vars.datatypes = vector<string>(decision_vars.datapoints.size());
-
-  int num_modes = 3;
-  std::vector<LcmTrajectory::Trajectory> trajectories;
-  std::vector<std::string> trajectory_names;
-
-  for (int mode = 0; mode < num_modes; ++mode) {
-    LcmTrajectory::Trajectory traj_block;
-    traj_block.traj_name =
-        "state_input_trajectory" + std::to_string(mode);
-    std::vector<double> breaks_copy =
-        std::vector(state_traj.get_segment_times());
-    traj_block.time_vector =
-        Eigen::Map<Eigen::VectorXd>(breaks_copy.data(), breaks_copy.size())
-            .segment(FLAGS_knot_points * mode, FLAGS_knot_points);
-    traj_block.datapoints = generateStateAndInputMatrix(state_traj, input_traj,
-                                                        traj_block.time_vector);
-    // To store x and xdot at the knot points
-    const vector<string>& state_datatypes =
-        multibody::createStateNameVectorFromMap(plant);
-    const vector<string>& input_datatypes =
-        multibody::createActuatorNameVectorFromMap(plant);
-    traj_block.datatypes.reserve(state_datatypes.size() +
-        state_datatypes.size() +
-        input_datatypes.size());
-    traj_block.datatypes.insert(traj_block.datatypes.end(),
-                                state_datatypes.begin(),
-                                state_datatypes.end());
-    traj_block.datatypes.insert(traj_block.datatypes.end(),
-                                state_datatypes.begin(),
-                                state_datatypes.end());
-    traj_block.datatypes.insert(traj_block.datatypes.end(),
-                                input_datatypes.begin(),
-                                input_datatypes.end());
-//    std::cout << "datatypes size: " << traj_block.datatypes.size() << std::endl;
-    trajectories.push_back(traj_block);
-    trajectory_names.push_back(traj_block.traj_name);
-  }
-
-  trajectories.push_back(decision_vars);
-  trajectory_names.push_back(decision_vars.traj_name);
-  LcmTrajectory saved_traj(trajectories, trajectory_names, "jumping_trajectory",
-                           "Decision variables and state/input trajectories "
-                           "for jumping");
-  saved_traj.writeToFile(FLAGS_data_directory + FLAGS_save_filename);
-
-=======
   // Save trajectory to file
   DirconTrajectory saved_traj(plant, *trajopt, result, "jumping_trajectory",
                               "Decision variables and state/input trajectories "
@@ -431,7 +352,6 @@
   saved_traj.WriteToFile(FLAGS_data_directory + FLAGS_save_filename);
   std::cout << "Wrote to file: " << FLAGS_data_directory + FLAGS_save_filename
             << std::endl;
->>>>>>> ccb16594
   drake::trajectories::PiecewisePolynomial<double> optimal_traj =
       trajopt->ReconstructStateTrajectory(result);
   multibody::connectTrajectoryVisualizer(&plant, &builder, &scene_graph,
@@ -493,13 +413,8 @@
   auto x = trajopt->state();
 
   // Duration Bounds
-<<<<<<< HEAD
-  double min_duration = (FLAGS_duration > 0.0 ) ? FLAGS_duration : 1.0;
-  double max_duration = (FLAGS_duration > 0.0 ) ? FLAGS_duration : 1.5;
-=======
   double min_duration = (FLAGS_duration > 0.0) ? FLAGS_duration : 1.0;
   double max_duration = (FLAGS_duration > 0.0) ? FLAGS_duration : 1.5;
->>>>>>> ccb16594
 
   trajopt->AddDurationBounds(min_duration, max_duration);
 
@@ -633,20 +548,12 @@
   auto left_foot_z_constraint =
       std::make_shared<PointPositionConstraint<double>>(
           plant, "toe_left", Vector3d::Zero(), Eigen::RowVector3d(0, 0, 1),
-<<<<<<< HEAD
-          (0.75*FLAGS_height - eps) * VectorXd::Ones(1),
-=======
           (0.75 * FLAGS_height - eps) * VectorXd::Ones(1),
->>>>>>> ccb16594
           (FLAGS_height + eps) * VectorXd::Ones(1));
   auto right_foot_z_constraint =
       std::make_shared<PointPositionConstraint<double>>(
           plant, "toe_right", Vector3d::Zero(), Eigen::RowVector3d(0, 0, 1),
-<<<<<<< HEAD
-          (0.75*FLAGS_height - eps) * VectorXd::Ones(1),
-=======
           (0.75 * FLAGS_height - eps) * VectorXd::Ones(1),
->>>>>>> ccb16594
           (FLAGS_height + eps) * VectorXd::Ones(1));
   trajopt->AddConstraint(left_foot_z_constraint, x_top.head(n_q));
   trajopt->AddConstraint(right_foot_z_constraint, x_top.head(n_q));
@@ -938,17 +845,11 @@
 }
 
 MatrixXd loadSavedDecisionVars(const string& filepath) {
-<<<<<<< HEAD
-  const LcmTrajectory& loaded_decision_vars = LcmTrajectory(filepath);
-  return loaded_decision_vars.getTrajectory("decision_vars")
-      .datapoints;
-=======
   DirconTrajectory loaded_decision_vars = DirconTrajectory(filepath);
   for (auto& name : loaded_decision_vars.GetTrajectoryNames()) {
     std::cout << name << std::endl;
   }
   return loaded_decision_vars.GetDecisionVariables();
->>>>>>> ccb16594
 }
 
 MatrixXd generateStateAndInputMatrix(const PiecewisePolynomial<double>& states,
