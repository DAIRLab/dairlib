--- conflicted
+++ resolved
@@ -3,10 +3,7 @@
 #include <memory>
 #include <string>
 #include <algorithm>
-<<<<<<< HEAD
-=======
 #include <unordered_map>
->>>>>>> 3c412110
 
 #include <gflags/gflags.h>
 #include "attic/multibody/multibody_solvers.h"
@@ -246,11 +243,7 @@
   const auto result = fp_solver.Solve();
   SolutionResult solution_result = result.get_solution_result();
   cout << to_string(solution_result) << endl;
-<<<<<<< HEAD
-//   cout << result.GetSolution() << endl;
-=======
   // cout << result.GetSolution() << endl;
->>>>>>> 3c412110
 
   VectorXd q_sol = fp_solver.GetSolutionQ();
   VectorXd u_sol = fp_solver.GetSolutionU();
@@ -589,55 +582,10 @@
   trajopt->AddRunningCost(x.tail(n_v).transpose() * Q * x.tail(n_v));
   trajopt->AddRunningCost(u.transpose() * R * u);
 
-<<<<<<< HEAD
-
-
-
-
-  // TODO:
-  // You can create five functions (t, x, u, lambda, impulse) in dircon for scaling
-  // Use FindDecisionVariableIndex in the functions to find index
-  // Go to your goldilocks models branch to see which variables you scaled.
-
-  // playing
-//  cout << "size = " << trajopt->decision_variables().size() << endl;
-//  for (int i=0; i < trajopt->decision_variables().size() ; i++) {
-//    cout << trajopt->decision_variable(i) << ", ";
-//    cout << trajopt->decision_variable(i).get_id() << ", ";
-//    cout << trajopt->FindDecisionVariableIndex(trajopt->decision_variable(i)) << endl;
-//  }
-
-  // playing with nan
-//  double nan = std::numeric_limits<drake::AutoDiffXd>::quiet_NaN();
-//  double nan = std::numeric_limits<double>::quiet_NaN();
-//  cout << nan + 1 << endl;
-//  cout << nan * 1.0 << endl;
-//  cout << 1.0 / nan << endl;
-//  cout << sin(nan) << endl;
-//  cout << pow(nan, 2) << endl;
-//  Vector3d vec(nan,0,0);
-//  cout << vec.transpose() << endl;
-//  Vector3d ones(1, 1, 1);
-//  cout << (vec + ones).transpose() << endl;
-//  cout << vec.transpose() * ones << endl;
-//  Eigen::MatrixXd m_ones = Eigen::MatrixXd::Ones(3,3);
-//  cout << (m_ones * vec).transpose() << endl;
-//  cout << (Eigen::MatrixXd::Identity(3,3) * vec).transpose() << endl;
-//  // the following has issues
-//  (nan > 0) ? cout << "(nan > 0) true\n" : cout << "(nan > 0) false\n";
-//  (nan < 0) ? cout << "(nan < 0) true\n" : cout << "(nan < 0) false\n";
-//  (nan == 0) ? cout << "(nan == 0) true\n" : cout << "(nan == 0) false\n";
-//  cout << std::max(nan, 0.0) << endl;
-//  cout << std::max(0.0, nan) << endl;
-//  return;
-
-  // Testing
-=======
   // Scale variable
   // Scaling decision variable doesn't seem to help in the task of squatting.
   // One hypothesis is that the initial guess we feed to the solver is very
   // good, so the variable scaling doesn't matter to much.
->>>>>>> 3c412110
   if (FLAGS_is_scale_variable) {
     // time
     trajopt->ScaleTimeVariables(0.015);
