#include <chrono>
#include <fstream>
#include <memory>
#include <string>

#include <gflags/gflags.h>
#include "attic/multibody/multibody_solvers.h"
#include "attic/multibody/rigidbody_utils.h"
#include "common/find_resource.h"
#include "examples/Cassie/cassie_utils.h"
#include "multibody/com_pose_system.h"
#include "multibody/multibody_utils.h"
#include "systems/goldilocks_models/file_utils.h"
#include "systems/trajectory_optimization/dircon_distance_data.h"
#include "systems/trajectory_optimization/dircon_kinematic_data_set.h"
#include "systems/trajectory_optimization/dircon_opt_constraints.h"
#include "systems/trajectory_optimization/dircon_position_data.h"
#include "systems/trajectory_optimization/hybrid_dircon.h"

#include "drake/geometry/geometry_visualization.h"
#include "drake/lcm/drake_lcm.h"
#include "drake/multibody/parsing/parser.h"
#include "drake/multibody/rigid_body_plant/drake_visualizer.h"
#include "drake/multibody/rigid_body_tree.h"
#include "drake/multibody/rigid_body_tree_construction.h"
#include "drake/solvers/choose_best_solver.h"
#include "drake/solvers/constraint.h"
#include "drake/solvers/mathematical_program.h"
#include "drake/solvers/snopt_solver.h"
#include "drake/solvers/solve.h"
#include "drake/systems/analysis/simulator.h"
#include "drake/systems/framework/diagram.h"
#include "drake/systems/framework/diagram_builder.h"
#include "drake/systems/primitives/trajectory_source.h"
#include "drake/systems/rendering/multibody_position_to_geometry_pose.h"

using std::cout;
using std::endl;
using std::map;
using std::shared_ptr;
using std::string;
using std::vector;

using Eigen::Matrix3Xd;
using Eigen::MatrixXd;
using Eigen::Vector3d;
using Eigen::VectorXd;

using drake::VectorX;
using drake::solvers::Binding;
using drake::solvers::Constraint;
using drake::solvers::MathematicalProgram;
using drake::solvers::MathematicalProgramResult;
using drake::solvers::MatrixXDecisionVariable;
using drake::solvers::SolutionResult;
using drake::solvers::VectorXDecisionVariable;
using drake::symbolic::Expression;
using drake::symbolic::Variable;
using drake::systems::trajectory_optimization::MultipleShooting;
using drake::trajectories::PiecewisePolynomial;

using drake::geometry::SceneGraph;
using drake::geometry::Sphere;
using drake::math::RigidTransformd;
using drake::multibody::Body;
using drake::multibody::MultibodyPlant;
using drake::multibody::Parser;
using drake::multibody::SpatialInertia;
using drake::multibody::UnitInertia;
using drake::systems::rendering::MultibodyPositionToGeometryPose;

using drake::multibody::BodyIndex;
using drake::multibody::JointActuator;
using drake::multibody::JointActuatorIndex;
using drake::multibody::ModelInstanceIndex;

using drake::math::RollPitchYaw;
using drake::math::RotationMatrix;

using dairlib::systems::trajectory_optimization::DirconAbstractConstraint;
using dairlib::systems::trajectory_optimization::DirconDynamicConstraint;
using dairlib::systems::trajectory_optimization::DirconKinConstraintType;
using dairlib::systems::trajectory_optimization::DirconKinematicConstraint;
using dairlib::systems::trajectory_optimization::DirconOptions;
using dairlib::systems::trajectory_optimization::HybridDircon;

using dairlib::systems::SubvectorPassThrough;

using dairlib::goldilocks_models::readCSV;
using dairlib::goldilocks_models::writeCSV;

using dairlib::multibody::ContactInfo;
using dairlib::multibody::FixedPointSolver;
using dairlib::multibody::GetBodyIndexFromName;

DEFINE_string(init_file, "", "the file name of initial guess");
DEFINE_string(data_directory, "../dairlib_data/cassie_trajopt_data/",
              "directory to save/read data");
DEFINE_bool(store_data, false, "To store solution or not");
DEFINE_int32(max_iter, 100000, "Iteration limit");
DEFINE_double(duration, 0.4, "Duration of the single support phase (s)");
DEFINE_double(tol, 1e-4, "Tolerance for constraint violation and dual gap");

// Parameters which enable dircon-improving features
DEFINE_bool(is_scale_constraint, true, "Scale the nonlinear constraint values");
DEFINE_bool(is_scale_variable, true, "Scale the decision variable");

namespace dairlib {

/// Trajectory optimization of fixed-spring cassie squatting
/// With the default initial guess, the solving time is about 2 mins.

// Constraint to fix the position of a point on a body (for initial guess)
class BodyPointPositionConstraint : public DirconAbstractConstraint<double> {
 public:
  BodyPointPositionConstraint(const RigidBodyTree<double>& tree,
                              string body_name, Vector3d translation,
                              Vector3d desired_pos)
      : DirconAbstractConstraint<double>(3, tree.get_num_positions(),
                                         VectorXd::Zero(3), VectorXd::Zero(3),
                                         body_name + "_position_constraint"),
        tree_(tree),
        body_idx_(multibody::GetBodyIndexFromName(tree, body_name)),
        translation_(translation),
        desired_pos_(desired_pos) {}
  ~BodyPointPositionConstraint() override = default;

  void EvaluateConstraint(const Eigen::Ref<const drake::VectorX<double>>& x,
                          drake::VectorX<double>* y) const override {
    VectorXd q = x;
    KinematicsCache<double> cache = tree_.doKinematics(q);
    VectorXd pt = tree_.transformPoints(cache, translation_, body_idx_, 0);

    *y = pt - desired_pos_;
  };

 private:
  const RigidBodyTree<double>& tree_;
  const int body_idx_;
  const Vector3d translation_;
  const Vector3d desired_pos_;
};

// Use fixed-point solver to get initial guess
void GetInitFixedPointGuess(const Vector3d& pelvis_position,
                            const RigidBodyTree<double>& tree, VectorXd* q_init,
                            VectorXd* u_init, VectorXd* lambda_init) {
  int n_q = tree.get_num_positions();
  int n_v = tree.get_num_velocities();
  int n_u = tree.get_num_actuators();

  int toe_left_idx = GetBodyIndexFromName(tree, "toe_left");
  int toe_right_idx = GetBodyIndexFromName(tree, "toe_right");
  Vector3d pt_front_contact(-0.0457, 0.112, 0);
  Vector3d pt_rear_contact(0.088, 0, 0);
  MatrixXd xa(3, 4);
  xa.col(0) = pt_front_contact;
  xa.col(1) = pt_rear_contact;
  xa.col(2) = pt_front_contact;
  xa.col(3) = pt_rear_contact;
  std::vector<int> idxa;
  idxa.push_back(toe_left_idx);
  idxa.push_back(toe_left_idx);
  idxa.push_back(toe_right_idx);
  idxa.push_back(toe_right_idx);
  ContactInfo contact_info(xa, idxa);

  VectorXd q_desired = VectorXd::Zero(n_q);
  q_desired << 0, 0, 1.057, 1, 0, 0, 0, 0.0185, -0.0185, 0, 0, 0.383, 0.383,
      -1.02, -1.02, 1.24, 1.24, -1.48, -1.48;
  // The above numbers comes from one (FixedPointSolver) solution of cassie
  // standing

  std::map<int, double> fixed_joints;
  // floating base x, y z position
  for (int i = 0; i < 3; i++) {
    fixed_joints[i] = pelvis_position[i];
  }
  // floating base quaternion
  fixed_joints[3] = 1;
  fixed_joints[4] = 0;
  fixed_joints[5] = 0;
  fixed_joints[6] = 0;
  // hip yaw position
  // fixed_joints[9] = 0;
  // fixed_joints[10] = 0;

  FixedPointSolver fp_solver(tree, contact_info, q_desired, VectorXd::Zero(n_u),
                             MatrixXd::Zero(n_q, n_q),
                             MatrixXd::Identity(n_u, n_u));
  fp_solver.AddFrictionConeConstraint(0.8);
  fp_solver.AddJointLimitConstraint(0);  // 0.1
  fp_solver.AddFixedJointsConstraint(fixed_joints);
  fp_solver.AddSpreadNormalForcesCost();

  // get mathematicalprogram to add constraint ourselves
  shared_ptr<MathematicalProgram> mp = fp_solver.get_program();
  auto& q_var =
      mp->decision_variables().head(n_q);  // Assume q is located at the start
  Vector3d desired_left_toe_pos(0.06, 0.4, 0);
  Vector3d desired_right_toe_pos(0.06, -0.4, 0);
  auto left_foot_constraint = std::make_shared<BodyPointPositionConstraint>(
      tree, "toe_left", pt_front_contact, desired_left_toe_pos);
  auto right_foot_constraint = std::make_shared<BodyPointPositionConstraint>(
      tree, "toe_right", pt_front_contact, desired_right_toe_pos);
  mp->AddConstraint(left_foot_constraint, q_var);
  mp->AddConstraint(right_foot_constraint, q_var);

  VectorXd init_guess = VectorXd::Random(mp->decision_variables().size());
  // Provide initial guess to shorten the runtime
  // The numbers comes from one (FixedPointSolver) solution of cassie standing
  init_guess << 0, 0, 1.05263, 1, 0, 0, 0, 0.0185236, -0.0185236, 0, 0, 0.3836,
      0.3836, -1.026, -1.026, 1.249, 1.249, -1.480, -1.480, -0.1535, 0.1682,
      0.1407, -0.1843, -6.124, -5.841, 35.76, 35.79, -5.46, -5.439, -398.5,
      -396.3, 93.49, 17.75, 1.521, 68.57, -17.61, -1.503, 93.28, -0.7926,
      -1.762, 68.42, 0.652, 1.744;
  mp->SetInitialGuessForAllVariables(init_guess);

  // Test scaling
  // Assume that lambda is located in the end of decision variables
//  auto lambda_var = mp->decision_variables().tail(14);
//  for (int i = 0; i < lambda_var.size(); i++) {
//    mp->SetVariableScaling(100, mp->FindDecisionVariableIndex(lambda_var(i)));
//  }
//  auto u_var = mp->decision_variables().segment(n_q, n_u);
//  for (int i = 0; i < u_var.size(); i++) {
//    mp->SetVariableScaling(10, mp->FindDecisionVariableIndex(u_var(i)));
//  }

//  mp->SetSolverOption(drake::solvers::SnoptSolver::id(), "Print file",
//                      "../snopt.out");
  // target nonlinear constraint violation
  // mp->SetSolverOption(drake::solvers::SnoptSolver::id(),
  //                     "Major optimality tolerance", 1e-6);
  // target complementarity gap
  mp->SetSolverOption(drake::solvers::SnoptSolver::id(),
                      "Major feasibility tolerance", 1e-8);

  // solve for the standing pose
  cout << "Solving for fixed point...\n";
  const auto result = fp_solver.Solve();
  SolutionResult solution_result = result.get_solution_result();
  cout << to_string(solution_result) << endl;
   cout << result.GetSolution() << endl;

  VectorXd q_sol = fp_solver.GetSolutionQ();
  VectorXd u_sol = fp_solver.GetSolutionU();
  VectorXd lambda_sol = fp_solver.GetSolutionLambda();

  VectorXd q_sol_reorder(n_q);
  q_sol_reorder << q_sol.segment(3, 4), q_sol.segment(0, 3), q_sol.tail(12);
  // Careful that the contact constraint ordering should be consistent with
  // those you set in DIRCON
  VectorXd lambda_sol_reorder(lambda_sol.size());
  VectorXd lambda_sol_contact = lambda_sol.tail(3 * idxa.size());
  for (unsigned int i = 0; i < idxa.size(); i++) {
    // We need to reorder cause contact toolkit's lambda ordering is different
    // from dircon order
    VectorXd lambda_dummy = lambda_sol_contact.segment(3 * i, 3);
    lambda_sol_contact(0 + 3 * i) = lambda_dummy(1);
    lambda_sol_contact(1 + 3 * i) = -lambda_dummy(2);
    lambda_sol_contact(2 + 3 * i) = lambda_dummy(0);
  }
  lambda_sol_reorder << lambda_sol_contact,
      lambda_sol.head(tree.getNumPositionConstraints());

  *q_init = q_sol_reorder;
  *u_init = u_sol;
  *lambda_init = lambda_sol_reorder;

  // Build temporary diagram for visualization
  VectorXd x(n_q + n_v);
  x << q_sol, VectorXd::Zero(n_v);
  drake::lcm::DrakeLcm lcm;
  drake::systems::DiagramBuilder<double> builder;
  const PiecewisePolynomial<double> pp_xtraj = PiecewisePolynomial<double>(x);
  auto state_source =
      builder.AddSystem<drake::systems::TrajectorySource>(pp_xtraj);
  auto publisher =
      builder.AddSystem<drake::systems::DrakeVisualizer>(tree, &lcm);
  publisher->set_publish_period(1.0 / 60.0);
  builder.Connect(state_source->get_output_port(),
                  publisher->get_input_port(0));

  auto diagram = builder.Build();
  drake::systems::Simulator<double> simulator(*diagram);
  simulator.set_target_realtime_rate(1);
  simulator.Initialize();
  simulator.AdvanceTo(0.2);
}

// Position constraint of a body origin in one dimension (x, y, or z)
class OneDimBodyPosConstraint : public DirconAbstractConstraint<double> {
 public:
  OneDimBodyPosConstraint(const MultibodyPlant<double>* plant, string body_name,
                          int xyz_idx, double lb, double ub)
      : DirconAbstractConstraint<double>(
            1, plant->num_positions(), VectorXd::Ones(1) * lb,
            VectorXd::Ones(1) * ub, body_name + "_constraint"),
        plant_(plant),
        body_(plant->GetBodyByName(body_name)),
        xyz_idx_(xyz_idx) {}
  ~OneDimBodyPosConstraint() override = default;

  void EvaluateConstraint(const Eigen::Ref<const drake::VectorX<double>>& x,
                          drake::VectorX<double>* y) const override {
    VectorXd q = x;

    std::unique_ptr<drake::systems::Context<double>> context =
        plant_->CreateDefaultContext();
    plant_->SetPositions(context.get(), q);

    VectorX<double> pt(3);
    this->plant_->CalcPointsPositions(*context, body_.body_frame(),
                                      Vector3d::Zero(), plant_->world_frame(),
                                      &pt);
    *y = pt.segment(xyz_idx_, 1);
  };

 private:
  const MultibodyPlant<double>* plant_;
  const drake::multibody::Body<double>& body_;
  // xyz_idx_ takes value of 0, 1 or 2.
  // 0 is x, 1 is y and 2 is z component of the position vector.
  const int xyz_idx_;
};

void DoMain(double duration, int max_iter, string data_directory,
            string init_file, double tol, bool to_store_data) {
  // Create fix-spring Cassie MBP
  drake::systems::DiagramBuilder<double> builder;
  SceneGraph<double>& scene_graph = *builder.AddSystem<SceneGraph>();
  scene_graph.set_name("scene_graph");

  MultibodyPlant<double> plant;
  Parser parser(&plant, &scene_graph);

  string full_name =
      FindResourceOrThrow("examples/Cassie/urdf/cassie_fixed_springs.urdf");
  parser.AddModelFromFile(full_name);
  plant.mutable_gravity_field().set_gravity_vector(-9.81 *
                                                   Eigen::Vector3d::UnitZ());
  plant.Finalize();

  // Create maps for joints
  map<string, int> positions_map = multibody::makeNameToPositionsMap(plant);
  map<string, int> velocities_map = multibody::makeNameToVelocitiesMap(plant);
  map<string, int> actuators_map = multibody::makeNameToActuatorsMap(plant);

  int n_q = plant.num_positions();
  int n_v = plant.num_velocities();
  int n_u = plant.num_actuators();
  // int n_x = n_q + n_v;

  // Set up contact/distance constraints
  const Body<double>& toe_left = plant.GetBodyByName("toe_left");
  const Body<double>& toe_right = plant.GetBodyByName("toe_right");
  Vector3d pt_front_contact(-0.0457, 0.112, 0);
  Vector3d pt_rear_contact(0.088, 0, 0);
  bool isXZ = false;
  Vector3d ground_normal(0, 0, 1);
  auto left_toe_front_constraint = DirconPositionData<double>(
      plant, toe_left, pt_front_contact, isXZ, ground_normal);
  auto left_toe_rear_constraint = DirconPositionData<double>(
      plant, toe_left, pt_rear_contact, isXZ, ground_normal);
  auto right_toe_front_constraint = DirconPositionData<double>(
      plant, toe_right, pt_front_contact, isXZ, ground_normal);
  auto right_toe_rear_constraint = DirconPositionData<double>(
      plant, toe_right, pt_rear_contact, isXZ, ground_normal);
  double mu = 1;
  left_toe_front_constraint.addFixedNormalFrictionConstraints(mu);
  left_toe_rear_constraint.addFixedNormalFrictionConstraints(mu);
  right_toe_front_constraint.addFixedNormalFrictionConstraints(mu);
  right_toe_rear_constraint.addFixedNormalFrictionConstraints(mu);

  const auto& thigh_left = plant.GetBodyByName("thigh_left");
  const auto& heel_spring_left = plant.GetBodyByName("heel_spring_left");
  const auto& thigh_right = plant.GetBodyByName("thigh_right");
  const auto& heel_spring_right = plant.GetBodyByName("heel_spring_right");
  double rod_length = 0.5012;  // from cassie_utils
  Vector3d pt_on_heel_spring = Vector3d(.11877, -.01, 0.0);
  Vector3d pt_on_thigh_left = Vector3d(0.0, 0.0, 0.045);
  Vector3d pt_on_thigh_right = Vector3d(0.0, 0.0, -0.045);
  auto distance_constraint_left = DirconDistanceData<double>(
      plant, thigh_left, pt_on_thigh_left, heel_spring_left, pt_on_heel_spring,
      rod_length);
  auto distance_constraint_right = DirconDistanceData<double>(
      plant, thigh_right, pt_on_thigh_right, heel_spring_right,
      pt_on_heel_spring, rod_length);

  // get rid of redundant constraint
  vector<int> skip_constraint_inds;
  skip_constraint_inds.push_back(3);
  skip_constraint_inds.push_back(9);

  // Double stance (all four contact points)
  vector<DirconKinematicData<double>*> double_stance_all_constraint;
  double_stance_all_constraint.push_back(&left_toe_front_constraint);
  double_stance_all_constraint.push_back(&left_toe_rear_constraint);
  double_stance_all_constraint.push_back(&right_toe_front_constraint);
  double_stance_all_constraint.push_back(&right_toe_rear_constraint);
  double_stance_all_constraint.push_back(&distance_constraint_left);
  double_stance_all_constraint.push_back(&distance_constraint_right);
  auto double_all_dataset = DirconKinematicDataSet<double>(
      plant, &double_stance_all_constraint, skip_constraint_inds);
  auto double_all_options =
      DirconOptions(double_all_dataset.countConstraints(), &plant);
  // Be careful in setting relative constraint, because we skip constraints
  ///                 || lf    | lr    | rf    | rr      | fourbar
  /// Before skipping || 0 1 2 | 3 4 5 | 6 7 8 | 9 10 11 | 12 13
  /// After skipping  || 0 1 2 |   3 4 | 5 6 7 |   8  9  | 10 11
  double_all_options.setConstraintRelative(0, true);
  double_all_options.setConstraintRelative(1, true);
  double_all_options.setConstraintRelative(3, true);
  double_all_options.setConstraintRelative(5, true);
  double_all_options.setConstraintRelative(6, true);
  double_all_options.setConstraintRelative(8, true);
  // Constraint scaling
<<<<<<< HEAD
  if (FLAGS_is_scale_constraint) {
    // Dynamic constraints
    double s_dyn_1 = (FLAGS_is_scale_variable)? 2.0 : 1.0;
    double s_dyn_2 = (FLAGS_is_scale_variable)? 6.0 : 1.0;
    double s_dyn_3 = (FLAGS_is_scale_variable)? 85.0 : 1.0;
    double one_fifty = 150;
    double_all_options.setDynConstraintScaling(1.0 / one_fifty, 0, 14);
    double_all_options.setDynConstraintScaling(1.0 / one_fifty / 3.33 / s_dyn_1, 15,
                                               16);
    double_all_options.setDynConstraintScaling(1.0 / one_fifty, 17, 18);
    double_all_options.setDynConstraintScaling(1.0 / one_fifty / s_dyn_1, 19, 26);
    double_all_options.setDynConstraintScaling(1.0 / one_fifty / s_dyn_2, 27, 28);
    double_all_options.setDynConstraintScaling(1.0 / one_fifty / 10, 29, 34);
    double_all_options.setDynConstraintScaling(1.0 / one_fifty / 15.0 / s_dyn_3, 35, 36);
    // Kinematic constraints
    double s_kin_1 = (FLAGS_is_scale_variable)? 10.0 : 1.0;
    double s_kin_2 = (FLAGS_is_scale_variable)? 2.0 : 1.0;
    double_all_options.setKinConstraintScaling(1.0 / 500.0 / s_kin_1, 0, 9);
    double_all_options.setKinConstraintScaling(2.0 / 50.0 / s_kin_1, 10, 11);
    double_all_options.setKinConstraintScalingVel(500 * s_kin_2);
    double_all_options.setKinConstraintScalingPos(1000 * s_kin_2);
  }
=======
  double_all_options.setDynConstraintScaling(1.0/150.0, 0, 14);
  double_all_options.setDynConstraintScaling(1.0/150.0/3.0*10, 15, 16);
  double_all_options.setDynConstraintScaling(1.0/150.0, 17, 28);
  double_all_options.setDynConstraintScaling(1.0/150.0/10.0, 29, 34);
  double_all_options.setDynConstraintScaling(1.0/150.0/15.0, 35, 36);
  double_all_options.setKinConstraintScaling(1.0/500.0, 0, 9);
  double_all_options.setKinConstraintScaling(2.0/50.0, 10, 11);
  double_all_options.setKinConstraintScaling(1.0/500.0* 500, 12 + 0, 12 + 9);
  double_all_options.setKinConstraintScaling(2.0/50.0* 500, 12 + 10, 12 + 11);
  double_all_options.setKinConstraintScaling(1.0/500.0 * 1000, 24 + 0, 24 + 9);
  double_all_options.setKinConstraintScaling(2.0/50.0 * 1000, 24 + 10, 24 + 11);
>>>>>>> 68237f8a

  // timesteps and modes setting
  vector<double> min_dt;
  vector<double> max_dt;
  min_dt.push_back(.01);
  max_dt.push_back(.3);
  vector<int> num_time_samples;
  num_time_samples.push_back(20);
  vector<DirconKinematicDataSet<double>*> dataset_list;
  vector<DirconOptions> options_list;
  dataset_list.push_back(&double_all_dataset);
  options_list.push_back(double_all_options);

  auto trajopt = std::make_shared<HybridDircon<double>>(
      plant, num_time_samples, min_dt, max_dt, dataset_list, options_list);

  // Snopt settings
     trajopt->SetSolverOption(drake::solvers::SnoptSolver::id(),
                              "Print file", "../snopt.out");
  trajopt->SetSolverOption(drake::solvers::SnoptSolver::id(),
                           "Major iterations limit", max_iter);
  trajopt->SetSolverOption(drake::solvers::SnoptSolver::id(),
                           "Iterations limit", 100000);  // QP subproblems
  trajopt->SetSolverOption(drake::solvers::SnoptSolver::id(), "Verify level",
                           0);  // 0
  trajopt->SetSolverOption(drake::solvers::SnoptSolver::id(), "Scale option",
                           0);  // snopt doc said try 2 if seeing snopta exit 40
  trajopt->SetSolverOption(drake::solvers::SnoptSolver::id(),
                           "Major optimality tolerance",
                           tol);  // target nonlinear constraint violation
  trajopt->SetSolverOption(drake::solvers::SnoptSolver::id(),
                           "Major feasibility tolerance",
                           tol);  // target complementarity gap

  int N = 0;
  for (uint i = 0; i < num_time_samples.size(); i++) N += num_time_samples[i];
  N -= num_time_samples.size() - 1;  // because of overlaps between modes

  // Get the decision variables that will be used
  auto u = trajopt->input();
  auto x = trajopt->state();
  auto x0 = trajopt->initial_state();
  auto xf = trajopt->state_vars_by_mode(
      num_time_samples.size() - 1,
      num_time_samples[num_time_samples.size() - 1] - 1);
  auto xmid = trajopt->state_vars_by_mode(
      num_time_samples.size() - 1,
      num_time_samples[num_time_samples.size() - 1] / 2);

  // height constraint
  trajopt->AddLinearConstraint(x0(positions_map.at("base_z")) == 1);
  // trajopt->AddLinearConstraint(xmid(positions_map.at("base_z")) == 1.1);
  trajopt->AddLinearConstraint(xf(positions_map.at("base_z")) == 1.1);

  // initial pelvis position
  // trajopt->AddLinearConstraint(x0(positions_map.at("base_y")) == 0);

  // pelvis pose constraints
  trajopt->AddConstraintToAllKnotPoints(x(positions_map.at("base_qw")) == 1);
  trajopt->AddConstraintToAllKnotPoints(x(positions_map.at("base_qx")) == 0);
  trajopt->AddConstraintToAllKnotPoints(x(positions_map.at("base_qy")) == 0);
  trajopt->AddConstraintToAllKnotPoints(x(positions_map.at("base_qz")) == 0);

  // start/end velocity constraints
  trajopt->AddLinearConstraint(x0.tail(n_v) == VectorXd::Zero(n_v));
  trajopt->AddLinearConstraint(xf.tail(n_v) == VectorXd::Zero(n_v));

  // create joint/motor names
  vector<std::pair<string, string>> l_r_pairs{
      std::pair<string, string>("_left", "_right"),
      std::pair<string, string>("_right", "_left"),
  };
  vector<string> asy_joint_names{
      "hip_roll",
      "hip_yaw",
  };
  vector<string> sym_joint_names{"hip_pitch", "knee", "ankle_joint", "toe"};
  vector<string> joint_names{};
  vector<string> motor_names{};
  for (auto l_r_pair : l_r_pairs) {
    for (unsigned int i = 0; i < asy_joint_names.size(); i++) {
      joint_names.push_back(asy_joint_names[i] + l_r_pair.first);
      motor_names.push_back(asy_joint_names[i] + l_r_pair.first + "_motor");
    }
    for (unsigned int i = 0; i < sym_joint_names.size(); i++) {
      joint_names.push_back(sym_joint_names[i] + l_r_pair.first);
      if (sym_joint_names[i].compare("ankle_joint") != 0) {
        motor_names.push_back(sym_joint_names[i] + l_r_pair.first + "_motor");
      }
    }
  }

  // joint limits
  for (const auto& member : joint_names) {
    trajopt->AddConstraintToAllKnotPoints(
        x(positions_map.at(member)) <=
        plant.GetJointByName(member).position_upper_limits()(0));
    trajopt->AddConstraintToAllKnotPoints(
        x(positions_map.at(member)) >=
        plant.GetJointByName(member).position_lower_limits()(0));
  }

  // u limit
  for (int i = 0; i < N; i++) {
    auto ui = trajopt->input(i);
    trajopt->AddBoundingBoxConstraint(VectorXd::Constant(n_u, -300),
                                      VectorXd::Constant(n_u, +300), ui);
  }

  // toe position constraint in y direction (avoid leg crossing)
  auto left_foot_constraint = std::make_shared<OneDimBodyPosConstraint>(
      &plant, "toe_left", 1, 0.05, std::numeric_limits<double>::infinity());
  auto right_foot_constraint = std::make_shared<OneDimBodyPosConstraint>(
      &plant, "toe_right", 1, -std::numeric_limits<double>::infinity(), -0.05);
<<<<<<< HEAD
  if (FLAGS_is_scale_constraint) {
    std::vector<std::pair<int, double>> odbp_constraint_scale;
    odbp_constraint_scale.emplace_back(0, 0.5);
    left_foot_constraint->SetConstraintScaling(odbp_constraint_scale);
    right_foot_constraint->SetConstraintScaling(odbp_constraint_scale);
  }
=======
  // scaling
  std::unordered_map<int, double> odbp_constraint_scale;
  odbp_constraint_scale.insert(std::pair<int, double>(0, 0.5));
  left_foot_constraint->SetConstraintScaling(odbp_constraint_scale);
  right_foot_constraint->SetConstraintScaling(odbp_constraint_scale);
>>>>>>> 68237f8a
  for (int index = 0; index < num_time_samples[0]; index++) {
    auto x = trajopt->state(index);
    trajopt->AddConstraint(left_foot_constraint, x.head(n_q));
    trajopt->AddConstraint(right_foot_constraint, x.head(n_q));
  }

  // add cost
  const MatrixXd Q = 10 * 12.5 * MatrixXd::Identity(n_v, n_v);
  const MatrixXd R = 12.5 * MatrixXd::Identity(n_u, n_u);
  trajopt->AddRunningCost(x.tail(n_v).transpose() * Q * x.tail(n_v));
  trajopt->AddRunningCost(u.transpose() * R * u);





  // TODO:
  // You can create five functions (t, x, u, lambda, impulse) in dircon for scaling
  // Use FindDecisionVariableIndex in the functions to find index
  // Go to your goldilocks models branch to see which variables you scaled.

  // playing
//  cout << "size = " << trajopt->decision_variables().size() << endl;
//  for (int i=0; i < trajopt->decision_variables().size() ; i++) {
//    cout << trajopt->decision_variable(i) << ", ";
//    cout << trajopt->decision_variable(i).get_id() << ", ";
//    cout << trajopt->FindDecisionVariableIndex(trajopt->decision_variable(i)) << endl;
//  }

  // Testing
  if (FLAGS_is_scale_variable) {
    // time
    trajopt->ScaleTimeVariables(0.015);
    // state
    trajopt->ScaleStateVariables(6, n_q, n_q + 9);
    trajopt->ScaleStateVariables(3, n_q + 10, n_q + n_v - 1);
    // input
    trajopt->ScaleInputVariables(60, 0, 1);
    trajopt->ScaleInputVariables(300, 2, 3); //300
    trajopt->ScaleInputVariables(60, 4, 7);
    trajopt->ScaleInputVariables(600, 8, 9); //600
    // force
    trajopt->ScaleForceVariables(10, 0, 0, 1);
    trajopt->ScaleForceVariables(1000, 0, 2, 2); //1000
    trajopt->ScaleForceVariables(10, 0, 3, 4);
    trajopt->ScaleForceVariables(1000, 0, 5, 5);
    trajopt->ScaleForceVariables(10, 0, 6, 7);
    trajopt->ScaleForceVariables(1000, 0, 8, 8);
    trajopt->ScaleForceVariables(10, 0, 9, 10);
    trajopt->ScaleForceVariables(1000, 0, 11, 11);
    trajopt->ScaleForceVariables(600, 0, 12, 13);
//    trajopt->ScaleForceVariables(
//        600, 0, 0, double_all_dataset.countConstraintsWithoutSkipping() - 1);
//    trajopt->ScaleQuaternionSlackVariables(0.5);
//    trajopt->ScaleKinConstraintSlackVariables(0.1);

    for (int i=0; i < trajopt->decision_variables().size() ; i++) {
      cout << trajopt->decision_variable(i) << ", ";
      cout << trajopt->decision_variable(i).get_id() << ", ";
      cout << trajopt->FindDecisionVariableIndex(trajopt->decision_variable(i)) << ", ";
      auto scale_map = trajopt->GetVariableScaling();
      auto it = scale_map.find(i);
      if (it != scale_map.end()) {
        cout << it->second;
      }
      cout << endl;
    }
  }

  // initial guess
  if (!init_file.empty()) {
    MatrixXd z0 = readCSV(data_directory + init_file);
    trajopt->SetInitialGuessForAllVariables(z0);
  } else {
    // Add random initial guess first (the seed for RNG is fixed)
    trajopt->SetInitialGuessForAllVariables(
        VectorXd::Random(trajopt->decision_variables().size()));

    // Use RBT fixed point solver for state/input/force
    RigidBodyTree<double> tree;
    buildCassieTree(tree, "examples/Cassie/urdf/cassie_fixed_springs.urdf",
                    drake::multibody::joints::kQuaternion, false);
    const double terrain_size = 100;
    const double terrain_depth = 0.20;
    drake::multibody::AddFlatTerrainToWorld(&tree, terrain_size, terrain_depth);

    VectorXd q_init;
    VectorXd u_init;
    VectorXd lambda_init;
    VectorXd prev_lambda_init;

    for (int i = 0; i < N; i++) {
      Vector3d pelvis_position(0, 0, 1 + 0.1 * i / (N - 1));
      GetInitFixedPointGuess(pelvis_position, tree, &q_init, &u_init,
                             &lambda_init);

      // guess for state
      auto xi = trajopt->state(i);
      VectorXd xi_init(n_q + n_v);
      xi_init << q_init.head(4), q_init.tail(n_q - 4), VectorXd::Zero(n_v);
      trajopt->SetInitialGuess(xi, xi_init);

      // guess for input
      auto ui = trajopt->input(i);
      trajopt->SetInitialGuess(ui, u_init);

      // guess for constraint force
      auto lambdai = trajopt->force(0, i);
      trajopt->SetInitialGuess(lambdai, lambda_init);

      // guess for constraint force at collocation points
      // prev_lambda_init = lambda_init;
    }
  }
  // Careful: MUST set the initial guess for quaternion, since 0-norm quaternion
  // produces NAN value in some calculation.
  for (int i = 0; i < N; i++) {
    auto xi = trajopt->state(i);
    if ((trajopt->GetInitialGuess(xi.head(4)).norm() == 0) ||
        std::isnan(trajopt->GetInitialGuess(xi.head(4)).norm())) {
      trajopt->SetInitialGuess(xi(0), 1);
      trajopt->SetInitialGuess(xi(1), 0);
      trajopt->SetInitialGuess(xi(2), 0);
      trajopt->SetInitialGuess(xi(3), 0);
    }
  }

  cout << "\nChoose the best solver: "
       << drake::solvers::ChooseBestSolver(*trajopt).name() << endl;

  cout << "Solving DIRCON\n\n";
  auto start = std::chrono::high_resolution_clock::now();
  const auto result = Solve(*trajopt, trajopt->initial_guess());
  SolutionResult solution_result = result.get_solution_result();
  auto finish = std::chrono::high_resolution_clock::now();
  std::chrono::duration<double> elapsed = finish - start;
  // trajopt->PrintSolution();
  for (int i = 0; i < 100; i++) {
    cout << '\a';
  }  // making noise to notify
  cout << "\n" << to_string(solution_result) << endl;
  cout << "Solve time:" << elapsed.count() << std::endl;
  cout << "Cost:" << result.get_optimal_cost() << std::endl;

  // Check which solver was used
  cout << "Solver: " << result.get_solver_id().name() << endl;

  // Testing - check if the nonlinear constraints are all satisfied
  // bool constraint_satisfied = solvers::CheckGenericConstraints(*trajopt,
  //                             result, tol);
  // cout << "constraint_satisfied = " << constraint_satisfied << endl;

  // store the solution of the decision variable
  VectorXd z = result.GetSolution(trajopt->decision_variables());
  if (to_store_data) {
    writeCSV(data_directory + string("z.csv"), z);
  }
  // for (int i = 0; i < z.size(); i++) {
  //   cout << trajopt->decision_variables()[i] << ", " << z[i] << endl;
  // }
  // cout << endl;

  // store the time, state, and input at knot points
  VectorXd time_at_knots = trajopt->GetSampleTimes(result);
  MatrixXd state_at_knots = trajopt->GetStateSamples(result);
  MatrixXd input_at_knots = trajopt->GetInputSamples(result);
  state_at_knots.col(N - 1) = result.GetSolution(xf);
  cout << "time_at_knots = \n" << time_at_knots << "\n";
  cout << "state_at_knots = \n" << state_at_knots << "\n";
  cout << "state_at_knots.size() = " << state_at_knots.size() << endl;
  cout << "input_at_knots = \n" << input_at_knots << "\n";
  if (to_store_data) {
    writeCSV(data_directory + string("t_i.csv"), time_at_knots);
    writeCSV(data_directory + string("x_i.csv"), state_at_knots);
    writeCSV(data_directory + string("u_i.csv"), input_at_knots);
  }

  // Store lambda
  std::ofstream ofile;
  ofile.open(data_directory + "lambda.txt", std::ofstream::out);
  cout << "lambda_sol = \n";
  for (unsigned int mode = 0; mode < num_time_samples.size(); mode++) {
    for (int index = 0; index < num_time_samples[mode]; index++) {
      auto lambdai = trajopt->force(mode, index);
      cout << result.GetSolution(lambdai).transpose() << endl;
      ofile << result.GetSolution(lambdai).transpose() << endl;
    }
  }
  ofile.close();

  // visualizer
  const PiecewisePolynomial<double> pp_xtraj =
      trajopt->ReconstructStateTrajectory(result);

  auto traj_source =
      builder.AddSystem<drake::systems::TrajectorySource>(pp_xtraj);
  auto passthrough = builder.AddSystem<SubvectorPassThrough>(
      plant.num_positions() + plant.num_velocities(), 0, plant.num_positions());
  builder.Connect(traj_source->get_output_port(),
                  passthrough->get_input_port());
  auto to_pose =
      builder.AddSystem<MultibodyPositionToGeometryPose<double>>(plant);
  builder.Connect(passthrough->get_output_port(), to_pose->get_input_port());

  builder.Connect(
      to_pose->get_output_port(),
      scene_graph.get_source_pose_port(plant.get_source_id().value()));

  // *******Add COM visualization**********
  bool plot_com = true;
  bool com_on_ground = true;
  auto ball_plant = std::make_unique<MultibodyPlant<double>>();
  if (plot_com) {
    double radius = .02;
    UnitInertia<double> G_Bcm = UnitInertia<double>::SolidSphere(radius);
    SpatialInertia<double> M_Bcm(1, Eigen::Vector3d::Zero(), G_Bcm);

    const drake::multibody::RigidBody<double>& ball =
        ball_plant->AddRigidBody("Ball", M_Bcm);

    ball_plant->RegisterAsSourceForSceneGraph(&scene_graph);
    // Add visual for the COM.
    const Eigen::Vector4d orange(1.0, 0.55, 0.0, 1.0);
    const RigidTransformd X_BS = RigidTransformd::Identity();
    ball_plant->RegisterVisualGeometry(ball, X_BS, Sphere(radius), "visual",
                                       orange);
    ball_plant->Finalize();

    // connect
    auto q_passthrough = builder.AddSystem<SubvectorPassThrough>(
        plant.num_positions() + plant.num_velocities(), 0,
        plant.num_positions());
    builder.Connect(traj_source->get_output_port(),
                    q_passthrough->get_input_port());
    auto rbt_passthrough = builder.AddSystem<multibody::ComPoseSystem>(plant);

    auto ball_to_pose =
        builder.AddSystem<MultibodyPositionToGeometryPose<double>>(*ball_plant);
    builder.Connect(*q_passthrough, *rbt_passthrough);
    if (com_on_ground) {
      builder.Connect(rbt_passthrough->get_xy_com_output_port(),
                      ball_to_pose->get_input_port());
    } else {
      builder.Connect(rbt_passthrough->get_com_output_port(),
                      ball_to_pose->get_input_port());
    }
    builder.Connect(
        ball_to_pose->get_output_port(),
        scene_graph.get_source_pose_port(ball_plant->get_source_id().value()));
  }
  // **************************************

  drake::geometry::ConnectDrakeVisualizer(&builder, scene_graph);
  auto diagram = builder.Build();

  while (true) {
    drake::systems::Simulator<double> simulator(*diagram);
    simulator.set_target_realtime_rate(.1);
    simulator.Initialize();
    simulator.AdvanceTo(pp_xtraj.end_time());
  }

  return;
}
}  // namespace dairlib

int main(int argc, char* argv[]) {
  gflags::ParseCommandLineFlags(&argc, &argv, true);
  dairlib::DoMain(FLAGS_duration, FLAGS_max_iter, FLAGS_data_directory,
                  FLAGS_init_file, FLAGS_tol, FLAGS_store_data);
}<|MERGE_RESOLUTION|>--- conflicted
+++ resolved
@@ -416,42 +416,29 @@
   double_all_options.setConstraintRelative(6, true);
   double_all_options.setConstraintRelative(8, true);
   // Constraint scaling
-<<<<<<< HEAD
   if (FLAGS_is_scale_constraint) {
     // Dynamic constraints
     double s_dyn_1 = (FLAGS_is_scale_variable)? 2.0 : 1.0;
     double s_dyn_2 = (FLAGS_is_scale_variable)? 6.0 : 1.0;
     double s_dyn_3 = (FLAGS_is_scale_variable)? 85.0 : 1.0;
-    double one_fifty = 150;
-    double_all_options.setDynConstraintScaling(1.0 / one_fifty, 0, 14);
-    double_all_options.setDynConstraintScaling(1.0 / one_fifty / 3.33 / s_dyn_1, 15,
+    double_all_options.setDynConstraintScaling(1.0 / 150.0, 0, 14);
+    double_all_options.setDynConstraintScaling(1.0 / 150.0 / 3.33 / s_dyn_1, 15,
                                                16);
-    double_all_options.setDynConstraintScaling(1.0 / one_fifty, 17, 18);
-    double_all_options.setDynConstraintScaling(1.0 / one_fifty / s_dyn_1, 19, 26);
-    double_all_options.setDynConstraintScaling(1.0 / one_fifty / s_dyn_2, 27, 28);
-    double_all_options.setDynConstraintScaling(1.0 / one_fifty / 10, 29, 34);
-    double_all_options.setDynConstraintScaling(1.0 / one_fifty / 15.0 / s_dyn_3, 35, 36);
+    double_all_options.setDynConstraintScaling(1.0 / 150.0, 17, 18);
+    double_all_options.setDynConstraintScaling(1.0 / 150.0 / s_dyn_1, 19, 26);
+    double_all_options.setDynConstraintScaling(1.0 / 150.0 / s_dyn_2, 27, 28);
+    double_all_options.setDynConstraintScaling(1.0 / 150.0 / 10, 29, 34);
+    double_all_options.setDynConstraintScaling(1.0 / 150.0 / 15.0 / s_dyn_3, 35, 36);
     // Kinematic constraints
     double s_kin_1 = (FLAGS_is_scale_variable)? 10.0 : 1.0;
     double s_kin_2 = (FLAGS_is_scale_variable)? 2.0 : 1.0;
-    double_all_options.setKinConstraintScaling(1.0 / 500.0 / s_kin_1, 0, 9);
-    double_all_options.setKinConstraintScaling(2.0 / 50.0 / s_kin_1, 10, 11);
-    double_all_options.setKinConstraintScalingVel(500 * s_kin_2);
-    double_all_options.setKinConstraintScalingPos(1000 * s_kin_2);
-  }
-=======
-  double_all_options.setDynConstraintScaling(1.0/150.0, 0, 14);
-  double_all_options.setDynConstraintScaling(1.0/150.0/3.0*10, 15, 16);
-  double_all_options.setDynConstraintScaling(1.0/150.0, 17, 28);
-  double_all_options.setDynConstraintScaling(1.0/150.0/10.0, 29, 34);
-  double_all_options.setDynConstraintScaling(1.0/150.0/15.0, 35, 36);
-  double_all_options.setKinConstraintScaling(1.0/500.0, 0, 9);
-  double_all_options.setKinConstraintScaling(2.0/50.0, 10, 11);
-  double_all_options.setKinConstraintScaling(1.0/500.0* 500, 12 + 0, 12 + 9);
-  double_all_options.setKinConstraintScaling(2.0/50.0* 500, 12 + 10, 12 + 11);
-  double_all_options.setKinConstraintScaling(1.0/500.0 * 1000, 24 + 0, 24 + 9);
-  double_all_options.setKinConstraintScaling(2.0/50.0 * 1000, 24 + 10, 24 + 11);
->>>>>>> 68237f8a
+    double_all_options.setKinConstraintScaling(1.0/500.0 / s_kin_1, 0, 9);
+    double_all_options.setKinConstraintScaling(2.0/50.0 / s_kin_1, 10, 11);
+    double_all_options.setKinConstraintScaling(1.0/500.0* 500 * s_kin_2 / s_kin_1, 12 + 0, 12 + 9);
+    double_all_options.setKinConstraintScaling(2.0/50.0* 500 * s_kin_2 / s_kin_1, 12 + 10, 12 + 11);
+    double_all_options.setKinConstraintScaling(1.0/500.0 * 1000 * s_kin_2 / s_kin_1, 24 + 0, 24 + 9);
+    double_all_options.setKinConstraintScaling(2.0/50.0 * 1000 * s_kin_2 / s_kin_1, 24 + 10, 24 + 11);
+  }
 
   // timesteps and modes setting
   vector<double> min_dt;
@@ -566,20 +553,13 @@
       &plant, "toe_left", 1, 0.05, std::numeric_limits<double>::infinity());
   auto right_foot_constraint = std::make_shared<OneDimBodyPosConstraint>(
       &plant, "toe_right", 1, -std::numeric_limits<double>::infinity(), -0.05);
-<<<<<<< HEAD
+  // scaling
   if (FLAGS_is_scale_constraint) {
-    std::vector<std::pair<int, double>> odbp_constraint_scale;
-    odbp_constraint_scale.emplace_back(0, 0.5);
+    std::unordered_map<int, double> odbp_constraint_scale;
+    odbp_constraint_scale.insert(std::pair<int, double>(0, 0.5));
     left_foot_constraint->SetConstraintScaling(odbp_constraint_scale);
     right_foot_constraint->SetConstraintScaling(odbp_constraint_scale);
   }
-=======
-  // scaling
-  std::unordered_map<int, double> odbp_constraint_scale;
-  odbp_constraint_scale.insert(std::pair<int, double>(0, 0.5));
-  left_foot_constraint->SetConstraintScaling(odbp_constraint_scale);
-  right_foot_constraint->SetConstraintScaling(odbp_constraint_scale);
->>>>>>> 68237f8a
   for (int index = 0; index < num_time_samples[0]; index++) {
     auto x = trajopt->state(index);
     trajopt->AddConstraint(left_foot_constraint, x.head(n_q));
