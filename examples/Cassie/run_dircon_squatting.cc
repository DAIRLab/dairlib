#include <chrono>
#include <fstream>
#include <memory>
#include <string>
#include <unordered_map>

#include <gflags/gflags.h>

#include "common/file_utils.h"
#include "common/find_resource.h"
#include "examples/Cassie/cassie_fixed_point_solver.h"
#include "examples/Cassie/cassie_utils.h"
#include "multibody/com_pose_system.h"
#include "multibody/kinematic/kinematic_constraints.h"
#include "multibody/kinematic/world_point_evaluator.h"
#include "multibody/multibody_utils.h"
#include "solvers/nonlinear_constraint.h"
#include "solvers/optimization_utils.h"
#include "systems/primitives/subvector_pass_through.h"
#include "systems/trajectory_optimization/dircon/dircon.h"

#include "drake/common/trajectories/piecewise_polynomial.h"
#include "drake/geometry/geometry_visualization.h"
#include "drake/lcm/drake_lcm.h"
#include "drake/multibody/parsing/parser.h"
#include "drake/solvers/choose_best_solver.h"
#include "drake/solvers/constraint.h"
#include "drake/solvers/ipopt_solver.h"
#include "drake/solvers/mathematical_program.h"
#include "drake/solvers/snopt_solver.h"
#include "drake/solvers/solve.h"
#include "drake/systems/analysis/simulator.h"
#include "drake/systems/framework/diagram.h"
#include "drake/systems/framework/diagram_builder.h"
#include "drake/systems/primitives/trajectory_source.h"
#include "drake/systems/rendering/multibody_position_to_geometry_pose.h"

using std::cout;
using std::endl;
using std::map;
using std::shared_ptr;
using std::string;
using std::vector;

using Eigen::MatrixXd;
using Eigen::Vector3d;
using Eigen::VectorXd;

using drake::VectorX;
using drake::geometry::SceneGraph;
using drake::geometry::Sphere;
using drake::math::RigidTransformd;
using drake::multibody::Body;
using drake::multibody::MultibodyPlant;
using drake::multibody::Parser;
using drake::multibody::SpatialInertia;
using drake::multibody::UnitInertia;
using drake::solvers::Constraint;
using drake::solvers::MathematicalProgram;
using drake::solvers::SolutionResult;
using drake::systems::rendering::MultibodyPositionToGeometryPose;
using drake::trajectories::PiecewisePolynomial;

using dairlib::systems::SubvectorPassThrough;

DEFINE_string(init_file, "", "the file name of initial guess");
DEFINE_string(data_directory, "../dairlib_data/cassie_trajopt_data/",
              "directory to save/read data");
DEFINE_bool(store_data, false, "To store solution or not");
DEFINE_int32(max_iter, 100, "Iteration limit");
DEFINE_int32(N, 20, "Number of knotpoints");
DEFINE_double(duration, 0.4, "Duration of the single support phase (s)");
DEFINE_double(tol, 1e-4, "Tolerance for constraint violation and dual gap");
DEFINE_bool(ipopt, false, "Use IPOPT as solver instead of SNOPT");
DEFINE_bool(playback, true, "Playback the solution");

// Parameters which enable dircon-improving features
DEFINE_bool(scale_constraint, true, "Scale the nonlinear constraint values");
DEFINE_bool(scale_variable, false, "Scale the decision variable");

namespace dairlib {
using systems::trajectory_optimization::Dircon;
using systems::trajectory_optimization::DirconMode;
using systems::trajectory_optimization::KinematicConstraintType;

void DoMain(double duration, int max_iter, string data_directory,
            string init_file, double tol, bool to_store_data) {
  // Create fix-spring Cassie MBP
  drake::systems::DiagramBuilder<double> builder;
  SceneGraph<double>& scene_graph = *builder.AddSystem<SceneGraph>();
  scene_graph.set_name("scene_graph");

  MultibodyPlant<double> plant(0.0);
  MultibodyPlant<double> plant_vis(0.0);

  Parser parser(&plant);
  Parser parser_vis(&plant_vis, &scene_graph);

  string full_name =
      FindResourceOrThrow("examples/Cassie/urdf/cassie_fixed_springs.urdf");
  parser.AddModelFromFile(full_name);
  parser_vis.AddModelFromFile(full_name);
  plant.Finalize();
  plant_vis.Finalize();

  // Create maps for joints
  map<string, int> positions_map = multibody::makeNameToPositionsMap(plant);
  map<string, int> velocities_map = multibody::makeNameToVelocitiesMap(plant);
  map<string, int> actuators_map = multibody::makeNameToActuatorsMap(plant);

  int n_q = plant.num_positions();
  int n_v = plant.num_velocities();
  int n_u = plant.num_actuators();
  // int n_x = n_q + n_v;

  // Set up contact/distance evaluators
  auto left_loop_eval = LeftLoopClosureEvaluator(plant);
  auto right_loop_eval = RightLoopClosureEvaluator(plant);

  auto left_toe_pair = LeftToeFront(plant);
  auto left_heel_pair = LeftToeRear(plant);
  auto right_toe_pair = RightToeFront(plant);
  auto right_heel_pair = RightToeRear(plant);

  std::vector<int> toe_active_inds{0, 1, 2};
  std::vector<int> heel_active_inds{1, 2};

  double mu = 1;

  auto left_toe_eval = multibody::WorldPointEvaluator(
      plant, left_toe_pair.first, left_toe_pair.second,
      Eigen::Matrix3d::Identity(), Eigen::Vector3d::Zero(), toe_active_inds);
  left_toe_eval.set_frictional();
  left_toe_eval.set_mu(mu);

  auto left_heel_eval = multibody::WorldPointEvaluator(
      plant, left_heel_pair.first, left_heel_pair.second,
      Eigen::Matrix3d::Identity(), Eigen::Vector3d::Zero(), heel_active_inds);
  left_heel_eval.set_frictional();
  left_heel_eval.set_mu(mu);

  auto right_toe_eval = multibody::WorldPointEvaluator(
      plant, right_toe_pair.first, right_toe_pair.second,
      Eigen::Matrix3d::Identity(), Eigen::Vector3d::Zero(), toe_active_inds);
  right_toe_eval.set_frictional();
  right_toe_eval.set_mu(mu);

  auto right_heel_eval = multibody::WorldPointEvaluator(
      plant, right_heel_pair.first, right_heel_pair.second,
      Eigen::Matrix3d::Identity(), Eigen::Vector3d::Zero(), heel_active_inds);
  right_heel_eval.set_frictional();
  right_heel_eval.set_mu(mu);

  auto evaluators = multibody::KinematicEvaluatorSet<double>(plant);
  int left_toe_eval_ind = evaluators.add_evaluator(&left_toe_eval);
  int left_heel_eval_ind = evaluators.add_evaluator(&left_heel_eval);
  int right_toe_eval_ind = evaluators.add_evaluator(&right_toe_eval);
  int right_heel_eval_ind = evaluators.add_evaluator(&right_heel_eval);
  evaluators.add_evaluator(&left_loop_eval);
  evaluators.add_evaluator(&right_loop_eval);

  int num_knotpoints = FLAGS_N;
  double min_T = .2;
  double max_T = 5;
  auto double_support =
      DirconMode<double>(evaluators, num_knotpoints, min_T, max_T);

  // Set x-y coordinates as relative
  double_support.MakeConstraintRelative(left_toe_eval_ind, 0);    // x
  double_support.MakeConstraintRelative(left_toe_eval_ind, 1);    // y
  double_support.MakeConstraintRelative(left_heel_eval_ind, 0);   // x
  double_support.MakeConstraintRelative(left_heel_eval_ind, 1);   // y
  double_support.MakeConstraintRelative(right_toe_eval_ind, 0);   // x
  double_support.MakeConstraintRelative(right_toe_eval_ind, 1);   // y
  double_support.MakeConstraintRelative(right_heel_eval_ind, 0);  // x
  double_support.MakeConstraintRelative(right_heel_eval_ind, 1);  // y

  // Constraint scaling
  if (FLAGS_scale_constraint) {
    // Dynamic constraints
    double s_dyn_1 = (FLAGS_scale_variable) ? 2.0 : 1.0;
    double s_dyn_2 = (FLAGS_scale_variable) ? 6.0 : 1.0;
    double s_dyn_3 = (FLAGS_scale_variable) ? 85.0 : 1.0;
    double_support.SetDynamicsScale(
        {0, 1, 2, 3, 4, 5, 6, 7, 8, 9, 10, 11, 12, 13, 14}, 1.0 / 150.0);
    double_support.SetDynamicsScale({15, 16}, 1.0 / 150.0 / 3.33 / s_dyn_1);
    double_support.SetDynamicsScale({17, 18}, 1.0 / 150.0);
    double_support.SetDynamicsScale({19, 20, 21, 22, 23, 24, 25, 26},
                                    1.0 / 150.0 / s_dyn_1);
    double_support.SetDynamicsScale({27, 28}, 1.0 / 150.0 / s_dyn_2);
    double_support.SetDynamicsScale({29, 30, 31, 32, 33, 34}, 1.0 / 150.0 / 10);
    double_support.SetDynamicsScale({35, 36}, 1.0 / 150.0 / 15.0 / s_dyn_3);

    // // Kinematic constraints
    double s_kin_vel = 500;
    double s_kin_pos = 1000;
    double s_kin_1 = (FLAGS_scale_variable) ? 10.0 : 1.0;
    double s_kin_2 = (FLAGS_scale_variable) ? 2.0 : 1.0;

    double dist_scale = 2.0 / 55;

    // double_support.SetKinAccelerationScale({4, 5}, {0}, dist_scale /
    // s_kin_1);

    double_support.SetKinVelocityScale(
        {0, 1, 2, 3}, {0, 1, 2}, 1.0 / 500.0 * s_kin_vel * s_kin_2 / s_kin_1);
    double_support.SetKinVelocityScale(
        {4, 5}, {0}, dist_scale * s_kin_vel * s_kin_2 / s_kin_1);

    double_support.SetKinPositionScale(
        {0, 1, 2, 3}, {0, 1, 2}, 1.0 / 500.0 * s_kin_pos * s_kin_2 / s_kin_1);
    double_support.SetKinPositionScale(
        {4, 5}, {0}, dist_scale * s_kin_pos * s_kin_2 / s_kin_1);
  }

  for (int i = 0; i < num_knotpoints; i++) {
    double_support.SkipQuaternionConstraint(i);
  }
  // double_support.set_constraint_type(0, KinematicConstraintType::kAccelOnly);
  // double_support.set_constraint_type(num_knotpoints - 1,
  //                                   KinematicConstraintType::kAccelOnly);

  auto trajopt = Dircon<double>(&double_support);

  if (FLAGS_ipopt) {
    // Ipopt settings adapted from CaSaDi and FROST
    auto id = drake::solvers::IpoptSolver::id();
    trajopt.SetSolverOption(id, "tol", tol);
    trajopt.SetSolverOption(id, "dual_inf_tol", tol);
    trajopt.SetSolverOption(id, "constr_viol_tol", tol);
    trajopt.SetSolverOption(id, "compl_inf_tol", tol);
    trajopt.SetSolverOption(id, "max_iter", max_iter);
    trajopt.SetSolverOption(id, "nlp_lower_bound_inf", -1e6);
    trajopt.SetSolverOption(id, "nlp_upper_bound_inf", 1e6);
    trajopt.SetSolverOption(id, "print_timing_statistics", "yes");
    trajopt.SetSolverOption(id, "print_level", 5);

    // Set to ignore overall tolerance/dual infeasibility, but terminate when
    // primal feasible and objective fails to increase over 5 iterations.
    trajopt.SetSolverOption(id, "acceptable_compl_inf_tol", tol);
    trajopt.SetSolverOption(id, "acceptable_constr_viol_tol", tol);
    trajopt.SetSolverOption(id, "acceptable_obj_change_tol", 1e-3);
    trajopt.SetSolverOption(id, "acceptable_tol", 1e2);
    trajopt.SetSolverOption(id, "acceptable_iter", 5);
  } else {
    // Snopt settings
    auto id = drake::solvers::SnoptSolver::id();
    // trajopt.SetSolverOption(id, "Print file", "../snopt.out");
    trajopt.SetSolverOption(id, "Major iterations limit", max_iter);
    trajopt.SetSolverOption(id, "Iterations limit", 100000);
    trajopt.SetSolverOption(id, "Verify level", 0);

    // snopt doc said try 2 if seeing snopta exit 40
    trajopt.SetSolverOption(id, "Scale option", 0);

    // target nonlinear constraint violation
    trajopt.SetSolverOption(id, "Major optimality tolerance", tol);

    // target complementarity gap
    trajopt.SetSolverOption(id, "Major feasibility tolerance", tol);
  }

  // Get the decision variables that will be used
  auto u = trajopt.input();
  auto x = trajopt.state();
  auto x0 = trajopt.initial_state();
  auto xf = trajopt.state_vars(0, num_knotpoints - 1);
  auto xmid = trajopt.state_vars(0, (num_knotpoints - 1) / 2);

  // height constraint
  trajopt.AddBoundingBoxConstraint(1, 1, x0(positions_map.at("base_z")));
  trajopt.AddBoundingBoxConstraint(1.1, 1.1, xf(positions_map.at("base_z")));

  // initial pelvis position
  trajopt.AddBoundingBoxConstraint(0, 0, x0(positions_map.at("base_x")));
  trajopt.AddBoundingBoxConstraint(0, 0, x0(positions_map.at("base_y")));

  // pelvis pose constraints
  for (int i = 0; i < num_knotpoints; i++) {
    auto xi = trajopt.state(i);
    trajopt.AddBoundingBoxConstraint(1, 1, xi(positions_map.at("base_qw")));
    trajopt.AddBoundingBoxConstraint(0, 0, xi(positions_map.at("base_qx")));
    trajopt.AddBoundingBoxConstraint(0, 0, xi(positions_map.at("base_qy")));
    trajopt.AddBoundingBoxConstraint(0, 0, xi(positions_map.at("base_qz")));
  }

  // start/end velocity constraints
  trajopt.AddBoundingBoxConstraint(VectorXd::Zero(n_v), VectorXd::Zero(n_v),
                                   x0.tail(n_v));
  trajopt.AddBoundingBoxConstraint(VectorXd::Zero(n_v), VectorXd::Zero(n_v),
                                   xf.tail(n_v));

  // create joint/motor names
  vector<std::pair<string, string>> l_r_pairs{
      std::pair<string, string>("_left", "_right"),
      std::pair<string, string>("_right", "_left"),
  };
  vector<string> asy_joint_names{
      "hip_roll",
      "hip_yaw",
  };
  vector<string> sym_joint_names{"hip_pitch", "knee", "ankle_joint", "toe"};
  vector<string> joint_names{};
  vector<string> motor_names{};
  for (auto l_r_pair : l_r_pairs) {
    for (unsigned int i = 0; i < asy_joint_names.size(); i++) {
      joint_names.push_back(asy_joint_names[i] + l_r_pair.first);
      motor_names.push_back(asy_joint_names[i] + l_r_pair.first + "_motor");
    }
    for (unsigned int i = 0; i < sym_joint_names.size(); i++) {
      joint_names.push_back(sym_joint_names[i] + l_r_pair.first);
      if (sym_joint_names[i].compare("ankle_joint") != 0) {
        motor_names.push_back(sym_joint_names[i] + l_r_pair.first + "_motor");
      }
    }
  }

  // joint limits
  for (const auto& member : joint_names) {
    trajopt.AddConstraintToAllKnotPoints(
        x(positions_map.at(member)) <=
        plant.GetJointByName(member).position_upper_limits()(0));
    trajopt.AddConstraintToAllKnotPoints(
        x(positions_map.at(member)) >=
        plant.GetJointByName(member).position_lower_limits()(0));
  }

  // u limit
  for (int i = 0; i < num_knotpoints; i++) {
    auto ui = trajopt.input_vars(0, i);
    trajopt.AddBoundingBoxConstraint(VectorXd::Constant(n_u, -300),
                                     VectorXd::Constant(n_u, +300), ui);
  }

  // toe position constraint in y direction (avoid leg crossing)
  std::vector<int> y_active({1});
  auto left_foot_y_eval = multibody::WorldPointEvaluator(
      plant, Eigen::Vector3d::Zero(), left_toe_pair.second,
      Eigen::Matrix3d::Identity(), Eigen::Vector3d::Zero(), y_active);
  auto right_foot_y_eval = multibody::WorldPointEvaluator(
      plant, Eigen::Vector3d::Zero(), right_toe_pair.second,
      Eigen::Matrix3d::Identity(), Eigen::Vector3d::Zero(), y_active);
  auto foot_y_evaluators = multibody::KinematicEvaluatorSet<double>(plant);
  foot_y_evaluators.add_evaluator(&left_foot_y_eval);
  foot_y_evaluators.add_evaluator(&right_foot_y_eval);

  auto foot_y_lb =
      Eigen::Vector2d(0.05, -std::numeric_limits<double>::infinity());
  auto foot_y_ub =
      Eigen::Vector2d(std::numeric_limits<double>::infinity(), -0.05);
  auto foot_y_constraint =
      std::make_shared<multibody::KinematicPositionConstraint<double>>(
          plant, foot_y_evaluators, foot_y_lb, foot_y_ub);

  // scaling
  if (FLAGS_scale_constraint) {
    std::unordered_map<int, double> odbp_constraint_scale;
    odbp_constraint_scale.insert(std::pair<int, double>(0, 0.5));
    odbp_constraint_scale.insert(std::pair<int, double>(1, 0.5));
    foot_y_constraint->SetConstraintScaling(odbp_constraint_scale);
  }
  for (int index = 0; index < num_knotpoints; index++) {
    auto x = trajopt.state(index);
    trajopt.AddConstraint(foot_y_constraint, x.head(n_q));
  }

  // add cost
  const MatrixXd Q = 10 * 12.5 * MatrixXd::Identity(n_v, n_v);
  const MatrixXd R = 12.5 * MatrixXd::Identity(n_u, n_u);
  trajopt.AddRunningCost(x.tail(n_v).transpose() * Q * x.tail(n_v));
  trajopt.AddRunningCost(u.transpose() * R * u);

  // Scale variable
  // Scaling decision variable doesn't seem to help in the task of squatting.
  // One hypothesis is that the initial guess we feed to the solver is very
  // good, so the variable scaling doesn't matter to much.
  if (FLAGS_scale_variable) {
    // time
    trajopt.ScaleTimeVariables(0.015);
    // state
    std::vector<int> idx_list;
    for (int i = n_q; i <= n_q + 9; i++) {
      idx_list.push_back(i);
    }
    trajopt.ScaleStateVariables(idx_list, 6);
    idx_list.clear();
    for (int i = n_q + 10; i <= n_q + n_v - 1; i++) {
      idx_list.push_back(i);
    }
    trajopt.ScaleStateVariables(idx_list, 3);
    // input
    trajopt.ScaleInputVariables({0, 1}, 60);
    trajopt.ScaleInputVariables({2, 3}, 300);  // 300
    trajopt.ScaleInputVariables({4, 7}, 60);
    trajopt.ScaleInputVariables({8, 9}, 600);  // 600
    // force
    trajopt.ScaleForceVariables(0, {0, 1}, 10);
    trajopt.ScaleForceVariables(0, {2, 2}, 1000);  // 1000
    trajopt.ScaleForceVariables(0, {3, 4}, 10);
    trajopt.ScaleForceVariable(0, 5, 1000);
    trajopt.ScaleForceVariables(0, {6, 7}, 10);
    trajopt.ScaleForceVariable(0, 8, 1000);
    trajopt.ScaleForceVariables(0, {9, 10}, 10);
    trajopt.ScaleForceVariable(0, 11, 1000);
    trajopt.ScaleForceVariables(0, {12, 13}, 600);

    // Print out the scaling factors
    /*for (int i=0; i < trajopt.decision_variables().size() ; i++) {
      cout << trajopt.decision_variable(i) << ", ";
      cout << trajopt.decision_variable(i).get_id() << ", ";
      cout << trajopt.FindDecisionVariableIndex(trajopt.decision_variable(i))
          << ", ";
      auto scale_map = trajopt.GetVariableScaling();
      auto it = scale_map.find(i);
      if (it != scale_map.end()) {
        cout << it->second;
      }
      cout << endl;
    }*/
  }

  // initial guess
  if (!init_file.empty()) {
    MatrixXd z0 = readCSV(data_directory + init_file);
    trajopt.SetInitialGuessForAllVariables(z0);
  } else {
    // Add random initial guess first (the seed for RNG is fixed)
    trajopt.SetInitialGuessForAllVariables(
        VectorXd::Random(trajopt.decision_variables().size()));

    VectorXd q0, qf, u0, uf, lambda0, lambdaf;
    double min_normal_force = 70;
    double toe_spread = .3;
    double init_height = 1.0;
    double final_height = 1.1;
    double init_time = .5;
    CassieFixedPointSolver(plant, init_height, 0, min_normal_force, true,
                           toe_spread, &q0, &u0, &lambda0);
    CassieFixedPointSolver(plant, final_height, 0, min_normal_force, true,
                           toe_spread, &qf, &uf, &lambdaf);
    // Build spline
    VectorXd times(2);
    times << 0, init_time;
    // Use cubic spline for state with zero endpoint derivatives
    MatrixXd state_matrix(plant.num_positions() + plant.num_velocities(), 2);
    VectorXd zero_velocity = VectorXd::Zero(plant.num_velocities());
    state_matrix.col(0) << q0, zero_velocity;
    state_matrix.col(1) << qf, zero_velocity;
    auto state_spline = PiecewisePolynomial<double>::CubicShapePreserving(
        times, state_matrix, true);

    // Use FOH for input and forces
    MatrixXd input_matrix(plant.num_actuators(), 2);
    input_matrix << u0, uf;
    auto input_spline =
        PiecewisePolynomial<double>::FirstOrderHold(times, input_matrix);

    MatrixXd force_matrix(lambda0.size(), 2);
    force_matrix << lambda0, lambdaf;
    auto force_spline =
        PiecewisePolynomial<double>::FirstOrderHold(times, force_matrix);

    trajopt.SetInitialForceTrajectory(0, force_spline);
    trajopt.SetInitialTrajectory(input_spline, state_spline);
  }
  // Careful: MUST set the initial guess for quaternion, since 0-norm quaternion
  // produces NAN value in some calculation.
  for (int i = 0; i < num_knotpoints; i++) {
    auto xi = trajopt.state(i);
    if ((trajopt.GetInitialGuess(xi.head(4)).norm() == 0) ||
        std::isnan(trajopt.GetInitialGuess(xi.head(4)).norm())) {
      trajopt.SetInitialGuess(xi(0), 1);
      trajopt.SetInitialGuess(xi(1), 0);
      trajopt.SetInitialGuess(xi(2), 0);
      trajopt.SetInitialGuess(xi(3), 0);
    }
  }

<<<<<<< HEAD
  int num_poses = std::min(num_knotpoints, 5);
  trajopt.CreateVisualizationCallback(
      "examples/Cassie/urdf/cassie_fixed_springs.urdf", num_poses);
=======
  double alpha = .2;
  int num_poses = 5;
  trajopt->CreateVisualizationCallback(
      "examples/Cassie/urdf/cassie_fixed_springs.urdf", num_poses, alpha);
>>>>>>> 78b9b73a

  drake::solvers::SolverId solver_id("");

  if (FLAGS_ipopt) {
    solver_id = drake::solvers::IpoptSolver().id();
    cout << "\nChose manually: " << solver_id.name() << endl;
  } else {
    solver_id = drake::solvers::ChooseBestSolver(trajopt);
    cout << "\nChose the best solver: " << solver_id.name() << endl;
  }

  cout << "Solving DIRCON\n\n";
  auto start = std::chrono::high_resolution_clock::now();
  auto solver = drake::solvers::MakeSolver(solver_id);
  drake::solvers::MathematicalProgramResult result;
  solver->Solve(trajopt, trajopt.initial_guess(), trajopt.solver_options(),
                &result);
  SolutionResult solution_result = result.get_solution_result();
  auto finish = std::chrono::high_resolution_clock::now();
  std::chrono::duration<double> elapsed = finish - start;
  // trajopt.PrintSolution();
  for (int i = 0; i < 100; i++) {
    cout << '\a';
  }  // making noise to notify
  cout << "\n" << to_string(solution_result) << endl;
  cout << "Solve time:" << elapsed.count() << std::endl;
  cout << "Cost:" << result.get_optimal_cost() << std::endl;

  // Check which solver was used
  cout << "Solver: " << result.get_solver_id().name() << endl;

  // store the solution of the decision variable
  VectorXd z = result.GetSolution(trajopt.decision_variables());
  VectorXd constraint_y, constraint_lb, constraint_ub;
  MatrixXd constraint_A;
  solvers::LinearizeConstraints(trajopt, z, &constraint_y, &constraint_A,
                                &constraint_lb, &constraint_ub);
  if (to_store_data) {
    writeCSV(data_directory + string("z.csv"), z);
    writeCSV(data_directory + string("A.csv"), constraint_A);
    writeCSV(data_directory + string("y.csv"), constraint_y);
    writeCSV(data_directory + string("lb.csv"), constraint_lb);
    writeCSV(data_directory + string("ub.csv"), constraint_ub);
  }
  // for (int i = 0; i < z.size(); i++) {
  //   cout << trajopt.decision_variables()[i] << ", " << z[i] << endl;
  // }
  // cout << endl;

  // Check if the nonlinear constraints are all satisfied
  // solvers::CheckGenericConstraints(trajopt, result, tol);
  // cout << "constraint_satisfied = " << constraint_satisfied << endl;

  // store the time, state, and input at knot points
  VectorXd time_at_knots = trajopt.GetSampleTimes(result);
  MatrixXd state_at_knots = trajopt.GetStateSamples(result);
  MatrixXd input_at_knots = trajopt.GetInputSamples(result);
  state_at_knots.col(num_knotpoints - 1) = result.GetSolution(xf);

  if (to_store_data) {
    writeCSV(data_directory + string("t_i.csv"), time_at_knots);
    writeCSV(data_directory + string("x_i.csv"), state_at_knots);
    writeCSV(data_directory + string("u_i.csv"), input_at_knots);
  }

  // visualizer
  const PiecewisePolynomial<double> pp_xtraj =
      trajopt.ReconstructStateTrajectory(result);

  auto traj_source =
      builder.AddSystem<drake::systems::TrajectorySource>(pp_xtraj);
  auto passthrough = builder.AddSystem<SubvectorPassThrough>(
      plant.num_positions() + plant.num_velocities(), 0, plant.num_positions());
  builder.Connect(traj_source->get_output_port(),
                  passthrough->get_input_port());
  auto to_pose =
      builder.AddSystem<MultibodyPositionToGeometryPose<double>>(plant_vis);
  builder.Connect(passthrough->get_output_port(), to_pose->get_input_port());

  builder.Connect(
      to_pose->get_output_port(),
      scene_graph.get_source_pose_port(plant_vis.get_source_id().value()));

  // *******Add COM visualization**********
  bool plot_com = true;
  bool com_on_ground = true;
  auto ball_plant = std::make_unique<MultibodyPlant<double>>(0.0);
  if (plot_com) {
    double radius = .02;
    UnitInertia<double> G_Bcm = UnitInertia<double>::SolidSphere(radius);
    SpatialInertia<double> M_Bcm(1, Eigen::Vector3d::Zero(), G_Bcm);

    const drake::multibody::RigidBody<double>& ball =
        ball_plant->AddRigidBody("Ball", M_Bcm);

    ball_plant->RegisterAsSourceForSceneGraph(&scene_graph);
    // Add visual for the COM.
    const Eigen::Vector4d orange(1.0, 0.55, 0.0, 1.0);
    const RigidTransformd X_BS = RigidTransformd::Identity();
    ball_plant->RegisterVisualGeometry(ball, X_BS, Sphere(radius), "visual",
                                       orange);
    ball_plant->Finalize();

    // connect
    auto q_passthrough = builder.AddSystem<SubvectorPassThrough>(
        plant.num_positions() + plant.num_velocities(), 0,
        plant.num_positions());
    builder.Connect(traj_source->get_output_port(),
                    q_passthrough->get_input_port());
    auto rbt_passthrough = builder.AddSystem<multibody::ComPoseSystem>(plant);

    auto ball_to_pose =
        builder.AddSystem<MultibodyPositionToGeometryPose<double>>(*ball_plant);
    builder.Connect(*q_passthrough, *rbt_passthrough);
    if (com_on_ground) {
      builder.Connect(rbt_passthrough->get_xy_com_output_port(),
                      ball_to_pose->get_input_port());
    } else {
      builder.Connect(rbt_passthrough->get_com_output_port(),
                      ball_to_pose->get_input_port());
    }
    builder.Connect(
        ball_to_pose->get_output_port(),
        scene_graph.get_source_pose_port(ball_plant->get_source_id().value()));
  }
  // **************************************

  drake::geometry::ConnectDrakeVisualizer(&builder, scene_graph);
  auto diagram = builder.Build();

  while (FLAGS_playback) {
    drake::systems::Simulator<double> simulator(*diagram);
    simulator.set_target_realtime_rate(.1);
    simulator.Initialize();
    simulator.AdvanceTo(pp_xtraj.end_time());
  }

  return;
}
}  // namespace dairlib

int main(int argc, char* argv[]) {
  gflags::ParseCommandLineFlags(&argc, &argv, true);
  dairlib::DoMain(FLAGS_duration, FLAGS_max_iter, FLAGS_data_directory,
                  FLAGS_init_file, FLAGS_tol, FLAGS_store_data);
}<|MERGE_RESOLUTION|>--- conflicted
+++ resolved
@@ -476,16 +476,10 @@
     }
   }
 
-<<<<<<< HEAD
+  double alpha = .2;
   int num_poses = std::min(num_knotpoints, 5);
   trajopt.CreateVisualizationCallback(
-      "examples/Cassie/urdf/cassie_fixed_springs.urdf", num_poses);
-=======
-  double alpha = .2;
-  int num_poses = 5;
-  trajopt->CreateVisualizationCallback(
       "examples/Cassie/urdf/cassie_fixed_springs.urdf", num_poses, alpha);
->>>>>>> 78b9b73a
 
   drake::solvers::SolverId solver_id("");
 
