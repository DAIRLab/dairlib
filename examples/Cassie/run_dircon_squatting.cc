--- conflicted
+++ resolved
@@ -227,13 +227,8 @@
       plant, num_time_samples, min_dt, max_dt, dataset_list, options_list);
 
   // Snopt settings
-<<<<<<< HEAD
-  trajopt->SetSolverOption(drake::solvers::SnoptSolver::id(),
-                           "Print file", "../snopt.out");
-=======
   // trajopt->SetSolverOption(drake::solvers::SnoptSolver::id(),
   //                          "Print file", "../snopt.out");
->>>>>>> b2d9daf5
   trajopt->SetSolverOption(drake::solvers::SnoptSolver::id(),
                            "Major iterations limit", max_iter);
   trajopt->SetSolverOption(drake::solvers::SnoptSolver::id(),
