#include <chrono>
#include <fstream>
#include <memory>
#include <string>
#include <unordered_map>

#include <drake/geometry/drake_visualizer.h>
#include <gflags/gflags.h>

#include "common/file_utils.h"
#include "common/find_resource.h"
#include "examples/Cassie/cassie_fixed_point_solver.h"
#include "examples/Cassie/cassie_utils.h"
#include "lcm/dircon_saved_trajectory.h"
#include "multibody/com_pose_system.h"
#include "multibody/kinematic/kinematic_constraints.h"
#include "multibody/kinematic/world_point_evaluator.h"
#include "multibody/multibody_utils.h"
#include "multibody/visualization_utils.h"
#include "solvers/nonlinear_constraint.h"
#include "solvers/optimization_utils.h"
#include "systems/primitives/subvector_pass_through.h"
#include "systems/trajectory_optimization/dircon/dircon.h"

#include "drake/common/trajectories/piecewise_polynomial.h"
<<<<<<< HEAD
=======
#include "drake/geometry/drake_visualizer.h"
>>>>>>> 14fdeba1
#include "drake/lcm/drake_lcm.h"
#include "drake/multibody/parsing/parser.h"
#include "drake/solvers/choose_best_solver.h"
#include "drake/solvers/constraint.h"
#include "drake/solvers/ipopt_solver.h"
#include "drake/solvers/mathematical_program.h"
#include "drake/solvers/snopt_solver.h"
#include "drake/solvers/solve.h"
#include "drake/systems/analysis/simulator.h"
#include "drake/systems/framework/diagram.h"
#include "drake/systems/framework/diagram_builder.h"
#include "drake/systems/primitives/trajectory_source.h"
#include "drake/systems/rendering/multibody_position_to_geometry_pose.h"

using std::cout;
using std::endl;
using std::map;
using std::shared_ptr;
using std::string;
using std::vector;

using Eigen::MatrixXd;
using Eigen::Vector3d;
using Eigen::VectorXd;

using drake::VectorX;
using drake::geometry::DrakeVisualizer;
using drake::geometry::SceneGraph;
using drake::geometry::Sphere;
using drake::math::RigidTransformd;
using drake::multibody::Body;
using drake::multibody::MultibodyPlant;
using drake::multibody::Parser;
using drake::multibody::SpatialInertia;
using drake::multibody::UnitInertia;
using drake::solvers::Constraint;
using drake::solvers::MathematicalProgram;
using drake::solvers::SolutionResult;
using drake::systems::rendering::MultibodyPositionToGeometryPose;
using drake::trajectories::PiecewisePolynomial;

using dairlib::systems::SubvectorPassThrough;

DEFINE_string(init_file, "", "the file name of initial guess");
DEFINE_string(data_directory, "../dairlib_data/cassie_trajopt_data/",
              "directory to save/read data");
DEFINE_string(save_filename, "default_filename",
              "Filename to save decision vars to.");
DEFINE_bool(store_data, false, "To store solution or not");
DEFINE_int32(max_iter, 100, "Iteration limit");
DEFINE_int32(N, 20, "Number of knotpoints");
DEFINE_double(duration, 0.4, "Duration of the single support phase (s)");
DEFINE_double(tol, 1e-4, "Tolerance for constraint violation and dual gap");
DEFINE_bool(ipopt, false, "Use IPOPT as solver instead of SNOPT");
DEFINE_bool(playback, true, "Playback the solution");

// Parameters which enable dircon-improving features
DEFINE_bool(scale_constraint, true, "Scale the nonlinear constraint values");
DEFINE_bool(scale_variable, false, "Scale the decision variable");

namespace dairlib {
using systems::trajectory_optimization::Dircon;
using systems::trajectory_optimization::DirconMode;
using systems::trajectory_optimization::KinematicConstraintType;

void DoMain(double duration, int max_iter, string data_directory,
            string init_file, double tol, bool to_store_data) {
  // Create fix-spring Cassie MBP
  drake::systems::DiagramBuilder<double> builder;
  SceneGraph<double>& scene_graph = *builder.AddSystem<SceneGraph>();
  scene_graph.set_name("scene_graph");

  MultibodyPlant<double> plant(0.0);
  MultibodyPlant<double> plant_vis(0.0);

  Parser parser(&plant);
  Parser parser_vis(&plant_vis, &scene_graph);

  string full_name =
      FindResourceOrThrow("examples/Cassie/urdf/cassie_fixed_springs.urdf");
  parser.AddModelFromFile(full_name);
  parser_vis.AddModelFromFile(full_name);
  plant.Finalize();
  plant_vis.Finalize();

  // Create maps for joints
  map<string, int> positions_map = multibody::makeNameToPositionsMap(plant);
  map<string, int> velocities_map = multibody::makeNameToVelocitiesMap(plant);
  map<string, int> actuators_map = multibody::makeNameToActuatorsMap(plant);

  int n_q = plant.num_positions();
  int n_v = plant.num_velocities();
  int n_u = plant.num_actuators();
  // int n_x = n_q + n_v;

  // Set up contact/distance evaluators
  auto left_loop_eval = LeftLoopClosureEvaluator(plant);
  auto right_loop_eval = RightLoopClosureEvaluator(plant);

  auto left_toe_pair = LeftToeFront(plant);
  auto left_heel_pair = LeftToeRear(plant);
  auto right_toe_pair = RightToeFront(plant);
  auto right_heel_pair = RightToeRear(plant);

  std::vector<int> toe_active_inds{0, 1, 2};
  std::vector<int> heel_active_inds{1, 2};

  double mu = 1;

  auto left_toe_eval = multibody::WorldPointEvaluator(
      plant, left_toe_pair.first, left_toe_pair.second,
      Eigen::Matrix3d::Identity(), Eigen::Vector3d::Zero(), toe_active_inds);
  left_toe_eval.set_frictional();
  left_toe_eval.set_mu(mu);

  auto left_heel_eval = multibody::WorldPointEvaluator(
      plant, left_heel_pair.first, left_heel_pair.second,
      Eigen::Matrix3d::Identity(), Eigen::Vector3d::Zero(), heel_active_inds);
  left_heel_eval.set_frictional();
  left_heel_eval.set_mu(mu);

  auto right_toe_eval = multibody::WorldPointEvaluator(
      plant, right_toe_pair.first, right_toe_pair.second,
      Eigen::Matrix3d::Identity(), Eigen::Vector3d::Zero(), toe_active_inds);
  right_toe_eval.set_frictional();
  right_toe_eval.set_mu(mu);

  auto right_heel_eval = multibody::WorldPointEvaluator(
      plant, right_heel_pair.first, right_heel_pair.second,
      Eigen::Matrix3d::Identity(), Eigen::Vector3d::Zero(), heel_active_inds);
  right_heel_eval.set_frictional();
  right_heel_eval.set_mu(mu);

  auto evaluators = multibody::KinematicEvaluatorSet<double>(plant);
  int left_toe_eval_ind = evaluators.add_evaluator(&left_toe_eval);
  int left_heel_eval_ind = evaluators.add_evaluator(&left_heel_eval);
  int right_toe_eval_ind = evaluators.add_evaluator(&right_toe_eval);
  int right_heel_eval_ind = evaluators.add_evaluator(&right_heel_eval);
  evaluators.add_evaluator(&left_loop_eval);
  evaluators.add_evaluator(&right_loop_eval);

  int num_knotpoints = FLAGS_N;
  double min_T = .2;
  double max_T = 5;
  auto double_support =
      DirconMode<double>(evaluators, num_knotpoints, min_T, max_T);

  // Set x-y coordinates as relative
  double_support.MakeConstraintRelative(left_toe_eval_ind, 0);    // x
  double_support.MakeConstraintRelative(left_toe_eval_ind, 1);    // y
  double_support.MakeConstraintRelative(left_heel_eval_ind, 0);   // x
  double_support.MakeConstraintRelative(left_heel_eval_ind, 1);   // y
  double_support.MakeConstraintRelative(right_toe_eval_ind, 0);   // x
  double_support.MakeConstraintRelative(right_toe_eval_ind, 1);   // y
  double_support.MakeConstraintRelative(right_heel_eval_ind, 0);  // x
  double_support.MakeConstraintRelative(right_heel_eval_ind, 1);  // y

  // Constraint scaling
  if (FLAGS_scale_constraint) {
    // Dynamic constraints
    double s_dyn_1 = (FLAGS_scale_variable) ? 2.0 : 1.0;
    double s_dyn_2 = (FLAGS_scale_variable) ? 6.0 : 1.0;
    double s_dyn_3 = (FLAGS_scale_variable) ? 85.0 : 1.0;
    double_support.SetDynamicsScale(
        {0, 1, 2, 3, 4, 5, 6, 7, 8, 9, 10, 11, 12, 13, 14}, 1.0 / 150.0);
    double_support.SetDynamicsScale({15, 16}, 1.0 / 150.0 / 3.33 / s_dyn_1);
    double_support.SetDynamicsScale({17, 18}, 1.0 / 150.0);
    double_support.SetDynamicsScale({19, 20, 21, 22, 23, 24, 25, 26},
                                    1.0 / 150.0 / s_dyn_1);
    double_support.SetDynamicsScale({27, 28}, 1.0 / 150.0 / s_dyn_2);
    double_support.SetDynamicsScale({29, 30, 31, 32, 33, 34}, 1.0 / 150.0 / 10);
    double_support.SetDynamicsScale({35, 36}, 1.0 / 150.0 / 15.0 / s_dyn_3);

    // // Kinematic constraints
    double s_kin_vel = 500;
    double s_kin_pos = 1000;
    double s_kin_1 = (FLAGS_scale_variable) ? 10.0 : 1.0;
    double s_kin_2 = (FLAGS_scale_variable) ? 2.0 : 1.0;

    double dist_scale = 2.0 / 55;

    // double_support.SetKinAccelerationScale({4, 5}, {0}, dist_scale /
    // s_kin_1);

    double_support.SetKinVelocityScale(
        {0, 1, 2, 3}, {0, 1, 2}, 1.0 / 500.0 * s_kin_vel * s_kin_2 / s_kin_1);
    double_support.SetKinVelocityScale(
        {4, 5}, {0}, dist_scale * s_kin_vel * s_kin_2 / s_kin_1);

    double_support.SetKinPositionScale(
        {0, 1, 2, 3}, {0, 1, 2}, 1.0 / 500.0 * s_kin_pos * s_kin_2 / s_kin_1);
    double_support.SetKinPositionScale(
        {4, 5}, {0}, dist_scale * s_kin_pos * s_kin_2 / s_kin_1);
  }

  for (int i = 0; i < num_knotpoints; i++) {
    double_support.SkipQuaternionConstraint(i);
  }
  // double_support.set_constraint_type(0, KinematicConstraintType::kAccelOnly);
  // double_support.set_constraint_type(num_knotpoints - 1,
  //                                   KinematicConstraintType::kAccelOnly);

  auto trajopt = Dircon<double>(&double_support);

  if (FLAGS_ipopt) {
    // Ipopt settings adapted from CaSaDi and FROST
    auto id = drake::solvers::IpoptSolver::id();
    trajopt.SetSolverOption(id, "tol", tol);
    trajopt.SetSolverOption(id, "dual_inf_tol", tol);
    trajopt.SetSolverOption(id, "constr_viol_tol", tol);
    trajopt.SetSolverOption(id, "compl_inf_tol", tol);
    trajopt.SetSolverOption(id, "max_iter", max_iter);
    trajopt.SetSolverOption(id, "nlp_lower_bound_inf", -1e6);
    trajopt.SetSolverOption(id, "nlp_upper_bound_inf", 1e6);
    trajopt.SetSolverOption(id, "print_timing_statistics", "yes");
    trajopt.SetSolverOption(id, "print_level", 5);

    // Set to ignore overall tolerance/dual infeasibility, but terminate when
    // primal feasible and objective fails to increase over 5 iterations.
    trajopt.SetSolverOption(id, "acceptable_compl_inf_tol", tol);
    trajopt.SetSolverOption(id, "acceptable_constr_viol_tol", tol);
    trajopt.SetSolverOption(id, "acceptable_obj_change_tol", 1e-3);
    trajopt.SetSolverOption(id, "acceptable_tol", 1e2);
    trajopt.SetSolverOption(id, "acceptable_iter", 5);
  } else {
    // Snopt settings
    auto id = drake::solvers::SnoptSolver::id();
    trajopt.SetSolverOption(id, "Print file", "../snopt.out");
    trajopt.SetSolverOption(id, "Major iterations limit", max_iter);
    trajopt.SetSolverOption(id, "Iterations limit", 100000);
    trajopt.SetSolverOption(id, "Verify level", 0);

    // snopt doc said try 2 if seeing snopta exit 40
    trajopt.SetSolverOption(id, "Scale option", 0);

    // target nonlinear constraint violation
    trajopt.SetSolverOption(id, "Major optimality tolerance", tol);

    // target complementarity gap
    trajopt.SetSolverOption(id, "Major feasibility tolerance", tol);
  }

  // Get the decision variables that will be used
  auto u = trajopt.input();
  auto x = trajopt.state();
  auto x0 = trajopt.initial_state();
  auto xf = trajopt.state_vars(0, num_knotpoints - 1);
  auto xf_m1 = trajopt.state_vars(0, num_knotpoints - 2);
  auto xmid = trajopt.state_vars(0, (num_knotpoints - 1) / 2);

  // height constraint
  trajopt.AddBoundingBoxConstraint(1, 1, x0(positions_map.at("base_z")));
  trajopt.AddBoundingBoxConstraint(0.8, 0.8, xmid(positions_map.at("base_z")));
  trajopt.AddBoundingBoxConstraint(1, 1, xf(positions_map.at("base_z")));

  // initial pelvis position
  trajopt.AddBoundingBoxConstraint(0, 0, x0(positions_map.at("base_x")));
  trajopt.AddBoundingBoxConstraint(0, 0, x0(positions_map.at("base_y")));
  trajopt.AddBoundingBoxConstraint(0, 0, xf(positions_map.at("base_x")));
  trajopt.AddBoundingBoxConstraint(0, 0, xf(positions_map.at("base_y")));

  // pelvis pose constraints
  for (int i = 0; i < num_knotpoints; i++) {
    auto xi = trajopt.state(i);
    trajopt.AddBoundingBoxConstraint(1, 1, xi(positions_map.at("base_qw")));
    trajopt.AddBoundingBoxConstraint(0, 0, xi(positions_map.at("base_qx")));
    trajopt.AddBoundingBoxConstraint(0, 0, xi(positions_map.at("base_qy")));
    trajopt.AddBoundingBoxConstraint(0, 0, xi(positions_map.at("base_qz")));
  }

  // start/end velocity constraints
  trajopt.AddBoundingBoxConstraint(VectorXd::Zero(n_v), VectorXd::Zero(n_v),
                                   x0.tail(n_v));
  //  trajopt.AddBoundingBoxConstraint(VectorXd::Zero(n_v), VectorXd::Zero(n_v),
  //                                   xf_m1.tail(n_v));
  trajopt.AddBoundingBoxConstraint(VectorXd::Zero(n_v), VectorXd::Zero(n_v),
                                   xf.tail(n_v));

  // create joint/motor names
  vector<std::pair<string, string>> l_r_pairs{
      std::pair<string, string>("_left", "_right"),
      std::pair<string, string>("_right", "_left"),
  };
  vector<string> asy_joint_names{
      "hip_roll",
      "hip_yaw",
  };
  vector<string> sym_joint_names{"hip_pitch", "knee", "ankle_joint", "toe"};
  vector<string> joint_names{};
  vector<string> motor_names{};
  for (auto l_r_pair : l_r_pairs) {
    for (unsigned int i = 0; i < asy_joint_names.size(); i++) {
      joint_names.push_back(asy_joint_names[i] + l_r_pair.first);
      motor_names.push_back(asy_joint_names[i] + l_r_pair.first + "_motor");
    }
    for (unsigned int i = 0; i < sym_joint_names.size(); i++) {
      joint_names.push_back(sym_joint_names[i] + l_r_pair.first);
      if (sym_joint_names[i].compare("ankle_joint") != 0) {
        motor_names.push_back(sym_joint_names[i] + l_r_pair.first + "_motor");
      }
    }
  }

  // hip yaw constraint
  trajopt.AddConstraintToAllKnotPoints(x(positions_map.at("hip_yaw_left")) ==
                                       0);
  trajopt.AddConstraintToAllKnotPoints(x(positions_map.at("hip_yaw_right")) ==
                                       0);
  trajopt.AddConstraintToAllKnotPoints(x(positions_map.at("base_z")) <= 1.0);
  trajopt.AddConstraintToAllKnotPoints(x(positions_map.at("hip_roll_left")) ==
                                       0);
  trajopt.AddConstraintToAllKnotPoints(x(positions_map.at("hip_roll_right")) ==
                                       0);

  // joint limits
  for (const auto& member : joint_names) {
    trajopt.AddConstraintToAllKnotPoints(
        x(positions_map.at(member)) <=
        plant.GetJointByName(member).position_upper_limits()(0));
    trajopt.AddConstraintToAllKnotPoints(
        x(positions_map.at(member)) >=
        plant.GetJointByName(member).position_lower_limits()(0));
  }

  // u limit
  for (int i = 0; i < num_knotpoints; i++) {
    auto ui = trajopt.input_vars(0, i);
    trajopt.AddBoundingBoxConstraint(VectorXd::Constant(n_u, -300),
                                     VectorXd::Constant(n_u, +300), ui);
  }

  // Symmetry constraints
  for (const auto& l_r_pair : l_r_pairs) {
    for (const auto& sym_joint_name : sym_joint_names) {
      trajopt.AddLinearConstraint(
          x0(positions_map[sym_joint_name + l_r_pair.first]) ==
          x0(positions_map[sym_joint_name + l_r_pair.second]));
      trajopt.AddLinearConstraint(
          xf(positions_map[sym_joint_name + l_r_pair.first]) ==
          xf(positions_map[sym_joint_name + l_r_pair.second]));
    }
  }

  // toe position constraint in y direction (avoid leg crossing)
  std::vector<int> y_active({1});
  auto left_foot_y_eval = multibody::WorldPointEvaluator(
      plant, Eigen::Vector3d::Zero(), left_toe_pair.second,
      Eigen::Matrix3d::Identity(), Eigen::Vector3d::Zero(), y_active);
  auto right_foot_y_eval = multibody::WorldPointEvaluator(
      plant, Eigen::Vector3d::Zero(), right_toe_pair.second,
      Eigen::Matrix3d::Identity(), Eigen::Vector3d::Zero(), y_active);
  auto foot_y_evaluators = multibody::KinematicEvaluatorSet<double>(plant);
  foot_y_evaluators.add_evaluator(&left_foot_y_eval);
  foot_y_evaluators.add_evaluator(&right_foot_y_eval);

  auto foot_y_lb =
      Eigen::Vector2d(0.05, -std::numeric_limits<double>::infinity());
  auto foot_y_ub =
      Eigen::Vector2d(std::numeric_limits<double>::infinity(), -0.05);
  auto foot_y_constraint =
      std::make_shared<multibody::KinematicPositionConstraint<double>>(
          plant, foot_y_evaluators, foot_y_lb, foot_y_ub);

  // scaling
  if (FLAGS_scale_constraint) {
    std::unordered_map<int, double> odbp_constraint_scale;
    odbp_constraint_scale.insert(std::pair<int, double>(0, 0.5));
    odbp_constraint_scale.insert(std::pair<int, double>(1, 0.5));
    foot_y_constraint->SetConstraintScaling(odbp_constraint_scale);
  }
  for (int index = 0; index < num_knotpoints; index++) {
    auto x = trajopt.state(index);
    trajopt.AddConstraint(foot_y_constraint, x.head(n_q));
  }

  for (int index = 0; index < num_knotpoints; index++) {
    auto lambda = trajopt.force_vars(0, index);
    trajopt.AddLinearConstraint(lambda(2) >= 15);
    trajopt.AddLinearConstraint(lambda(5) >= 15);
    trajopt.AddLinearConstraint(lambda(8) >= 15);
    trajopt.AddLinearConstraint(lambda(11) >= 15);
  }

  // add cost
  const MatrixXd Q = 1000 * MatrixXd::Identity(n_v, n_v);
  const MatrixXd R = 12.5 * MatrixXd::Identity(n_u, n_u);
  trajopt.AddRunningCost(x.tail(n_v).transpose() * Q * x.tail(n_v));
  trajopt.AddRunningCost(u.transpose() * R * u);

  // Scale variable
  // Scaling decision variable doesn't seem to help in the task of squatting.
  // One hypothesis is that the initial guess we feed to the solver is very
  // good, so the variable scaling doesn't matter to much.
  if (FLAGS_scale_variable) {
    // time
    trajopt.ScaleTimeVariables(0.015);
    // state
    std::vector<int> idx_list;
    for (int i = n_q; i <= n_q + 9; i++) {
      idx_list.push_back(i);
    }
    trajopt.ScaleStateVariables(idx_list, 6);
    idx_list.clear();
    for (int i = n_q + 10; i <= n_q + n_v - 1; i++) {
      idx_list.push_back(i);
    }
    trajopt.ScaleStateVariables(idx_list, 3);
    // input
    trajopt.ScaleInputVariables({0, 1}, 60);
    trajopt.ScaleInputVariables({2, 3}, 300);  // 300
    trajopt.ScaleInputVariables({4, 7}, 60);
    trajopt.ScaleInputVariables({8, 9}, 600);  // 600
    // force
    trajopt.ScaleForceVariables(0, {0, 1}, 10);
    trajopt.ScaleForceVariables(0, {2, 2}, 1000);  // 1000
    trajopt.ScaleForceVariables(0, {3, 4}, 10);
    trajopt.ScaleForceVariable(0, 5, 1000);
    trajopt.ScaleForceVariables(0, {6, 7}, 10);
    trajopt.ScaleForceVariable(0, 8, 1000);
    trajopt.ScaleForceVariables(0, {9, 10}, 10);
    trajopt.ScaleForceVariable(0, 11, 1000);
    trajopt.ScaleForceVariables(0, {12, 13}, 600);

    // Print out the scaling factors
    /*for (int i=0; i < trajopt.decision_variables().size() ; i++) {
      cout << trajopt.decision_variable(i) << ", ";
      cout << trajopt.decision_variable(i).get_id() << ", ";
      cout << trajopt.FindDecisionVariableIndex(trajopt.decision_variable(i))
          << ", ";
      auto scale_map = trajopt.GetVariableScaling();
      auto it = scale_map.find(i);
      if (it != scale_map.end()) {
        cout << it->second;
      }
      cout << endl;
    }*/
  }

  // initial guess
  if (!init_file.empty()) {
    DirconTrajectory init_traj(data_directory + init_file);
    trajopt.SetInitialGuessForAllVariables(init_traj.GetDecisionVariables());
  } else {
    // Add random initial guess first (the seed for RNG is fixed)
    trajopt.SetInitialGuessForAllVariables(
        VectorXd::Random(trajopt.decision_variables().size()));

    VectorXd q0, qf, u0, uf, lambda0, lambdaf;
    double min_normal_force = 70;
    double toe_spread = .1;
    double init_height = 1.0;
    double final_height = 0.8;
    double init_time = .5;
    CassieFixedPointSolver(plant, init_height, 0, min_normal_force, true,
                           toe_spread, &q0, &u0, &lambda0);
    CassieFixedPointSolver(plant, final_height, 0, min_normal_force, true,
                           toe_spread, &qf, &uf, &lambdaf);
    // Build spline
    VectorXd times(2);
    times << 0, init_time;
    // Use cubic spline for state with zero endpoint derivatives
    MatrixXd state_matrix(plant.num_positions() + plant.num_velocities(), 2);
    VectorXd zero_velocity = VectorXd::Zero(plant.num_velocities());
    state_matrix.col(0) << q0, zero_velocity;
    state_matrix.col(1) << qf, zero_velocity;
    auto state_spline = PiecewisePolynomial<double>::CubicShapePreserving(
        times, state_matrix, true);

    // Use FOH for input and forces
    MatrixXd input_matrix(plant.num_actuators(), 2);
    input_matrix << u0, uf;
    auto input_spline =
        PiecewisePolynomial<double>::FirstOrderHold(times, input_matrix);

    MatrixXd force_matrix(lambda0.size(), 2);
    force_matrix << lambda0, lambdaf;
    auto force_spline =
        PiecewisePolynomial<double>::FirstOrderHold(times, force_matrix);

    trajopt.SetInitialForceTrajectory(0, force_spline);
    trajopt.SetInitialTrajectory(input_spline, state_spline);
  }
  // Careful: MUST set the initial guess for quaternion, since 0-norm quaternion
  // produces NAN value in some calculation.
  for (int i = 0; i < num_knotpoints; i++) {
    auto xi = trajopt.state(i);
    if ((trajopt.GetInitialGuess(xi.head(4)).norm() == 0) ||
        std::isnan(trajopt.GetInitialGuess(xi.head(4)).norm())) {
      trajopt.SetInitialGuess(xi(0), 1);
      trajopt.SetInitialGuess(xi(1), 0);
      trajopt.SetInitialGuess(xi(2), 0);
      trajopt.SetInitialGuess(xi(3), 0);
    }
  }

  trajopt.AddDurationBounds(duration, duration);

  double alpha = .2;
  int num_poses = std::min(num_knotpoints, 5);
  trajopt.CreateVisualizationCallback(
      "examples/Cassie/urdf/cassie_fixed_springs.urdf", num_poses, alpha);

  drake::solvers::SolverId solver_id("");

  if (FLAGS_ipopt) {
    solver_id = drake::solvers::IpoptSolver().id();
    cout << "\nChose manually: " << solver_id.name() << endl;
  } else {
    solver_id = drake::solvers::ChooseBestSolver(trajopt);
    cout << "\nChose the best solver: " << solver_id.name() << endl;
  }

  cout << "Solving DIRCON\n\n";
  auto start = std::chrono::high_resolution_clock::now();
  auto solver = drake::solvers::MakeSolver(solver_id);
  drake::solvers::MathematicalProgramResult result;
  solver->Solve(trajopt, trajopt.initial_guess(), trajopt.solver_options(),
                &result);
  SolutionResult solution_result = result.get_solution_result();
  auto finish = std::chrono::high_resolution_clock::now();
  std::chrono::duration<double> elapsed = finish - start;
  // trajopt.PrintSolution();
  for (int i = 0; i < 100; i++) {
    cout << '\a';
  }  // making noise to notify
  cout << "\n" << to_string(solution_result) << endl;
  cout << "Solve time:" << elapsed.count() << std::endl;
  cout << "Cost:" << result.get_optimal_cost() << std::endl;

  // Save trajectory to file
  if (!FLAGS_save_filename.empty()) {
    DirconTrajectory saved_traj(
        plant, trajopt, result, "walking_trajectory",
        "Decision variables and state/input trajectories "
        "for walking");
    saved_traj.WriteToFile(FLAGS_data_directory + FLAGS_save_filename);
    std::cout << "Wrote to file: " << FLAGS_data_directory + FLAGS_save_filename
              << std::endl;
  }

  // Check which solver was used
  cout << "Solver: " << result.get_solver_id().name() << endl;

  // store the solution of the decision variable
  VectorXd z = result.GetSolution(trajopt.decision_variables());
  VectorXd constraint_y, constraint_lb, constraint_ub;
  MatrixXd constraint_A;
  solvers::LinearizeConstraints(trajopt, z, &constraint_y, &constraint_A,
                                &constraint_lb, &constraint_ub);
  if (to_store_data) {
    writeCSV(data_directory + string("z.csv"), z);
    writeCSV(data_directory + string("A.csv"), constraint_A);
    writeCSV(data_directory + string("y.csv"), constraint_y);
    writeCSV(data_directory + string("lb.csv"), constraint_lb);
    writeCSV(data_directory + string("ub.csv"), constraint_ub);
  }
  // for (int i = 0; i < z.size(); i++) {
  //   cout << trajopt.decision_variables()[i] << ", " << z[i] << endl;
  // }
  // cout << endl;

  // Check if the nonlinear constraints are all satisfied
  // solvers::CheckGenericConstraints(trajopt, result, tol);
  // cout << "constraint_satisfied = " << constraint_satisfied << endl;

  // store the time, state, and input at knot points
  VectorXd time_at_knots = trajopt.GetSampleTimes(result);
  MatrixXd state_at_knots = trajopt.GetStateSamples(result);
  MatrixXd input_at_knots = trajopt.GetInputSamples(result);
  state_at_knots.col(num_knotpoints - 1) = result.GetSolution(xf);

  if (to_store_data) {
    writeCSV(data_directory + string("t_i.csv"), time_at_knots);
    writeCSV(data_directory + string("x_i.csv"), state_at_knots);
    writeCSV(data_directory + string("u_i.csv"), input_at_knots);
  }

  // visualizer
  const PiecewisePolynomial<double> pp_xtraj =
      trajopt.ReconstructStateTrajectory(result);

  auto traj_source =
      builder.AddSystem<drake::systems::TrajectorySource>(pp_xtraj);
  auto passthrough = builder.AddSystem<SubvectorPassThrough>(
      plant.num_positions() + plant.num_velocities(), 0, plant.num_positions());
  builder.Connect(traj_source->get_output_port(),
                  passthrough->get_input_port());
  auto to_pose =
      builder.AddSystem<MultibodyPositionToGeometryPose<double>>(plant_vis);
  builder.Connect(passthrough->get_output_port(), to_pose->get_input_port());

  builder.Connect(
      to_pose->get_output_port(),
      scene_graph.get_source_pose_port(plant_vis.get_source_id().value()));

  // *******Add COM visualization**********
  bool plot_com = true;
  bool com_on_ground = true;
  auto ball_plant = multibody::ConstructBallPlant(&scene_graph);
  if (plot_com) {
    // connect
    auto q_passthrough = builder.AddSystem<SubvectorPassThrough>(
        plant.num_positions() + plant.num_velocities(), 0,
        plant.num_positions());
    builder.Connect(traj_source->get_output_port(),
                    q_passthrough->get_input_port());
    auto rbt_passthrough = builder.AddSystem<multibody::ComPoseSystem>(plant);

    auto ball_to_pose =
        builder.AddSystem<MultibodyPositionToGeometryPose<double>>(*ball_plant);
    builder.Connect(*q_passthrough, *rbt_passthrough);
    if (com_on_ground) {
      builder.Connect(rbt_passthrough->get_xy_com_output_port(),
                      ball_to_pose->get_input_port());
    } else {
      builder.Connect(rbt_passthrough->get_com_output_port(),
                      ball_to_pose->get_input_port());
    }
    builder.Connect(
        ball_to_pose->get_output_port(),
        scene_graph.get_source_pose_port(ball_plant->get_source_id().value()));
  }
  // **************************************

  DrakeVisualizer<double>::AddToBuilder(&builder, scene_graph);
  auto diagram = builder.Build();

  while (FLAGS_playback) {
    drake::systems::Simulator<double> simulator(*diagram);
    simulator.set_target_realtime_rate(.1);
    simulator.Initialize();
    simulator.AdvanceTo(pp_xtraj.end_time());
  }

  return;
}
}  // namespace dairlib

int main(int argc, char* argv[]) {
  gflags::ParseCommandLineFlags(&argc, &argv, true);
  dairlib::DoMain(FLAGS_duration, FLAGS_max_iter, FLAGS_data_directory,
                  FLAGS_init_file, FLAGS_tol, FLAGS_store_data);
}<|MERGE_RESOLUTION|>--- conflicted
+++ resolved
@@ -4,7 +4,6 @@
 #include <string>
 #include <unordered_map>
 
-#include <drake/geometry/drake_visualizer.h>
 #include <gflags/gflags.h>
 
 #include "common/file_utils.h"
@@ -23,10 +22,7 @@
 #include "systems/trajectory_optimization/dircon/dircon.h"
 
 #include "drake/common/trajectories/piecewise_polynomial.h"
-<<<<<<< HEAD
-=======
 #include "drake/geometry/drake_visualizer.h"
->>>>>>> 14fdeba1
 #include "drake/lcm/drake_lcm.h"
 #include "drake/multibody/parsing/parser.h"
 #include "drake/solvers/choose_best_solver.h"
@@ -254,7 +250,7 @@
   } else {
     // Snopt settings
     auto id = drake::solvers::SnoptSolver::id();
-    trajopt.SetSolverOption(id, "Print file", "../snopt.out");
+    // trajopt.SetSolverOption(id, "Print file", "../snopt.out");
     trajopt.SetSolverOption(id, "Major iterations limit", max_iter);
     trajopt.SetSolverOption(id, "Iterations limit", 100000);
     trajopt.SetSolverOption(id, "Verify level", 0);
@@ -274,19 +270,15 @@
   auto x = trajopt.state();
   auto x0 = trajopt.initial_state();
   auto xf = trajopt.state_vars(0, num_knotpoints - 1);
-  auto xf_m1 = trajopt.state_vars(0, num_knotpoints - 2);
   auto xmid = trajopt.state_vars(0, (num_knotpoints - 1) / 2);
 
   // height constraint
   trajopt.AddBoundingBoxConstraint(1, 1, x0(positions_map.at("base_z")));
-  trajopt.AddBoundingBoxConstraint(0.8, 0.8, xmid(positions_map.at("base_z")));
-  trajopt.AddBoundingBoxConstraint(1, 1, xf(positions_map.at("base_z")));
+  trajopt.AddBoundingBoxConstraint(1.1, 1.1, xf(positions_map.at("base_z")));
 
   // initial pelvis position
   trajopt.AddBoundingBoxConstraint(0, 0, x0(positions_map.at("base_x")));
   trajopt.AddBoundingBoxConstraint(0, 0, x0(positions_map.at("base_y")));
-  trajopt.AddBoundingBoxConstraint(0, 0, xf(positions_map.at("base_x")));
-  trajopt.AddBoundingBoxConstraint(0, 0, xf(positions_map.at("base_y")));
 
   // pelvis pose constraints
   for (int i = 0; i < num_knotpoints; i++) {
@@ -300,8 +292,6 @@
   // start/end velocity constraints
   trajopt.AddBoundingBoxConstraint(VectorXd::Zero(n_v), VectorXd::Zero(n_v),
                                    x0.tail(n_v));
-  //  trajopt.AddBoundingBoxConstraint(VectorXd::Zero(n_v), VectorXd::Zero(n_v),
-  //                                   xf_m1.tail(n_v));
   trajopt.AddBoundingBoxConstraint(VectorXd::Zero(n_v), VectorXd::Zero(n_v),
                                    xf.tail(n_v));
 
@@ -330,17 +320,6 @@
     }
   }
 
-  // hip yaw constraint
-  trajopt.AddConstraintToAllKnotPoints(x(positions_map.at("hip_yaw_left")) ==
-                                       0);
-  trajopt.AddConstraintToAllKnotPoints(x(positions_map.at("hip_yaw_right")) ==
-                                       0);
-  trajopt.AddConstraintToAllKnotPoints(x(positions_map.at("base_z")) <= 1.0);
-  trajopt.AddConstraintToAllKnotPoints(x(positions_map.at("hip_roll_left")) ==
-                                       0);
-  trajopt.AddConstraintToAllKnotPoints(x(positions_map.at("hip_roll_right")) ==
-                                       0);
-
   // joint limits
   for (const auto& member : joint_names) {
     trajopt.AddConstraintToAllKnotPoints(
@@ -356,18 +335,6 @@
     auto ui = trajopt.input_vars(0, i);
     trajopt.AddBoundingBoxConstraint(VectorXd::Constant(n_u, -300),
                                      VectorXd::Constant(n_u, +300), ui);
-  }
-
-  // Symmetry constraints
-  for (const auto& l_r_pair : l_r_pairs) {
-    for (const auto& sym_joint_name : sym_joint_names) {
-      trajopt.AddLinearConstraint(
-          x0(positions_map[sym_joint_name + l_r_pair.first]) ==
-          x0(positions_map[sym_joint_name + l_r_pair.second]));
-      trajopt.AddLinearConstraint(
-          xf(positions_map[sym_joint_name + l_r_pair.first]) ==
-          xf(positions_map[sym_joint_name + l_r_pair.second]));
-    }
   }
 
   // toe position constraint in y direction (avoid leg crossing)
@@ -402,16 +369,8 @@
     trajopt.AddConstraint(foot_y_constraint, x.head(n_q));
   }
 
-  for (int index = 0; index < num_knotpoints; index++) {
-    auto lambda = trajopt.force_vars(0, index);
-    trajopt.AddLinearConstraint(lambda(2) >= 15);
-    trajopt.AddLinearConstraint(lambda(5) >= 15);
-    trajopt.AddLinearConstraint(lambda(8) >= 15);
-    trajopt.AddLinearConstraint(lambda(11) >= 15);
-  }
-
   // add cost
-  const MatrixXd Q = 1000 * MatrixXd::Identity(n_v, n_v);
+  const MatrixXd Q = 10 * 12.5 * MatrixXd::Identity(n_v, n_v);
   const MatrixXd R = 12.5 * MatrixXd::Identity(n_u, n_u);
   trajopt.AddRunningCost(x.tail(n_v).transpose() * Q * x.tail(n_v));
   trajopt.AddRunningCost(u.transpose() * R * u);
@@ -467,8 +426,8 @@
 
   // initial guess
   if (!init_file.empty()) {
-    DirconTrajectory init_traj(data_directory + init_file);
-    trajopt.SetInitialGuessForAllVariables(init_traj.GetDecisionVariables());
+    MatrixXd z0 = readCSV(data_directory + init_file);
+    trajopt.SetInitialGuessForAllVariables(z0);
   } else {
     // Add random initial guess first (the seed for RNG is fixed)
     trajopt.SetInitialGuessForAllVariables(
@@ -476,9 +435,9 @@
 
     VectorXd q0, qf, u0, uf, lambda0, lambdaf;
     double min_normal_force = 70;
-    double toe_spread = .1;
+    double toe_spread = .3;
     double init_height = 1.0;
-    double final_height = 0.8;
+    double final_height = 1.1;
     double init_time = .5;
     CassieFixedPointSolver(plant, init_height, 0, min_normal_force, true,
                            toe_spread, &q0, &u0, &lambda0);
@@ -521,8 +480,6 @@
       trajopt.SetInitialGuess(xi(3), 0);
     }
   }
-
-  trajopt.AddDurationBounds(duration, duration);
 
   double alpha = .2;
   int num_poses = std::min(num_knotpoints, 5);
