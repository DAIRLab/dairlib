#include <algorithm>
#include <chrono>
#include <fstream>
#include <memory>
#include <string>

#include <drake/geometry/drake_visualizer.h>
#include <gflags/gflags.h>

#include "common/file_utils.h"
#include "common/find_resource.h"
#include "examples/Cassie/cassie_utils.h"
#include "lcm/dircon_saved_trajectory.h"
#include "multibody/com_pose_system.h"
#include "multibody/multibody_utils.h"
#include "multibody/visualization_utils.h"
#include "systems/primitives/subvector_pass_through.h"
#include "systems/trajectory_optimization/dircon_distance_data.h"
#include "systems/trajectory_optimization/dircon_kinematic_data_set.h"
#include "systems/trajectory_optimization/dircon_opt_constraints.h"
#include "systems/trajectory_optimization/dircon_position_data.h"
#include "systems/trajectory_optimization/hybrid_dircon.h"

#include "drake/geometry/drake_visualizer.h"
#include "drake/lcm/drake_lcm.h"
#include "drake/multibody/inverse_kinematics/inverse_kinematics.h"
#include "drake/multibody/parsing/parser.h"
#include "drake/solvers/choose_best_solver.h"
#include "drake/solvers/constraint.h"
#include "drake/solvers/snopt_solver.h"
#include "drake/solvers/solve.h"
#include "drake/systems/analysis/simulator.h"
#include "drake/systems/framework/diagram_builder.h"
#include "drake/systems/primitives/trajectory_source.h"
#include "drake/systems/rendering/multibody_position_to_geometry_pose.h"

using std::cout;
using std::endl;
using std::map;
using std::string;
using std::vector;

using Eigen::MatrixXd;
using Eigen::Vector3d;
using Eigen::VectorXd;

using dairlib::systems::SubvectorPassThrough;
using dairlib::systems::trajectory_optimization::DirconOptions;
using dairlib::systems::trajectory_optimization::HybridDircon;
using dairlib::systems::trajectory_optimization::PointPositionConstraint;
using drake::VectorX;
using drake::geometry::DrakeVisualizer;
using drake::geometry::SceneGraph;
using drake::geometry::Sphere;
using drake::math::RigidTransformd;
using drake::math::RotationMatrix;
using drake::multibody::Body;
using drake::multibody::MultibodyPlant;
using drake::multibody::Parser;
using drake::multibody::SpatialInertia;
using drake::multibody::UnitInertia;
using drake::solvers::Constraint;
using drake::solvers::SolutionResult;
using drake::systems::rendering::MultibodyPositionToGeometryPose;
using drake::trajectories::PiecewisePolynomial;

DEFINE_string(init_file, "", "the file name of initial guess");
DEFINE_string(data_directory, "../dairlib_data/cassie_trajopt_data/",
              "directory to save/read data");
DEFINE_string(save_filename, "default_filename",
              "Filename to save decision "
              "vars to.");
DEFINE_bool(store_data, false, "To store solution or not");

// SNOPT parameters
DEFINE_int32(max_iter, 100000, "Iteration limit");
DEFINE_double(tol, 1e-4, "Tolerance for constraint violation and dual gap");
DEFINE_int32(scale_option, 0,
             "Scale option of SNOPT"
             "Use 2 if seeing snopta exit 40 in log file");

// Gait and traj opt parameters
DEFINE_int32(n_node, 16, "Number of nodes");
DEFINE_bool(is_fix_time, true, "Whether to fix the duration of gait or not");
DEFINE_double(duration, 0.4,
              "Duration of the single support phase (s)."
              "If is_fix_time = false, then duration is only used in initial "
              "guess calculation");
DEFINE_double(stride_length, 0.2, "stride length of the walking");
DEFINE_double(ground_incline, 0.0,
              "incline level of the ground"
              "(not implemented yet)");

// Parameters which enable scaling to improve solving speed
DEFINE_bool(is_scale_constraint, true, "Scale the nonlinear constraint values");
DEFINE_bool(is_scale_variable, true, "Scale the decision variable");

// Others
DEFINE_bool(visualize_init_guess, false,
            "to visualize the poses of the initial guess");

namespace dairlib {

/// Trajectory optimization of fixed-spring cassie walking

// Do inverse kinematics to get configuration guess
vector<VectorXd> GetInitGuessForQ(int N, double stride_length,
                                  double ground_incline,
                                  const MultibodyPlant<double>& plant,
                                  bool visualize_init_guess = false) {
  int n_q = plant.num_positions();
  int n_v = plant.num_velocities();
  int n_x = n_q + n_v;
  map<string, int> positions_map = multibody::makeNameToPositionsMap(plant);

  vector<VectorXd> q_init_guess;
  VectorXd q_ik_guess = VectorXd::Zero(n_q);
  Eigen::Vector4d quat(2000.06, -0.339462, -0.609533, -0.760854);
  q_ik_guess << quat.normalized(), 0.000889849, 0.000626865, 1.0009, -0.0112109,
      0.00927845, -0.000600725, -0.000895805, 1.15086, 0.610808, -1.38608,
      -1.35926, 0.806192, 1.00716, -M_PI / 2, -M_PI / 2;

  for (int i = 0; i < N; i++) {
    double eps = 1e-3;
    Vector3d eps_vec = eps * VectorXd::Ones(3);
    Vector3d pelvis_pos(stride_length * i / (N - 1), 0.0, 1.0);
    double stance_toe_pos_x = stride_length / 2;
    Vector3d stance_toe_pos(stance_toe_pos_x, 0.12,
                            0.05 + tan(-ground_incline) * stance_toe_pos_x);
    double swing_toe_pos_x =
        -stride_length / 2 + 2 * stride_length * i / (N - 1);
    Vector3d swing_toe_pos(swing_toe_pos_x, -0.12,
                           0.05 + 0.1 * (-abs((i - N / 2.0) / (N / 2.0)) + 1) +
                               tan(-ground_incline) * swing_toe_pos_x);

    const auto& world_frame = plant.world_frame();
    const auto& pelvis_frame = plant.GetFrameByName("pelvis");
    const auto& toe_left_frame = plant.GetFrameByName("toe_left");
    const auto& toe_right_frame = plant.GetFrameByName("toe_right");

    drake::multibody::InverseKinematics ik(plant);
    ik.AddPositionConstraint(pelvis_frame, Vector3d(0, 0, 0), world_frame,
                             pelvis_pos - eps * VectorXd::Ones(3),
                             pelvis_pos + eps * VectorXd::Ones(3));
    ik.AddOrientationConstraint(pelvis_frame, RotationMatrix<double>(),
                                world_frame, RotationMatrix<double>(), eps);
    ik.AddPositionConstraint(toe_left_frame, Vector3d(0, 0, 0), world_frame,
                             stance_toe_pos - eps_vec,
                             stance_toe_pos + eps_vec);
    ik.AddPositionConstraint(toe_right_frame, Vector3d(0, 0, 0), world_frame,
                             swing_toe_pos - eps_vec, swing_toe_pos + eps_vec);
    ik.get_mutable_prog()->AddLinearConstraint(
        (ik.q())(positions_map.at("hip_yaw_left")) == 0);
    ik.get_mutable_prog()->AddLinearConstraint(
        (ik.q())(positions_map.at("hip_yaw_right")) == 0);
    // Four bar linkage constraint (without spring)
    ik.get_mutable_prog()->AddLinearConstraint(
        (ik.q())(positions_map.at("knee_left")) +
            (ik.q())(positions_map.at("ankle_joint_left")) ==
        M_PI * 13 / 180.0);
    ik.get_mutable_prog()->AddLinearConstraint(
        (ik.q())(positions_map.at("knee_right")) +
            (ik.q())(positions_map.at("ankle_joint_right")) ==
        M_PI * 13 / 180.0);

    ik.get_mutable_prog()->SetInitialGuess(ik.q(), q_ik_guess);
    const auto result = Solve(ik.prog());
    const auto q_sol = result.GetSolution(ik.q());
    VectorXd q_sol_normd(n_q);
    q_sol_normd << q_sol.head(4).normalized(), q_sol.tail(n_q - 4);
    q_ik_guess = q_sol_normd;
    q_init_guess.push_back(q_sol_normd);

    if (visualize_init_guess) {
      // Build temporary diagram for visualization
      drake::systems::DiagramBuilder<double> builder_ik;
      SceneGraph<double>& scene_graph_ik = *builder_ik.AddSystem<SceneGraph>();
      scene_graph_ik.set_name("scene_graph_ik");
      MultibodyPlant<double> plant_ik(0.0);
      Vector3d ground_normal(sin(ground_incline), 0, cos(ground_incline));
      multibody::addFlatTerrain(&plant_ik, &scene_graph_ik, .8, .8,
                                ground_normal);
      Parser parser(&plant_ik, &scene_graph_ik);
      string full_name =
          FindResourceOrThrow("examples/Cassie/urdf/cassie_fixed_springs.urdf");
      parser.AddModelFromFile(full_name);
      plant_ik.Finalize();

      // Visualize
      VectorXd x_const = VectorXd::Zero(n_x);
      x_const.head(n_q) = q_sol;
      PiecewisePolynomial<double> pp_xtraj(x_const);

      multibody::connectTrajectoryVisualizer(&plant_ik, &builder_ik,
                                             &scene_graph_ik, pp_xtraj);
      auto diagram = builder_ik.Build();
      drake::systems::Simulator<double> simulator(*diagram);
      simulator.set_target_realtime_rate(.1);
      simulator.Initialize();
      simulator.AdvanceTo(1.0 / N);
    }
  }

  return q_init_guess;
}

// Get v by finite differencing q
vector<VectorXd> GetInitGuessForV(const vector<VectorXd>& q_seed, double dt,
                                  const MultibodyPlant<double>& plant) {
  vector<VectorXd> qdot_seed;
  for (unsigned int i = 0; i < q_seed.size(); i++) {
    if (i == 0) {
      qdot_seed.push_back((q_seed[i + 1] - q_seed[i]) / dt);
    } else if (i == q_seed.size() - 1) {
      qdot_seed.push_back((q_seed[i] - q_seed[i - 1]) / dt);
    } else {
      VectorXd v_plus = (q_seed[i + 1] - q_seed[i]) / dt;
      VectorXd v_minus = (q_seed[i] - q_seed[i - 1]) / dt;
      qdot_seed.push_back((v_plus + v_minus) / 2);
    }
  }

  // Convert qdot to v
  vector<VectorXd> v_seed;
  for (unsigned int i = 0; i < q_seed.size(); i++) {
    auto context = plant.CreateDefaultContext();
    plant.SetPositions(context.get(), q_seed[i]);
    VectorXd v(plant.num_velocities());
    plant.MapQDotToVelocity(*context, qdot_seed[i], &v);
    v_seed.push_back(v);
  }
  return v_seed;
}

void DoMain(double duration, double stride_length, double ground_incline,
            bool is_fix_time, int n_node, int max_iter,
            const string& data_directory, const string& init_file, double tol,
            bool to_store_data, int scale_option) {
  // Dircon parameter
  double minimum_timestep = 0.01;
  DRAKE_DEMAND(duration / (n_node - 1) >= minimum_timestep);
  // If the node density is too low, it's harder for SNOPT to converge well.
  double max_distance_per_node = 0.2 / 16;
  DRAKE_DEMAND((stride_length / n_node) <= max_distance_per_node);

  // Cost on velocity and input
  double w_Q = 0.05;
  double w_R = 0.0001;
  // Cost on force
  double w_lambda = sqrt(0.1) * 1.0e-4;
  // Cost on difference over time
  double w_lambda_diff = 0.00000001;
  double w_v_diff = 0.0005;
  double w_u_diff = 0.0000001;
  // Cost on position
  double w_q_hip_roll = 5;
  double w_q_hip_yaw = 5;
  double w_q_quat_xyz = 5;

  // Optional constraints
  // This seems to be important at higher walking speeds
  bool constrain_stance_leg_fourbar_force = false;

  // Create fix-spring Cassie MBP
  drake::systems::DiagramBuilder<double> builder;
  SceneGraph<double>& scene_graph = *builder.AddSystem<SceneGraph>();
  scene_graph.set_name("scene_graph");

  MultibodyPlant<double> plant(0.0);

  Vector3d ground_normal(sin(ground_incline), 0, cos(ground_incline));
  multibody::addFlatTerrain(&plant, &scene_graph, 1, 1, ground_normal);

  Parser parser(&plant, &scene_graph);

  string full_name =
      FindResourceOrThrow("examples/Cassie/urdf/cassie_fixed_springs.urdf");
  parser.AddModelFromFile(full_name);
  plant.Finalize();

  // Create maps for joints
  map<string, int> pos_map = multibody::makeNameToPositionsMap(plant);
  map<string, int> vel_map = multibody::makeNameToVelocitiesMap(plant);
  map<string, int> act_map = multibody::makeNameToActuatorsMap(plant);

  int n_q = plant.num_positions();
  int n_v = plant.num_velocities();
  int n_u = plant.num_actuators();

  // create joint/motor names
  vector<std::pair<string, string>> l_r_pairs{
      std::pair<string, string>("_left", "_right"),
      std::pair<string, string>("_right", "_left"),
  };
  vector<string> asy_joint_names{
      "hip_roll",
      "hip_yaw",
  };
  vector<string> sym_joint_names{"hip_pitch", "knee", "ankle_joint", "toe"};
  vector<string> joint_names{};
  vector<string> motor_names{};
  for (const auto& l_r_pair : l_r_pairs) {
    for (unsigned int i = 0; i < asy_joint_names.size(); i++) {
      joint_names.push_back(asy_joint_names[i] + l_r_pair.first);
      motor_names.push_back(asy_joint_names[i] + l_r_pair.first + "_motor");
    }
    for (unsigned int i = 0; i < sym_joint_names.size(); i++) {
      joint_names.push_back(sym_joint_names[i] + l_r_pair.first);
      if (sym_joint_names[i].compare("ankle_joint") != 0) {
        motor_names.push_back(sym_joint_names[i] + l_r_pair.first + "_motor");
      }
    }
  }

  // Set up contact/distance constraints
  const Body<double>& toe_left = plant.GetBodyByName("toe_left");
  const Body<double>& toe_right = plant.GetBodyByName("toe_right");
  Vector3d pt_front_contact(-0.0457, 0.112, 0);
  Vector3d pt_rear_contact(0.088, 0, 0);
  bool isXZ = false;
  auto left_toe_front_constraint = DirconPositionData<double>(
      plant, toe_left, pt_front_contact, isXZ, ground_normal);
  auto left_toe_rear_constraint = DirconPositionData<double>(
      plant, toe_left, pt_rear_contact, isXZ, ground_normal);
  auto right_toe_front_constraint = DirconPositionData<double>(
      plant, toe_right, pt_front_contact, isXZ, ground_normal);
  auto right_toe_rear_constraint = DirconPositionData<double>(
      plant, toe_right, pt_rear_contact, isXZ, ground_normal);
  double mu = 1;
  left_toe_front_constraint.addFixedNormalFrictionConstraints(mu);
  left_toe_rear_constraint.addFixedNormalFrictionConstraints(mu);
  right_toe_front_constraint.addFixedNormalFrictionConstraints(mu);
  right_toe_rear_constraint.addFixedNormalFrictionConstraints(mu);

  const auto& thigh_left = plant.GetBodyByName("thigh_left");
  const auto& heel_spring_left = plant.GetBodyByName("heel_spring_left");
  const auto& thigh_right = plant.GetBodyByName("thigh_right");
  const auto& heel_spring_right = plant.GetBodyByName("heel_spring_right");
  double rod_length = 0.5012;  // from cassie_utils
  Vector3d pt_on_heel_spring = Vector3d(.11877, -.01, 0.0);
  Vector3d pt_on_thigh_left = Vector3d(0.0, 0.0, 0.045);
  Vector3d pt_on_thigh_right = Vector3d(0.0, 0.0, -0.045);
  auto distance_constraint_left = DirconDistanceData<double>(
      plant, thigh_left, pt_on_thigh_left, heel_spring_left, pt_on_heel_spring,
      rod_length);
  auto distance_constraint_right = DirconDistanceData<double>(
      plant, thigh_right, pt_on_thigh_right, heel_spring_right,
      pt_on_heel_spring, rod_length);

  // get rid of redundant constraint
  vector<int> skip_constraint_inds;
  skip_constraint_inds.push_back(3);

  // Left support
  vector<DirconKinematicData<double>*> ls_constraint;
  ls_constraint.push_back(&left_toe_front_constraint);
  ls_constraint.push_back(&left_toe_rear_constraint);
  ls_constraint.push_back(&distance_constraint_left);
  ls_constraint.push_back(&distance_constraint_right);
  auto ls_dataset = DirconKinematicDataSet<double>(plant, &ls_constraint,
                                                   skip_constraint_inds);
  // Right support
  vector<DirconKinematicData<double>*> rs_constraint;
  rs_constraint.push_back(&right_toe_front_constraint);
  rs_constraint.push_back(&right_toe_rear_constraint);
  rs_constraint.push_back(&distance_constraint_left);
  rs_constraint.push_back(&distance_constraint_right);
  auto rs_dataset = DirconKinematicDataSet<double>(plant, &rs_constraint,
                                                   skip_constraint_inds);

  // Set up options
  std::vector<DirconOptions> options_list;
  options_list.push_back(DirconOptions(ls_dataset.countConstraints(), plant));
  options_list.push_back(DirconOptions(rs_dataset.countConstraints(), plant));

  // set force cost weight
  for (int i = 0; i < 2; i++) {
    options_list[i].setForceCost(w_lambda);
  }

  // Be careful in setting relative constraint, because we skip constraints
  ///                 || lf/rf | lr/rr | fourbar
  /// Before skipping || 0 1 2 | 3 4 5 | 6 7
  /// After skipping  || 0 1 2 |   3 4 | 5 6
  for (int i = 0; i < 2; i++) {
    options_list[i].setConstraintRelative(0, true);
    options_list[i].setConstraintRelative(1, true);
    options_list[i].setConstraintRelative(3, true);
  }
  // Constraint scaling
  if (FLAGS_is_scale_constraint) {
    for (int i = 0; i < 2; i++) {
      double s = 1;  // scale everything together
      // Dynamic constraints
      options_list[i].setDynConstraintScaling({0, 1, 2, 3}, s * 1.0 / 30.0);
      options_list[i].setDynConstraintScaling(
          {4, 5, 6, 7, 8, 9, 10, 11, 12, 13, 14, 15, 16}, s * 1.0 / 60.0);
      options_list[i].setDynConstraintScaling({17, 18}, s * 1.0 / 300.0);
      options_list[i].setDynConstraintScaling(
          {19, 20, 21, 22, 23, 24, 25, 26, 27, 28}, s * 1.0 / 600.0);
      options_list[i].setDynConstraintScaling({29, 30, 31, 32, 33, 34},
                                              s * 1.0 / 3000.0);
      options_list[i].setDynConstraintScaling({35, 36}, s * 1.0 / 60000.0);
      // Kinematic constraints
      int n_l = options_list[i].getNumConstraints();
      options_list[i].setKinConstraintScaling({0, 1, 2, 3, 4}, s / 6000.0);
      options_list[i].setKinConstraintScaling(
          {n_l + 0, n_l + 1, n_l + 2, n_l + 3, n_l + 4}, s / 10.0);
      options_list[i].setKinConstraintScaling(
          {2 * n_l + 0, 2 * n_l + 1, 2 * n_l + 2, 2 * n_l + 3, 2 * n_l + 4}, s);
      options_list[i].setKinConstraintScaling({5, 6}, s / 300.0);
      options_list[i].setKinConstraintScaling({n_l + 5, n_l + 6}, s);
      options_list[i].setKinConstraintScaling({2 * n_l + 5, 2 * n_l + 6},
                                              s * 20);
      // Impact constraints
      options_list[i].setImpConstraintScaling({0, 1, 2}, s / 50.0);
      options_list[i].setImpConstraintScaling({3, 4, 5}, s / 300.0);
      options_list[i].setImpConstraintScaling({6, 7}, s / 24.0);
      options_list[i].setImpConstraintScaling({8, 9}, s / 6.0);
      options_list[i].setImpConstraintScaling({10, 11, 12, 13}, s / 12.0);
      options_list[i].setImpConstraintScaling({14, 15}, s / 2.0);
      options_list[i].setImpConstraintScaling({16, 17}, s);
    }
  }

  // timesteps and modes setting
  vector<double> min_dt;
  vector<double> max_dt;
  min_dt.push_back(minimum_timestep);
  min_dt.push_back(minimum_timestep);
  max_dt.push_back(.3);
  max_dt.push_back(.3);
  vector<int> num_time_samples;
  num_time_samples.push_back(n_node);
  num_time_samples.push_back(1);
  vector<DirconKinematicDataSet<double>*> dataset_list;
  dataset_list.push_back(&ls_dataset);
  dataset_list.push_back(&rs_dataset);

  auto trajopt = std::make_shared<HybridDircon<double>>(
      plant, num_time_samples, min_dt, max_dt, dataset_list, options_list);

  // Snopt settings
  //  trajopt->SetSolverOption(drake::solvers::SnoptSolver::id(), "Print file",
  //                           "../snopt.out");
  trajopt->SetSolverOption(drake::solvers::SnoptSolver::id(),
                           "Major iterations limit", max_iter);
  trajopt->SetSolverOption(drake::solvers::SnoptSolver::id(),
                           "Iterations limit", 100000);  // QP subproblems
  trajopt->SetSolverOption(drake::solvers::SnoptSolver::id(), "Verify level",
                           0);  // 0
  trajopt->SetSolverOption(
      drake::solvers::SnoptSolver::id(), "Scale option",
      scale_option);  // snopt doc said try 2 if seeing snopta exit 40
  trajopt->SetSolverOption(drake::solvers::SnoptSolver::id(),
                           "Major optimality tolerance",
                           tol);  // target nonlinear constraint violation
  trajopt->SetSolverOption(drake::solvers::SnoptSolver::id(),
                           "Major feasibility tolerance",
                           tol);  // target complementarity gap

  int N = 0;
  for (uint i = 0; i < num_time_samples.size(); i++) N += num_time_samples[i];
  N -= num_time_samples.size() - 1;  // because of overlaps between modes

  // Get the decision variables that will be used
  auto u = trajopt->input();
  auto x = trajopt->state();
  auto u0 = trajopt->input(0);
  auto uf = trajopt->input(N - 1);
  auto x0 = trajopt->initial_state();
  auto xf = trajopt->state_vars_by_mode(
      num_time_samples.size() - 1,
      num_time_samples[num_time_samples.size() - 1] - 1);

  // Fix time duration
  if (is_fix_time) {
    trajopt->AddDurationBounds(duration, duration);
  }

  // x position constraint
  trajopt->AddBoundingBoxConstraint(0, 0, x0(pos_map.at("base_x")));
  trajopt->AddBoundingBoxConstraint(stride_length, stride_length,
                                    xf(pos_map.at("base_x")));

  // height constraint
  //  trajopt->AddLinearConstraint(x0(pos_map.at("base_z")) == 1);
  //  trajopt->AddLinearConstraint(xf(pos_map.at("base_z")) == 1.1);

  // initial pelvis position
  // trajopt->AddLinearConstraint(x0(pos_map.at("base_y")) == 0);

  // pelvis pose constraints
  //  trajopt->AddConstraintToAllKnotPoints(x(pos_map.at("base_qw")) ==
  //  1); trajopt->AddConstraintToAllKnotPoints(x(pos_map.at("base_qx"))
  //  == 0);
  //  trajopt->AddConstraintToAllKnotPoints(x(pos_map.at("base_qy")) ==
  //  0); trajopt->AddConstraintToAllKnotPoints(x(pos_map.at("base_qz"))
  //  == 0);

  // start/end velocity constraints
  //  trajopt->AddLinearConstraint(x0.tail(n_v) == VectorXd::Zero(n_v));
  //  trajopt->AddLinearConstraint(xf.tail(n_v) == VectorXd::Zero(n_v));

  // Floating base periodicity
  trajopt->AddLinearConstraint(x0(pos_map.at("base_qw")) ==
                               xf(pos_map.at("base_qw")));
  trajopt->AddLinearConstraint(x0(pos_map.at("base_qx")) ==
                               -xf(pos_map.at("base_qx")));
  trajopt->AddLinearConstraint(x0(pos_map.at("base_qy")) ==
                               xf(pos_map.at("base_qy")));
  trajopt->AddLinearConstraint(x0(pos_map.at("base_qz")) ==
                               -xf(pos_map.at("base_qz")));
  trajopt->AddLinearConstraint(x0(pos_map.at("base_y")) ==
                               -xf(pos_map.at("base_y")));
  if (ground_incline == 0) {
    trajopt->AddLinearConstraint(x0(pos_map.at("base_z")) ==
                                 xf(pos_map.at("base_z")));
  }
  trajopt->AddLinearConstraint(x0(n_q + vel_map.at("base_wx")) ==
                               xf(n_q + vel_map.at("base_wx")));
  trajopt->AddLinearConstraint(x0(n_q + vel_map.at("base_wy")) ==
                               -xf(n_q + vel_map.at("base_wy")));
  trajopt->AddLinearConstraint(x0(n_q + vel_map.at("base_wz")) ==
                               xf(n_q + vel_map.at("base_wz")));
  trajopt->AddLinearConstraint(x0(n_q + vel_map.at("base_vx")) ==
                               xf(n_q + vel_map.at("base_vx")));
  trajopt->AddLinearConstraint(x0(n_q + vel_map.at("base_vy")) ==
                               -xf(n_q + vel_map.at("base_vy")));
  trajopt->AddLinearConstraint(x0(n_q + vel_map.at("base_vz")) ==
                               xf(n_q + vel_map.at("base_vz")));

  // The legs joint positions/velocities/torque should be mirrored between legs
  // (notice that hip yaw and roll should be asymmetric instead of symmetric.)
  for (const auto& l_r_pair : l_r_pairs) {
    for (unsigned int i = 0; i < asy_joint_names.size(); i++) {
      // positions
      trajopt->AddLinearConstraint(
          x0(pos_map.at(asy_joint_names[i] + l_r_pair.first)) ==
          -xf(pos_map.at(asy_joint_names[i] + l_r_pair.second)));
      // velocities
      trajopt->AddLinearConstraint(
          x0(n_q + vel_map.at(asy_joint_names[i] + l_r_pair.first + "dot")) ==
          -xf(n_q + vel_map.at(asy_joint_names[i] + l_r_pair.second + "dot")));
      // inputs
      trajopt->AddLinearConstraint(
          u0(act_map.at(asy_joint_names[i] + l_r_pair.first + "_motor")) ==
          -uf(act_map.at(asy_joint_names[i] + l_r_pair.second + "_motor")));
    }
    for (unsigned int i = 0; i < sym_joint_names.size(); i++) {
      // positions
      trajopt->AddLinearConstraint(
          x0(pos_map.at(sym_joint_names[i] + l_r_pair.first)) ==
          xf(pos_map.at(sym_joint_names[i] + l_r_pair.second)));
      // velocities
      trajopt->AddLinearConstraint(
          x0(n_q + vel_map.at(sym_joint_names[i] + l_r_pair.first + "dot")) ==
          xf(n_q + vel_map.at(sym_joint_names[i] + l_r_pair.second + "dot")));
      // inputs (ankle joint is not actuated)
      if (sym_joint_names[i].compare("ankle_joint") != 0) {
        trajopt->AddLinearConstraint(
            u0(act_map.at(sym_joint_names[i] + l_r_pair.first + "_motor")) ==
            uf(act_map.at(sym_joint_names[i] + l_r_pair.second + "_motor")));
      }
    }
  }  // end for (l_r_pairs)

  // joint limits
  for (const auto& member : joint_names) {
    trajopt->AddConstraintToAllKnotPoints(
        x(pos_map.at(member)) <=
        plant.GetJointByName(member).position_upper_limits()(0));
    trajopt->AddConstraintToAllKnotPoints(
        x(pos_map.at(member)) >=
        plant.GetJointByName(member).position_lower_limits()(0));
  }

  // u limit
  for (int i = 0; i < N; i++) {
    auto ui = trajopt->input(i);
    trajopt->AddBoundingBoxConstraint(VectorXd::Constant(n_u, -300),
                                      VectorXd::Constant(n_u, +300), ui);
  }

  // toe position constraint in y direction (avoid leg crossing)
  auto left_foot_constraint = std::make_shared<PointPositionConstraint<double>>(
      plant, "toe_left", Vector3d::Zero(), MatrixXd::Identity(3, 3).row(1),
      0.05 * VectorXd::Ones(1),
      std::numeric_limits<double>::infinity() * VectorXd::Ones(1),
      "toe_left_y");
  auto right_foot_constraint =
      std::make_shared<PointPositionConstraint<double>>(
          plant, "toe_right", Vector3d::Zero(), MatrixXd::Identity(3, 3).row(1),
          -std::numeric_limits<double>::infinity() * VectorXd::Ones(1),
          -0.05 * VectorXd::Ones(1), "toe_right_y");
  // scaling
  if (FLAGS_is_scale_constraint) {
    std::unordered_map<int, double> odbp_constraint_scale;
    odbp_constraint_scale.insert(std::pair<int, double>(0, 0.5));
    left_foot_constraint->SetConstraintScaling(odbp_constraint_scale);
    right_foot_constraint->SetConstraintScaling(odbp_constraint_scale);
  }
  for (int index = 0; index < num_time_samples[0]; index++) {
    auto x = trajopt->state(index);
    trajopt->AddConstraint(left_foot_constraint, x.head(n_q));
    trajopt->AddConstraint(right_foot_constraint, x.head(n_q));
  }
  // toe height constraint (avoid foot scuffing)
  Vector3d z_hat(0, 0, 1);
  Eigen::Quaterniond q;
  q.setFromTwoVectors(z_hat, ground_normal);
  Eigen::Matrix3d T_ground_incline = q.matrix().transpose();
  auto right_foot_constraint_z =
      std::make_shared<PointPositionConstraint<double>>(
          plant, "toe_right", Vector3d::Zero(), T_ground_incline.row(2),
          0.08 * VectorXd::Ones(1),
          std::numeric_limits<double>::infinity() * VectorXd::Ones(1),
          "toe_right_z");
  auto x_mid = trajopt->state(num_time_samples[0] / 2);
  trajopt->AddConstraint(right_foot_constraint_z, x_mid.head(n_q));

  // Optional -- constraint on initial floating base
  trajopt->AddConstraint(x0(0) == 1);
  // Optional -- constraint on the forces magnitude
  /*for (unsigned int mode = 0; mode < num_time_samples.size(); mode++) {
    for (int index = 0; index < num_time_samples[mode]; index++) {
      auto lambda = trajopt->force(mode, index);
      trajopt->AddLinearConstraint(lambda(2) <= 700);
      trajopt->AddLinearConstraint(lambda(5) <= 700);
      trajopt->AddLinearConstraint(lambda(6) >= -1000);  // left leg four bar
      trajopt->AddLinearConstraint(lambda(6) <= 1000);   // left leg four bar
      trajopt->AddLinearConstraint(lambda(7) >= -500);   // right leg four bar
      trajopt->AddLinearConstraint(lambda(7) <= 500);    // right leg four bar
    }
  }*/
  /*for (int i = 0; i < N - 1; i++) {
    auto lambda = trajopt->collocation_force(0, i);
    trajopt->AddLinearConstraint(lambda(2) <= 700);
    trajopt->AddLinearConstraint(lambda(5) <= 700);
    trajopt->AddLinearConstraint(lambda(6) >= -1000);  // left leg four bar
    trajopt->AddLinearConstraint(lambda(6) <= 1000);   // left leg four bar
    trajopt->AddLinearConstraint(lambda(7) >= -500);   // right leg four bar
    trajopt->AddLinearConstraint(lambda(7) <= 500);    // right leg four bar
  }*/
  // Optional -- constraint on normal force
  for (unsigned int mode = 0; mode < num_time_samples.size(); mode++) {
    for (int index = 0; index < num_time_samples[mode]; index++) {
      auto lambda = trajopt->force(mode, index);
      trajopt->AddLinearConstraint(lambda(2) >= 10);
      trajopt->AddLinearConstraint(lambda(5) >= 10);
    }
  }
  // Optional -- constraint on u
  /*for (int i = 0; i < N; i++) {
    auto ui = trajopt->input(i);
    trajopt->AddLinearConstraint(ui(6) >= 0);
  }*/
  // Optional -- constraint left four-bar force (seems to help in high speed)
  if (constrain_stance_leg_fourbar_force) {
    for (unsigned int mode = 0; mode < num_time_samples.size(); mode++) {
      for (int index = 0; index < num_time_samples[mode]; index++) {
        auto lambda = trajopt->force(mode, index);
        trajopt->AddLinearConstraint(lambda(6) <= 0);  // left leg four bar
      }
    }
  }

  // Scale decision variable
  double s_q_toe = 1;
  double s_v_toe_l = 1;
  double s_v_toe_r = 1;
  if (FLAGS_is_scale_variable) {
    std::vector<int> idx_list;
    // time
    trajopt->ScaleTimeVariables(0.008);
    // state
    trajopt->ScaleStateVariables({0, 1, 2, 3}, 0.5);
    if (s_q_toe > 1) {
      trajopt->ScaleStateVariables({n_q - 2, n_q - 1}, s_q_toe);
    }
    idx_list.clear();
    for (int i = n_q; i < n_q + n_v - 2; i++) {
      idx_list.push_back(i);
    }
    trajopt->ScaleStateVariables(idx_list, 10);
    trajopt->ScaleStateVariable(n_q + n_v - 2, 10 * s_v_toe_l);
    trajopt->ScaleStateVariable(n_q + n_v - 1, 10 * s_v_toe_r);
    // input
    trajopt->ScaleInputVariables({0, 1, 2, 3, 4, 5, 6, 7, 8, 9}, 100);
    // force
    idx_list.clear();
    for (int i = 0; i < ls_dataset.countConstraintsWithoutSkipping(); i++) {
      idx_list.push_back(i);
    }
    trajopt->ScaleForceVariables(0, idx_list, 1000);
    idx_list.clear();
    for (int i = 0; i < rs_dataset.countConstraintsWithoutSkipping(); i++) {
      idx_list.push_back(i);
    }
    trajopt->ScaleForceVariables(1, idx_list, 1000);
    // impulse
    trajopt->ScaleImpulseVariables(0, idx_list, 10);
    // quaternion slack
    trajopt->ScaleQuaternionSlackVariables(30);
    // Constraint slack
    trajopt->ScaleKinConstraintSlackVariables(0, {0, 1, 2, 3, 4, 5}, 50);
    trajopt->ScaleKinConstraintSlackVariables(0, {6, 7}, 500);
  }

  // add cost
  MatrixXd W_Q = w_Q * MatrixXd::Identity(n_v, n_v);
  MatrixXd W_R = w_R * MatrixXd::Identity(n_u, n_u);

  W_Q(n_v - 2, n_v - 2) /= (s_v_toe_l * s_v_toe_l);
  W_Q(n_v - 1, n_v - 1) /= (s_v_toe_r * s_v_toe_r);
  trajopt->AddRunningCost(x.tail(n_v).transpose() * W_Q * x.tail(n_v));
  trajopt->AddRunningCost(u.transpose() * W_R * u);

  // add cost on force difference wrt time
  bool diff_with_force_at_collocation = false;
  if (w_lambda_diff) {
    for (int i = 0; i < N - 1; i++) {
      auto lambda0 = trajopt->force(0, i);
      auto lambda1 = trajopt->force(0, i + 1);
      auto lambdac = trajopt->collocation_force(0, i);
      if (diff_with_force_at_collocation) {
        trajopt->AddCost(w_lambda_diff *
                         (lambda0 - lambdac).dot(lambda0 - lambdac));
        trajopt->AddCost(w_lambda_diff *
                         (lambdac - lambda1).dot(lambdac - lambda1));
      } else {
        trajopt->AddCost(w_lambda_diff *
                         (lambda0 - lambda1).dot(lambda0 - lambda1));
      }
    }
  }
  // add cost on vel difference wrt time
  MatrixXd Q_v_diff = w_v_diff * MatrixXd::Identity(n_v, n_v);
  Q_v_diff(n_v - 2, n_v - 2) /= (s_v_toe_l * s_v_toe_l);
  Q_v_diff(n_v - 1, n_v - 1) /= (s_v_toe_r * s_v_toe_r);
  if (w_v_diff) {
    for (int i = 0; i < N - 1; i++) {
      auto v0 = trajopt->state(i).tail(n_v);
      auto v1 = trajopt->state(i + 1).tail(n_v);
      trajopt->AddCost((v0 - v1).dot(Q_v_diff * (v0 - v1)));
    }
  }
  // add cost on input difference wrt time
  if (w_u_diff) {
    for (int i = 0; i < N - 1; i++) {
      auto u0 = trajopt->input(i);
      auto u1 = trajopt->input(i + 1);
      trajopt->AddCost(w_u_diff * (u0 - u1).dot(u0 - u1));
    }
  }
  // add cost on joint position
  if (w_q_hip_roll) {
    for (int i = 0; i < N; i++) {
      auto q = trajopt->state(i).segment(7, 2);
      trajopt->AddCost(w_q_hip_roll * q.transpose() * q);
    }
  }
  if (w_q_hip_yaw) {
    for (int i = 0; i < N; i++) {
      auto q = trajopt->state(i).segment(9, 2);
      trajopt->AddCost(w_q_hip_yaw * q.transpose() * q);
    }
  }
  if (w_q_quat_xyz) {
    for (int i = 0; i < N; i++) {
      auto q = trajopt->state(i).segment(1, 3);
      trajopt->AddCost(w_q_quat_xyz * q.transpose() * q);
    }
  }

  // initial guess
  if (!init_file.empty()) {
    MatrixXd z0 = readCSV(data_directory + init_file);
    trajopt->SetInitialGuessForAllVariables(z0);
  } else {
    // Add random initial guess first (the seed for RNG is fixed)
    trajopt->SetInitialGuessForAllVariables(
        VectorXd::Random(trajopt->decision_variables().size()));

    // Do inverse kinematics to get q initial guess
    vector<VectorXd> q_seed = GetInitGuessForQ(
        N, stride_length, ground_incline, plant, FLAGS_visualize_init_guess);
    // Do finite differencing to get v initial guess
    vector<VectorXd> v_seed =
        GetInitGuessForV(q_seed, duration / (N - 1), plant);
    for (int i = 0; i < N; i++) {
      auto xi = trajopt->state(i);
      VectorXd xi_seed(n_q + n_v);
      xi_seed << q_seed.at(i), v_seed.at(i);
      trajopt->SetInitialGuess(xi, xi_seed);
    }

    // Add more initial guess
    // A better initial guess is necessary if we don't restrict the duration
    if (!is_fix_time) {
      // initial guess for input
      // These guesses are from a good solution
      for (int i = 0; i < N; i++) {
        auto u = trajopt->input(i);
        trajopt->SetInitialGuess(u(0), 20);
        trajopt->SetInitialGuess(u(2), -30);
        trajopt->SetInitialGuess(u(4), 30);
        trajopt->SetInitialGuess(u(6), 50);
        trajopt->SetInitialGuess(u(8), 20);
      }
      // initial guess for force (also forces at collocation)
      for (int i = 0; i < N; i++) {
        auto lambda = trajopt->force(0, i);
        trajopt->SetInitialGuess(lambda(2), 170);
        trajopt->SetInitialGuess(lambda(5), 170);
        trajopt->SetInitialGuess(lambda(6), -500);
        trajopt->SetInitialGuess(lambda(7), 50);
      }
      for (int i = 0; i < N - 1; i++) {
        auto lambda0 = trajopt->GetInitialGuess(trajopt->force(0, i));
        auto lambda1 = trajopt->GetInitialGuess(trajopt->force(0, i + 1));
        auto collocation_lambda = trajopt->collocation_force(0, i);
        trajopt->SetInitialGuess(collocation_lambda, (lambda0 + lambda1) / 2);
      }
      // initial guess for slack
      auto vars_kinematics = trajopt->collocation_slack_vars(0);
      for (int i = 0; i < vars_kinematics.size(); i++) {
        trajopt->SetInitialGuess(vars_kinematics(i), 0);
      }
      auto vars_quaternion = trajopt->quaternion_slack_vars(0);
      for (int i = 0; i < vars_quaternion.size(); i++) {
        trajopt->SetInitialGuess(vars_quaternion(i), 0);
      }
      // initial condition for timestep
      for (int i = 0; i < N - 1; i++) {
        auto h_var = trajopt->timestep(i);
        trajopt->SetInitialGuess(h_var(0), duration / (N - 1));
      }
      // initial condition for post impact velocity
      auto vp_var = trajopt->v_post_impact_vars_by_mode(0);
      trajopt->SetInitialGuess(
          vp_var(vel_map.at("base_wx")),
          trajopt->GetInitialGuess(x0(n_q + vel_map.at("base_wx"))));
      trajopt->SetInitialGuess(
          vp_var(vel_map.at("base_wy")),
          -trajopt->GetInitialGuess(x0(n_q + vel_map.at("base_wy"))));
      trajopt->SetInitialGuess(
          vp_var(vel_map.at("base_wz")),
          trajopt->GetInitialGuess(x0(n_q + vel_map.at("base_wz"))));
      trajopt->SetInitialGuess(
          vp_var(vel_map.at("base_vx")),
          trajopt->GetInitialGuess(x0(n_q + vel_map.at("base_vx"))));
      trajopt->SetInitialGuess(
          vp_var(vel_map.at("base_vy")),
          -trajopt->GetInitialGuess(x0(n_q + vel_map.at("base_vy"))));
      trajopt->SetInitialGuess(
          vp_var(vel_map.at("base_vz")),
          trajopt->GetInitialGuess(x0(n_q + vel_map.at("base_vz"))));
      for (auto l_r_pair : l_r_pairs) {
        for (unsigned int i = 0; i < asy_joint_names.size(); i++) {
          // velocities
          trajopt->SetInitialGuess(
              vp_var(vel_map.at(asy_joint_names[i] + l_r_pair.second + "dot")),
              -trajopt->GetInitialGuess(
                  x0(n_q +
                     vel_map.at(asy_joint_names[i] + l_r_pair.first + "dot"))));
        }
        for (unsigned int i = 0; i < sym_joint_names.size(); i++) {
          // velocities
          trajopt->SetInitialGuess(
              vp_var(vel_map.at(sym_joint_names[i] + l_r_pair.second + "dot")),
              trajopt->GetInitialGuess(
                  x0(n_q +
                     vel_map.at(sym_joint_names[i] + l_r_pair.first + "dot"))));
        }
      }  // end for (l_r_pairs)
    }
  }
  // Careful: MUST set the initial guess for quaternion, since 0-norm quaternion
  // produces NAN value in some calculation.
  for (int i = 0; i < N; i++) {
    auto xi = trajopt->state(i);
    if ((trajopt->GetInitialGuess(xi.head(4)).norm() == 0) ||
        std::isnan(trajopt->GetInitialGuess(xi.head(4)).norm())) {
      trajopt->SetInitialGuess(xi(0), 1);
      trajopt->SetInitialGuess(xi(1), 0);
      trajopt->SetInitialGuess(xi(2), 0);
      trajopt->SetInitialGuess(xi(3), 0);
    }
  }

  // Print out the scaling factor
  /*for (int i = 0; i < trajopt->decision_variables().size(); i++) {
    cout << trajopt->decision_variable(i) << ", ";
    cout << trajopt->decision_variable(i).get_id() << ", ";
    cout << trajopt->FindDecisionVariableIndex(trajopt->decision_variable(i))
         << ", ";
    auto scale_map = trajopt->GetVariableScaling();
    auto it = scale_map.find(i);
    if (it != scale_map.end()) {
      cout << it->second;
    } else {
      cout << "none";
    }
    cout << ", ";
    cout << trajopt->GetInitialGuess(trajopt->decision_variable(i));
    cout << endl;
  }*/

  double alpha = .2;
  int num_poses = 5;
  trajopt->CreateVisualizationCallback(
      "examples/Cassie/urdf/cassie_fixed_springs.urdf", num_poses, alpha);

  cout << "\nChoose the best solver: "
       << drake::solvers::ChooseBestSolver(*trajopt).name() << endl;

  cout << "Solving DIRCON\n\n";
  auto start = std::chrono::high_resolution_clock::now();
  const auto result = Solve(*trajopt, trajopt->initial_guess());
  SolutionResult solution_result = result.get_solution_result();
  auto finish = std::chrono::high_resolution_clock::now();
  std::chrono::duration<double> elapsed = finish - start;
  // trajopt->PrintSolution();
  for (int i = 0; i < 100; i++) {
    cout << '\a';
  }  // making noise to notify

  // Testing - check if the nonlinear constraints are all satisfied
  // bool constraint_satisfied = solvers::CheckGenericConstraints(*trajopt,
  //                             result, tol);
  // cout << "constraint_satisfied = " << constraint_satisfied << endl;

  // store the solution of the decision variable
  VectorXd z = result.GetSolution(trajopt->decision_variables());
  if (to_store_data) {
    writeCSV(data_directory + string("z.csv"), z);
  }

  // Print the solution
  /*for (int i = 0; i < z.size(); i++) {
    cout << i << ": " << trajopt->decision_variables()[i] << ", " << z[i]
         << endl;
  }
  cout << endl;*/

  // store the time, state, and input at knot points
  VectorXd time_at_knots = trajopt->GetSampleTimes(result);
  MatrixXd state_at_knots = trajopt->GetStateSamples(result);
  MatrixXd input_at_knots = trajopt->GetInputSamples(result);
  //  state_at_knots.col(N - 1) = result.GetSolution(xf);
  cout << "time_at_knots = \n" << time_at_knots << "\n";
  cout << "state_at_knots = \n" << state_at_knots << "\n";
  cout << "state_at_knots.size() = " << state_at_knots.size() << endl;
  cout << "input_at_knots = \n" << input_at_knots << "\n";
  if (to_store_data) {
    writeCSV(data_directory + string("t_i.csv"), time_at_knots);
    writeCSV(data_directory + string("x_i.csv"), state_at_knots);
    writeCSV(data_directory + string("u_i.csv"), input_at_knots);
  }

  // Store lambda
  if (to_store_data) {
    std::ofstream ofile;
    ofile.open(data_directory + "lambda.txt", std::ofstream::out);
    cout << "lambda_sol = \n";
    for (unsigned int mode = 0; mode < num_time_samples.size(); mode++) {
      for (int index = 0; index < num_time_samples[mode]; index++) {
        auto lambdai = trajopt->force(mode, index);
        cout << result.GetSolution(lambdai).transpose() << endl;
        ofile << result.GetSolution(lambdai).transpose() << endl;
      }
    }
    ofile.close();
  }

  // Print weight
  cout << "\nw_Q = " << w_Q << endl;
  cout << "w_R = " << w_R << endl;
  cout << "w_lambda = " << w_lambda << endl;
  cout << "w_lambda_diff = " << w_lambda_diff << endl;
  cout << "w_v_diff = " << w_v_diff << endl;
  cout << "w_u_diff = " << w_u_diff << endl;
  cout << "w_q_hip_roll = " << w_q_hip_roll << endl;
  cout << "w_q_hip_yaw = " << w_q_hip_yaw << endl;
  cout << "w_q_quat_xyz = " << w_q_quat_xyz << endl;

  // Print the result
  cout << "\n" << to_string(solution_result) << endl;
  cout << "Solve time:" << elapsed.count() << std::endl;
  cout << "Cost:" << result.get_optimal_cost() << std::endl;
  // Check which solver was used
  cout << "Solver: " << result.get_solver_id().name() << "\n\n";

  // Calculate each term of the cost
  double total_cost = 0;
  double cost_x = 0;
  for (int i = 0; i < N - 1; i++) {
    auto v0 = state_at_knots.col(i).tail(n_v);
    auto v1 = state_at_knots.col(i + 1).tail(n_v);
    auto h = time_at_knots(i + 1) - time_at_knots(i);
    cost_x += ((v0.transpose() * W_Q * v0) * h / 2)(0);
    cost_x += ((v1.transpose() * W_Q * v1) * h / 2)(0);
  }
  total_cost += cost_x;
  cout << "cost_x = " << cost_x << endl;
  double cost_u = 0;
  for (int i = 0; i < N - 1; i++) {
    auto u0 = input_at_knots.col(i);
    auto u1 = input_at_knots.col(i + 1);
    auto h = time_at_knots(i + 1) - time_at_knots(i);
    cost_u += ((u0.transpose() * W_R * u0) * h / 2)(0);
    cost_u += ((u1.transpose() * W_R * u1) * h / 2)(0);
  }
  total_cost += cost_u;
  cout << "cost_u = " << cost_u << endl;
  double cost_lambda = 0;
  for (unsigned int i = 0; i < num_time_samples.size(); i++) {
    for (int j = 0; j < num_time_samples[i]; j++) {
      auto lambda = result.GetSolution(trajopt->force(i, j));
      cost_lambda += (options_list[i].getForceCost() * lambda).squaredNorm();
    }
  }
  total_cost += cost_lambda;
  cout << "cost_lambda = " << cost_lambda << endl;
  // cost on force difference wrt time
  double cost_lambda_diff = 0;
  for (int i = 0; i < N - 1; i++) {
    auto lambda0 = result.GetSolution(trajopt->force(0, i));
    auto lambda1 = result.GetSolution(trajopt->force(0, i + 1));
    auto lambdac = result.GetSolution(trajopt->collocation_force(0, i));
    if (diff_with_force_at_collocation) {
      cost_lambda_diff +=
          w_lambda_diff * (lambda0 - lambdac).dot(lambda0 - lambdac);
      cost_lambda_diff +=
          w_lambda_diff * (lambdac - lambda1).dot(lambdac - lambda1);
    } else {
      cost_lambda_diff +=
          w_lambda_diff * (lambda0 - lambda1).dot(lambda0 - lambda1);
    }
  }
  total_cost += cost_lambda_diff;
  cout << "cost_lambda_diff = " << cost_lambda_diff << endl;
  // cost on vel difference wrt time
  double cost_vel_diff = 0;
  for (int i = 0; i < N - 1; i++) {
    auto v0 = result.GetSolution(trajopt->state(i).tail(n_v));
    auto v1 = result.GetSolution(trajopt->state(i + 1).tail(n_v));
    cost_vel_diff += (v0 - v1).dot(Q_v_diff * (v0 - v1));
  }
  total_cost += cost_vel_diff;
  cout << "cost_vel_diff = " << cost_vel_diff << endl;
  // cost on input difference wrt time
  double cost_u_diff = 0;
  for (int i = 0; i < N - 1; i++) {
    auto u0 = result.GetSolution(trajopt->input(i));
    auto u1 = result.GetSolution(trajopt->input(i + 1));
    cost_u_diff += w_u_diff * (u0 - u1).dot(u0 - u1);
  }
  total_cost += cost_u_diff;
  cout << "cost_u_diff = " << cost_u_diff << endl;
  // add cost on joint position
  double cost_q_hip_roll = 0;
  for (int i = 0; i < N; i++) {
    auto q = result.GetSolution(trajopt->state(i).segment(7, 2));
    cost_q_hip_roll += w_q_hip_roll * q.transpose() * q;
  }
  total_cost += cost_q_hip_roll;
  cout << "cost_q_hip_roll = " << cost_q_hip_roll << endl;
  double cost_q_hip_yaw = 0;
  for (int i = 0; i < N; i++) {
    auto q = result.GetSolution(trajopt->state(i).segment(9, 2));
    cost_q_hip_yaw += w_q_hip_yaw * q.transpose() * q;
  }
  total_cost += cost_q_hip_yaw;
  cout << "cost_q_hip_yaw = " << cost_q_hip_yaw << endl;
  // add cost on quaternion
  double cost_q_quat_xyz = 0;
  for (int i = 0; i < N; i++) {
    auto q = result.GetSolution(trajopt->state(i).segment(1, 3));
    cost_q_quat_xyz += w_q_quat_xyz * q.transpose() * q;
  }
  total_cost += cost_q_quat_xyz;
  cout << "cost_q_quat_xyz = " << cost_q_quat_xyz << endl;

  cout << "total_cost = " << total_cost << endl;

  // Save trajectory to file
  DirconTrajectory saved_traj(plant, *trajopt, result, "walking_trajectory",
                              "Decision variables and state/input trajectories "
                              "for walking");
  saved_traj.WriteToFile(FLAGS_data_directory + FLAGS_save_filename);
  std::cout << "Wrote to file: " << FLAGS_data_directory + FLAGS_save_filename
            << std::endl;

  // visualizer
  const PiecewisePolynomial<double> pp_xtraj =
      trajopt->ReconstructStateTrajectory(result);

  auto traj_source =
      builder.AddSystem<drake::systems::TrajectorySource>(pp_xtraj);
  auto passthrough = builder.AddSystem<SubvectorPassThrough>(
      plant.num_positions() + plant.num_velocities(), 0, plant.num_positions());
  builder.Connect(traj_source->get_output_port(),
                  passthrough->get_input_port());
  auto to_pose =
      builder.AddSystem<MultibodyPositionToGeometryPose<double>>(plant);
  builder.Connect(passthrough->get_output_port(), to_pose->get_input_port());

  builder.Connect(
      to_pose->get_output_port(),
      scene_graph.get_source_pose_port(plant.get_source_id().value()));

  // *******Add COM visualization**********
  bool plot_com = true;
  bool com_on_ground = true;
  auto ball_plant = multibody::ConstructBallPlant(&scene_graph);
  if (plot_com) {
    // connect
    auto q_passthrough = builder.AddSystem<SubvectorPassThrough>(
        plant.num_positions() + plant.num_velocities(), 0,
        plant.num_positions());
    builder.Connect(traj_source->get_output_port(),
                    q_passthrough->get_input_port());
    auto rbt_passthrough = builder.AddSystem<multibody::ComPoseSystem>(plant);

    auto ball_to_pose =
        builder.AddSystem<MultibodyPositionToGeometryPose<double>>(*ball_plant);
    builder.Connect(*q_passthrough, *rbt_passthrough);
    if (com_on_ground) {
      builder.Connect(rbt_passthrough->get_xy_com_output_port(),
                      ball_to_pose->get_input_port());
    } else {
      builder.Connect(rbt_passthrough->get_com_output_port(),
                      ball_to_pose->get_input_port());
    }
    builder.Connect(
        ball_to_pose->get_output_port(),
        scene_graph.get_source_pose_port(ball_plant->get_source_id().value()));
  }
  // **************************************

<<<<<<< HEAD
  drake::geometry::DrakeVisualizer::AddToBuilder(&builder, scene_graph);
=======
  DrakeVisualizer<double>::AddToBuilder(&builder, scene_graph);
>>>>>>> 129b1fda
  auto diagram = builder.Build();

  while (true) {
    drake::systems::Simulator<double> simulator(*diagram);
    simulator.set_target_realtime_rate(.1);
    simulator.Initialize();
    simulator.AdvanceTo(pp_xtraj.end_time());
  }

  return;
}
}  // namespace dairlib

int main(int argc, char* argv[]) {
  gflags::ParseCommandLineFlags(&argc, &argv, true);
  dairlib::DoMain(FLAGS_duration, FLAGS_stride_length, FLAGS_ground_incline,
                  FLAGS_is_fix_time, FLAGS_n_node, FLAGS_max_iter,
                  FLAGS_data_directory, FLAGS_init_file, FLAGS_tol,
                  FLAGS_store_data, FLAGS_scale_option);
}<|MERGE_RESOLUTION|>--- conflicted
+++ resolved
@@ -4,7 +4,6 @@
 #include <memory>
 #include <string>
 
-#include <drake/geometry/drake_visualizer.h>
 #include <gflags/gflags.h>
 
 #include "common/file_utils.h"
@@ -1140,11 +1139,7 @@
   }
   // **************************************
 
-<<<<<<< HEAD
-  drake::geometry::DrakeVisualizer::AddToBuilder(&builder, scene_graph);
-=======
   DrakeVisualizer<double>::AddToBuilder(&builder, scene_graph);
->>>>>>> 129b1fda
   auto diagram = builder.Build();
 
   while (true) {
