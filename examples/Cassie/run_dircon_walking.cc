#include <algorithm>
#include <chrono>
#include <fstream>
#include <memory>
#include <string>

#include <gflags/gflags.h>

#include "common/file_utils.h"
#include "common/find_resource.h"
#include "examples/Cassie/cassie_utils.h"
#include "lcm/dircon_saved_trajectory.h"
#include "multibody/com_pose_system.h"
#include "multibody/multibody_utils.h"
#include "multibody/visualization_utils.h"
#include "systems/primitives/subvector_pass_through.h"
#include "systems/trajectory_optimization/dircon_distance_data.h"
#include "systems/trajectory_optimization/dircon_kinematic_data_set.h"
#include "systems/trajectory_optimization/dircon_opt_constraints.h"
#include "systems/trajectory_optimization/dircon_position_data.h"
#include "systems/trajectory_optimization/hybrid_dircon.h"

#include "drake/geometry/drake_visualizer.h"
#include "drake/lcm/drake_lcm.h"
#include "drake/multibody/inverse_kinematics/inverse_kinematics.h"
#include "drake/multibody/parsing/parser.h"
#include "drake/solvers/choose_best_solver.h"
#include "drake/solvers/constraint.h"
#include "drake/solvers/snopt_solver.h"
#include "drake/solvers/solve.h"
#include "drake/systems/analysis/simulator.h"
#include "drake/systems/framework/diagram_builder.h"
#include "drake/systems/primitives/trajectory_source.h"
#include "drake/systems/rendering/multibody_position_to_geometry_pose.h"

using std::cout;
using std::endl;
using std::map;
using std::string;
using std::vector;

using Eigen::MatrixXd;
using Eigen::Vector3d;
using Eigen::VectorXd;

using dairlib::systems::SubvectorPassThrough;
using dairlib::systems::trajectory_optimization::DirconOptions;
using dairlib::systems::trajectory_optimization::HybridDircon;
using dairlib::systems::trajectory_optimization::PointPositionConstraint;
using drake::VectorX;
using drake::geometry::DrakeVisualizer;
using drake::geometry::SceneGraph;
using drake::geometry::Sphere;
using drake::math::RigidTransformd;
using drake::math::RotationMatrix;
using drake::multibody::Body;
using drake::multibody::MultibodyPlant;
using drake::multibody::Parser;
using drake::multibody::SpatialInertia;
using drake::multibody::UnitInertia;
using drake::solvers::Constraint;
using drake::solvers::SolutionResult;
using drake::systems::rendering::MultibodyPositionToGeometryPose;
using drake::trajectories::PiecewisePolynomial;

DEFINE_string(init_file, "", "the file name of initial guess");
DEFINE_string(data_directory, "../dairlib_data/cassie_trajopt_data/",
              "directory to save/read data");
DEFINE_string(save_filename, "default_filename",
              "Filename to save decision "
              "vars to.");
DEFINE_bool(store_data, false, "To store solution or not");

// SNOPT parameters
DEFINE_int32(max_iter, 100000, "Iteration limit");
DEFINE_double(tol, 1e-4, "Tolerance for constraint violation and dual gap");
DEFINE_int32(scale_option, 0,
             "Scale option of SNOPT"
             "Use 2 if seeing snopta exit 40 in log file");

// Gait and traj opt parameters
DEFINE_int32(n_node, 16, "Number of nodes");
DEFINE_bool(is_fix_time, true, "Whether to fix the duration of gait or not");
DEFINE_double(duration, 0.4,
              "Duration of the single support phase (s)."
              "If is_fix_time = false, then duration is only used in initial "
              "guess calculation");
DEFINE_double(stride_length, 0.2, "stride length of the walking");
DEFINE_double(ground_incline, 0.0,
              "incline level of the ground"
              "(not implemented yet)");

// Parameters which enable scaling to improve solving speed
DEFINE_bool(is_scale_constraint, true, "Scale the nonlinear constraint values");
DEFINE_bool(is_scale_variable, true, "Scale the decision variable");

// Others
DEFINE_bool(visualize_init_guess, false,
            "to visualize the poses of the initial guess");

namespace dairlib {

/// Trajectory optimization of fixed-spring cassie walking

// Do inverse kinematics to get configuration guess
vector<VectorXd> GetInitGuessForQ(int N, double stride_length,
                                  double ground_incline,
                                  const MultibodyPlant<double>& plant,
                                  bool visualize_init_guess = false) {
  int n_q = plant.num_positions();
  int n_v = plant.num_velocities();
  int n_x = n_q + n_v;
  map<string, int> positions_map = multibody::makeNameToPositionsMap(plant);

  vector<VectorXd> q_init_guess;
  VectorXd q_ik_guess = VectorXd::Zero(n_q);

  map<string, double> pos_value_map;
  Eigen::Vector4d quat(2000.06, -0.339462, -0.609533, -0.760854);
  quat.normalize();
  pos_value_map["base_qw"] = quat(0);
  pos_value_map["base_qx"] = quat(1);
  pos_value_map["base_qy"] = quat(2);
  pos_value_map["base_qz"] = quat(3);
  pos_value_map["base_x"] = 0.000889849;
  pos_value_map["base_y"] = 0.000626865;
  pos_value_map["base_z"] = 1.0009;
  pos_value_map["hip_roll_left"] = -0.0112109;
  pos_value_map["hip_roll_right"] = 0.00927845;
  pos_value_map["hip_yaw_left"] = -0.000600725;
  pos_value_map["hip_yaw_right"] = -0.000895805;
  pos_value_map["hip_pitch_left"] = 1.15086;
  pos_value_map["hip_pitch_right"] = 0.610808;
  pos_value_map["knee_left"] = -1.38608;
  pos_value_map["knee_right"] = -1.35926;
  pos_value_map["ankle_joint_left"] = 0.806192;
  pos_value_map["ankle_joint_right"] = 1.00716;
  pos_value_map["toe_left"] = -M_PI / 2;
  pos_value_map["toe_right"] = -M_PI / 2;

  for (auto pair : pos_value_map) {
    q_ik_guess(positions_map.at(pair.first)) = pair.second;
  }

  for (int i = 0; i < N; i++) {
    double eps = 1e-3;
    Vector3d eps_vec = eps * VectorXd::Ones(3);
    Vector3d pelvis_pos(stride_length * i / (N - 1), 0.0, 1.0);
    double stance_toe_pos_x = stride_length / 2;
    Vector3d stance_toe_pos(stance_toe_pos_x, 0.12,
                            0.05 + tan(-ground_incline) * stance_toe_pos_x);
    double swing_toe_pos_x =
        -stride_length / 2 + 2 * stride_length * i / (N - 1);
    Vector3d swing_toe_pos(swing_toe_pos_x, -0.12,
                           0.05 + 0.1 * (-abs((i - N / 2.0) / (N / 2.0)) + 1) +
                               tan(-ground_incline) * swing_toe_pos_x);

    const auto& world_frame = plant.world_frame();
    const auto& pelvis_frame = plant.GetFrameByName("pelvis");
    const auto& toe_left_frame = plant.GetFrameByName("toe_left");
    const auto& toe_right_frame = plant.GetFrameByName("toe_right");

    drake::multibody::InverseKinematics ik(plant);
    ik.AddPositionConstraint(pelvis_frame, Vector3d(0, 0, 0), world_frame,
                             pelvis_pos - eps * VectorXd::Ones(3),
                             pelvis_pos + eps * VectorXd::Ones(3));
    ik.AddOrientationConstraint(pelvis_frame, RotationMatrix<double>(),
                                world_frame, RotationMatrix<double>(), eps);
    ik.AddPositionConstraint(toe_left_frame, Vector3d(0, 0, 0), world_frame,
                             stance_toe_pos - eps_vec,
                             stance_toe_pos + eps_vec);
    ik.AddPositionConstraint(toe_right_frame, Vector3d(0, 0, 0), world_frame,
                             swing_toe_pos - eps_vec, swing_toe_pos + eps_vec);
    ik.get_mutable_prog()->AddLinearConstraint(
        (ik.q())(positions_map.at("hip_yaw_left")) == 0);
    ik.get_mutable_prog()->AddLinearConstraint(
        (ik.q())(positions_map.at("hip_yaw_right")) == 0);
    // Four bar linkage constraint (without spring)
    ik.get_mutable_prog()->AddLinearConstraint(
        (ik.q())(positions_map.at("knee_left")) +
            (ik.q())(positions_map.at("ankle_joint_left")) ==
        M_PI * 13 / 180.0);
    ik.get_mutable_prog()->AddLinearConstraint(
        (ik.q())(positions_map.at("knee_right")) +
            (ik.q())(positions_map.at("ankle_joint_right")) ==
        M_PI * 13 / 180.0);

    ik.get_mutable_prog()->SetInitialGuess(ik.q(), q_ik_guess);
    const auto result = Solve(ik.prog());
    const auto q_sol = result.GetSolution(ik.q());
    VectorXd q_sol_normd(n_q);
    q_sol_normd << q_sol.head(4).normalized(), q_sol.tail(n_q - 4);
    q_ik_guess = q_sol_normd;
    q_init_guess.push_back(q_sol_normd);

    if (visualize_init_guess) {
      // Build temporary diagram for visualization
      drake::systems::DiagramBuilder<double> builder_ik;
      SceneGraph<double>& scene_graph_ik = *builder_ik.AddSystem<SceneGraph>();
      scene_graph_ik.set_name("scene_graph_ik");
      MultibodyPlant<double> plant_ik(0.0);
      Vector3d ground_normal(sin(ground_incline), 0, cos(ground_incline));
      multibody::addFlatTerrain(&plant_ik, &scene_graph_ik, .8, .8,
                                ground_normal);
      Parser parser(&plant_ik, &scene_graph_ik);
      string full_name =
          FindResourceOrThrow("examples/Cassie/urdf/cassie_fixed_springs.urdf");
      parser.AddModelFromFile(full_name);
      plant_ik.Finalize();

      // Visualize
      VectorXd x_const = VectorXd::Zero(n_x);
      x_const.head(n_q) = q_sol;
      PiecewisePolynomial<double> pp_xtraj(x_const);

      multibody::connectTrajectoryVisualizer(&plant_ik, &builder_ik,
                                             &scene_graph_ik, pp_xtraj);
      auto diagram = builder_ik.Build();
      drake::systems::Simulator<double> simulator(*diagram);
      simulator.set_target_realtime_rate(.1);
      simulator.Initialize();
      simulator.AdvanceTo(1.0 / N);
    }
  }

  return q_init_guess;
}

// Get v by finite differencing q
vector<VectorXd> GetInitGuessForV(const vector<VectorXd>& q_seed, double dt,
                                  const MultibodyPlant<double>& plant) {
  vector<VectorXd> qdot_seed;
  for (unsigned int i = 0; i < q_seed.size(); i++) {
    if (i == 0) {
      qdot_seed.push_back((q_seed[i + 1] - q_seed[i]) / dt);
    } else if (i == q_seed.size() - 1) {
      qdot_seed.push_back((q_seed[i] - q_seed[i - 1]) / dt);
    } else {
      VectorXd v_plus = (q_seed[i + 1] - q_seed[i]) / dt;
      VectorXd v_minus = (q_seed[i] - q_seed[i - 1]) / dt;
      qdot_seed.push_back((v_plus + v_minus) / 2);
    }
  }

  // Convert qdot to v
  vector<VectorXd> v_seed;
  for (unsigned int i = 0; i < q_seed.size(); i++) {
    auto context = plant.CreateDefaultContext();
    plant.SetPositions(context.get(), q_seed[i]);
    VectorXd v(plant.num_velocities());
    plant.MapQDotToVelocity(*context, qdot_seed[i], &v);
    v_seed.push_back(v);
  }
  return v_seed;
}

void DoMain(double duration, double stride_length, double ground_incline,
            bool is_fix_time, int n_node, int max_iter,
            const string& data_directory, const string& init_file, double tol,
            bool to_store_data, int scale_option) {
  // Dircon parameter
  double minimum_timestep = 0.01;
  DRAKE_DEMAND(duration / (n_node - 1) >= minimum_timestep);
  // If the node density is too low, it's harder for SNOPT to converge well.
  double max_distance_per_node = 0.2 / 16;
  DRAKE_DEMAND((stride_length / n_node) <= max_distance_per_node);

  // Cost on velocity and input
  double w_Q = 0.05;
  double w_R = 0.0001;
  // Cost on force
  double w_lambda = sqrt(0.1) * 1.0e-4;
  // Cost on difference over time
  double w_lambda_diff = 0.00000001;
  double w_v_diff = 0.0005;
  double w_u_diff = 0.0000001;
  // Cost on position
  double w_q_hip_roll = 5;
  double w_q_hip_yaw = 5;
  double w_q_quat_xyz = 5;

  // Optional constraints
  // This seems to be important at higher walking speeds
  bool constrain_stance_leg_fourbar_force = false;

  // Create fix-spring Cassie MBP
  drake::systems::DiagramBuilder<double> builder;
  SceneGraph<double>& scene_graph = *builder.AddSystem<SceneGraph>();
  scene_graph.set_name("scene_graph");

  MultibodyPlant<double> plant(0.0);

  Vector3d ground_normal(sin(ground_incline), 0, cos(ground_incline));
  multibody::addFlatTerrain(&plant, &scene_graph, 1, 1, ground_normal);

  Parser parser(&plant, &scene_graph);

  string full_name =
      FindResourceOrThrow("examples/Cassie/urdf/cassie_fixed_springs.urdf");
  parser.AddModelFromFile(full_name);
  plant.Finalize();

  // Create maps for joints
  map<string, int> pos_map = multibody::makeNameToPositionsMap(plant);
  map<string, int> vel_map = multibody::makeNameToVelocitiesMap(plant);
  map<string, int> act_map = multibody::makeNameToActuatorsMap(plant);

  int n_q = plant.num_positions();
  int n_v = plant.num_velocities();
  int n_u = plant.num_actuators();

  // create joint/motor names
  vector<std::pair<string, string>> l_r_pairs{
      std::pair<string, string>("_left", "_right"),
      std::pair<string, string>("_right", "_left"),
  };
  vector<string> asy_joint_names{
      "hip_roll",
      "hip_yaw",
  };
  vector<string> sym_joint_names{"hip_pitch", "knee", "ankle_joint", "toe"};
  vector<string> joint_names{};
  vector<string> motor_names{};
  for (const auto& l_r_pair : l_r_pairs) {
    for (unsigned int i = 0; i < asy_joint_names.size(); i++) {
      joint_names.push_back(asy_joint_names[i] + l_r_pair.first);
      motor_names.push_back(asy_joint_names[i] + l_r_pair.first + "_motor");
    }
    for (unsigned int i = 0; i < sym_joint_names.size(); i++) {
      joint_names.push_back(sym_joint_names[i] + l_r_pair.first);
      if (sym_joint_names[i].compare("ankle_joint") != 0) {
        motor_names.push_back(sym_joint_names[i] + l_r_pair.first + "_motor");
      }
    }
  }

  // Set up contact/distance constraints
  const Body<double>& toe_left = plant.GetBodyByName("toe_left");
  const Body<double>& toe_right = plant.GetBodyByName("toe_right");
  Vector3d pt_front_contact(-0.0457, 0.112, 0);
  Vector3d pt_rear_contact(0.088, 0, 0);
  bool isXZ = false;
  auto left_toe_front_constraint = DirconPositionData<double>(
      plant, toe_left, pt_front_contact, isXZ, ground_normal);
  auto left_toe_rear_constraint = DirconPositionData<double>(
      plant, toe_left, pt_rear_contact, isXZ, ground_normal);
  auto right_toe_front_constraint = DirconPositionData<double>(
      plant, toe_right, pt_front_contact, isXZ, ground_normal);
  auto right_toe_rear_constraint = DirconPositionData<double>(
      plant, toe_right, pt_rear_contact, isXZ, ground_normal);
  double mu = 1;
  left_toe_front_constraint.addFixedNormalFrictionConstraints(mu);
  left_toe_rear_constraint.addFixedNormalFrictionConstraints(mu);
  right_toe_front_constraint.addFixedNormalFrictionConstraints(mu);
  right_toe_rear_constraint.addFixedNormalFrictionConstraints(mu);

  const auto& thigh_left = plant.GetBodyByName("thigh_left");
  const auto& heel_spring_left = plant.GetBodyByName("heel_spring_left");
  const auto& thigh_right = plant.GetBodyByName("thigh_right");
  const auto& heel_spring_right = plant.GetBodyByName("heel_spring_right");
  double rod_length = 0.5012;  // from cassie_utils
  Vector3d pt_on_heel_spring = Vector3d(.11877, -.01, 0.0);
  Vector3d pt_on_thigh_left = Vector3d(0.0, 0.0, 0.045);
  Vector3d pt_on_thigh_right = Vector3d(0.0, 0.0, -0.045);
  auto distance_constraint_left = DirconDistanceData<double>(
      plant, thigh_left, pt_on_thigh_left, heel_spring_left, pt_on_heel_spring,
      rod_length);
  auto distance_constraint_right = DirconDistanceData<double>(
      plant, thigh_right, pt_on_thigh_right, heel_spring_right,
      pt_on_heel_spring, rod_length);

  // get rid of redundant constraint
  vector<int> skip_constraint_inds;
  skip_constraint_inds.push_back(3);

  // Left support
  vector<DirconKinematicData<double>*> ls_constraint;
  ls_constraint.push_back(&left_toe_front_constraint);
  ls_constraint.push_back(&left_toe_rear_constraint);
  ls_constraint.push_back(&distance_constraint_left);
  ls_constraint.push_back(&distance_constraint_right);
  auto ls_dataset = DirconKinematicDataSet<double>(plant, &ls_constraint,
                                                   skip_constraint_inds);
  // Right support
  vector<DirconKinematicData<double>*> rs_constraint;
  rs_constraint.push_back(&right_toe_front_constraint);
  rs_constraint.push_back(&right_toe_rear_constraint);
  rs_constraint.push_back(&distance_constraint_left);
  rs_constraint.push_back(&distance_constraint_right);
  auto rs_dataset = DirconKinematicDataSet<double>(plant, &rs_constraint,
                                                   skip_constraint_inds);

  // Set up options
  std::vector<DirconOptions> options_list;
  options_list.push_back(DirconOptions(ls_dataset.countConstraints(), plant));
  options_list.push_back(DirconOptions(rs_dataset.countConstraints(), plant));

  // set force cost weight
  for (int i = 0; i < 2; i++) {
    options_list[i].setForceCost(w_lambda);
  }

  // Be careful in setting relative constraint, because we skip constraints
  ///                 || lf/rf | lr/rr | fourbar
  /// Before skipping || 0 1 2 | 3 4 5 | 6 7
  /// After skipping  || 0 1 2 |   3 4 | 5 6
  for (int i = 0; i < 2; i++) {
    options_list[i].setConstraintRelative(0, true);
    options_list[i].setConstraintRelative(1, true);
    options_list[i].setConstraintRelative(3, true);
  }

  int base_qw_idx = pos_map.at("base_qw");
  int base_qx_idx = pos_map.at("base_qx");
  int base_qy_idx = pos_map.at("base_qy");
  int base_qz_idx = pos_map.at("base_qz");
  int base_x_idx = pos_map.at("base_x");
  int base_y_idx = pos_map.at("base_y");
  int base_z_idx = pos_map.at("base_z");
  int hip_roll_left_idx = pos_map.at("hip_roll_left");
  int hip_roll_right_idx = pos_map.at("hip_roll_right");
  int hip_yaw_left_idx = pos_map.at("hip_yaw_left");
  int hip_yaw_right_idx = pos_map.at("hip_yaw_right");
  int hip_pitch_left_idx = pos_map.at("hip_pitch_left");
  int hip_pitch_right_idx = pos_map.at("hip_pitch_right");
  int knee_left_idx = pos_map.at("knee_left");
  int knee_right_idx = pos_map.at("knee_right");
  int ankle_joint_left_idx = pos_map.at("ankle_joint_left");
  int ankle_joint_right_idx = pos_map.at("ankle_joint_right");
  int toe_left_idx = pos_map.at("toe_left");
  int toe_right_idx = pos_map.at("toe_right");

  int base_wx_idx = vel_map.at("base_wx");
  int base_wy_idx = vel_map.at("base_wy");
  int base_wz_idx = vel_map.at("base_wz");
  int base_vx_idx = vel_map.at("base_vx");
  int base_vy_idx = vel_map.at("base_vy");
  int base_vz_idx = vel_map.at("base_vz");
  int hip_roll_leftdot_idx = vel_map.at("hip_roll_leftdot");
  int hip_roll_rightdot_idx = vel_map.at("hip_roll_rightdot");
  int hip_yaw_leftdot_idx = vel_map.at("hip_yaw_leftdot");
  int hip_yaw_rightdot_idx = vel_map.at("hip_yaw_rightdot");
  int hip_pitch_leftdot_idx = vel_map.at("hip_pitch_leftdot");
  int hip_pitch_rightdot_idx = vel_map.at("hip_pitch_rightdot");
  int knee_leftdot_idx = vel_map.at("knee_leftdot");
  int knee_rightdot_idx = vel_map.at("knee_rightdot");
  int ankle_joint_leftdot_idx = vel_map.at("ankle_joint_leftdot");
  int ankle_joint_rightdot_idx = vel_map.at("ankle_joint_rightdot");
  int toe_leftdot_idx = vel_map.at("toe_leftdot");
  int toe_rightdot_idx = vel_map.at("toe_rightdot");

  int hip_roll_left_motor_idx = act_map.at("hip_roll_left_motor");
  int hip_roll_right_motor_idx = act_map.at("hip_roll_right_motor");
  int hip_yaw_left_motor_idx = act_map.at("hip_yaw_left_motor");
  int hip_yaw_right_motor_idx = act_map.at("hip_yaw_right_motor");
  int hip_pitch_left_motor_idx = act_map.at("hip_pitch_left_motor");
  int hip_pitch_right_motor_idx = act_map.at("hip_pitch_right_motor");
  int knee_left_motor_idx = act_map.at("knee_left_motor");
  int knee_right_motor_idx = act_map.at("knee_right_motor");
  int toe_left_motor_idx = act_map.at("toe_left_motor");
  int toe_right_motor_idx = act_map.at("toe_right_motor");

  // Constraint scaling
  if (FLAGS_is_scale_constraint) {
    for (int i = 0; i < 2; i++) {
      double s = 1;  // scale everything together
      // Dynamic constraints
      options_list[i].setDynConstraintScaling(
          {base_qw_idx, base_qx_idx, base_qy_idx, base_qz_idx}, s * 1.0 / 30.0);
      options_list[i].setDynConstraintScaling(
          {base_x_idx, base_y_idx, base_z_idx, hip_roll_left_idx,
           hip_roll_right_idx, hip_yaw_left_idx, hip_yaw_right_idx,
           hip_pitch_left_idx, hip_pitch_right_idx, knee_left_idx,
           knee_right_idx, ankle_joint_left_idx, ankle_joint_right_idx},
          s * 1.0 / 60.0);
      options_list[i].setDynConstraintScaling({toe_left_idx, toe_right_idx},
                                              s * 1.0 / 300.0);
      options_list[i].setDynConstraintScaling(
          {n_q + base_wx_idx, n_q + base_wy_idx, n_q + base_wz_idx,
           n_q + base_vx_idx, n_q + base_vy_idx, n_q + base_vz_idx,
           n_q + hip_roll_leftdot_idx, n_q + hip_roll_rightdot_idx,
           n_q + hip_yaw_leftdot_idx, n_q + hip_yaw_rightdot_idx},
          s * 1.0 / 600.0);
      options_list[i].setDynConstraintScaling(
          {n_q + hip_pitch_leftdot_idx, n_q + hip_pitch_rightdot_idx,
           n_q + knee_leftdot_idx, n_q + knee_rightdot_idx,
           n_q + ankle_joint_leftdot_idx, n_q + ankle_joint_rightdot_idx},
          s * 1.0 / 3000.0);
      options_list[i].setDynConstraintScaling(
          {n_q + toe_leftdot_idx, n_q + toe_rightdot_idx}, s * 1.0 / 60000.0);

      // Kinematic constraints
      int n_l = options_list[i].getNumConstraints();
      options_list[i].setKinConstraintScaling({0, 1, 2, 3, 4}, s / 6000.0);
      options_list[i].setKinConstraintScaling(
          {n_l + 0, n_l + 1, n_l + 2, n_l + 3, n_l + 4}, s / 10.0);
      options_list[i].setKinConstraintScaling(
          {2 * n_l + 0, 2 * n_l + 1, 2 * n_l + 2, 2 * n_l + 3, 2 * n_l + 4}, s);
      options_list[i].setKinConstraintScaling({5, 6}, s / 300.0);
      options_list[i].setKinConstraintScaling({n_l + 5, n_l + 6}, s);
      options_list[i].setKinConstraintScaling({2 * n_l + 5, 2 * n_l + 6},
                                              s * 20);
      // Impact constraints
      options_list[i].setImpConstraintScaling(
          {base_wx_idx, base_wy_idx, base_wz_idx}, s / 50.0);
      options_list[i].setImpConstraintScaling(
          {base_vx_idx, base_vy_idx, base_vz_idx}, s / 300.0);
      options_list[i].setImpConstraintScaling(
          {hip_roll_leftdot_idx, hip_roll_rightdot_idx}, s / 24.0);
      options_list[i].setImpConstraintScaling(
          {hip_yaw_leftdot_idx, hip_yaw_rightdot_idx}, s / 6.0);
      options_list[i].setImpConstraintScaling(
          {hip_pitch_leftdot_idx, hip_pitch_rightdot_idx, knee_leftdot_idx,
           knee_rightdot_idx},
          s / 12.0);
      options_list[i].setImpConstraintScaling(
          {ankle_joint_leftdot_idx, ankle_joint_rightdot_idx}, s / 2.0);
      options_list[i].setImpConstraintScaling(
          {toe_leftdot_idx, toe_rightdot_idx}, s);
    }
  }

  // timesteps and modes setting
  vector<double> min_dt;
  vector<double> max_dt;
  min_dt.push_back(minimum_timestep);
  min_dt.push_back(minimum_timestep);
  max_dt.push_back(.3);
  max_dt.push_back(.3);
  vector<int> num_time_samples;
  num_time_samples.push_back(n_node);
  num_time_samples.push_back(1);
  vector<DirconKinematicDataSet<double>*> dataset_list;
  dataset_list.push_back(&ls_dataset);
  dataset_list.push_back(&rs_dataset);

  auto trajopt = std::make_shared<HybridDircon<double>>(
      plant, num_time_samples, min_dt, max_dt, dataset_list, options_list);
  auto& prog = trajopt->prog();

  // Snopt settings
  //  prog.SetSolverOption(drake::solvers::SnoptSolver::id(), "Print file",
  //                           "../snopt.out");
  prog.SetSolverOption(drake::solvers::SnoptSolver::id(),
                       "Major iterations limit", max_iter);
  prog.SetSolverOption(drake::solvers::SnoptSolver::id(),
                       "Iterations limit", 100000);  // QP subproblems
  prog.SetSolverOption(drake::solvers::SnoptSolver::id(), "Verify level", 0);
  prog.SetSolverOption(
      drake::solvers::SnoptSolver::id(), "Scale option",
      scale_option);  // snopt doc said try 2 if seeing snopta exit 40
  prog.SetSolverOption(drake::solvers::SnoptSolver::id(),
                       "Major optimality tolerance",
                       tol);  // target nonlinear constraint violation
  prog.SetSolverOption(drake::solvers::SnoptSolver::id(),
                       "Major feasibility tolerance",
                       tol);  // target complementarity gap

  int N = 0;
  for (uint i = 0; i < num_time_samples.size(); i++) N += num_time_samples[i];
  N -= num_time_samples.size() - 1;  // because of overlaps between modes

  // Get the decision variables that will be used
  auto u = trajopt->input();
  auto x = trajopt->state();
  auto u0 = trajopt->input(0);
  auto uf = trajopt->input(N - 1);
  auto x0 = trajopt->initial_state();
  auto xf = trajopt->state_vars_by_mode(
      num_time_samples.size() - 1,
      num_time_samples[num_time_samples.size() - 1] - 1);

  // Fix time duration
  if (is_fix_time) {
    trajopt->AddDurationBounds(duration, duration);
  }

  // x position constraint
  prog.AddBoundingBoxConstraint(0, 0, x0(pos_map.at("base_x")));
  prog.AddBoundingBoxConstraint(stride_length, stride_length,
                                    xf(pos_map.at("base_x")));

  // height constraint
  //  prog.AddLinearConstraint(x0(pos_map.at("base_z")) == 1);
  //  prog.AddLinearConstraint(xf(pos_map.at("base_z")) == 1.1);

  // initial pelvis position
  // prog.AddLinearConstraint(x0(pos_map.at("base_y")) == 0);

  // pelvis pose constraints
  //  prog.AddConstraintToAllKnotPoints(x(pos_map.at("base_qw")) ==
  //  1); prog.AddConstraintToAllKnotPoints(x(pos_map.at("base_qx"))
  //  == 0);
  //  prog.AddConstraintToAllKnotPoints(x(pos_map.at("base_qy")) ==
  //  0); prog.AddConstraintToAllKnotPoints(x(pos_map.at("base_qz"))
  //  == 0);

  // start/end velocity constraints
  //  prog.AddLinearConstraint(x0.tail(n_v) == VectorXd::Zero(n_v));
  //  prog.AddLinearConstraint(xf.tail(n_v) == VectorXd::Zero(n_v));

  // Floating base periodicity
  prog.AddLinearConstraint(x0(pos_map.at("base_qw")) ==
                               xf(pos_map.at("base_qw")));
  prog.AddLinearConstraint(x0(pos_map.at("base_qx")) ==
                               -xf(pos_map.at("base_qx")));
  prog.AddLinearConstraint(x0(pos_map.at("base_qy")) ==
                               xf(pos_map.at("base_qy")));
  prog.AddLinearConstraint(x0(pos_map.at("base_qz")) ==
                               -xf(pos_map.at("base_qz")));
  prog.AddLinearConstraint(x0(pos_map.at("base_y")) ==
                               -xf(pos_map.at("base_y")));
  if (ground_incline == 0) {
    prog.AddLinearConstraint(x0(pos_map.at("base_z")) ==
                                 xf(pos_map.at("base_z")));
  }
  prog.AddLinearConstraint(x0(n_q + vel_map.at("base_wx")) ==
                               xf(n_q + vel_map.at("base_wx")));
  prog.AddLinearConstraint(x0(n_q + vel_map.at("base_wy")) ==
                               -xf(n_q + vel_map.at("base_wy")));
  prog.AddLinearConstraint(x0(n_q + vel_map.at("base_wz")) ==
                               xf(n_q + vel_map.at("base_wz")));
  prog.AddLinearConstraint(x0(n_q + vel_map.at("base_vx")) ==
                               xf(n_q + vel_map.at("base_vx")));
  prog.AddLinearConstraint(x0(n_q + vel_map.at("base_vy")) ==
                               -xf(n_q + vel_map.at("base_vy")));
  prog.AddLinearConstraint(x0(n_q + vel_map.at("base_vz")) ==
                               xf(n_q + vel_map.at("base_vz")));

  // The legs joint positions/velocities/torque should be mirrored between legs
  // (notice that hip yaw and roll should be asymmetric instead of symmetric.)
  for (const auto& l_r_pair : l_r_pairs) {
    for (unsigned int i = 0; i < asy_joint_names.size(); i++) {
      // positions
      prog.AddLinearConstraint(
          x0(pos_map.at(asy_joint_names[i] + l_r_pair.first)) ==
          -xf(pos_map.at(asy_joint_names[i] + l_r_pair.second)));
      // velocities
      prog.AddLinearConstraint(
          x0(n_q + vel_map.at(asy_joint_names[i] + l_r_pair.first + "dot")) ==
          -xf(n_q + vel_map.at(asy_joint_names[i] + l_r_pair.second + "dot")));
      // inputs
      prog.AddLinearConstraint(
          u0(act_map.at(asy_joint_names[i] + l_r_pair.first + "_motor")) ==
          -uf(act_map.at(asy_joint_names[i] + l_r_pair.second + "_motor")));
    }
    for (unsigned int i = 0; i < sym_joint_names.size(); i++) {
      // positions
      prog.AddLinearConstraint(
          x0(pos_map.at(sym_joint_names[i] + l_r_pair.first)) ==
          xf(pos_map.at(sym_joint_names[i] + l_r_pair.second)));
      // velocities
      prog.AddLinearConstraint(
          x0(n_q + vel_map.at(sym_joint_names[i] + l_r_pair.first + "dot")) ==
          xf(n_q + vel_map.at(sym_joint_names[i] + l_r_pair.second + "dot")));
      // inputs (ankle joint is not actuated)
      if (sym_joint_names[i].compare("ankle_joint") != 0) {
        prog.AddLinearConstraint(
            u0(act_map.at(sym_joint_names[i] + l_r_pair.first + "_motor")) ==
            uf(act_map.at(sym_joint_names[i] + l_r_pair.second + "_motor")));
      }
    }
  }  // end for (l_r_pairs)

  // joint limits
  for (const auto& member : joint_names) {
    trajopt->AddConstraintToAllKnotPoints(
        x(pos_map.at(member)) <=
        plant.GetJointByName(member).position_upper_limits()(0));
    trajopt->AddConstraintToAllKnotPoints(
        x(pos_map.at(member)) >=
        plant.GetJointByName(member).position_lower_limits()(0));
  }

  // u limit
  for (int i = 0; i < N; i++) {
    auto ui = trajopt->input(i);
    prog.AddBoundingBoxConstraint(VectorXd::Constant(n_u, -300),
                                             VectorXd::Constant(n_u, +300),
                                             ui);
  }

  // toe position constraint in y direction (avoid leg crossing)
  auto left_foot_constraint = std::make_shared<PointPositionConstraint<double>>(
      plant, "toe_left", Vector3d::Zero(), MatrixXd::Identity(3, 3).row(1),
      0.05 * VectorXd::Ones(1),
      std::numeric_limits<double>::infinity() * VectorXd::Ones(1),
      "toe_left_y");
  auto right_foot_constraint =
      std::make_shared<PointPositionConstraint<double>>(
          plant, "toe_right", Vector3d::Zero(), MatrixXd::Identity(3, 3).row(1),
          -std::numeric_limits<double>::infinity() * VectorXd::Ones(1),
          -0.05 * VectorXd::Ones(1), "toe_right_y");
  // scaling
  if (FLAGS_is_scale_constraint) {
    std::unordered_map<int, double> odbp_constraint_scale;
    odbp_constraint_scale.insert(std::pair<int, double>(0, 0.5));
    left_foot_constraint->SetConstraintScaling(odbp_constraint_scale);
    right_foot_constraint->SetConstraintScaling(odbp_constraint_scale);
  }
  for (int index = 0; index < num_time_samples[0]; index++) {
    auto x = trajopt->state(index);
    prog.AddConstraint(left_foot_constraint, x.head(n_q));
    prog.AddConstraint(right_foot_constraint, x.head(n_q));
  }
  // toe height constraint (avoid foot scuffing)
  Vector3d z_hat(0, 0, 1);
  Eigen::Quaterniond q;
  q.setFromTwoVectors(z_hat, ground_normal);
  Eigen::Matrix3d T_ground_incline = q.matrix().transpose();
  auto right_foot_constraint_z =
      std::make_shared<PointPositionConstraint<double>>(
          plant, "toe_right", Vector3d::Zero(), T_ground_incline.row(2),
          0.08 * VectorXd::Ones(1),
          std::numeric_limits<double>::infinity() * VectorXd::Ones(1),
          "toe_right_z");
  auto x_mid = trajopt->state(num_time_samples[0] / 2);
  prog.AddConstraint(right_foot_constraint_z, x_mid.head(n_q));

  // Optional -- constraint on initial floating base
<<<<<<< HEAD
  trajopt->AddConstraint(x0(pos_map.at("base_qw")) == 1);
=======
  prog.AddConstraint(x0(pos_map.at("base_qw")) == 1);
>>>>>>> 901ca090
  // Optional -- constraint on the forces magnitude
  /*for (unsigned int mode = 0; mode < num_time_samples.size(); mode++) {
    for (int index = 0; index < num_time_samples[mode]; index++) {
      auto lambda = trajopt->force(mode, index);
      prog.AddLinearConstraint(lambda(2) <= 700);
      prog.AddLinearConstraint(lambda(5) <= 700);
      prog.AddLinearConstraint(lambda(6) >= -1000);  // left leg four bar
      prog.AddLinearConstraint(lambda(6) <= 1000);   // left leg four bar
      prog.AddLinearConstraint(lambda(7) >= -500);   // right leg four bar
      prog.AddLinearConstraint(lambda(7) <= 500);    // right leg four bar
    }
  }*/
  /*for (int i = 0; i < N - 1; i++) {
    auto lambda = trajopt->collocation_force(0, i);
    prog.AddLinearConstraint(lambda(2) <= 700);
    prog.AddLinearConstraint(lambda(5) <= 700);
    prog.AddLinearConstraint(lambda(6) >= -1000);  // left leg four bar
    prog.AddLinearConstraint(lambda(6) <= 1000);   // left leg four bar
    prog.AddLinearConstraint(lambda(7) >= -500);   // right leg four bar
    prog.AddLinearConstraint(lambda(7) <= 500);    // right leg four bar
  }*/
  // Optional -- constraint on normal force
  for (unsigned int mode = 0; mode < num_time_samples.size(); mode++) {
    for (int index = 0; index < num_time_samples[mode]; index++) {
      auto lambda = trajopt->force(mode, index);
      prog.AddLinearConstraint(lambda(2) >= 10);
      prog.AddLinearConstraint(lambda(5) >= 10);
    }
  }
  // Optional -- constraint on u
  /*for (int i = 0; i < N; i++) {
    auto ui = trajopt->input(i);
    prog.AddLinearConstraint(ui(6) >= 0);
  }*/
  // Optional -- constraint left four-bar force (seems to help in high speed)
  if (constrain_stance_leg_fourbar_force) {
    for (unsigned int mode = 0; mode < num_time_samples.size(); mode++) {
      for (int index = 0; index < num_time_samples[mode]; index++) {
        auto lambda = trajopt->force(mode, index);
        prog.AddLinearConstraint(lambda(6) <= 0);  // left leg four bar
      }
    }
  }

  // Scale decision variable
  double s_q_toe = 1;
  double s_v_toe_l = 1;
  double s_v_toe_r = 1;
  if (FLAGS_is_scale_variable) {
    std::vector<int> idx_list;
    // time
    trajopt->ScaleTimeVariables(0.008);
    // state
    trajopt->ScaleStateVariables(
        {base_qw_idx, base_qx_idx, base_qy_idx, base_qz_idx}, 0.5);
    if (s_q_toe > 1) {
      trajopt->ScaleStateVariables({toe_left_idx, toe_right_idx}, s_q_toe);
    }
    std::set<int> idx_set;
    for (int i = n_q; i < n_q + n_v; i++) {
      idx_set.insert(i);
    }
    idx_set.erase(n_q + vel_map.at("toe_leftdot"));
    idx_set.erase(n_q + vel_map.at("toe_rightdot"));
    idx_list.clear();
    idx_list.assign(idx_set.begin(), idx_set.end());
    trajopt->ScaleStateVariables(idx_list, 10);
    trajopt->ScaleStateVariable(n_q + vel_map.at("toe_leftdot"),
                                10 * s_v_toe_l);
    trajopt->ScaleStateVariable(n_q + vel_map.at("toe_rightdot"),
                                10 * s_v_toe_r);
    // input
    trajopt->ScaleInputVariables({0, 1, 2, 3, 4, 5, 6, 7, 8, 9}, 100);
    // force
    idx_list.clear();
    for (int i = 0; i < ls_dataset.countConstraintsWithoutSkipping(); i++) {
      idx_list.push_back(i);
    }
    trajopt->ScaleForceVariables(0, idx_list, 1000);
    idx_list.clear();
    for (int i = 0; i < rs_dataset.countConstraintsWithoutSkipping(); i++) {
      idx_list.push_back(i);
    }
    trajopt->ScaleForceVariables(1, idx_list, 1000);
    // impulse
    trajopt->ScaleImpulseVariables(0, idx_list, 10);
    // quaternion slack
    trajopt->ScaleQuaternionSlackVariables(30);
    // Constraint slack
    trajopt->ScaleKinConstraintSlackVariables(0, {0, 1, 2, 3, 4, 5}, 50);
    trajopt->ScaleKinConstraintSlackVariables(0, {6, 7}, 500);
  }

  // add cost
  MatrixXd W_Q = w_Q * MatrixXd::Identity(n_v, n_v);
  MatrixXd W_R = w_R * MatrixXd::Identity(n_u, n_u);

  W_Q(vel_map.at("toe_leftdot"), vel_map.at("toe_leftdot")) /=
      (s_v_toe_l * s_v_toe_l);
  W_Q(vel_map.at("toe_rightdot"), vel_map.at("toe_rightdot")) /=
      (s_v_toe_r * s_v_toe_r);
  trajopt->AddRunningCost(x.tail(n_v).transpose() * W_Q * x.tail(n_v));
  trajopt->AddRunningCost(u.transpose() * W_R * u);

  // add cost on force difference wrt time
  bool diff_with_force_at_collocation = false;
  if (w_lambda_diff) {
    for (int i = 0; i < N - 1; i++) {
      auto lambda0 = trajopt->force(0, i);
      auto lambda1 = trajopt->force(0, i + 1);
      auto lambdac = trajopt->collocation_force(0, i);
      if (diff_with_force_at_collocation) {
        prog.AddCost(w_lambda_diff *
                                (lambda0 - lambdac).dot(lambda0 - lambdac));
        prog.AddCost(w_lambda_diff *
                                (lambdac - lambda1).dot(lambdac - lambda1));
      } else {
        prog.AddCost(w_lambda_diff *
                                (lambda0 - lambda1).dot(lambda0 - lambda1));
      }
    }
  }
  // add cost on vel difference wrt time
  MatrixXd Q_v_diff = w_v_diff * MatrixXd::Identity(n_v, n_v);
  Q_v_diff(vel_map.at("toe_leftdot"), vel_map.at("toe_leftdot")) /=
      (s_v_toe_l * s_v_toe_l);
  Q_v_diff(vel_map.at("toe_rightdot"), vel_map.at("toe_rightdot")) /=
      (s_v_toe_r * s_v_toe_r);
  if (w_v_diff) {
    for (int i = 0; i < N - 1; i++) {
      auto v0 = trajopt->state(i).tail(n_v);
      auto v1 = trajopt->state(i + 1).tail(n_v);
      prog.AddCost((v0 - v1).dot(Q_v_diff * (v0 - v1)));
    }
  }
  // add cost on input difference wrt time
  if (w_u_diff) {
    for (int i = 0; i < N - 1; i++) {
      auto u0 = trajopt->input(i);
      auto u1 = trajopt->input(i + 1);
      prog.AddCost(w_u_diff * (u0 - u1).dot(u0 - u1));
    }
  }
  // add cost on joint position
  if (w_q_hip_roll) {
    for (int i = 0; i < N; i++) {
      auto q1 = trajopt->state(i).segment<1>(hip_roll_left_idx);
      auto q2 = trajopt->state(i).segment<1>(hip_roll_right_idx);
<<<<<<< HEAD
      trajopt->AddCost(w_q_hip_yaw * q1.transpose() * q1);
      trajopt->AddCost(w_q_hip_yaw * q2.transpose() * q2);
=======
      prog.AddCost(w_q_hip_yaw * q1.transpose() * q1);
      prog.AddCost(w_q_hip_yaw * q2.transpose() * q2);
>>>>>>> 901ca090
    }
  }
  if (w_q_hip_yaw) {
    for (int i = 0; i < N; i++) {
      auto q1 = trajopt->state(i).segment<1>(hip_yaw_left_idx);
      auto q2 = trajopt->state(i).segment<1>(hip_yaw_right_idx);
<<<<<<< HEAD
      trajopt->AddCost(w_q_hip_yaw * q1.transpose() * q1);
      trajopt->AddCost(w_q_hip_yaw * q2.transpose() * q2);
=======
      prog.AddCost(w_q_hip_yaw * q1.transpose() * q1);
      prog.AddCost(w_q_hip_yaw * q2.transpose() * q2);
>>>>>>> 901ca090
    }
  }
  if (w_q_quat_xyz) {
    for (int i = 0; i < N; i++) {
      auto q = trajopt->state(i).segment(base_qx_idx, 3);
<<<<<<< HEAD
      trajopt->AddCost(w_q_quat_xyz * q.transpose() * q);
=======
      prog.AddCost(w_q_quat_xyz * q.transpose() * q);
>>>>>>> 901ca090
    }
  }

  // initial guess
  if (!init_file.empty()) {
    MatrixXd z0 = readCSV(data_directory + init_file);
    prog.SetInitialGuessForAllVariables(z0);
  } else {
    // Add random initial guess first (the seed for RNG is fixed)
    prog.SetInitialGuessForAllVariables(
        VectorXd::Random(prog.decision_variables().size()));

    // Do inverse kinematics to get q initial guess
    vector<VectorXd> q_seed = GetInitGuessForQ(
        N, stride_length, ground_incline, plant, FLAGS_visualize_init_guess);
    // Do finite differencing to get v initial guess
    vector<VectorXd> v_seed =
        GetInitGuessForV(q_seed, duration / (N - 1), plant);
    for (int i = 0; i < N; i++) {
      auto xi = trajopt->state(i);
      VectorXd xi_seed(n_q + n_v);
      xi_seed << q_seed.at(i), v_seed.at(i);
      prog.SetInitialGuess(xi, xi_seed);
    }

    // Add more initial guess
    // A better initial guess is necessary if we don't restrict the duration
    if (!is_fix_time) {
      // initial guess for input
      // These guesses are from a good solution
      for (int i = 0; i < N; i++) {
        auto u = trajopt->input(i);
<<<<<<< HEAD
        trajopt->SetInitialGuess(u(hip_roll_left_motor_idx), 20);
        trajopt->SetInitialGuess(u(hip_yaw_left_motor_idx), -30);
        trajopt->SetInitialGuess(u(hip_pitch_left_motor_idx), 30);
        trajopt->SetInitialGuess(u(knee_left_motor_idx), 50);
        trajopt->SetInitialGuess(u(toe_left_motor_idx), 20);
=======
        prog.SetInitialGuess(u(hip_roll_left_motor_idx), 20);
        prog.SetInitialGuess(u(hip_yaw_left_motor_idx), -30);
        prog.SetInitialGuess(u(hip_pitch_left_motor_idx), 30);
        prog.SetInitialGuess(u(knee_left_motor_idx), 50);
        prog.SetInitialGuess(u(toe_left_motor_idx), 20);
>>>>>>> 901ca090
      }
      // initial guess for force (also forces at collocation)
      for (int i = 0; i < N; i++) {
        auto lambda = trajopt->force(0, i);
        prog.SetInitialGuess(lambda(2), 170);
        prog.SetInitialGuess(lambda(5), 170);
        prog.SetInitialGuess(lambda(6), -500);
        prog.SetInitialGuess(lambda(7), 50);
      }
      for (int i = 0; i < N - 1; i++) {
        auto lambda0 = prog.GetInitialGuess(trajopt->force(0, i));
        auto lambda1 = prog.GetInitialGuess(trajopt->force(0, i + 1));
        auto collocation_lambda = trajopt->collocation_force(0, i);
        prog.SetInitialGuess(collocation_lambda, (lambda0 + lambda1) / 2);
      }
      // initial guess for slack
      auto vars_kinematics = trajopt->collocation_slack_vars(0);
      for (int i = 0; i < vars_kinematics.size(); i++) {
        prog.SetInitialGuess(vars_kinematics(i), 0);
      }
      auto vars_quaternion = trajopt->quaternion_slack_vars(0);
      for (int i = 0; i < vars_quaternion.size(); i++) {
        prog.SetInitialGuess(vars_quaternion(i), 0);
      }
      // initial condition for timestep
      for (int i = 0; i < N - 1; i++) {
        auto h_var = trajopt->timestep(i);
        prog.SetInitialGuess(h_var(0), duration / (N - 1));
      }
      // initial condition for post impact velocity
      auto vp_var = trajopt->v_post_impact_vars_by_mode(0);
      prog.SetInitialGuess(
          vp_var(vel_map.at("base_wx")),
          prog.GetInitialGuess(x0(n_q + vel_map.at("base_wx"))));
      prog.SetInitialGuess(
          vp_var(vel_map.at("base_wy")),
          -prog.GetInitialGuess(x0(n_q + vel_map.at("base_wy"))));
      prog.SetInitialGuess(
          vp_var(vel_map.at("base_wz")),
          prog.GetInitialGuess(x0(n_q + vel_map.at("base_wz"))));
      prog.SetInitialGuess(
          vp_var(vel_map.at("base_vx")),
          prog.GetInitialGuess(x0(n_q + vel_map.at("base_vx"))));
      prog.SetInitialGuess(
          vp_var(vel_map.at("base_vy")),
          -prog.GetInitialGuess(x0(n_q + vel_map.at("base_vy"))));
      prog.SetInitialGuess(
          vp_var(vel_map.at("base_vz")),
          prog.GetInitialGuess(x0(n_q + vel_map.at("base_vz"))));
      for (auto l_r_pair : l_r_pairs) {
        for (unsigned int i = 0; i < asy_joint_names.size(); i++) {
          // velocities
          prog.SetInitialGuess(
              vp_var(vel_map.at(asy_joint_names[i] + l_r_pair.second + "dot")),
              -prog.GetInitialGuess(
                  x0(n_q +
                     vel_map.at(asy_joint_names[i] + l_r_pair.first + "dot"))));
        }
        for (unsigned int i = 0; i < sym_joint_names.size(); i++) {
          // velocities
          prog.SetInitialGuess(
              vp_var(vel_map.at(sym_joint_names[i] + l_r_pair.second + "dot")),
              prog.GetInitialGuess(
                  x0(n_q +
                     vel_map.at(sym_joint_names[i] + l_r_pair.first + "dot"))));
        }
      }  // end for (l_r_pairs)
    }
  }
  // Careful: MUST set the initial guess for quaternion, since 0-norm quaternion
  // produces NAN value in some calculation.
  for (int i = 0; i < N; i++) {
    auto xi = trajopt->state(i);
<<<<<<< HEAD
    if ((trajopt->GetInitialGuess(xi.segment<4>(base_qw_idx)).norm() == 0) ||
        std::isnan(
            trajopt->GetInitialGuess(xi.segment<4>(base_qw_idx)).norm())) {
      trajopt->SetInitialGuess(xi(pos_map.at("base_qw")), 1);
      trajopt->SetInitialGuess(xi(pos_map.at("base_qx")), 0);
      trajopt->SetInitialGuess(xi(pos_map.at("base_qy")), 0);
      trajopt->SetInitialGuess(xi(pos_map.at("base_qz")), 0);
=======
    if ((prog.GetInitialGuess(xi.segment<4>(base_qw_idx)).norm() ==
        0) || std::isnan(prog.GetInitialGuess(
            xi.segment<4>(base_qw_idx)).norm())) {
      prog.SetInitialGuess(xi(pos_map.at("base_qw")), 1);
      prog.SetInitialGuess(xi(pos_map.at("base_qx")), 0);
      prog.SetInitialGuess(xi(pos_map.at("base_qy")), 0);
      prog.SetInitialGuess(xi(pos_map.at("base_qz")), 0);
>>>>>>> 901ca090
    }
  }

  // Print out the scaling factor
  /*for (int i = 0; i < trajopt->decision_variables().size(); i++) {
    cout << trajopt->decision_variable(i) << ", ";
    cout << trajopt->decision_variable(i).get_id() << ", ";
    cout << trajopt->FindDecisionVariableIndex(trajopt->decision_variable(i))
         << ", ";
    auto scale_map = trajopt->GetVariableScaling();
    auto it = scale_map.find(i);
    if (it != scale_map.end()) {
      cout << it->second;
    } else {
      cout << "none";
    }
    cout << ", ";
    cout << prog.GetInitialGuess(trajopt->decision_variable(i));
    cout << endl;
  }*/

  double alpha = .2;
  int num_poses = 5;
  trajopt->CreateVisualizationCallback(
      "examples/Cassie/urdf/cassie_fixed_springs.urdf", num_poses, alpha);

  cout << "\nChoose the best solver: "
       << drake::solvers::ChooseBestSolver(prog).name() << endl;

  cout << "Solving DIRCON\n\n";
  auto start = std::chrono::high_resolution_clock::now();
  const auto result = Solve(prog, prog.initial_guess());
  SolutionResult solution_result = result.get_solution_result();
  auto finish = std::chrono::high_resolution_clock::now();
  std::chrono::duration<double> elapsed = finish - start;
  // trajopt->PrintSolution();
  for (int i = 0; i < 100; i++) {
    cout << '\a';
  }  // making noise to notify

  // Testing - check if the nonlinear constraints are all satisfied
  // bool constraint_satisfied = solvers::CheckGenericConstraints(*trajopt,
  //                             result, tol);
  // cout << "constraint_satisfied = " << constraint_satisfied << endl;

  // store the solution of the decision variable
  VectorXd z = result.GetSolution(prog.decision_variables());
  if (to_store_data) {
    writeCSV(data_directory + string("z.csv"), z);
  }

  // Print the solution
  /*for (int i = 0; i < z.size(); i++) {
    cout << i << ": " << prog.decision_variables()[i] << ", " << z[i]
         << endl;
  }
  cout << endl;*/

  // store the time, state, and input at knot points
  VectorXd time_at_knots = trajopt->GetSampleTimes(result);
  MatrixXd state_at_knots = trajopt->GetStateSamples(result);
  MatrixXd input_at_knots = trajopt->GetInputSamples(result);
  //  state_at_knots.col(N - 1) = result.GetSolution(xf);
  cout << "time_at_knots = \n" << time_at_knots << "\n";
  cout << "state_at_knots = \n" << state_at_knots << "\n";
  cout << "state_at_knots.size() = " << state_at_knots.size() << endl;
  cout << "input_at_knots = \n" << input_at_knots << "\n";
  if (to_store_data) {
    writeCSV(data_directory + string("t_i.csv"), time_at_knots);
    writeCSV(data_directory + string("x_i.csv"), state_at_knots);
    writeCSV(data_directory + string("u_i.csv"), input_at_knots);
  }

  // Store lambda
  if (to_store_data) {
    std::ofstream ofile;
    ofile.open(data_directory + "lambda.txt", std::ofstream::out);
    cout << "lambda_sol = \n";
    for (unsigned int mode = 0; mode < num_time_samples.size(); mode++) {
      for (int index = 0; index < num_time_samples[mode]; index++) {
        auto lambdai = trajopt->force(mode, index);
        cout << result.GetSolution(lambdai).transpose() << endl;
        ofile << result.GetSolution(lambdai).transpose() << endl;
      }
    }
    ofile.close();
  }

  // Print weight
  cout << "\nw_Q = " << w_Q << endl;
  cout << "w_R = " << w_R << endl;
  cout << "w_lambda = " << w_lambda << endl;
  cout << "w_lambda_diff = " << w_lambda_diff << endl;
  cout << "w_v_diff = " << w_v_diff << endl;
  cout << "w_u_diff = " << w_u_diff << endl;
  cout << "w_q_hip_roll = " << w_q_hip_roll << endl;
  cout << "w_q_hip_yaw = " << w_q_hip_yaw << endl;
  cout << "w_q_quat_xyz = " << w_q_quat_xyz << endl;

  // Print the result
  cout << "\n" << to_string(solution_result) << endl;
  cout << "Solve time:" << elapsed.count() << std::endl;
  cout << "Cost:" << result.get_optimal_cost() << std::endl;
  // Check which solver was used
  cout << "Solver: " << result.get_solver_id().name() << "\n\n";

  // Calculate each term of the cost
  double total_cost = 0;
  double cost_x = 0;
  for (int i = 0; i < N - 1; i++) {
    auto v0 = state_at_knots.col(i).tail(n_v);
    auto v1 = state_at_knots.col(i + 1).tail(n_v);
    auto h = time_at_knots(i + 1) - time_at_knots(i);
    cost_x += ((v0.transpose() * W_Q * v0) * h / 2)(0);
    cost_x += ((v1.transpose() * W_Q * v1) * h / 2)(0);
  }
  total_cost += cost_x;
  cout << "cost_x = " << cost_x << endl;
  double cost_u = 0;
  for (int i = 0; i < N - 1; i++) {
    auto u0 = input_at_knots.col(i);
    auto u1 = input_at_knots.col(i + 1);
    auto h = time_at_knots(i + 1) - time_at_knots(i);
    cost_u += ((u0.transpose() * W_R * u0) * h / 2)(0);
    cost_u += ((u1.transpose() * W_R * u1) * h / 2)(0);
  }
  total_cost += cost_u;
  cout << "cost_u = " << cost_u << endl;
  double cost_lambda = 0;
  for (unsigned int i = 0; i < num_time_samples.size(); i++) {
    for (int j = 0; j < num_time_samples[i]; j++) {
      auto lambda = result.GetSolution(trajopt->force(i, j));
      cost_lambda += (options_list[i].getForceCost() * lambda).squaredNorm();
    }
  }
  total_cost += cost_lambda;
  cout << "cost_lambda = " << cost_lambda << endl;
  // cost on force difference wrt time
  double cost_lambda_diff = 0;
  for (int i = 0; i < N - 1; i++) {
    auto lambda0 = result.GetSolution(trajopt->force(0, i));
    auto lambda1 = result.GetSolution(trajopt->force(0, i + 1));
    auto lambdac = result.GetSolution(trajopt->collocation_force(0, i));
    if (diff_with_force_at_collocation) {
      cost_lambda_diff +=
          w_lambda_diff * (lambda0 - lambdac).dot(lambda0 - lambdac);
      cost_lambda_diff +=
          w_lambda_diff * (lambdac - lambda1).dot(lambdac - lambda1);
    } else {
      cost_lambda_diff +=
          w_lambda_diff * (lambda0 - lambda1).dot(lambda0 - lambda1);
    }
  }
  total_cost += cost_lambda_diff;
  cout << "cost_lambda_diff = " << cost_lambda_diff << endl;
  // cost on vel difference wrt time
  double cost_vel_diff = 0;
  for (int i = 0; i < N - 1; i++) {
    auto v0 = result.GetSolution(trajopt->state(i).tail(n_v));
    auto v1 = result.GetSolution(trajopt->state(i + 1).tail(n_v));
    cost_vel_diff += (v0 - v1).dot(Q_v_diff * (v0 - v1));
  }
  total_cost += cost_vel_diff;
  cout << "cost_vel_diff = " << cost_vel_diff << endl;
  // cost on input difference wrt time
  double cost_u_diff = 0;
  for (int i = 0; i < N - 1; i++) {
    auto u0 = result.GetSolution(trajopt->input(i));
    auto u1 = result.GetSolution(trajopt->input(i + 1));
    cost_u_diff += w_u_diff * (u0 - u1).dot(u0 - u1);
  }
  total_cost += cost_u_diff;
  cout << "cost_u_diff = " << cost_u_diff << endl;
  // add cost on joint position
  double cost_q_hip_roll = 0;
  for (int i = 0; i < N; i++) {
    auto q1 =
        result.GetSolution(trajopt->state(i).segment<1>(hip_roll_left_idx));
    auto q2 =
        result.GetSolution(trajopt->state(i).segment<1>(hip_roll_right_idx));
    cost_q_hip_roll += w_q_hip_roll * q1.transpose() * q1;
    cost_q_hip_roll += w_q_hip_roll * q2.transpose() * q2;
  }
  total_cost += cost_q_hip_roll;
  cout << "cost_q_hip_roll = " << cost_q_hip_roll << endl;
  double cost_q_hip_yaw = 0;
  for (int i = 0; i < N; i++) {
    auto q1 =
        result.GetSolution(trajopt->state(i).segment<1>(hip_yaw_left_idx));
    auto q2 =
        result.GetSolution(trajopt->state(i).segment<1>(hip_yaw_right_idx));
    cost_q_hip_roll += w_q_hip_yaw * q1.transpose() * q1;
    cost_q_hip_roll += w_q_hip_yaw * q2.transpose() * q2;
  }
  total_cost += cost_q_hip_yaw;
  cout << "cost_q_hip_yaw = " << cost_q_hip_yaw << endl;
  // add cost on quaternion
  double cost_q_quat_xyz = 0;
  for (int i = 0; i < N; i++) {
    auto q = result.GetSolution(trajopt->state(i).segment(base_qx_idx, 3));
    cost_q_quat_xyz += w_q_quat_xyz * q.transpose() * q;
  }
  total_cost += cost_q_quat_xyz;
  cout << "cost_q_quat_xyz = " << cost_q_quat_xyz << endl;

  cout << "total_cost = " << total_cost << endl;

  // Save trajectory to file
  DirconTrajectory saved_traj(plant, *trajopt, result, "walking_trajectory",
                              "Decision variables and state/input trajectories "
                              "for walking");
  saved_traj.WriteToFile(FLAGS_data_directory + FLAGS_save_filename);
  std::cout << "Wrote to file: " << FLAGS_data_directory + FLAGS_save_filename
            << std::endl;

  // visualizer
  const PiecewisePolynomial<double> pp_xtraj =
      trajopt->ReconstructStateTrajectory(result);

  auto traj_source =
      builder.AddSystem<drake::systems::TrajectorySource>(pp_xtraj);
  auto passthrough = builder.AddSystem<SubvectorPassThrough>(
      plant.num_positions() + plant.num_velocities(), 0, plant.num_positions());
  builder.Connect(traj_source->get_output_port(),
                  passthrough->get_input_port());
  auto to_pose =
      builder.AddSystem<MultibodyPositionToGeometryPose<double>>(plant);
  builder.Connect(passthrough->get_output_port(), to_pose->get_input_port());

  builder.Connect(
      to_pose->get_output_port(),
      scene_graph.get_source_pose_port(plant.get_source_id().value()));

  // *******Add COM visualization**********
  bool plot_com = true;
  bool com_on_ground = true;
  auto ball_plant = multibody::ConstructBallPlant(&scene_graph);
  if (plot_com) {
    // connect
    auto q_passthrough = builder.AddSystem<SubvectorPassThrough>(
        plant.num_positions() + plant.num_velocities(), 0,
        plant.num_positions());
    builder.Connect(traj_source->get_output_port(),
                    q_passthrough->get_input_port());
    auto rbt_passthrough = builder.AddSystem<multibody::ComPoseSystem>(plant);

    auto ball_to_pose =
        builder.AddSystem<MultibodyPositionToGeometryPose<double>>(*ball_plant);
    builder.Connect(*q_passthrough, *rbt_passthrough);
    if (com_on_ground) {
      builder.Connect(rbt_passthrough->get_xy_com_output_port(),
                      ball_to_pose->get_input_port());
    } else {
      builder.Connect(rbt_passthrough->get_com_output_port(),
                      ball_to_pose->get_input_port());
    }
    builder.Connect(
        ball_to_pose->get_output_port(),
        scene_graph.get_source_pose_port(ball_plant->get_source_id().value()));
  }
  // **************************************

  DrakeVisualizer<double>::AddToBuilder(&builder, scene_graph);
  auto diagram = builder.Build();

  while (true) {
    drake::systems::Simulator<double> simulator(*diagram);
    simulator.set_target_realtime_rate(.1);
    simulator.Initialize();
    simulator.AdvanceTo(pp_xtraj.end_time());
  }
}
}  // namespace dairlib

int main(int argc, char* argv[]) {
  gflags::ParseCommandLineFlags(&argc, &argv, true);
  dairlib::DoMain(FLAGS_duration, FLAGS_stride_length, FLAGS_ground_incline,
                  FLAGS_is_fix_time, FLAGS_n_node, FLAGS_max_iter,
                  FLAGS_data_directory, FLAGS_init_file, FLAGS_tol,
                  FLAGS_store_data, FLAGS_scale_option);
}<|MERGE_RESOLUTION|>--- conflicted
+++ resolved
@@ -718,11 +718,7 @@
   prog.AddConstraint(right_foot_constraint_z, x_mid.head(n_q));
 
   // Optional -- constraint on initial floating base
-<<<<<<< HEAD
-  trajopt->AddConstraint(x0(pos_map.at("base_qw")) == 1);
-=======
   prog.AddConstraint(x0(pos_map.at("base_qw")) == 1);
->>>>>>> 901ca090
   // Optional -- constraint on the forces magnitude
   /*for (unsigned int mode = 0; mode < num_time_samples.size(); mode++) {
     for (int index = 0; index < num_time_samples[mode]; index++) {
@@ -871,36 +867,22 @@
     for (int i = 0; i < N; i++) {
       auto q1 = trajopt->state(i).segment<1>(hip_roll_left_idx);
       auto q2 = trajopt->state(i).segment<1>(hip_roll_right_idx);
-<<<<<<< HEAD
-      trajopt->AddCost(w_q_hip_yaw * q1.transpose() * q1);
-      trajopt->AddCost(w_q_hip_yaw * q2.transpose() * q2);
-=======
       prog.AddCost(w_q_hip_yaw * q1.transpose() * q1);
       prog.AddCost(w_q_hip_yaw * q2.transpose() * q2);
->>>>>>> 901ca090
     }
   }
   if (w_q_hip_yaw) {
     for (int i = 0; i < N; i++) {
       auto q1 = trajopt->state(i).segment<1>(hip_yaw_left_idx);
       auto q2 = trajopt->state(i).segment<1>(hip_yaw_right_idx);
-<<<<<<< HEAD
-      trajopt->AddCost(w_q_hip_yaw * q1.transpose() * q1);
-      trajopt->AddCost(w_q_hip_yaw * q2.transpose() * q2);
-=======
       prog.AddCost(w_q_hip_yaw * q1.transpose() * q1);
       prog.AddCost(w_q_hip_yaw * q2.transpose() * q2);
->>>>>>> 901ca090
     }
   }
   if (w_q_quat_xyz) {
     for (int i = 0; i < N; i++) {
       auto q = trajopt->state(i).segment(base_qx_idx, 3);
-<<<<<<< HEAD
-      trajopt->AddCost(w_q_quat_xyz * q.transpose() * q);
-=======
       prog.AddCost(w_q_quat_xyz * q.transpose() * q);
->>>>>>> 901ca090
     }
   }
 
@@ -933,19 +915,11 @@
       // These guesses are from a good solution
       for (int i = 0; i < N; i++) {
         auto u = trajopt->input(i);
-<<<<<<< HEAD
-        trajopt->SetInitialGuess(u(hip_roll_left_motor_idx), 20);
-        trajopt->SetInitialGuess(u(hip_yaw_left_motor_idx), -30);
-        trajopt->SetInitialGuess(u(hip_pitch_left_motor_idx), 30);
-        trajopt->SetInitialGuess(u(knee_left_motor_idx), 50);
-        trajopt->SetInitialGuess(u(toe_left_motor_idx), 20);
-=======
         prog.SetInitialGuess(u(hip_roll_left_motor_idx), 20);
         prog.SetInitialGuess(u(hip_yaw_left_motor_idx), -30);
         prog.SetInitialGuess(u(hip_pitch_left_motor_idx), 30);
         prog.SetInitialGuess(u(knee_left_motor_idx), 50);
         prog.SetInitialGuess(u(toe_left_motor_idx), 20);
->>>>>>> 901ca090
       }
       // initial guess for force (also forces at collocation)
       for (int i = 0; i < N; i++) {
@@ -1019,15 +993,6 @@
   // produces NAN value in some calculation.
   for (int i = 0; i < N; i++) {
     auto xi = trajopt->state(i);
-<<<<<<< HEAD
-    if ((trajopt->GetInitialGuess(xi.segment<4>(base_qw_idx)).norm() == 0) ||
-        std::isnan(
-            trajopt->GetInitialGuess(xi.segment<4>(base_qw_idx)).norm())) {
-      trajopt->SetInitialGuess(xi(pos_map.at("base_qw")), 1);
-      trajopt->SetInitialGuess(xi(pos_map.at("base_qx")), 0);
-      trajopt->SetInitialGuess(xi(pos_map.at("base_qy")), 0);
-      trajopt->SetInitialGuess(xi(pos_map.at("base_qz")), 0);
-=======
     if ((prog.GetInitialGuess(xi.segment<4>(base_qw_idx)).norm() ==
         0) || std::isnan(prog.GetInitialGuess(
             xi.segment<4>(base_qw_idx)).norm())) {
@@ -1035,7 +1000,6 @@
       prog.SetInitialGuess(xi(pos_map.at("base_qx")), 0);
       prog.SetInitialGuess(xi(pos_map.at("base_qy")), 0);
       prog.SetInitialGuess(xi(pos_map.at("base_qz")), 0);
->>>>>>> 901ca090
     }
   }
 
