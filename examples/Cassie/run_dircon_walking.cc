--- conflicted
+++ resolved
@@ -8,13 +8,9 @@
 
 #include "common/file_utils.h"
 #include "common/find_resource.h"
-<<<<<<< HEAD
-#include "lcm/lcm_trajectory.h"
-=======
 #include "examples/Cassie/cassie_utils.h"
 #include "lcm/dircon_saved_trajectory.h"
 #include "multibody/com_pose_system.h"
->>>>>>> ccb16594
 #include "multibody/multibody_utils.h"
 #include "multibody/visualization_utils.h"
 #include "systems/primitives/subvector_pass_through.h"
@@ -66,20 +62,14 @@
 using drake::systems::rendering::MultibodyPositionToGeometryPose;
 using drake::trajectories::PiecewisePolynomial;
 
-DEFINE_string(data_directory, "default_filepath",
+DEFINE_string(init_file, "", "the file name of initial guess");
+DEFINE_string(data_directory, "../dairlib_data/cassie_trajopt_data/",
               "directory to save/read data");
 DEFINE_string(save_filename, "default_filename",
               "Filename to save decision "
-<<<<<<< HEAD
-              "vars and trajectories to.");
-DEFINE_string(load_filename, "default_filename",
-              "Filename to load decision "
-              "vars from.");
-=======
               "vars to.");
 DEFINE_bool(store_data, false, "To store solution or not");
 
->>>>>>> ccb16594
 // SNOPT parameters
 DEFINE_int32(max_iter, 100000, "Iteration limit");
 DEFINE_double(tol, 1e-4, "Tolerance for constraint violation and dual gap");
@@ -88,10 +78,10 @@
              "Use 2 if seeing snopta exit 40 in log file");
 
 // Gait and traj opt parameters
-DEFINE_int32(knot_points, 12, "Number of nodes");
-DEFINE_bool(fix_time, true, "Whether to fix the duration of gait or not");
+DEFINE_int32(n_node, 16, "Number of nodes");
+DEFINE_bool(is_fix_time, true, "Whether to fix the duration of gait or not");
 DEFINE_double(duration, 0.4,
-              "Duration of half of the walking gait (s)."
+              "Duration of the single support phase (s)."
               "If is_fix_time = false, then duration is only used in initial "
               "guess calculation");
 DEFINE_double(stride_length, 0.2, "stride length of the walking");
@@ -111,25 +101,145 @@
 
 /// Trajectory optimization of fixed-spring cassie walking
 
-vector<VectorXd> GetInitGuessForQ(int num_knot_points, double stride_length,
+// Do inverse kinematics to get configuration guess
+vector<VectorXd> GetInitGuessForQ(int N, double stride_length,
                                   double ground_incline,
                                   const MultibodyPlant<double>& plant,
-                                  bool visualize_init_guess = false);
-vector<VectorXd> GetInitGuessForV(const vector<VectorXd>& q_guess, double dt,
-                                  const MultibodyPlant<double>& plant);
-MatrixXd loadSavedDecisionVars(const string& filepath);
-MatrixXd generateStateAndInputMatrix(const PiecewisePolynomial<double>& states,
-                                     const PiecewisePolynomial<double>& inputs,
-                                     VectorXd times);
-
-void DoMain() {
+                                  bool visualize_init_guess = false) {
+  int n_q = plant.num_positions();
+  int n_v = plant.num_velocities();
+  int n_x = n_q + n_v;
+  map<string, int> positions_map = multibody::makeNameToPositionsMap(plant);
+
+  vector<VectorXd> q_init_guess;
+  VectorXd q_ik_guess = VectorXd::Zero(n_q);
+  Eigen::Vector4d quat(2000.06, -0.339462, -0.609533, -0.760854);
+  q_ik_guess << quat.normalized(), 0.000889849, 0.000626865, 1.0009, -0.0112109,
+      0.00927845, -0.000600725, -0.000895805, 1.15086, 0.610808, -1.38608,
+      -1.35926, 0.806192, 1.00716, -M_PI / 2, -M_PI / 2;
+
+  for (int i = 0; i < N; i++) {
+    double eps = 1e-3;
+    Vector3d eps_vec = eps * VectorXd::Ones(3);
+    Vector3d pelvis_pos(stride_length * i / (N - 1), 0.0, 1.0);
+    double stance_toe_pos_x = stride_length / 2;
+    Vector3d stance_toe_pos(stance_toe_pos_x, 0.12,
+                            0.05 + tan(-ground_incline) * stance_toe_pos_x);
+    double swing_toe_pos_x =
+        -stride_length / 2 + 2 * stride_length * i / (N - 1);
+    Vector3d swing_toe_pos(swing_toe_pos_x, -0.12,
+                           0.05 + 0.1 * (-abs((i - N / 2.0) / (N / 2.0)) + 1) +
+                               tan(-ground_incline) * swing_toe_pos_x);
+
+    const auto& world_frame = plant.world_frame();
+    const auto& pelvis_frame = plant.GetFrameByName("pelvis");
+    const auto& toe_left_frame = plant.GetFrameByName("toe_left");
+    const auto& toe_right_frame = plant.GetFrameByName("toe_right");
+
+    drake::multibody::InverseKinematics ik(plant);
+    ik.AddPositionConstraint(pelvis_frame, Vector3d(0, 0, 0), world_frame,
+                             pelvis_pos - eps * VectorXd::Ones(3),
+                             pelvis_pos + eps * VectorXd::Ones(3));
+    ik.AddOrientationConstraint(pelvis_frame, RotationMatrix<double>(),
+                                world_frame, RotationMatrix<double>(), eps);
+    ik.AddPositionConstraint(toe_left_frame, Vector3d(0, 0, 0), world_frame,
+                             stance_toe_pos - eps_vec,
+                             stance_toe_pos + eps_vec);
+    ik.AddPositionConstraint(toe_right_frame, Vector3d(0, 0, 0), world_frame,
+                             swing_toe_pos - eps_vec, swing_toe_pos + eps_vec);
+    ik.get_mutable_prog()->AddLinearConstraint(
+        (ik.q())(positions_map.at("hip_yaw_left")) == 0);
+    ik.get_mutable_prog()->AddLinearConstraint(
+        (ik.q())(positions_map.at("hip_yaw_right")) == 0);
+    // Four bar linkage constraint (without spring)
+    ik.get_mutable_prog()->AddLinearConstraint(
+        (ik.q())(positions_map.at("knee_left")) +
+            (ik.q())(positions_map.at("ankle_joint_left")) ==
+        M_PI * 13 / 180.0);
+    ik.get_mutable_prog()->AddLinearConstraint(
+        (ik.q())(positions_map.at("knee_right")) +
+            (ik.q())(positions_map.at("ankle_joint_right")) ==
+        M_PI * 13 / 180.0);
+
+    ik.get_mutable_prog()->SetInitialGuess(ik.q(), q_ik_guess);
+    const auto result = Solve(ik.prog());
+    const auto q_sol = result.GetSolution(ik.q());
+    VectorXd q_sol_normd(n_q);
+    q_sol_normd << q_sol.head(4).normalized(), q_sol.tail(n_q - 4);
+    q_ik_guess = q_sol_normd;
+    q_init_guess.push_back(q_sol_normd);
+
+    if (visualize_init_guess) {
+      // Build temporary diagram for visualization
+      drake::systems::DiagramBuilder<double> builder_ik;
+      SceneGraph<double>& scene_graph_ik = *builder_ik.AddSystem<SceneGraph>();
+      scene_graph_ik.set_name("scene_graph_ik");
+      MultibodyPlant<double> plant_ik(0.0);
+      Vector3d ground_normal(sin(ground_incline), 0, cos(ground_incline));
+      multibody::addFlatTerrain(&plant_ik, &scene_graph_ik, .8, .8,
+                                ground_normal);
+      Parser parser(&plant_ik, &scene_graph_ik);
+      string full_name =
+          FindResourceOrThrow("examples/Cassie/urdf/cassie_fixed_springs.urdf");
+      parser.AddModelFromFile(full_name);
+      plant_ik.Finalize();
+
+      // Visualize
+      VectorXd x_const = VectorXd::Zero(n_x);
+      x_const.head(n_q) = q_sol;
+      PiecewisePolynomial<double> pp_xtraj(x_const);
+
+      multibody::connectTrajectoryVisualizer(&plant_ik, &builder_ik,
+                                             &scene_graph_ik, pp_xtraj);
+      auto diagram = builder_ik.Build();
+      drake::systems::Simulator<double> simulator(*diagram);
+      simulator.set_target_realtime_rate(.1);
+      simulator.Initialize();
+      simulator.AdvanceTo(1.0 / N);
+    }
+  }
+
+  return q_init_guess;
+}
+
+// Get v by finite differencing q
+vector<VectorXd> GetInitGuessForV(const vector<VectorXd>& q_seed, double dt,
+                                  const MultibodyPlant<double>& plant) {
+  vector<VectorXd> qdot_seed;
+  for (unsigned int i = 0; i < q_seed.size(); i++) {
+    if (i == 0) {
+      qdot_seed.push_back((q_seed[i + 1] - q_seed[i]) / dt);
+    } else if (i == q_seed.size() - 1) {
+      qdot_seed.push_back((q_seed[i] - q_seed[i - 1]) / dt);
+    } else {
+      VectorXd v_plus = (q_seed[i + 1] - q_seed[i]) / dt;
+      VectorXd v_minus = (q_seed[i] - q_seed[i - 1]) / dt;
+      qdot_seed.push_back((v_plus + v_minus) / 2);
+    }
+  }
+
+  // Convert qdot to v
+  vector<VectorXd> v_seed;
+  for (unsigned int i = 0; i < q_seed.size(); i++) {
+    auto context = plant.CreateDefaultContext();
+    plant.SetPositions(context.get(), q_seed[i]);
+    VectorXd v(plant.num_velocities());
+    plant.MapQDotToVelocity(*context, qdot_seed[i], &v);
+    v_seed.push_back(v);
+  }
+  return v_seed;
+}
+
+void DoMain(double duration, double stride_length, double ground_incline,
+            bool is_fix_time, int n_node, int max_iter,
+            const string& data_directory, const string& init_file, double tol,
+            bool to_store_data, int scale_option) {
   // Dircon parameter
-  double minimum_timestep = 0.005;
-  DRAKE_DEMAND(FLAGS_duration / (FLAGS_knot_points - 1) >= minimum_timestep);
+  double minimum_timestep = 0.01;
+  DRAKE_DEMAND(duration / (n_node - 1) >= minimum_timestep);
   // If the node density is too low, it's harder for SNOPT to converge well.
-  double max_distance_per_node = 0.2 / 8;
-  DRAKE_DEMAND((FLAGS_stride_length / FLAGS_knot_points) <=
-               max_distance_per_node);
+  double max_distance_per_node = 0.2 / 16;
+  DRAKE_DEMAND((stride_length / n_node) <= max_distance_per_node);
 
   // Cost on velocity and input
   double w_Q = 0.05;
@@ -143,7 +253,7 @@
   // Cost on position
   double w_q_hip_roll = 5;
   double w_q_hip_yaw = 5;
-  double w_q_quat_xyz = 10;
+  double w_q_quat_xyz = 5;
 
   // Optional constraints
   // This seems to be important at higher walking speeds
@@ -156,8 +266,7 @@
 
   MultibodyPlant<double> plant(0.0);
 
-  Vector3d ground_normal(sin(FLAGS_ground_incline), 0,
-                         cos(FLAGS_ground_incline));
+  Vector3d ground_normal(sin(ground_incline), 0, cos(ground_incline));
   multibody::addFlatTerrain(&plant, &scene_graph, 1, 1, ground_normal);
 
   Parser parser(&plant, &scene_graph);
@@ -239,9 +348,6 @@
   // get rid of redundant constraint
   vector<int> skip_constraint_inds;
   skip_constraint_inds.push_back(3);
-  vector<int> ds_skip_constraint_inds;
-  ds_skip_constraint_inds.push_back(3);
-  ds_skip_constraint_inds.push_back(9);
 
   // Left support
   vector<DirconKinematicData<double>*> ls_constraint;
@@ -251,12 +357,6 @@
   ls_constraint.push_back(&distance_constraint_right);
   auto ls_dataset = DirconKinematicDataSet<double>(plant, &ls_constraint,
                                                    skip_constraint_inds);
-  auto ls_options = DirconOptions(ls_dataset.countConstraints(), plant);
-
-  ls_options.setConstraintRelative(0, true);
-  ls_options.setConstraintRelative(1, true);
-  ls_options.setConstraintRelative(3, true);
-
   // Right support
   vector<DirconKinematicData<double>*> rs_constraint;
   rs_constraint.push_back(&right_toe_front_constraint);
@@ -266,39 +366,13 @@
   auto rs_dataset = DirconKinematicDataSet<double>(plant, &rs_constraint,
                                                    skip_constraint_inds);
 
-  // Double support
-  vector<DirconKinematicData<double>*> ds_constraint;
-  ds_constraint.push_back(&left_toe_front_constraint);
-  ds_constraint.push_back(&left_toe_rear_constraint);
-  ds_constraint.push_back(&right_toe_front_constraint);
-  ds_constraint.push_back(&right_toe_rear_constraint);
-  ds_constraint.push_back(&distance_constraint_left);
-  ds_constraint.push_back(&distance_constraint_right);
-  auto ds_dataset = DirconKinematicDataSet<double>(plant, &ds_constraint,
-                                                   ds_skip_constraint_inds);
-  auto ds_options = DirconOptions(ds_dataset.countConstraints(), plant);
-
-  ds_options.setConstraintRelative(0, true);
-  ds_options.setConstraintRelative(1, true);
-  ds_options.setConstraintRelative(3, true);
-  ds_options.setConstraintRelative(5, true);
-  ds_options.setConstraintRelative(6, true);
-  ds_options.setConstraintRelative(8, true);
-
   // Set up options
-  vector<DirconKinematicDataSet<double>*> dataset_list;
   std::vector<DirconOptions> options_list;
-
-  dataset_list.push_back(&ds_dataset);
-  dataset_list.push_back(&ls_dataset);
-  dataset_list.push_back(&ds_dataset);
-
-  options_list.push_back(ds_options);
-  options_list.push_back(ls_options);
-  options_list.push_back(ds_options);
+  options_list.push_back(DirconOptions(ls_dataset.countConstraints(), plant));
+  options_list.push_back(DirconOptions(rs_dataset.countConstraints(), plant));
 
   // set force cost weight
-  for (int i = 0; i < 3; i++) {
+  for (int i = 0; i < 2; i++) {
     options_list[i].setForceCost(w_lambda);
   }
 
@@ -306,10 +380,14 @@
   ///                 || lf/rf | lr/rr | fourbar
   /// Before skipping || 0 1 2 | 3 4 5 | 6 7
   /// After skipping  || 0 1 2 |   3 4 | 5 6
-
+  for (int i = 0; i < 2; i++) {
+    options_list[i].setConstraintRelative(0, true);
+    options_list[i].setConstraintRelative(1, true);
+    options_list[i].setConstraintRelative(3, true);
+  }
   // Constraint scaling
   if (FLAGS_is_scale_constraint) {
-    for (int i = 0; i < 3; i++) {
+    for (int i = 0; i < 2; i++) {
       double s = 1;  // scale everything together
       // Dynamic constraints
       options_list[i].setDynConstraintScaling({0, 1, 2, 3}, s * 1.0 / 30.0);
@@ -348,41 +426,40 @@
   vector<double> max_dt;
   min_dt.push_back(minimum_timestep);
   min_dt.push_back(minimum_timestep);
-  min_dt.push_back(minimum_timestep);
   max_dt.push_back(.3);
   max_dt.push_back(.3);
-  max_dt.push_back(.3);
-  vector<int> timesteps;
-  timesteps.push_back(FLAGS_knot_points / 4);
-  timesteps.push_back(FLAGS_knot_points);
-  timesteps.push_back(FLAGS_knot_points / 4);
-  //  timesteps.push_back(1);
+  vector<int> num_time_samples;
+  num_time_samples.push_back(n_node);
+  num_time_samples.push_back(1);
+  vector<DirconKinematicDataSet<double>*> dataset_list;
+  dataset_list.push_back(&ls_dataset);
+  dataset_list.push_back(&rs_dataset);
 
   auto trajopt = std::make_shared<HybridDircon<double>>(
-      plant, timesteps, min_dt, max_dt, dataset_list, options_list);
+      plant, num_time_samples, min_dt, max_dt, dataset_list, options_list);
 
   // Snopt settings
-  trajopt->SetSolverOption(drake::solvers::SnoptSolver::id(), "Print file",
-                           "../snopt.out");
+  //  trajopt->SetSolverOption(drake::solvers::SnoptSolver::id(), "Print file",
+  //                           "../snopt.out");
   trajopt->SetSolverOption(drake::solvers::SnoptSolver::id(),
-                           "Major iterations limit", FLAGS_max_iter);
+                           "Major iterations limit", max_iter);
   trajopt->SetSolverOption(drake::solvers::SnoptSolver::id(),
                            "Iterations limit", 100000);  // QP subproblems
   trajopt->SetSolverOption(drake::solvers::SnoptSolver::id(), "Verify level",
                            0);  // 0
   trajopt->SetSolverOption(
       drake::solvers::SnoptSolver::id(), "Scale option",
-      FLAGS_scale_option);  // snopt doc said try 2 if seeing snopta exit 40
+      scale_option);  // snopt doc said try 2 if seeing snopta exit 40
   trajopt->SetSolverOption(drake::solvers::SnoptSolver::id(),
                            "Major optimality tolerance",
-                           FLAGS_tol);  // target nonlinear constraint violation
+                           tol);  // target nonlinear constraint violation
   trajopt->SetSolverOption(drake::solvers::SnoptSolver::id(),
                            "Major feasibility tolerance",
-                           FLAGS_tol);  // target complementarity gap
-
-  int N = trajopt->N();
-
-  std::cout << "N: " << N << std::endl;
+                           tol);  // target complementarity gap
+
+  int N = 0;
+  for (uint i = 0; i < num_time_samples.size(); i++) N += num_time_samples[i];
+  N -= num_time_samples.size() - 1;  // because of overlaps between modes
 
   // Get the decision variables that will be used
   auto u = trajopt->input();
@@ -390,20 +467,38 @@
   auto u0 = trajopt->input(0);
   auto uf = trajopt->input(N - 1);
   auto x0 = trajopt->initial_state();
-  auto xf = trajopt->final_state();
-  vector<int> mode_lengths(timesteps);
-
-  // Fix time FLAGS_duration
-  if (FLAGS_fix_time) {
-    trajopt->AddDurationBounds(FLAGS_duration, FLAGS_duration);
-  }
-
-  trajopt->AddBoundingBoxConstraint(1.1, 1.1, x0(pos_map.at("base_z")));
+  auto xf = trajopt->state_vars_by_mode(
+      num_time_samples.size() - 1,
+      num_time_samples[num_time_samples.size() - 1] - 1);
+
+  // Fix time duration
+  if (is_fix_time) {
+    trajopt->AddDurationBounds(duration, duration);
+  }
 
   // x position constraint
   trajopt->AddBoundingBoxConstraint(0, 0, x0(pos_map.at("base_x")));
-  trajopt->AddBoundingBoxConstraint(FLAGS_stride_length, FLAGS_stride_length,
+  trajopt->AddBoundingBoxConstraint(stride_length, stride_length,
                                     xf(pos_map.at("base_x")));
+
+  // height constraint
+  //  trajopt->AddLinearConstraint(x0(pos_map.at("base_z")) == 1);
+  //  trajopt->AddLinearConstraint(xf(pos_map.at("base_z")) == 1.1);
+
+  // initial pelvis position
+  // trajopt->AddLinearConstraint(x0(pos_map.at("base_y")) == 0);
+
+  // pelvis pose constraints
+  //  trajopt->AddConstraintToAllKnotPoints(x(pos_map.at("base_qw")) ==
+  //  1); trajopt->AddConstraintToAllKnotPoints(x(pos_map.at("base_qx"))
+  //  == 0);
+  //  trajopt->AddConstraintToAllKnotPoints(x(pos_map.at("base_qy")) ==
+  //  0); trajopt->AddConstraintToAllKnotPoints(x(pos_map.at("base_qz"))
+  //  == 0);
+
+  // start/end velocity constraints
+  //  trajopt->AddLinearConstraint(x0.tail(n_v) == VectorXd::Zero(n_v));
+  //  trajopt->AddLinearConstraint(xf.tail(n_v) == VectorXd::Zero(n_v));
 
   // Floating base periodicity
   trajopt->AddLinearConstraint(x0(pos_map.at("base_qw")) ==
@@ -416,7 +511,7 @@
                                -xf(pos_map.at("base_qz")));
   trajopt->AddLinearConstraint(x0(pos_map.at("base_y")) ==
                                -xf(pos_map.at("base_y")));
-  if (FLAGS_ground_incline == 0) {
+  if (ground_incline == 0) {
     trajopt->AddLinearConstraint(x0(pos_map.at("base_z")) ==
                                  xf(pos_map.at("base_z")));
   }
@@ -436,34 +531,34 @@
   // The legs joint positions/velocities/torque should be mirrored between legs
   // (notice that hip yaw and roll should be asymmetric instead of symmetric.)
   for (const auto& l_r_pair : l_r_pairs) {
-    for (auto asy_joint_name : asy_joint_names) {
+    for (unsigned int i = 0; i < asy_joint_names.size(); i++) {
       // positions
       trajopt->AddLinearConstraint(
-          x0(pos_map.at(asy_joint_name + l_r_pair.first)) ==
-          -xf(pos_map.at(asy_joint_name + l_r_pair.second)));
+          x0(pos_map.at(asy_joint_names[i] + l_r_pair.first)) ==
+          -xf(pos_map.at(asy_joint_names[i] + l_r_pair.second)));
       // velocities
       trajopt->AddLinearConstraint(
-          x0(n_q + vel_map.at(asy_joint_name + l_r_pair.first + "dot")) ==
-          -xf(n_q + vel_map.at(asy_joint_name + l_r_pair.second + "dot")));
+          x0(n_q + vel_map.at(asy_joint_names[i] + l_r_pair.first + "dot")) ==
+          -xf(n_q + vel_map.at(asy_joint_names[i] + l_r_pair.second + "dot")));
       // inputs
       trajopt->AddLinearConstraint(
-          u0(act_map.at(asy_joint_name + l_r_pair.first + "_motor")) ==
-          -uf(act_map.at(asy_joint_name + l_r_pair.second + "_motor")));
-    }
-    for (auto sym_joint_name : sym_joint_names) {
+          u0(act_map.at(asy_joint_names[i] + l_r_pair.first + "_motor")) ==
+          -uf(act_map.at(asy_joint_names[i] + l_r_pair.second + "_motor")));
+    }
+    for (unsigned int i = 0; i < sym_joint_names.size(); i++) {
       // positions
       trajopt->AddLinearConstraint(
-          x0(pos_map.at(sym_joint_name + l_r_pair.first)) ==
-          xf(pos_map.at(sym_joint_name + l_r_pair.second)));
+          x0(pos_map.at(sym_joint_names[i] + l_r_pair.first)) ==
+          xf(pos_map.at(sym_joint_names[i] + l_r_pair.second)));
       // velocities
       trajopt->AddLinearConstraint(
-          x0(n_q + vel_map.at(sym_joint_name + l_r_pair.first + "dot")) ==
-          xf(n_q + vel_map.at(sym_joint_name + l_r_pair.second + "dot")));
+          x0(n_q + vel_map.at(sym_joint_names[i] + l_r_pair.first + "dot")) ==
+          xf(n_q + vel_map.at(sym_joint_names[i] + l_r_pair.second + "dot")));
       // inputs (ankle joint is not actuated)
-      if (sym_joint_name != "ankle_joint") {
+      if (sym_joint_names[i].compare("ankle_joint") != 0) {
         trajopt->AddLinearConstraint(
-            u0(act_map.at(sym_joint_name + l_r_pair.first + "_motor")) ==
-            uf(act_map.at(sym_joint_name + l_r_pair.second + "_motor")));
+            u0(act_map.at(sym_joint_names[i] + l_r_pair.first + "_motor")) ==
+            uf(act_map.at(sym_joint_names[i] + l_r_pair.second + "_motor")));
       }
     }
   }  // end for (l_r_pairs)
@@ -486,33 +581,28 @@
   }
 
   // toe position constraint in y direction (avoid leg crossing)
-  auto left_foot_y_constraint =
+  auto left_foot_constraint = std::make_shared<PointPositionConstraint<double>>(
+      plant, "toe_left", Vector3d::Zero(), MatrixXd::Identity(3, 3).row(1),
+      0.05 * VectorXd::Ones(1),
+      std::numeric_limits<double>::infinity() * VectorXd::Ones(1),
+      "toe_left_y");
+  auto right_foot_constraint =
       std::make_shared<PointPositionConstraint<double>>(
-          plant, "toe_left", Vector3d::Zero(), Eigen::RowVector3d(0, 1, 0),
-          0.05 * VectorXd::Ones(1), 0.6 * VectorXd::Ones(1), "toe_left_y");
-  auto right_foot_y_constraint =
-      std::make_shared<PointPositionConstraint<double>>(
-          plant, "toe_right", Vector3d::Zero(), Eigen::RowVector3d(0, 1, 0),
-          -0.6 * VectorXd::Ones(1), -0.05 * VectorXd::Ones(1), "toe_right_y");
+          plant, "toe_right", Vector3d::Zero(), MatrixXd::Identity(3, 3).row(1),
+          -std::numeric_limits<double>::infinity() * VectorXd::Ones(1),
+          -0.05 * VectorXd::Ones(1), "toe_right_y");
   // scaling
   if (FLAGS_is_scale_constraint) {
     std::unordered_map<int, double> odbp_constraint_scale;
     odbp_constraint_scale.insert(std::pair<int, double>(0, 0.5));
-    left_foot_y_constraint->SetConstraintScaling(odbp_constraint_scale);
-    right_foot_y_constraint->SetConstraintScaling(odbp_constraint_scale);
-  }
-  int start_idx = 0;
-  for (int mode = 0; mode < 3; ++mode) {
-    for (int index = 0; index < mode_lengths[mode] - 1; index++) {
-      // Assumes mode_lengths are the same across modes
-      cout << start_idx + index << endl;
-      auto x_i = trajopt->state(start_idx + index);
-      trajopt->AddConstraint(left_foot_y_constraint, x_i.head(n_q));
-      trajopt->AddConstraint(right_foot_y_constraint, x_i.head(n_q));
-    }
-    start_idx += mode_lengths[mode] - 1;
-  }
-
+    left_foot_constraint->SetConstraintScaling(odbp_constraint_scale);
+    right_foot_constraint->SetConstraintScaling(odbp_constraint_scale);
+  }
+  for (int index = 0; index < num_time_samples[0]; index++) {
+    auto x = trajopt->state(index);
+    trajopt->AddConstraint(left_foot_constraint, x.head(n_q));
+    trajopt->AddConstraint(right_foot_constraint, x.head(n_q));
+  }
   // toe height constraint (avoid foot scuffing)
   Vector3d z_hat(0, 0, 1);
   Eigen::Quaterniond q;
@@ -521,15 +611,17 @@
   auto right_foot_constraint_z =
       std::make_shared<PointPositionConstraint<double>>(
           plant, "toe_right", Vector3d::Zero(), T_ground_incline.row(2),
-          0.15 * VectorXd::Ones(1), 0.5 * VectorXd::Ones(1), "toe_right_z");
-  auto x_mid = trajopt->state(N / 2);
+          0.08 * VectorXd::Ones(1),
+          std::numeric_limits<double>::infinity() * VectorXd::Ones(1),
+          "toe_right_z");
+  auto x_mid = trajopt->state(num_time_samples[0] / 2);
   trajopt->AddConstraint(right_foot_constraint_z, x_mid.head(n_q));
 
   // Optional -- constraint on initial floating base
   trajopt->AddConstraint(x0(0) == 1);
   // Optional -- constraint on the forces magnitude
-  /*for (unsigned int mode = 0; mode < timesteps.size(); mode++) {
-    for (int index = 0; index < timesteps[mode]; index++) {
+  /*for (unsigned int mode = 0; mode < num_time_samples.size(); mode++) {
+    for (int index = 0; index < num_time_samples[mode]; index++) {
       auto lambda = trajopt->force(mode, index);
       trajopt->AddLinearConstraint(lambda(2) <= 700);
       trajopt->AddLinearConstraint(lambda(5) <= 700);
@@ -549,8 +641,8 @@
     trajopt->AddLinearConstraint(lambda(7) <= 500);    // right leg four bar
   }*/
   // Optional -- constraint on normal force
-  for (unsigned int mode = 0; mode < timesteps.size(); mode++) {
-    for (int index = 0; index < timesteps[mode]; index++) {
+  for (unsigned int mode = 0; mode < num_time_samples.size(); mode++) {
+    for (int index = 0; index < num_time_samples[mode]; index++) {
       auto lambda = trajopt->force(mode, index);
       trajopt->AddLinearConstraint(lambda(2) >= 10);
       trajopt->AddLinearConstraint(lambda(5) >= 10);
@@ -563,8 +655,8 @@
   }*/
   // Optional -- constraint left four-bar force (seems to help in high speed)
   if (constrain_stance_leg_fourbar_force) {
-    for (unsigned int mode = 0; mode < timesteps.size(); mode++) {
-      for (int index = 0; index < timesteps[mode]; index++) {
+    for (unsigned int mode = 0; mode < num_time_samples.size(); mode++) {
+      for (int index = 0; index < num_time_samples[mode]; index++) {
         auto lambda = trajopt->force(mode, index);
         trajopt->AddLinearConstraint(lambda(6) <= 0);  // left leg four bar
       }
@@ -616,29 +708,30 @@
   // add cost
   MatrixXd W_Q = w_Q * MatrixXd::Identity(n_v, n_v);
   MatrixXd W_R = w_R * MatrixXd::Identity(n_u, n_u);
+
   W_Q(n_v - 2, n_v - 2) /= (s_v_toe_l * s_v_toe_l);
   W_Q(n_v - 1, n_v - 1) /= (s_v_toe_r * s_v_toe_r);
   trajopt->AddRunningCost(x.tail(n_v).transpose() * W_Q * x.tail(n_v));
   trajopt->AddRunningCost(u.transpose() * W_R * u);
 
-  //   add cost on force difference wrt time
-//  bool diff_with_force_at_collocation = false;
-//  if (w_lambda_diff) {
-//    for (int i = 0; i < N - 1; i++) {
-//      auto lambda0 = trajopt->force(0, i);
-//      auto lambda1 = trajopt->force(0, i + 1);
-//      auto lambdac = trajopt->collocation_force(0, i);
-//      if (diff_with_force_at_collocation) {
-//        trajopt->AddCost(w_lambda_diff *
-//                         (lambda0 - lambdac).dot(lambda0 - lambdac));
-//        trajopt->AddCost(w_lambda_diff *
-//                         (lambdac - lambda1).dot(lambdac - lambda1));
-//      } else {
-//        trajopt->AddCost(w_lambda_diff *
-//                         (lambda0 - lambda1).dot(lambda0 - lambda1));
-//      }
-//    }
-//  }
+  // add cost on force difference wrt time
+  bool diff_with_force_at_collocation = false;
+  if (w_lambda_diff) {
+    for (int i = 0; i < N - 1; i++) {
+      auto lambda0 = trajopt->force(0, i);
+      auto lambda1 = trajopt->force(0, i + 1);
+      auto lambdac = trajopt->collocation_force(0, i);
+      if (diff_with_force_at_collocation) {
+        trajopt->AddCost(w_lambda_diff *
+                         (lambda0 - lambdac).dot(lambda0 - lambdac));
+        trajopt->AddCost(w_lambda_diff *
+                         (lambdac - lambda1).dot(lambdac - lambda1));
+      } else {
+        trajopt->AddCost(w_lambda_diff *
+                         (lambda0 - lambda1).dot(lambda0 - lambda1));
+      }
+    }
+  }
   // add cost on vel difference wrt time
   MatrixXd Q_v_diff = w_v_diff * MatrixXd::Identity(n_v, n_v);
   Q_v_diff(n_v - 2, n_v - 2) /= (s_v_toe_l * s_v_toe_l);
@@ -653,50 +746,46 @@
   // add cost on input difference wrt time
   if (w_u_diff) {
     for (int i = 0; i < N - 1; i++) {
-      auto u_i = trajopt->input(i);
-      auto u_ip1 = trajopt->input(i + 1);
-      trajopt->AddCost(w_u_diff * (u_i - u_ip1).dot(u_i - u_ip1));
+      auto u0 = trajopt->input(i);
+      auto u1 = trajopt->input(i + 1);
+      trajopt->AddCost(w_u_diff * (u0 - u1).dot(u0 - u1));
     }
   }
   // add cost on joint position
   if (w_q_hip_roll) {
     for (int i = 0; i < N; i++) {
-      auto q_i = trajopt->state(i).segment(7, 2);
-      trajopt->AddCost(w_q_hip_roll * q_i.transpose() * q_i);
+      auto q = trajopt->state(i).segment(7, 2);
+      trajopt->AddCost(w_q_hip_roll * q.transpose() * q);
     }
   }
   if (w_q_hip_yaw) {
     for (int i = 0; i < N; i++) {
-      auto q_i = trajopt->state(i).segment(9, 2);
-      trajopt->AddCost(w_q_hip_yaw * q_i.transpose() * q_i);
+      auto q = trajopt->state(i).segment(9, 2);
+      trajopt->AddCost(w_q_hip_yaw * q.transpose() * q);
     }
   }
   if (w_q_quat_xyz) {
     for (int i = 0; i < N; i++) {
-      auto q_i = trajopt->state(i).segment(1, 3);
-      trajopt->AddCost(w_q_quat_xyz * q_i.transpose() * q_i);
+      auto q = trajopt->state(i).segment(1, 3);
+      trajopt->AddCost(w_q_quat_xyz * q.transpose() * q);
     }
   }
 
   // initial guess
-
-  if (!FLAGS_load_filename.empty()) {
-    std::cout << "Loading: " << FLAGS_load_filename << std::endl;
-    MatrixXd decisionVars =
-        loadSavedDecisionVars(FLAGS_data_directory + FLAGS_load_filename);
-    trajopt->SetInitialGuessForAllVariables(decisionVars);
+  if (!init_file.empty()) {
+    MatrixXd z0 = readCSV(data_directory + init_file);
+    trajopt->SetInitialGuessForAllVariables(z0);
   } else {
     // Add random initial guess first (the seed for RNG is fixed)
     trajopt->SetInitialGuessForAllVariables(
         VectorXd::Random(trajopt->decision_variables().size()));
 
     // Do inverse kinematics to get q initial guess
-    vector<VectorXd> q_seed =
-        GetInitGuessForQ(N, FLAGS_stride_length, FLAGS_ground_incline, plant,
-                         FLAGS_visualize_init_guess);
+    vector<VectorXd> q_seed = GetInitGuessForQ(
+        N, stride_length, ground_incline, plant, FLAGS_visualize_init_guess);
     // Do finite differencing to get v initial guess
     vector<VectorXd> v_seed =
-        GetInitGuessForV(q_seed, FLAGS_duration / (N - 1), plant);
+        GetInitGuessForV(q_seed, duration / (N - 1), plant);
     for (int i = 0; i < N; i++) {
       auto xi = trajopt->state(i);
       VectorXd xi_seed(n_q + n_v);
@@ -705,18 +794,17 @@
     }
 
     // Add more initial guess
-    // A better initial guess is necessary if we don't restrict the
-    // FLAGS_duration
-    if (!FLAGS_fix_time) {
+    // A better initial guess is necessary if we don't restrict the duration
+    if (!is_fix_time) {
       // initial guess for input
       // These guesses are from a good solution
       for (int i = 0; i < N; i++) {
-        auto u_i = trajopt->input(i);
-        trajopt->SetInitialGuess(u_i(0), 20);
-        trajopt->SetInitialGuess(u_i(2), -30);
-        trajopt->SetInitialGuess(u_i(4), 30);
-        trajopt->SetInitialGuess(u_i(6), 50);
-        trajopt->SetInitialGuess(u_i(8), 20);
+        auto u = trajopt->input(i);
+        trajopt->SetInitialGuess(u(0), 20);
+        trajopt->SetInitialGuess(u(2), -30);
+        trajopt->SetInitialGuess(u(4), 30);
+        trajopt->SetInitialGuess(u(6), 50);
+        trajopt->SetInitialGuess(u(8), 20);
       }
       // initial guess for force (also forces at collocation)
       for (int i = 0; i < N; i++) {
@@ -744,7 +832,7 @@
       // initial condition for timestep
       for (int i = 0; i < N - 1; i++) {
         auto h_var = trajopt->timestep(i);
-        trajopt->SetInitialGuess(h_var(0), FLAGS_duration / (N - 1));
+        trajopt->SetInitialGuess(h_var(0), duration / (N - 1));
       }
       // initial condition for post impact velocity
       auto vp_var = trajopt->v_post_impact_vars_by_mode(0);
@@ -786,7 +874,6 @@
       }  // end for (l_r_pairs)
     }
   }
-
   // Careful: MUST set the initial guess for quaternion, since 0-norm quaternion
   // produces NAN value in some calculation.
   for (int i = 0; i < N; i++) {
@@ -800,8 +887,28 @@
     }
   }
 
-  //  trajopt->CreateVisualizationCallback(
-  //      "examples/Cassie/urdf/cassie_fixed_springs.urdf", 5);
+  // Print out the scaling factor
+  /*for (int i = 0; i < trajopt->decision_variables().size(); i++) {
+    cout << trajopt->decision_variable(i) << ", ";
+    cout << trajopt->decision_variable(i).get_id() << ", ";
+    cout << trajopt->FindDecisionVariableIndex(trajopt->decision_variable(i))
+         << ", ";
+    auto scale_map = trajopt->GetVariableScaling();
+    auto it = scale_map.find(i);
+    if (it != scale_map.end()) {
+      cout << it->second;
+    } else {
+      cout << "none";
+    }
+    cout << ", ";
+    cout << trajopt->GetInitialGuess(trajopt->decision_variable(i));
+    cout << endl;
+  }*/
+
+  double alpha = .2;
+  int num_poses = 5;
+  trajopt->CreateVisualizationCallback(
+      "examples/Cassie/urdf/cassie_fixed_springs.urdf", num_poses, alpha);
 
   cout << "\nChoose the best solver: "
        << drake::solvers::ChooseBestSolver(*trajopt).name() << endl;
@@ -809,64 +916,172 @@
   cout << "Solving DIRCON\n\n";
   auto start = std::chrono::high_resolution_clock::now();
   const auto result = Solve(*trajopt, trajopt->initial_guess());
+  SolutionResult solution_result = result.get_solution_result();
   auto finish = std::chrono::high_resolution_clock::now();
   std::chrono::duration<double> elapsed = finish - start;
-
+  // trajopt->PrintSolution();
+  for (int i = 0; i < 100; i++) {
+    cout << '\a';
+  }  // making noise to notify
+
+  // Testing - check if the nonlinear constraints are all satisfied
+  // bool constraint_satisfied = solvers::CheckGenericConstraints(*trajopt,
+  //                             result, tol);
+  // cout << "constraint_satisfied = " << constraint_satisfied << endl;
+
+  // store the solution of the decision variable
+  VectorXd z = result.GetSolution(trajopt->decision_variables());
+  if (to_store_data) {
+    writeCSV(data_directory + string("z.csv"), z);
+  }
+
+  // Print the solution
+  /*for (int i = 0; i < z.size(); i++) {
+    cout << i << ": " << trajopt->decision_variables()[i] << ", " << z[i]
+         << endl;
+  }
+  cout << endl;*/
+
+  // store the time, state, and input at knot points
+  VectorXd time_at_knots = trajopt->GetSampleTimes(result);
+  MatrixXd state_at_knots = trajopt->GetStateSamples(result);
+  MatrixXd input_at_knots = trajopt->GetInputSamples(result);
+  //  state_at_knots.col(N - 1) = result.GetSolution(xf);
+  cout << "time_at_knots = \n" << time_at_knots << "\n";
+  cout << "state_at_knots = \n" << state_at_knots << "\n";
+  cout << "state_at_knots.size() = " << state_at_knots.size() << endl;
+  cout << "input_at_knots = \n" << input_at_knots << "\n";
+  if (to_store_data) {
+    writeCSV(data_directory + string("t_i.csv"), time_at_knots);
+    writeCSV(data_directory + string("x_i.csv"), state_at_knots);
+    writeCSV(data_directory + string("u_i.csv"), input_at_knots);
+  }
+
+  // Store lambda
+  if (to_store_data) {
+    std::ofstream ofile;
+    ofile.open(data_directory + "lambda.txt", std::ofstream::out);
+    cout << "lambda_sol = \n";
+    for (unsigned int mode = 0; mode < num_time_samples.size(); mode++) {
+      for (int index = 0; index < num_time_samples[mode]; index++) {
+        auto lambdai = trajopt->force(mode, index);
+        cout << result.GetSolution(lambdai).transpose() << endl;
+        ofile << result.GetSolution(lambdai).transpose() << endl;
+      }
+    }
+    ofile.close();
+  }
+
+  // Print weight
+  cout << "\nw_Q = " << w_Q << endl;
+  cout << "w_R = " << w_R << endl;
+  cout << "w_lambda = " << w_lambda << endl;
+  cout << "w_lambda_diff = " << w_lambda_diff << endl;
+  cout << "w_v_diff = " << w_v_diff << endl;
+  cout << "w_u_diff = " << w_u_diff << endl;
+  cout << "w_q_hip_roll = " << w_q_hip_roll << endl;
+  cout << "w_q_hip_yaw = " << w_q_hip_yaw << endl;
+  cout << "w_q_quat_xyz = " << w_q_quat_xyz << endl;
+
+  // Print the result
+  cout << "\n" << to_string(solution_result) << endl;
   cout << "Solve time:" << elapsed.count() << std::endl;
-  std::cout << "Cost:" << result.get_optimal_cost() << std::endl;
-  std::cout << "Solve result: " << result.get_solution_result() << std::endl;
-
-  const PiecewisePolynomial<double>& state_traj =
-      trajopt->ReconstructStateTrajectory(result);
-  const PiecewisePolynomial<double>& input_traj =
-      trajopt->ReconstructInputTrajectory(result);
-
-  LcmTrajectory::Trajectory decision_vars;
-  decision_vars.traj_name = "decision_vars";
-  decision_vars.datapoints = result.GetSolution();
-  decision_vars.time_vector = VectorXd::Zero(decision_vars.datapoints.size());
-  decision_vars.datatypes = vector<string>(decision_vars.datapoints.size());
-
-  int num_modes = 3;
-  std::vector<LcmTrajectory::Trajectory> trajectories;
-  std::vector<std::string> trajectory_names;
-
-  start_idx = 0;
-  for (int mode = 0; mode < num_modes; ++mode) {
-    LcmTrajectory::Trajectory traj_block;
-    traj_block.traj_name = "state_input_trajectory" + std::to_string(mode);
-    std::vector<double> breaks_copy =
-        std::vector(state_traj.get_segment_times());
-    traj_block.time_vector =
-        Eigen::Map<Eigen::VectorXd>(breaks_copy.data(), breaks_copy.size())
-            .segment(start_idx, timesteps[mode]);
-    start_idx += timesteps[mode];
-    traj_block.datapoints = generateStateAndInputMatrix(state_traj, input_traj,
-                                                        traj_block.time_vector);
-    // To store x and xdot at the knot points
-    const vector<string>& state_datatypes =
-        multibody::createStateNameVectorFromMap(plant);
-    const vector<string>& input_datatypes =
-        multibody::createActuatorNameVectorFromMap(plant);
-    traj_block.datatypes.reserve(state_datatypes.size() +
-                                 state_datatypes.size() +
-                                 input_datatypes.size());
-    traj_block.datatypes.insert(traj_block.datatypes.end(),
-                                state_datatypes.begin(), state_datatypes.end());
-    traj_block.datatypes.insert(traj_block.datatypes.end(),
-                                state_datatypes.begin(), state_datatypes.end());
-    traj_block.datatypes.insert(traj_block.datatypes.end(),
-                                input_datatypes.begin(), input_datatypes.end());
-    trajectories.push_back(traj_block);
-    trajectory_names.push_back(traj_block.traj_name);
-  }
-
-  trajectories.push_back(decision_vars);
-  trajectory_names.push_back(decision_vars.traj_name);
-  LcmTrajectory saved_traj(trajectories, trajectory_names, "walking_trajectory",
-                           "Decision variables and state/input trajectories "
-                           "for walking");
-  saved_traj.writeToFile(FLAGS_data_directory + FLAGS_save_filename);
+  cout << "Cost:" << result.get_optimal_cost() << std::endl;
+  // Check which solver was used
+  cout << "Solver: " << result.get_solver_id().name() << "\n\n";
+
+  // Calculate each term of the cost
+  double total_cost = 0;
+  double cost_x = 0;
+  for (int i = 0; i < N - 1; i++) {
+    auto v0 = state_at_knots.col(i).tail(n_v);
+    auto v1 = state_at_knots.col(i + 1).tail(n_v);
+    auto h = time_at_knots(i + 1) - time_at_knots(i);
+    cost_x += ((v0.transpose() * W_Q * v0) * h / 2)(0);
+    cost_x += ((v1.transpose() * W_Q * v1) * h / 2)(0);
+  }
+  total_cost += cost_x;
+  cout << "cost_x = " << cost_x << endl;
+  double cost_u = 0;
+  for (int i = 0; i < N - 1; i++) {
+    auto u0 = input_at_knots.col(i);
+    auto u1 = input_at_knots.col(i + 1);
+    auto h = time_at_knots(i + 1) - time_at_knots(i);
+    cost_u += ((u0.transpose() * W_R * u0) * h / 2)(0);
+    cost_u += ((u1.transpose() * W_R * u1) * h / 2)(0);
+  }
+  total_cost += cost_u;
+  cout << "cost_u = " << cost_u << endl;
+  double cost_lambda = 0;
+  for (unsigned int i = 0; i < num_time_samples.size(); i++) {
+    for (int j = 0; j < num_time_samples[i]; j++) {
+      auto lambda = result.GetSolution(trajopt->force(i, j));
+      cost_lambda += (options_list[i].getForceCost() * lambda).squaredNorm();
+    }
+  }
+  total_cost += cost_lambda;
+  cout << "cost_lambda = " << cost_lambda << endl;
+  // cost on force difference wrt time
+  double cost_lambda_diff = 0;
+  for (int i = 0; i < N - 1; i++) {
+    auto lambda0 = result.GetSolution(trajopt->force(0, i));
+    auto lambda1 = result.GetSolution(trajopt->force(0, i + 1));
+    auto lambdac = result.GetSolution(trajopt->collocation_force(0, i));
+    if (diff_with_force_at_collocation) {
+      cost_lambda_diff +=
+          w_lambda_diff * (lambda0 - lambdac).dot(lambda0 - lambdac);
+      cost_lambda_diff +=
+          w_lambda_diff * (lambdac - lambda1).dot(lambdac - lambda1);
+    } else {
+      cost_lambda_diff +=
+          w_lambda_diff * (lambda0 - lambda1).dot(lambda0 - lambda1);
+    }
+  }
+  total_cost += cost_lambda_diff;
+  cout << "cost_lambda_diff = " << cost_lambda_diff << endl;
+  // cost on vel difference wrt time
+  double cost_vel_diff = 0;
+  for (int i = 0; i < N - 1; i++) {
+    auto v0 = result.GetSolution(trajopt->state(i).tail(n_v));
+    auto v1 = result.GetSolution(trajopt->state(i + 1).tail(n_v));
+    cost_vel_diff += (v0 - v1).dot(Q_v_diff * (v0 - v1));
+  }
+  total_cost += cost_vel_diff;
+  cout << "cost_vel_diff = " << cost_vel_diff << endl;
+  // cost on input difference wrt time
+  double cost_u_diff = 0;
+  for (int i = 0; i < N - 1; i++) {
+    auto u0 = result.GetSolution(trajopt->input(i));
+    auto u1 = result.GetSolution(trajopt->input(i + 1));
+    cost_u_diff += w_u_diff * (u0 - u1).dot(u0 - u1);
+  }
+  total_cost += cost_u_diff;
+  cout << "cost_u_diff = " << cost_u_diff << endl;
+  // add cost on joint position
+  double cost_q_hip_roll = 0;
+  for (int i = 0; i < N; i++) {
+    auto q = result.GetSolution(trajopt->state(i).segment(7, 2));
+    cost_q_hip_roll += w_q_hip_roll * q.transpose() * q;
+  }
+  total_cost += cost_q_hip_roll;
+  cout << "cost_q_hip_roll = " << cost_q_hip_roll << endl;
+  double cost_q_hip_yaw = 0;
+  for (int i = 0; i < N; i++) {
+    auto q = result.GetSolution(trajopt->state(i).segment(9, 2));
+    cost_q_hip_yaw += w_q_hip_yaw * q.transpose() * q;
+  }
+  total_cost += cost_q_hip_yaw;
+  cout << "cost_q_hip_yaw = " << cost_q_hip_yaw << endl;
+  // add cost on quaternion
+  double cost_q_quat_xyz = 0;
+  for (int i = 0; i < N; i++) {
+    auto q = result.GetSolution(trajopt->state(i).segment(1, 3));
+    cost_q_quat_xyz += w_q_quat_xyz * q.transpose() * q;
+  }
+  total_cost += cost_q_quat_xyz;
+  cout << "cost_q_quat_xyz = " << cost_q_quat_xyz << endl;
+
+  cout << "total_cost = " << total_cost << endl;
 
   // Save trajectory to file
   DirconTrajectory saved_traj(plant, *trajopt, result, "walking_trajectory",
@@ -879,6 +1094,7 @@
   // visualizer
   const PiecewisePolynomial<double> pp_xtraj =
       trajopt->ReconstructStateTrajectory(result);
+
   auto traj_source =
       builder.AddSystem<drake::systems::TrajectorySource>(pp_xtraj);
   auto passthrough = builder.AddSystem<SubvectorPassThrough>(
@@ -893,6 +1109,50 @@
       to_pose->get_output_port(),
       scene_graph.get_source_pose_port(plant.get_source_id().value()));
 
+  // *******Add COM visualization**********
+  bool plot_com = true;
+  bool com_on_ground = true;
+  auto ball_plant = std::make_unique<MultibodyPlant<double>>(0.0);
+  if (plot_com) {
+    double radius = .02;
+    UnitInertia<double> G_Bcm = UnitInertia<double>::SolidSphere(radius);
+    SpatialInertia<double> M_Bcm(1, Eigen::Vector3d::Zero(), G_Bcm);
+
+    const drake::multibody::RigidBody<double>& ball =
+        ball_plant->AddRigidBody("Ball", M_Bcm);
+
+    ball_plant->RegisterAsSourceForSceneGraph(&scene_graph);
+    // Add visual for the COM.
+    const Eigen::Vector4d orange(1.0, 0.55, 0.0, 1.0);
+    const RigidTransformd X_BS = RigidTransformd::Identity();
+    ball_plant->RegisterVisualGeometry(ball, X_BS, Sphere(radius), "visual",
+                                       orange);
+    ball_plant->Finalize();
+
+    // connect
+    auto q_passthrough = builder.AddSystem<SubvectorPassThrough>(
+        plant.num_positions() + plant.num_velocities(), 0,
+        plant.num_positions());
+    builder.Connect(traj_source->get_output_port(),
+                    q_passthrough->get_input_port());
+    auto rbt_passthrough = builder.AddSystem<multibody::ComPoseSystem>(plant);
+
+    auto ball_to_pose =
+        builder.AddSystem<MultibodyPositionToGeometryPose<double>>(*ball_plant);
+    builder.Connect(*q_passthrough, *rbt_passthrough);
+    if (com_on_ground) {
+      builder.Connect(rbt_passthrough->get_xy_com_output_port(),
+                      ball_to_pose->get_input_port());
+    } else {
+      builder.Connect(rbt_passthrough->get_com_output_port(),
+                      ball_to_pose->get_input_port());
+    }
+    builder.Connect(
+        ball_to_pose->get_output_port(),
+        scene_graph.get_source_pose_port(ball_plant->get_source_id().value()));
+  }
+  // **************************************
+
   drake::geometry::ConnectDrakeVisualizer(&builder, scene_graph);
   auto diagram = builder.Build();
 
@@ -905,172 +1165,12 @@
 
   return;
 }
-
-// Do inverse kinematics to get configuration guess
-vector<VectorXd> GetInitGuessForQ(int N, double stride_length,
-                                  double ground_incline,
-                                  const MultibodyPlant<double>& plant,
-                                  bool visualize_init_guess) {
-  int n_q = plant.num_positions();
-  int n_v = plant.num_velocities();
-  int n_x = n_q + n_v;
-  map<string, int> positions_map = multibody::makeNameToPositionsMap(plant);
-
-  vector<VectorXd> q_init_guess;
-  VectorXd q_ik_guess = VectorXd::Zero(n_q);
-  Eigen::Vector4d quat(2000.06, -0.339462, -0.609533, -0.760854);
-  q_ik_guess << quat.normalized(), 0.000889849, 0.000626865, 1.0009, -0.0112109,
-      0.00927845, -0.000600725, -0.000895805, 1.15086, 0.610808, -1.38608,
-      -1.35926, 0.806192, 1.00716, -M_PI / 2, -M_PI / 2;
-
-  for (int i = 0; i < N; i++) {
-    double eps = 1e-3;
-    Vector3d eps_vec = eps * VectorXd::Ones(3);
-    Vector3d pelvis_pos(stride_length * i / (N - 1), 0.0, 1.0);
-    double stance_toe_pos_x = stride_length / 2;
-    Vector3d stance_toe_pos(stance_toe_pos_x, 0.12,
-                            0.05 + tan(-ground_incline) * stance_toe_pos_x);
-    double swing_toe_pos_x =
-        -stride_length / 2 + 2 * stride_length * i / (N - 1);
-    Vector3d swing_toe_pos(swing_toe_pos_x, -0.12,
-                           0.05 + 0.1 * (-abs((i - N / 2.0) / (N / 2.0)) + 1) +
-                               tan(-ground_incline) * swing_toe_pos_x);
-
-    const auto& world_frame = plant.world_frame();
-    const auto& pelvis_frame = plant.GetFrameByName("pelvis");
-    const auto& toe_left_frame = plant.GetFrameByName("toe_left");
-    const auto& toe_right_frame = plant.GetFrameByName("toe_right");
-
-    drake::multibody::InverseKinematics ik(plant);
-    ik.AddPositionConstraint(pelvis_frame, Vector3d(0, 0, 0), world_frame,
-                             pelvis_pos - eps * VectorXd::Ones(3),
-                             pelvis_pos + eps * VectorXd::Ones(3));
-    ik.AddOrientationConstraint(pelvis_frame, RotationMatrix<double>(),
-                                world_frame, RotationMatrix<double>(), eps);
-    ik.AddPositionConstraint(toe_left_frame, Vector3d(0, 0, 0), world_frame,
-                             stance_toe_pos - eps_vec,
-                             stance_toe_pos + eps_vec);
-    ik.AddPositionConstraint(toe_right_frame, Vector3d(0, 0, 0), world_frame,
-                             swing_toe_pos - eps_vec, swing_toe_pos + eps_vec);
-    ik.get_mutable_prog()->AddLinearConstraint(
-        (ik.q())(positions_map.at("hip_yaw_left")) == 0);
-    ik.get_mutable_prog()->AddLinearConstraint(
-        (ik.q())(positions_map.at("hip_yaw_right")) == 0);
-    // Four bar linkage constraint (without spring)
-    ik.get_mutable_prog()->AddLinearConstraint(
-        (ik.q())(positions_map.at("knee_left")) +
-            (ik.q())(positions_map.at("ankle_joint_left")) ==
-        M_PI * 13 / 180.0);
-    ik.get_mutable_prog()->AddLinearConstraint(
-        (ik.q())(positions_map.at("knee_right")) +
-            (ik.q())(positions_map.at("ankle_joint_right")) ==
-        M_PI * 13 / 180.0);
-
-    ik.get_mutable_prog()->SetInitialGuess(ik.q(), q_ik_guess);
-    const auto result = Solve(ik.prog());
-    const auto q_sol = result.GetSolution(ik.q());
-    VectorXd q_sol_normd(n_q);
-    q_sol_normd << q_sol.head(4).normalized(), q_sol.tail(n_q - 4);
-    q_ik_guess = q_sol_normd;
-    q_init_guess.push_back(q_sol_normd);
-
-    if (visualize_init_guess) {
-      // Build temporary diagram for visualization
-      drake::systems::DiagramBuilder<double> builder_ik;
-      SceneGraph<double>& scene_graph_ik = *builder_ik.AddSystem<SceneGraph>();
-      scene_graph_ik.set_name("scene_graph_ik");
-      MultibodyPlant<double> plant_ik(0.0);
-      Vector3d ground_normal(sin(ground_incline), 0, cos(ground_incline));
-      multibody::addFlatTerrain(&plant_ik, &scene_graph_ik, .8, .8,
-                                ground_normal);
-      Parser parser(&plant_ik, &scene_graph_ik);
-      string full_name =
-          FindResourceOrThrow("examples/Cassie/urdf/cassie_fixed_springs.urdf");
-      parser.AddModelFromFile(full_name);
-      plant_ik.Finalize();
-
-      // Visualize
-      VectorXd x_const = VectorXd::Zero(n_x);
-      x_const.head(n_q) = q_sol;
-      PiecewisePolynomial<double> pp_xtraj(x_const);
-
-      multibody::connectTrajectoryVisualizer(&plant_ik, &builder_ik,
-                                             &scene_graph_ik, pp_xtraj);
-      auto diagram = builder_ik.Build();
-      drake::systems::Simulator<double> simulator(*diagram);
-      simulator.set_target_realtime_rate(.1);
-      simulator.Initialize();
-      simulator.AdvanceTo(1.0 / N);
-    }
-  }
-
-  return q_init_guess;
-}
-
-// Get v by finite differencing q
-vector<VectorXd> GetInitGuessForV(const vector<VectorXd>& q_seed, double dt,
-                                  const MultibodyPlant<double>& plant) {
-  vector<VectorXd> qdot_seed;
-  for (unsigned int i = 0; i < q_seed.size(); i++) {
-    if (i == 0) {
-      qdot_seed.emplace_back((q_seed[i + 1] - q_seed[i]) / dt);
-    } else if (i == q_seed.size() - 1) {
-      qdot_seed.push_back((q_seed[i] - q_seed[i - 1]) / dt);
-    } else {
-      VectorXd v_plus = (q_seed[i + 1] - q_seed[i]) / dt;
-      VectorXd v_minus = (q_seed[i] - q_seed[i - 1]) / dt;
-      qdot_seed.push_back((v_plus + v_minus) / 2);
-    }
-  }
-
-  // Convert qdot to v
-  vector<VectorXd> v_seed;
-  for (unsigned int i = 0; i < q_seed.size(); i++) {
-    auto context = plant.CreateDefaultContext();
-    plant.SetPositions(context.get(), q_seed[i]);
-    VectorXd v(plant.num_velocities());
-    plant.MapQDotToVelocity(*context, qdot_seed[i], &v);
-    v_seed.push_back(v);
-  }
-  return v_seed;
-}
-
-MatrixXd loadSavedDecisionVars(const string& filepath) {
-  const LcmTrajectory& loaded_decision_vars = LcmTrajectory(filepath);
-  return loaded_decision_vars.getTrajectory("decision_vars").datapoints;
-}
-
-MatrixXd generateStateAndInputMatrix(const PiecewisePolynomial<double>& states,
-                                     const PiecewisePolynomial<double>& inputs,
-                                     VectorXd times) {
-  int num_states = states.value(0).size();
-  int num_inputs = inputs.value(0).size();
-  auto state_derivatives = states.MakeDerivative(1);
-  MatrixXd states_matrix = MatrixXd::Zero(num_states, times.size());
-  MatrixXd state_derivatives_matrix = MatrixXd::Zero(num_states, times.size());
-  MatrixXd inputs_matrix = MatrixXd::Zero(num_inputs, times.size());
-
-  for (int i = 0; i < times.size(); ++i) {
-    states_matrix.col(i) = states.value(times[i]);
-    state_derivatives_matrix.col(i) = state_derivatives->value(times[i]);
-    if (times.size() == 1) {
-      state_derivatives_matrix.col(i) = VectorXd::Zero(num_states);
-    }
-    inputs_matrix.col(i) = inputs.value(times[i]);
-  }
-  MatrixXd states_and_inputs(num_states + num_states + num_inputs,
-                             times.size());
-  states_and_inputs.topRows(num_states) = states_matrix;
-  states_and_inputs.block(num_states, 0, num_states, times.size()) =
-      state_derivatives_matrix;
-  states_and_inputs.bottomRows(num_inputs) = inputs_matrix;
-
-  return states_and_inputs;
-}
-
 }  // namespace dairlib
 
 int main(int argc, char* argv[]) {
   gflags::ParseCommandLineFlags(&argc, &argv, true);
-  dairlib::DoMain();
+  dairlib::DoMain(FLAGS_duration, FLAGS_stride_length, FLAGS_ground_incline,
+                  FLAGS_is_fix_time, FLAGS_n_node, FLAGS_max_iter,
+                  FLAGS_data_directory, FLAGS_init_file, FLAGS_tol,
+                  FLAGS_store_data, FLAGS_scale_option);
 }