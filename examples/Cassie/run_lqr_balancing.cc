--- conflicted
+++ resolved
@@ -150,12 +150,8 @@
   AutoDiffVecXd u_ad = xul_ad.segment(plant.num_positions()
       + plant.num_velocities(), plant.num_actuators());
 
-<<<<<<< HEAD
-  auto context_autodiff = multibody::createContext<AutoDiffXd>(*plant_ad, x_ad, u_ad);
-=======
   auto context_autodiff =
       multibody::createContext<AutoDiffXd>(*plant_ad, x_ad, u_ad);
->>>>>>> 16d5800f
 
   // controller gains
   Eigen::MatrixXd Q =
