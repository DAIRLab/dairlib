--- conflicted
+++ resolved
@@ -274,15 +274,9 @@
   W_com(2, 2) = 2000;
   MatrixXd K_p_com = 64 * MatrixXd::Identity(3, 3);
   MatrixXd K_d_com = 16 * MatrixXd::Identity(3, 3);
-<<<<<<< HEAD
-  ComTrackingData com_tracking_data("com_traj", 3, K_p_com, K_d_com, W_com,
-                                    &plant_w_springs, &plant_wo_springs);
-  for (auto mode : stance_modes) {
-=======
   ComTrackingData com_tracking_data("com_traj", K_p_com, K_d_com, W_com,
                                     plant_w_springs, plant_wo_springs);
-  for (FSM_STATE mode : stance_modes) {
->>>>>>> 5f5205cb
+  for (auto mode : stance_modes) {
     com_tracking_data.AddStateToTrack(mode);
   }
   osc->AddTrackingData(&com_tracking_data);
@@ -299,18 +293,10 @@
       "l_foot_traj", K_p_sw_ft, K_d_sw_ft, W_swing_foot, plant_w_springs,
       plant_wo_springs);
   TransTaskSpaceTrackingData right_foot_tracking_data(
-<<<<<<< HEAD
-      "r_foot_traj", 3, K_p_sw_ft, K_d_sw_ft, W_swing_foot, &plant_w_springs,
-      &plant_wo_springs);
-  left_foot_tracking_data.AddStateAndPointToTrack(osc_jump::FLIGHT, "toe_left");
-  right_foot_tracking_data.AddStateAndPointToTrack(osc_jump::FLIGHT,
-                                                   "toe_right");
-=======
       "r_foot_traj", K_p_sw_ft, K_d_sw_ft, W_swing_foot, plant_w_springs,
       plant_wo_springs);
-  left_foot_tracking_data.AddStateAndPointToTrack(FLIGHT, "toe_left");
-  right_foot_tracking_data.AddStateAndPointToTrack(FLIGHT, "toe_right");
->>>>>>> 5f5205cb
+  left_foot_tracking_data.AddStateAndPointToTrack(osc_jump::FLIGHT, "toe_left");
+  right_foot_tracking_data.AddStateAndPointToTrack(osc_jump::FLIGHT, "toe_right");
 
   // Pelvis orientation tracking
   double w_pelvis_balance = 20;
