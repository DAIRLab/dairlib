
#include <drake/common/yaml/yaml_io.h>
#include <drake/lcmt_contact_results_for_viz.hpp>
#include <drake/multibody/parsing/parser.h>
#include <drake/systems/framework/diagram_builder.h>
#include <drake/systems/lcm/lcm_publisher_system.h>
#include <gflags/gflags.h>

#include "dairlib/lcmt_robot_input.hpp"
#include "dairlib/lcmt_robot_output.hpp"
#include "examples/Cassie/cassie_utils.h"
#include "examples/Cassie/osc_jump/basic_trajectory_passthrough.h"
#include "examples/Cassie/osc_jump/flight_foot_traj_generator.h"
#include "examples/Cassie/osc_jump/jumping_event_based_fsm.h"
#include "examples/Cassie/osc_jump/osc_jumping_gains.h"
#include "examples/Cassie/osc_jump/pelvis_trans_traj_generator.h"
#include "examples/Cassie/osc_jump/toe_angle_traj_generator.h"
#include "lcm/dircon_saved_trajectory.h"
#include "lcm/lcm_trajectory.h"
#include "multibody/kinematic/fixed_joint_evaluator.h"
#include "systems/controllers/controller_failure_aggregator.h"
#include "systems/controllers/osc/joint_space_tracking_data.h"
#include "systems/controllers/osc/operational_space_control.h"
#include "systems/controllers/osc/osc_tracking_data.h"
#include "systems/controllers/osc/relative_translation_tracking_data.h"
#include "systems/controllers/osc/rot_space_tracking_data.h"
#include "systems/controllers/osc/trans_space_tracking_data.h"
#include "systems/framework/lcm_driven_loop.h"
#include "systems/robot_lcm_systems.h"
#include "systems/system_utils.h"

namespace dairlib {

using std::map;
using std::pair;
using std::string;
using std::vector;

using Eigen::Matrix3d;
using Eigen::MatrixXd;
using Eigen::Vector3d;
using Eigen::VectorXd;

using drake::geometry::SceneGraph;
using drake::multibody::Frame;
using drake::multibody::MultibodyPlant;
using drake::multibody::Parser;
using drake::systems::DiagramBuilder;
using drake::systems::TriggerType;
using drake::systems::TriggerTypeSet;
using drake::systems::lcm::LcmPublisherSystem;
using drake::systems::lcm::LcmSubscriberSystem;
<<<<<<< HEAD
using drake::systems::TriggerTypeSet;
=======
>>>>>>> 452ba3fd
using drake::trajectories::PiecewisePolynomial;
using examples::osc_jump::BasicTrajectoryPassthrough;
using examples::osc_jump::FlightFootTrajGenerator;
using examples::osc_jump::JumpingEventFsm;
using examples::osc_jump::PelvisTransTrajGenerator;
using multibody::FixedJointEvaluator;
using systems::controllers::JointSpaceTrackingData;
using systems::controllers::RelativeTranslationTrackingData;
using systems::controllers::RotTaskSpaceTrackingData;
using systems::controllers::TransTaskSpaceTrackingData;

namespace examples {

DEFINE_string(
    channel_x, "CASSIE_STATE_SIMULATION",
    "The name of the channel where state estimation is published. Set to "
    "CASSIE_STATE_DISPATCHER for use on hardware with the state estimator");
DEFINE_string(channel_u, "OSC_JUMPING",
              "The name of the channel where control efforts are published");
DEFINE_double(delay_time, 0.0,
              "Time to wait before executing jump. Useful for getting the "
              "robot state into the desired initial state.");
DEFINE_bool(contact_based_fsm, false,
            "The contact based fsm transitions "
            "between states using contact data.");
DEFINE_string(simulator, "DRAKE",
              "Simulator used, important for determining how to interpret "
              "contact information. Other options include MUJOCO and soon to "
              "include contact results from the GM contact estimator.");
DEFINE_int32(init_fsm_state, osc_jump::BALANCE, "Initial state of the FSM");
DEFINE_string(folder_path, "examples/Cassie/saved_trajectories/",
              "Folder path for where the trajectory names are stored");
DEFINE_string(traj_name, "jumping_0.15h_0.3d",
              "File to load saved trajectories from");
DEFINE_string(gains_filename, "examples/Cassie/osc_jump/osc_jumping_gains.yaml",
              "Filepath containing gains");

int DoMain(int argc, char* argv[]) {
  gflags::ParseCommandLineFlags(&argc, &argv, true);

  // Build the controller diagram
  DiagramBuilder<double> builder;

  // Built the Cassie MBPs
  drake::multibody::MultibodyPlant<double> plant_w_spr(0.0);
  addCassieMultibody(&plant_w_spr, nullptr, true,
                     "examples/Cassie/urdf/cassie_v2_conservative.urdf",
                     false /*spring model*/, false /*loop closure*/);
  plant_w_spr.Finalize();

  auto context_w_spr = plant_w_spr.CreateDefaultContext();

  // Get contact frames and position
  auto left_toe = LeftToeFront(plant_w_spr);
  auto left_heel = LeftToeRear(plant_w_spr);
  auto right_toe = RightToeFront(plant_w_spr);
  auto right_heel = RightToeRear(plant_w_spr);

  int nv = plant_w_spr.num_velocities();

  // Create maps for joints
  map<string, int> pos_map = multibody::makeNameToPositionsMap(plant_w_spr);
  map<string, int> vel_map = multibody::makeNameToVelocitiesMap(plant_w_spr);
  map<string, int> act_map = multibody::makeNameToActuatorsMap(plant_w_spr);

  std::vector<std::pair<const Vector3d, const drake::multibody::Frame<double>&>>
      feet_contact_points = {left_toe, right_toe};

  /**** Convert the gains from the yaml struct to Eigen Matrices ****/
  auto gains = drake::yaml::LoadYamlFile<OSCJumpingGains>(FLAGS_gains_filename);

  /**** Get trajectory from optimization ****/
  const DirconTrajectory& dircon_trajectory = DirconTrajectory(plant_w_spr,
                                                               FindResourceOrThrow(FLAGS_folder_path + FLAGS_traj_name));
  string output_traj_path = FLAGS_folder_path + FLAGS_traj_name + "_processed";
  if (gains.relative_feet) {
    output_traj_path += "_rel";
  }
  const LcmTrajectory& output_trajs =
      LcmTrajectory(FindResourceOrThrow(output_traj_path));

  PiecewisePolynomial<double> state_traj =
      dircon_trajectory.ReconstructStateTrajectory();

  PiecewisePolynomial<double> pelvis_trans_traj;
  PiecewisePolynomial<double> l_foot_trajectory;
  PiecewisePolynomial<double> r_foot_trajectory;
  PiecewisePolynomial<double> l_hip_trajectory;
  PiecewisePolynomial<double> r_hip_trajectory;
  PiecewisePolynomial<double> l_toe_trajectory;
  PiecewisePolynomial<double> r_toe_trajectory;
  PiecewisePolynomial<double> pelvis_rot_trajectory;

  for (int mode = 0; mode < dircon_trajectory.GetNumModes(); ++mode) {
    const LcmTrajectory::Trajectory lcm_pelvis_trans_trajectory =
        output_trajs.GetTrajectory("pelvis_trans_trajectory" +
            std::to_string(mode));
    const LcmTrajectory::Trajectory lcm_left_foot_traj =
        output_trajs.GetTrajectory("left_foot_trajectory" +
            std::to_string(mode));
    const LcmTrajectory::Trajectory lcm_right_foot_traj =
        output_trajs.GetTrajectory("right_foot_trajectory" +
            std::to_string(mode));
    const LcmTrajectory::Trajectory lcm_left_hip_traj =
        output_trajs.GetTrajectory("left_hip_trajectory" +
            std::to_string(mode));
    const LcmTrajectory::Trajectory lcm_right_hip_traj =
        output_trajs.GetTrajectory("right_hip_trajectory" +
            std::to_string(mode));
    const LcmTrajectory::Trajectory lcm_left_toe_traj =
        output_trajs.GetTrajectory("left_toe_trajectory" +
            std::to_string(mode));
    const LcmTrajectory::Trajectory lcm_right_toe_traj =
        output_trajs.GetTrajectory("right_toe_trajectory" +
            std::to_string(mode));
    const LcmTrajectory::Trajectory lcm_pelvis_rot_traj =
        output_trajs.GetTrajectory("pelvis_rot_trajectory" +
            std::to_string(mode));
    pelvis_trans_traj.ConcatenateInTime(
        PiecewisePolynomial<double>::CubicHermite(
            lcm_pelvis_trans_trajectory.time_vector,
            lcm_pelvis_trans_trajectory.datapoints.topRows(3),
            lcm_pelvis_trans_trajectory.datapoints.bottomRows(3)));
    l_foot_trajectory.ConcatenateInTime(
        PiecewisePolynomial<double>::CubicHermite(
            lcm_left_foot_traj.time_vector,
            lcm_left_foot_traj.datapoints.topRows(6),
            lcm_left_foot_traj.datapoints.bottomRows(6)));
    r_foot_trajectory.ConcatenateInTime(
        PiecewisePolynomial<double>::CubicHermite(
            lcm_right_foot_traj.time_vector,
            lcm_right_foot_traj.datapoints.topRows(6),
            lcm_right_foot_traj.datapoints.bottomRows(6)));
    l_hip_trajectory.ConcatenateInTime(
        PiecewisePolynomial<double>::CubicHermite(
            lcm_left_hip_traj.time_vector,
            lcm_left_hip_traj.datapoints.topRows(6),
            lcm_left_hip_traj.datapoints.bottomRows(6)));
    r_hip_trajectory.ConcatenateInTime(
        PiecewisePolynomial<double>::CubicHermite(
            lcm_right_hip_traj.time_vector,
            lcm_right_hip_traj.datapoints.topRows(6),
            lcm_right_hip_traj.datapoints.bottomRows(6)));
    l_toe_trajectory.ConcatenateInTime(
        PiecewisePolynomial<double>::CubicHermite(
            lcm_left_toe_traj.time_vector,
            lcm_left_toe_traj.datapoints.topRows(1),
            lcm_left_toe_traj.datapoints.bottomRows(1)));
    r_toe_trajectory.ConcatenateInTime(
        PiecewisePolynomial<double>::CubicHermite(
            lcm_right_toe_traj.time_vector,
            lcm_right_toe_traj.datapoints.topRows(1),
            lcm_right_toe_traj.datapoints.bottomRows(1)));
    pelvis_rot_trajectory.ConcatenateInTime(
        PiecewisePolynomial<double>::FirstOrderHold(
            lcm_pelvis_rot_traj.time_vector,
            lcm_pelvis_rot_traj.datapoints.topRows(4)));
  }

  // For the time-based FSM (squatting by default)
  double flight_time =
      FLAGS_delay_time + dircon_trajectory.GetStateBreaks(1)(0);
  double land_time = FLAGS_delay_time + dircon_trajectory.GetStateBreaks(2)(0) +
      gains.landing_delay;
  std::vector<double> transition_times = {0.0, FLAGS_delay_time, flight_time,
                                          land_time};

  // Offset the output trajectories to account for the starting global position
  // of the robot
  Vector3d support_center_offset;
  support_center_offset << gains.x_offset, 0.0, 0.0;
  std::vector<double> breaks = pelvis_trans_traj.get_segment_times();
  VectorXd breaks_vector = Eigen::Map<VectorXd>(breaks.data(), breaks.size());
  MatrixXd offset_points = support_center_offset.replicate(1, breaks.size());
  PiecewisePolynomial<double> offset_traj =
      PiecewisePolynomial<double>::ZeroOrderHold(breaks_vector, offset_points);
  pelvis_trans_traj = pelvis_trans_traj + offset_traj;

  /**** Initialize all the leaf systems ****/
  drake::lcm::DrakeLcm lcm("udpm://239.255.76.67:7667?ttl=0");

  auto state_receiver =
      builder.AddSystem<systems::RobotOutputReceiver>(plant_w_spr);
  // This actually outputs the target position of the pelvis not the true
  // center of mass
  auto pelvis_trans_traj_generator =
      builder.AddSystem<PelvisTransTrajGenerator>(
          plant_w_spr, context_w_spr.get(), pelvis_trans_traj,
          feet_contact_points, FLAGS_delay_time);
  auto l_foot_traj_generator = builder.AddSystem<FlightFootTrajGenerator>(
      plant_w_spr, context_w_spr.get(), "hip_left", true, l_foot_trajectory,
      l_hip_trajectory, gains.relative_feet, FLAGS_delay_time);
  auto r_foot_traj_generator = builder.AddSystem<FlightFootTrajGenerator>(
      plant_w_spr, context_w_spr.get(), "hip_right", false, r_foot_trajectory,
      r_hip_trajectory, gains.relative_feet, FLAGS_delay_time);
  auto pelvis_rot_traj_generator =
      builder.AddSystem<BasicTrajectoryPassthrough>(
          pelvis_rot_trajectory, "pelvis_rot_tracking_data", FLAGS_delay_time);
  auto fsm = builder.AddSystem<JumpingEventFsm>(
      plant_w_spr, transition_times, FLAGS_contact_based_fsm,
      gains.impact_threshold, (osc_jump::FSM_STATE)FLAGS_init_fsm_state);
  auto command_pub =
      builder.AddSystem(LcmPublisherSystem::Make<dairlib::lcmt_robot_input>(
          FLAGS_channel_u, &lcm, TriggerTypeSet({TriggerType::kForced})));
  auto command_sender =
      builder.AddSystem<systems::RobotCommandSender>(plant_w_spr);
  auto osc = builder.AddSystem<systems::controllers::OperationalSpaceControl>(
      plant_w_spr, plant_w_spr, context_w_spr.get(), context_w_spr.get(), true);
  auto osc_debug_pub =
      builder.AddSystem(LcmPublisherSystem::Make<dairlib::lcmt_osc_output>(
          "OSC_DEBUG_JUMPING", &lcm, TriggerTypeSet({TriggerType::kForced})));
  auto failure_aggregator =
      builder.AddSystem<systems::ControllerFailureAggregator>(FLAGS_channel_u, 1);
  auto controller_failure_pub =
      builder.AddSystem(LcmPublisherSystem::Make<dairlib::lcmt_controller_failure>(
          "CONTROLLER_ERROR", &lcm, TriggerTypeSet({TriggerType::kForced})));
  // For contact-based fsm
  LcmSubscriberSystem* contact_results_sub = nullptr;
  if (FLAGS_simulator == "DRAKE") {
    contact_results_sub = builder.AddSystem(
        LcmSubscriberSystem::Make<drake::lcmt_contact_results_for_viz>(
            "CASSIE_CONTACT_DRAKE", &lcm));
  } else if (FLAGS_simulator == "MUJOCO") {
    contact_results_sub = builder.AddSystem(
        LcmSubscriberSystem::Make<drake::lcmt_contact_results_for_viz>(
            "CASSIE_CONTACT_MUJOCO", &lcm));
  } else if (FLAGS_simulator == "DISPATCHER") {
    contact_results_sub = builder.AddSystem(
        LcmSubscriberSystem::Make<drake::lcmt_contact_results_for_viz>(
            "CASSIE_CONTACT_FOR_FSM_DISPATCHER", &lcm));
    // TODO(yangwill): Add PR for GM contact observer, currently in
    // gm_contact_estimator branch
  } else {
    std::cerr << "Unknown simulator type!" << std::endl;
  }

  /**** OSC setup ****/
  // Cost
  MatrixXd Q_accel = gains.w_accel * MatrixXd::Identity(nv, nv);
  osc->SetAccelerationCostForAllJoints(Q_accel);
  // Soft constraint on contacts
  double w_contact_relax = gains.w_soft_constraint;
  osc->SetWeightOfSoftContactConstraint(w_contact_relax);
  // Soft constraint on contacts
  double w_input_reg = gains.w_input_reg;
  osc->SetInputRegularizationWeight(w_input_reg);

  // Contact information for OSC
  osc->SetContactFriction(gains.mu);

  auto left_toe_evaluator = multibody::WorldPointEvaluator(
      plant_w_spr, left_toe.first, left_toe.second, Matrix3d::Identity(),
      Vector3d::Zero(), {1, 2});
  auto left_heel_evaluator = multibody::WorldPointEvaluator(
      plant_w_spr, left_heel.first, left_heel.second, Matrix3d::Identity(),
      Vector3d::Zero(), {0, 1, 2});
  auto right_toe_evaluator = multibody::WorldPointEvaluator(
      plant_w_spr, right_toe.first, right_toe.second, Matrix3d::Identity(),
      Vector3d::Zero(), {1, 2});
  auto right_heel_evaluator = multibody::WorldPointEvaluator(
      plant_w_spr, right_heel.first, right_heel.second, Matrix3d::Identity(),
      Vector3d::Zero(), {0, 1, 2});
  vector<osc_jump::FSM_STATE> stance_modes = {osc_jump::BALANCE,
                                              osc_jump::CROUCH, osc_jump::LAND};
  for (auto mode : stance_modes) {
    osc->AddStateAndContactPoint(mode, &left_toe_evaluator);
    osc->AddStateAndContactPoint(mode, &left_heel_evaluator);
    osc->AddStateAndContactPoint(mode, &right_toe_evaluator);
    osc->AddStateAndContactPoint(mode, &right_heel_evaluator);
  }

  multibody::KinematicEvaluatorSet<double> evaluators(plant_w_spr);
  auto left_loop = LeftLoopClosureEvaluator(plant_w_spr);
  auto right_loop = RightLoopClosureEvaluator(plant_w_spr);
  evaluators.add_evaluator(&left_loop);
  evaluators.add_evaluator(&right_loop);

  // Fix the springs in the dynamics
  auto pos_idx_map = multibody::makeNameToPositionsMap(plant_w_spr);
  auto vel_idx_map = multibody::makeNameToVelocitiesMap(plant_w_spr);
  auto left_fixed_knee_spring =
      FixedJointEvaluator(plant_w_spr, pos_idx_map.at("knee_joint_left"),
                          vel_idx_map.at("knee_joint_leftdot"), 0);
  auto right_fixed_knee_spring =
      FixedJointEvaluator(plant_w_spr, pos_idx_map.at("knee_joint_right"),
                          vel_idx_map.at("knee_joint_rightdot"), 0);
  auto left_fixed_ankle_spring = FixedJointEvaluator(
      plant_w_spr, pos_idx_map.at("ankle_spring_joint_left"),
      vel_idx_map.at("ankle_spring_joint_leftdot"), 0);
  auto right_fixed_ankle_spring = FixedJointEvaluator(
      plant_w_spr, pos_idx_map.at("ankle_spring_joint_right"),
      vel_idx_map.at("ankle_spring_joint_rightdot"), 0);
  evaluators.add_evaluator(&left_fixed_knee_spring);
  evaluators.add_evaluator(&right_fixed_knee_spring);
  evaluators.add_evaluator(&left_fixed_ankle_spring);
  evaluators.add_evaluator(&right_fixed_ankle_spring);

  osc->AddKinematicConstraint(&evaluators);

  /**** Tracking Data for OSC *****/
  TransTaskSpaceTrackingData pelvis_tracking_data(
      "pelvis_trans_traj", gains.K_p_com, gains.K_d_com, gains.W_com,
      plant_w_spr, plant_w_spr);
  for (auto mode : stance_modes) {
    pelvis_tracking_data.AddStateAndPointToTrack(mode, "pelvis");
  }

  RotTaskSpaceTrackingData pelvis_rot_tracking_data(
      "pelvis_rot_tracking_data", gains.K_p_pelvis, gains.K_d_pelvis,
      gains.W_pelvis, plant_w_spr, plant_w_spr);
  for (auto mode : stance_modes) {
    pelvis_rot_tracking_data.AddStateAndFrameToTrack(mode, "pelvis");
  }

  TransTaskSpaceTrackingData left_foot_tracking_data(
      "left_ft_traj", gains.K_p_flight_foot, gains.K_d_flight_foot,
      gains.W_flight_foot, plant_w_spr, plant_w_spr);
  TransTaskSpaceTrackingData right_foot_tracking_data(
      "right_ft_traj", gains.K_p_flight_foot, gains.K_d_flight_foot,
      gains.W_flight_foot, plant_w_spr, plant_w_spr);
  left_foot_tracking_data.AddStateAndPointToTrack(osc_jump::FLIGHT, "toe_left");
  right_foot_tracking_data.AddStateAndPointToTrack(osc_jump::FLIGHT,
                                                   "toe_right");

  TransTaskSpaceTrackingData left_hip_tracking_data(
      "left_hip_traj", gains.K_p_flight_foot, gains.K_d_flight_foot,
      gains.W_flight_foot, plant_w_spr, plant_w_spr);
  TransTaskSpaceTrackingData right_hip_tracking_data(
      "right_hip_traj", gains.K_p_flight_foot, gains.K_d_flight_foot,
      gains.W_flight_foot, plant_w_spr, plant_w_spr);
  left_hip_tracking_data.AddStateAndPointToTrack(osc_jump::FLIGHT, "hip_left");
  right_hip_tracking_data.AddStateAndPointToTrack(osc_jump::FLIGHT,
                                                  "hip_right");

  RelativeTranslationTrackingData left_foot_rel_tracking_data(
      "left_ft_traj", gains.K_p_flight_foot, gains.K_d_flight_foot,
      gains.W_flight_foot, plant_w_spr, plant_w_spr, &left_foot_tracking_data,
      &left_hip_tracking_data);
  RelativeTranslationTrackingData right_foot_rel_tracking_data(
      "right_ft_traj", gains.K_p_flight_foot, gains.K_d_flight_foot,
      gains.W_flight_foot, plant_w_spr, plant_w_spr, &right_foot_tracking_data,
      &right_hip_tracking_data);

  // Flight phase hip yaw tracking
  JointSpaceTrackingData left_hip_yaw_tracking_data(
      "swing_hip_yaw_left_traj", gains.K_p_hip_yaw, gains.K_d_hip_yaw,
      gains.W_hip_yaw, plant_w_spr, plant_w_spr);
  JointSpaceTrackingData right_hip_yaw_tracking_data(
      "swing_hip_yaw_right_traj", gains.K_p_hip_yaw, gains.K_d_hip_yaw,
      gains.W_hip_yaw, plant_w_spr, plant_w_spr);
  left_hip_yaw_tracking_data.AddStateAndJointToTrack(
      osc_jump::FLIGHT, "hip_yaw_left", "hip_yaw_leftdot");
  right_hip_yaw_tracking_data.AddStateAndJointToTrack(
      osc_jump::FLIGHT, "hip_yaw_right", "hip_yaw_rightdot");
  osc->AddConstTrackingData(&left_hip_yaw_tracking_data, VectorXd::Zero(1));
  osc->AddConstTrackingData(&right_hip_yaw_tracking_data, VectorXd::Zero(1));

  // Flight phase toe pitch tracking
  MatrixXd W_swing_toe = gains.w_swing_toe * MatrixXd::Identity(1, 1);
  MatrixXd K_p_swing_toe = gains.swing_toe_kp * MatrixXd::Identity(1, 1);
  MatrixXd K_d_swing_toe = gains.swing_toe_kd * MatrixXd::Identity(1, 1);
  JointSpaceTrackingData left_toe_angle_tracking_data(
      "left_toe_angle_traj", K_p_swing_toe, K_d_swing_toe, W_swing_toe,
      plant_w_spr, plant_w_spr);
  JointSpaceTrackingData right_toe_angle_tracking_data(
      "right_toe_angle_traj", K_p_swing_toe, K_d_swing_toe, W_swing_toe,
      plant_w_spr, plant_w_spr);

  vector<std::pair<const Vector3d, const Frame<double>&>> left_foot_points = {
      left_heel, left_toe};
  vector<std::pair<const Vector3d, const Frame<double>&>> right_foot_points = {
      right_heel, right_toe};

  auto left_toe_angle_traj_gen =
      builder.AddSystem<cassie::osc_jump::FlightToeAngleTrajGenerator>(
          plant_w_spr, context_w_spr.get(), l_toe_trajectory,
          pos_map["toe_left"], left_foot_points, "left_toe_angle_traj");
  auto right_toe_angle_traj_gen =
      builder.AddSystem<cassie::osc_jump::FlightToeAngleTrajGenerator>(
          plant_w_spr, context_w_spr.get(), r_toe_trajectory,
          pos_map["toe_right"], right_foot_points, "right_toe_angle_traj");

  left_toe_angle_tracking_data.AddStateAndJointToTrack(
      osc_jump::FLIGHT, "toe_left", "toe_leftdot");
  right_toe_angle_tracking_data.AddStateAndJointToTrack(
      osc_jump::FLIGHT, "toe_right", "toe_rightdot");

  osc->AddTrackingData(&pelvis_tracking_data);
  osc->AddTrackingData(&pelvis_rot_tracking_data);
  if (gains.relative_feet) {
    left_foot_rel_tracking_data.SetImpactInvariantProjection(true);
    right_foot_rel_tracking_data.SetImpactInvariantProjection(true);
    osc->AddTrackingData(&left_foot_rel_tracking_data);
    osc->AddTrackingData(&right_foot_rel_tracking_data);
  } else {
    left_foot_tracking_data.SetImpactInvariantProjection(true);
    right_foot_tracking_data.SetImpactInvariantProjection(true);
    osc->AddTrackingData(&left_foot_tracking_data);
    osc->AddTrackingData(&right_foot_tracking_data);
  }
  osc->AddTrackingData(&left_toe_angle_tracking_data);
  osc->AddTrackingData(&right_toe_angle_tracking_data);

  left_toe_angle_tracking_data.SetImpactInvariantProjection(true);
  right_toe_angle_tracking_data.SetImpactInvariantProjection(true);
  left_hip_yaw_tracking_data.SetImpactInvariantProjection(true);
  right_hip_yaw_tracking_data.SetImpactInvariantProjection(true);
  pelvis_rot_tracking_data.SetImpactInvariantProjection(true);
  pelvis_tracking_data.SetImpactInvariantProjection(true);

  // Build OSC problem
  osc->Build();
  std::cout << "Built OSC" << std::endl;

  /*****Connect ports*****/

  // OSC connections
  builder.Connect(fsm->get_fsm_output_port(), osc->get_fsm_input_port());
  builder.Connect(fsm->get_impact_output_port(),
                  osc->get_near_impact_input_port());
  builder.Connect(state_receiver->get_output_port(0),
                  osc->get_robot_output_input_port());
  builder.Connect(pelvis_trans_traj_generator->get_output_port(0),
                  osc->get_tracking_data_input_port("pelvis_trans_traj"));
  builder.Connect(l_foot_traj_generator->get_output_port(0),
                  osc->get_tracking_data_input_port("left_ft_traj"));
  builder.Connect(r_foot_traj_generator->get_output_port(0),
                  osc->get_tracking_data_input_port("right_ft_traj"));
  builder.Connect(left_toe_angle_traj_gen->get_output_port(0),
                  osc->get_tracking_data_input_port("left_toe_angle_traj"));
  builder.Connect(right_toe_angle_traj_gen->get_output_port(0),
                  osc->get_tracking_data_input_port("right_toe_angle_traj"));
  builder.Connect(
      pelvis_rot_traj_generator->get_output_port(0),
      osc->get_tracking_data_input_port("pelvis_rot_tracking_data"));

  // FSM connections
  builder.Connect(contact_results_sub->get_output_port(),
                  fsm->get_contact_input_port());
  builder.Connect(state_receiver->get_output_port(0),
                  fsm->get_state_input_port());

  // Trajectory generator connections
  builder.Connect(state_receiver->get_output_port(0),
                  pelvis_trans_traj_generator->get_state_input_port());
  builder.Connect(state_receiver->get_output_port(0),
                  l_foot_traj_generator->get_state_input_port());
  builder.Connect(state_receiver->get_output_port(0),
                  r_foot_traj_generator->get_state_input_port());
  builder.Connect(state_receiver->get_output_port(0),
                  left_toe_angle_traj_gen->get_state_input_port());
  builder.Connect(state_receiver->get_output_port(0),
                  right_toe_angle_traj_gen->get_state_input_port());
  builder.Connect(fsm->get_output_port(0),
                  pelvis_trans_traj_generator->get_fsm_input_port());
  builder.Connect(fsm->get_output_port(0),
                  l_foot_traj_generator->get_fsm_input_port());
  builder.Connect(fsm->get_output_port(0),
                  r_foot_traj_generator->get_fsm_input_port());
  builder.Connect(fsm->get_output_port(0),
                  left_toe_angle_traj_gen->get_fsm_input_port());
  builder.Connect(fsm->get_output_port(0),
                  right_toe_angle_traj_gen->get_fsm_input_port());

  // Publisher connections
  builder.Connect(osc->get_osc_output_port(),
                  command_sender->get_input_port(0));
  builder.Connect(command_sender->get_output_port(0),
                  command_pub->get_input_port());
  builder.Connect(osc->get_osc_debug_port(), osc_debug_pub->get_input_port());
  builder.Connect(osc->get_failure_output_port(), failure_aggregator->get_input_port(0));
  builder.Connect(failure_aggregator->get_status_output_port(), controller_failure_pub->get_input_port());


  // Run lcm-driven simulation
  // Create the diagram
  auto owned_diagram = builder.Build();
  owned_diagram->set_name(("osc_jumping_controller"));

  // Run lcm-driven simulation
  systems::LcmDrivenLoop<dairlib::lcmt_robot_output> loop(
      &lcm, std::move(owned_diagram), state_receiver, FLAGS_channel_x, true);
  DrawAndSaveDiagramGraph(*loop.get_diagram());
  loop.Simulate();

  return 0;
}
}  // namespace examples
}  // namespace dairlib

int main(int argc, char* argv[]) {
  return dairlib::examples::DoMain(argc, argv);
}<|MERGE_RESOLUTION|>--- conflicted
+++ resolved
@@ -50,10 +50,6 @@
 using drake::systems::TriggerTypeSet;
 using drake::systems::lcm::LcmPublisherSystem;
 using drake::systems::lcm::LcmSubscriberSystem;
-<<<<<<< HEAD
-using drake::systems::TriggerTypeSet;
-=======
->>>>>>> 452ba3fd
 using drake::trajectories::PiecewisePolynomial;
 using examples::osc_jump::BasicTrajectoryPassthrough;
 using examples::osc_jump::FlightFootTrajGenerator;
@@ -84,7 +80,8 @@
               "contact information. Other options include MUJOCO and soon to "
               "include contact results from the GM contact estimator.");
 DEFINE_int32(init_fsm_state, osc_jump::BALANCE, "Initial state of the FSM");
-DEFINE_string(folder_path, "examples/Cassie/saved_trajectories/",
+DEFINE_string(folder_path,
+              "examples/impact_invariant_control/saved_trajectories/",
               "Folder path for where the trajectory names are stored");
 DEFINE_string(traj_name, "jumping_0.15h_0.3d",
               "File to load saved trajectories from");
