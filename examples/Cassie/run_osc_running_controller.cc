--- conflicted
+++ resolved
@@ -190,14 +190,9 @@
   auto controller_failure_pub = builder.AddSystem(
       LcmPublisherSystem::Make<dairlib::lcmt_controller_failure>(
           "CONTROLLER_ERROR", &lcm, TriggerTypeSet({TriggerType::kForced})));
-<<<<<<< HEAD
-  auto ekf_filter = builder.AddSystem<systems::FloatingBaseVelocityFilter>(
-      plant, osc_gains.ekf_filter_tau);
-=======
   std::vector<double> tau = {.05, .1, .01};
   auto ekf_filter =
       builder.AddSystem<systems::FloatingBaseVelocityFilter>(plant, tau);
->>>>>>> 2f54e3e6
 
   /**** OSC setup ****/
   // Cost
@@ -355,47 +350,6 @@
   auto left_hip_yz_tracking_data = std::make_unique<TransTaskSpaceTrackingData>(
       "left_hip_traj", osc_gains.K_p_swing_foot, osc_gains.K_d_swing_foot,
       osc_gains.W_swing_foot, plant, plant);
-<<<<<<< HEAD
-  TransTaskSpaceTrackingData right_hip_yz_tracking_data(
-      "right_hip_traj", osc_gains.K_p_swing_foot, osc_gains.K_d_swing_foot,
-      osc_gains.W_swing_foot, plant, plant);
-  left_hip_yz_tracking_data.AddStateAndPointToTrack(right_touchdown_air_phase,
-                                                    "pelvis");
-  right_hip_yz_tracking_data.AddStateAndPointToTrack(left_touchdown_air_phase,
-                                                     "pelvis");
-
-  RelativeTranslationTrackingData left_foot_rel_tracking_data(
-      "left_ft_traj", osc_gains.K_p_swing_foot, osc_gains.K_d_swing_foot,
-      osc_gains.W_swing_foot, plant, plant, &left_foot_tracking_data,
-      &left_hip_tracking_data);
-  RelativeTranslationTrackingData right_foot_rel_tracking_data(
-      "right_ft_traj", osc_gains.K_p_swing_foot, osc_gains.K_d_swing_foot,
-      osc_gains.W_swing_foot, plant, plant, &right_foot_tracking_data,
-      &right_hip_tracking_data);
-  RelativeTranslationTrackingData left_foot_yz_rel_tracking_data(
-      "left_ft_z_traj", osc_gains.K_p_liftoff_swing_foot,
-      osc_gains.K_d_liftoff_swing_foot, osc_gains.W_liftoff_swing_foot, plant,
-      plant, &left_foot_yz_tracking_data, &left_hip_yz_tracking_data);
-  RelativeTranslationTrackingData right_foot_yz_rel_tracking_data(
-      "right_ft_z_traj", osc_gains.K_p_liftoff_swing_foot,
-      osc_gains.K_d_liftoff_swing_foot, osc_gains.W_liftoff_swing_foot, plant,
-      plant, &right_foot_yz_tracking_data, &right_hip_yz_tracking_data);
-  RelativeTranslationTrackingData pelvis_trans_rel_tracking_data(
-      "pelvis_trans_traj", osc_gains.K_p_pelvis, osc_gains.K_d_pelvis,
-      osc_gains.W_pelvis, plant, plant, &pelvis_tracking_data,
-      &stance_foot_tracking_data);
-  left_foot_rel_tracking_data.SetViewFrame(view_frame);
-  right_foot_rel_tracking_data.SetViewFrame(view_frame);
-  left_foot_yz_rel_tracking_data.SetViewFrame(view_frame);
-  right_foot_yz_rel_tracking_data.SetViewFrame(view_frame);
-  pelvis_trans_rel_tracking_data.SetViewFrame(view_frame);
-
-  left_foot_rel_tracking_data.SetImpactInvariantProjection(true);
-  right_foot_rel_tracking_data.SetImpactInvariantProjection(true);
-  left_foot_yz_rel_tracking_data.SetImpactInvariantProjection(true);
-  right_foot_yz_rel_tracking_data.SetImpactInvariantProjection(true);
-  pelvis_trans_rel_tracking_data.SetImpactInvariantProjection(true);
-=======
   auto right_hip_yz_tracking_data =
       std::make_unique<TransTaskSpaceTrackingData>(
           "right_hip_traj", osc_gains.K_p_swing_foot, osc_gains.K_d_swing_foot,
@@ -443,7 +397,6 @@
   left_foot_yz_rel_tracking_data->SetImpactInvariantProjection(true);
   right_foot_yz_rel_tracking_data->SetImpactInvariantProjection(true);
   pelvis_trans_rel_tracking_data->SetImpactInvariantProjection(true);
->>>>>>> 2f54e3e6
   //  left_foot_yz_rel_tracking_data.DisableFeedforwardAccel({0, 1, 2});
   //  right_foot_yz_rel_tracking_data.DisableFeedforwardAccel({0, 1, 2});
 
@@ -514,15 +467,6 @@
   auto right_hip_yaw_tracking_data = std::make_unique<JointSpaceTrackingData>(
       "hip_yaw_right_traj", osc_gains.K_p_hip_yaw, osc_gains.K_d_hip_yaw,
       osc_gains.W_hip_yaw, plant, plant);
-<<<<<<< HEAD
-  left_hip_yaw_tracking_data.AddJointToTrack("hip_yaw_left", "hip_yaw_leftdot");
-  right_hip_yaw_tracking_data.AddJointToTrack("hip_yaw_right",
-                                              "hip_yaw_rightdot");
-  //  left_hip_yaw_tracking_data.SetImpactInvariantProjection(true);
-  //  right_hip_yaw_tracking_data.SetImpactInvariantProjection(true);
-  osc->AddConstTrackingData(&left_hip_yaw_tracking_data, VectorXd::Zero(1));
-  osc->AddConstTrackingData(&right_hip_yaw_tracking_data, VectorXd::Zero(1));
-=======
   left_hip_yaw_tracking_data->AddJointToTrack("hip_yaw_left",
                                               "hip_yaw_leftdot");
   right_hip_yaw_tracking_data->AddJointToTrack("hip_yaw_right",
@@ -533,7 +477,6 @@
                             VectorXd::Zero(1));
   osc->AddConstTrackingData(std::move(right_hip_yaw_tracking_data),
                             VectorXd::Zero(1));
->>>>>>> 2f54e3e6
 
   osc->SetOsqpSolverOptionsFromYaml(FLAGS_osqp_settings);
   // Build OSC problem
