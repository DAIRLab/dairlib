--- conflicted
+++ resolved
@@ -168,11 +168,7 @@
        std::move(owned_diagram),
        state_receiver,
        FLAGS_channel_x,
-<<<<<<< HEAD
-       false);
-=======
        true);
->>>>>>> 0e2da541
   loop.Simulate();
 
   return 0;
