--- conflicted
+++ resolved
@@ -10,11 +10,9 @@
 #include "multibody/multibody_utils.h"
 #include "systems/controllers/osc/operational_space_control.h"
 #include "systems/framework/lcm_driven_loop.h"
-#include "systems/primitives/gaussian_noise_pass_through.h"
 #include "systems/robot_lcm_systems.h"
 #include "yaml-cpp/yaml.h"
 #include "drake/common/yaml/yaml_read_archive.h"
-#include "multibody/kinematic/fixed_joint_evaluator.h"
 
 #include "drake/systems/framework/diagram_builder.h"
 #include "drake/systems/lcm/lcm_publisher_system.h"
@@ -42,7 +40,6 @@
 using systems::controllers::JointSpaceTrackingData;
 using systems::controllers::RotTaskSpaceTrackingData;
 using systems::controllers::TransTaskSpaceTrackingData;
-using multibody::FixedJointEvaluator;
 
 DEFINE_string(channel_x, "CASSIE_STATE_SIMULATION",
               "LCM channel for receiving state. "
@@ -106,21 +103,28 @@
   gflags::ParseCommandLineFlags(&argc, &argv, true);
 
   // Build Cassie MBP
-  drake::multibody::MultibodyPlant<double> plant_w_spr(0.0);
-  addCassieMultibody(&plant_w_spr, nullptr, true /*floating base*/,
+  drake::multibody::MultibodyPlant<double> plant_w_springs(0.0);
+  addCassieMultibody(&plant_w_springs, nullptr, true /*floating base*/,
                      "examples/Cassie/urdf/cassie_v2.urdf",
-                     false /*spring model*/, false /*loop closure*/);
-  plant_w_spr.Finalize();
-
-  auto context_w_spr = plant_w_spr.CreateDefaultContext();
+                     true /*spring model*/, false /*loop closure*/);
+  plant_w_springs.Finalize();
+  // Build fix-spring Cassie MBP
+  drake::multibody::MultibodyPlant<double> plant_wo_springs(0.0);
+  addCassieMultibody(&plant_wo_springs, nullptr, true,
+                     "examples/Cassie/urdf/cassie_fixed_springs.urdf", false,
+                     false);
+  plant_wo_springs.Finalize();
+
+  auto context_w_spr = plant_w_springs.CreateDefaultContext();
+  auto context_wo_spr = plant_wo_springs.CreateDefaultContext();
 
   // Get contact frames and position (doesn't matter whether we use
-  // plant_w_springs or plant_w_springs because the contact frames exit in both
+  // plant_w_springs or plant_wo_springs because the contact frames exit in both
   // plants)
-  auto left_toe = LeftToeFront(plant_w_spr);
-  auto left_heel = LeftToeRear(plant_w_spr);
-  auto right_toe = RightToeFront(plant_w_spr);
-  auto right_heel = RightToeRear(plant_w_spr);
+  auto left_toe = LeftToeFront(plant_wo_springs);
+  auto left_heel = LeftToeRear(plant_wo_springs);
+  auto right_toe = RightToeFront(plant_wo_springs);
+  auto right_heel = RightToeRear(plant_wo_springs);
 
   // Build the controller diagram
   DiagramBuilder<double> builder;
@@ -169,7 +173,7 @@
 
   // Create state receiver.
   auto state_receiver =
-      builder.AddSystem<systems::RobotOutputReceiver>(plant_w_spr);
+      builder.AddSystem<systems::RobotOutputReceiver>(plant_w_springs);
 
   auto cassie_out_receiver =
       builder.AddSystem(LcmSubscriberSystem::Make<dairlib::lcmt_cassie_out>(
@@ -180,7 +184,7 @@
       builder.AddSystem(LcmPublisherSystem::Make<dairlib::lcmt_robot_input>(
           FLAGS_channel_u, &lcm_local, TriggerTypeSet({TriggerType::kForced})));
   auto command_sender =
-      builder.AddSystem<systems::RobotCommandSender>(plant_w_spr);
+      builder.AddSystem<systems::RobotCommandSender>(plant_w_springs);
 
   builder.Connect(command_sender->get_output_port(0),
                   command_pub->get_input_port());
@@ -195,14 +199,10 @@
   std::vector<std::pair<const Vector3d, const drake::multibody::Frame<double>&>>
       feet_contact_points = {left_toe, left_heel, right_toe, right_heel};
   auto com_traj_generator = builder.AddSystem<cassie::osc::StandingComTraj>(
-<<<<<<< HEAD
-      plant_w_spr, context_w_spr.get(), feet_contact_points, FLAGS_height);
-=======
       plant_w_springs, context_w_spr.get(), feet_contact_points, FLAGS_height, FLAGS_use_radio);
->>>>>>> 591824d3
   auto pelvis_rot_traj_generator =
       builder.AddSystem<cassie::osc::StandingPelvisOrientationTraj>(
-          plant_w_spr, context_w_spr.get(), feet_contact_points,
+          plant_w_springs, context_w_spr.get(), feet_contact_points,
           "pelvis_rot_traj");
   builder.Connect(state_receiver->get_output_port(0),
                   com_traj_generator->get_input_port_state());
@@ -217,34 +217,15 @@
 
   // Create Operational space control
   auto osc = builder.AddSystem<systems::controllers::OperationalSpaceControl>(
-      plant_w_spr, plant_w_spr, context_w_spr.get(),
-      context_w_spr.get(), false, FLAGS_print_osc);
+      plant_w_springs, plant_wo_springs, context_w_spr.get(),
+      context_wo_spr.get(), false, FLAGS_print_osc);
 
   // Distance constraint
-  multibody::KinematicEvaluatorSet<double> evaluators(plant_w_spr);
-  auto left_loop = LeftLoopClosureEvaluator(plant_w_spr);
-  auto right_loop = RightLoopClosureEvaluator(plant_w_spr);
+  multibody::KinematicEvaluatorSet<double> evaluators(plant_wo_springs);
+  auto left_loop = LeftLoopClosureEvaluator(plant_wo_springs);
+  auto right_loop = RightLoopClosureEvaluator(plant_wo_springs);
   evaluators.add_evaluator(&left_loop);
   evaluators.add_evaluator(&right_loop);
-
-  auto pos_idx_map = multibody::makeNameToPositionsMap(plant_w_spr);
-  auto vel_idx_map = multibody::makeNameToVelocitiesMap(plant_w_spr);
-  auto left_fixed_knee_spring =
-      FixedJointEvaluator(plant_w_spr, pos_idx_map.at("knee_joint_left"),
-                          vel_idx_map.at("knee_joint_leftdot"), 0);
-  auto right_fixed_knee_spring =
-      FixedJointEvaluator(plant_w_spr, pos_idx_map.at("knee_joint_right"),
-                          vel_idx_map.at("knee_joint_rightdot"), 0);
-  auto left_fixed_ankle_spring = FixedJointEvaluator(
-      plant_w_spr, pos_idx_map.at("ankle_spring_joint_left"),
-      vel_idx_map.at("ankle_spring_joint_leftdot"), 0);
-  auto right_fixed_ankle_spring = FixedJointEvaluator(
-      plant_w_spr, pos_idx_map.at("ankle_spring_joint_right"),
-      vel_idx_map.at("ankle_spring_joint_rightdot"), 0);
-  evaluators.add_evaluator(&left_fixed_knee_spring);
-  evaluators.add_evaluator(&right_fixed_knee_spring);
-  evaluators.add_evaluator(&left_fixed_ankle_spring);
-  evaluators.add_evaluator(&right_fixed_ankle_spring);
   osc->AddKinematicConstraint(&evaluators);
   // Soft constraint
   // We don't want w_contact_relax to be too big, cause we want tracking
@@ -256,24 +237,23 @@
   osc->SetContactFriction(mu);
   // Add contact points (The position doesn't matter. It's not used in OSC)
   auto left_toe_evaluator = multibody::WorldPointEvaluator(
-      plant_w_spr, left_toe.first, left_toe.second, Matrix3d::Identity(),
+      plant_wo_springs, left_toe.first, left_toe.second, Matrix3d::Identity(),
       Vector3d::Zero(), {1, 2});
   osc->AddContactPoint(&left_toe_evaluator);
   auto left_heel_evaluator = multibody::WorldPointEvaluator(
-      plant_w_spr, left_heel.first, left_heel.second, Matrix3d::Identity(),
+      plant_wo_springs, left_heel.first, left_heel.second, Matrix3d::Identity(),
       Vector3d::Zero(), {0, 1, 2});
   osc->AddContactPoint(&left_heel_evaluator);
   auto right_toe_evaluator = multibody::WorldPointEvaluator(
-      plant_w_spr, right_toe.first, right_toe.second, Matrix3d::Identity(),
+      plant_wo_springs, right_toe.first, right_toe.second, Matrix3d::Identity(),
       Vector3d::Zero(), {1, 2});
   osc->AddContactPoint(&right_toe_evaluator);
   auto right_heel_evaluator = multibody::WorldPointEvaluator(
-      plant_w_spr, right_heel.first, right_heel.second,
+      plant_wo_springs, right_heel.first, right_heel.second,
       Matrix3d::Identity(), Vector3d::Zero(), {0, 1, 2});
   osc->AddContactPoint(&right_heel_evaluator);
   // Cost
-  int n_q = plant_w_spr.num_positions();
-  int n_v = plant_w_spr.num_velocities();
+  int n_v = plant_wo_springs.num_velocities();
   MatrixXd Q_accel = gains.w_accel * MatrixXd::Identity(n_v, n_v);
   Q_accel(6, 6) = 0.1;
   Q_accel(7, 7) = 0.1;
@@ -284,55 +264,38 @@
   // Weighting x-y higher than z, as they are more important to balancing
   //  ComTrackingData center_of_mass_traj("com_traj", K_p_com, K_d_com,
   //                                      W_com * FLAGS_cost_weight_multiplier,
-  //                                      plant_w_springs, plant_w_springs);
+  //                                      plant_w_springs, plant_wo_springs);
   TransTaskSpaceTrackingData center_of_mass_traj(
       "com_traj", K_p_com, K_d_com, W_com * FLAGS_cost_weight_multiplier,
-      plant_w_spr, plant_w_spr);
+      plant_w_springs, plant_wo_springs);
   center_of_mass_traj.AddPointToTrack("pelvis");
   osc->AddTrackingData(&center_of_mass_traj);
   // Pelvis rotation tracking
   RotTaskSpaceTrackingData pelvis_rot_traj(
       "pelvis_rot_traj", K_p_pelvis, K_d_pelvis,
-      W_pelvis * FLAGS_cost_weight_multiplier, plant_w_spr, plant_w_spr);
+      W_pelvis * FLAGS_cost_weight_multiplier, plant_w_springs,
+      plant_wo_springs);
   pelvis_rot_traj.AddFrameToTrack("pelvis");
   osc->AddTrackingData(&pelvis_rot_traj);
 
   JointSpaceTrackingData hip_yaw_left_tracking(
       "hip_yaw_left_traj", K_p_hip_yaw, K_d_hip_yaw,
-      W_hip_yaw * FLAGS_cost_weight_multiplier, plant_w_spr, plant_w_spr);
+      W_hip_yaw * FLAGS_cost_weight_multiplier, plant_w_springs,
+      plant_wo_springs);
   JointSpaceTrackingData hip_yaw_right_tracking(
       "hip_yaw_right_traj", K_p_hip_yaw, K_d_hip_yaw,
-      W_hip_yaw * FLAGS_cost_weight_multiplier, plant_w_spr, plant_w_spr);
+      W_hip_yaw * FLAGS_cost_weight_multiplier, plant_w_springs,
+      plant_wo_springs);
   hip_yaw_left_tracking.AddJointToTrack("hip_yaw_left", "hip_yaw_leftdot");
   hip_yaw_right_tracking.AddJointToTrack("hip_yaw_right", "hip_yaw_rightdot");
   osc->AddConstTrackingData(&hip_yaw_left_tracking, 0.0 * VectorXd::Ones(1));
   osc->AddConstTrackingData(&hip_yaw_right_tracking, 0.0 * VectorXd::Ones(1));
-
-  MatrixXd pos_cov = MatrixXd::Zero(plant_w_spr.num_positions(), plant_w_spr.num_positions());
-  MatrixXd vel_cov = MatrixXd::Zero(plant_w_spr.num_velocities(),
-                                    plant_w_spr.num_velocities());
-  // Add Noise
-  //  MatrixXd pos_cov = 0.01 *
-  //  MatrixXd::Identity(plant_w_springs.num_positions(),
-  //                                               plant_w_springs.num_positions());
-  //  MatrixXd vel_cov = 0.1 *
-  //  MatrixXd::Identity(plant_w_springs.num_velocities(),
-  //                                              plant_w_springs.num_velocities());
-  //  vel_cov(0, 0) = 1;
-  //  auto noise_passthrough =
-  //  builder.AddSystem<systems::GaussianNoisePassThrough>(
-  //      plant_w_springs.num_positions(), plant_w_springs.num_velocities(),
-  //      plant_w_springs.num_actuators(), pos_cov, vel_cov);
 
   // Build OSC problem
   osc->Build();
   // Connect ports
   builder.Connect(state_receiver->get_output_port(0),
                   osc->get_robot_output_input_port());
-  //  builder.Connect(state_receiver->get_output_port(0),
-  //                  noise_passthrough->get_input_port());
-  //  builder.Connect(noise_passthrough->get_output_port(),
-  //                  osc->get_robot_output_input_port());
   builder.Connect(osc->get_osc_output_port(),
                   command_sender->get_input_port(0));
   builder.Connect(osc->get_osc_debug_port(), osc_debug_pub->get_input_port());
