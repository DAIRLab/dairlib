#include <gflags/gflags.h>

#include "dairlib/lcmt_robot_input.hpp"
#include "dairlib/lcmt_robot_output.hpp"
#include "dairlib/lcmt_target_standing_height.hpp"
#include "examples/Cassie/cassie_utils.h"
#include "examples/Cassie/osc/osc_standing_gains.h"
#include "examples/Cassie/osc/standing_com_traj.h"
#include "examples/Cassie/osc/standing_pelvis_orientation_traj.h"
#include "examples/Cassie/systems/cassie_out_to_radio.h"
#include "multibody/kinematic/fixed_joint_evaluator.h"
#include "multibody/kinematic/kinematic_evaluator_set.h"
#include "multibody/kinematic/fixed_joint_evaluator.h"
#include "multibody/multibody_utils.h"
#include "systems/controllers/osc/com_tracking_data.h"
#include "systems/controllers/osc/joint_space_tracking_data.h"
#include "systems/controllers/osc/operational_space_control.h"
#include "systems/controllers/osc/options_tracking_data.h"
#include "systems/controllers/osc/osc_gains.h"
#include "systems/controllers/osc/relative_translation_tracking_data.h"
#include "systems/controllers/osc/rot_space_tracking_data.h"
#include "systems/controllers/osc/trans_space_tracking_data.h"
#include "systems/framework/lcm_driven_loop.h"
#include "systems/robot_lcm_systems.h"
#include "systems/system_utils.h"

#include "drake/common/yaml/yaml_io.h"
#include "drake/systems/framework/diagram_builder.h"
#include "drake/systems/lcm/lcm_publisher_system.h"

namespace dairlib {

using std::cout;
using std::endl;
using std::unique_ptr;

using Eigen::Matrix3d;
using Eigen::MatrixXd;
using Eigen::Vector3d;
using Eigen::VectorXd;

using drake::geometry::SceneGraph;
using drake::multibody::MultibodyPlant;
using drake::multibody::Parser;
using drake::systems::DiagramBuilder;
using drake::systems::TriggerType;
using drake::systems::TriggerTypeSet;
using drake::systems::lcm::LcmPublisherSystem;
using drake::systems::lcm::LcmSubscriberSystem;
using multibody::FixedJointEvaluator;
using multibody::WorldYawViewFrame;

using systems::controllers::ComTrackingData;
using systems::controllers::JointSpaceTrackingData;
using systems::controllers::RelativeTranslationTrackingData;
using systems::controllers::RotTaskSpaceTrackingData;
using systems::controllers::TransTaskSpaceTrackingData;

DEFINE_string(channel_x, "CASSIE_STATE_DISPATCHER",
              "LCM channel for receiving state. "
              "Use CASSIE_STATE_SIMULATION to get state from simulator, and "
              "use CASSIE_STATE_DISPATCHER to get state from state estimator");
DEFINE_string(channel_u, "CASSIE_INPUT",
              "The name of the channel which publishes command");
DEFINE_string(
    cassie_out_channel, "CASSIE_OUTPUT_ECHO",
    "The name of the channel to receive the cassie out structure from.");
DEFINE_double(cost_weight_multiplier, 1.0,
              "A cosntant times with cost weight of OSC traj tracking");
DEFINE_double(height, .8, "The initial COM height (m)");
DEFINE_string(gains_filename, "examples/Cassie/osc/osc_standing_gains.yaml",
              "Filepath containing osc_gains");
DEFINE_string(osqp_settings, "solvers/default_osc_osqp_settings.yaml",
              "Filepath containing qp settings");
DEFINE_bool(use_radio, false, "use the radio to set height or not");

// Currently the controller runs at the rate between 500 Hz and 200 Hz, so the
// publish rate of the robot state needs to be less than 500 Hz. Otherwise, the
// performance seems to degrade due to this. (Recommended publish rate: 200 Hz)
// Maybe we need to update the lcm driven loop to clear the queue of lcm message
// if it's more than one message?

int DoMain(int argc, char* argv[]) {
  gflags::ParseCommandLineFlags(&argc, &argv, true);

  // Build Cassie MBP
  drake::multibody::MultibodyPlant<double> plant(0.0);
  AddCassieMultibody(&plant, nullptr, true /*floating base*/,
                     "examples/Cassie/urdf/cassie_v2_conservative.urdf",
                     true /*spring model*/, false /*loop closure*/);
<<<<<<< HEAD
  plant.Finalize();

  auto context_w_spr = plant.CreateDefaultContext();

  // Get contact frames and position (doesn't matter whether we use
  // plant or plant because the contact frames exit in both
  // plants)
  auto left_toe = LeftToeFront(plant);
  auto left_heel = LeftToeRear(plant);
  auto right_toe = RightToeFront(plant);
  auto right_heel = RightToeRear(plant);
=======
  plant_w_springs.Finalize();

  auto context_w_spr = plant_w_springs.CreateDefaultContext();

  // Get contact frames and position (doesn't matter whether we use
  // plant_w_springs or plant_w_springs because the contact frames exit in both
  // plants)
  auto left_toe = LeftToeFront(plant_w_springs);
  auto left_heel = LeftToeRear(plant_w_springs);
  auto right_toe = RightToeFront(plant_w_springs);
  auto right_heel = RightToeRear(plant_w_springs);
>>>>>>> db0a5450

  // Build the controller diagram
  DiagramBuilder<double> builder;

  drake::lcm::DrakeLcm lcm_local("udpm://239.255.76.67:7667?ttl=0");
  drake::yaml::LoadYamlOptions yaml_options;
  yaml_options.allow_yaml_with_no_cpp = true;
  OSCGains gains = drake::yaml::LoadYamlFile<OSCGains>(
      FindResourceOrThrow(FLAGS_gains_filename), {}, {}, yaml_options);
  OSCStandingGains osc_gains = drake::yaml::LoadYamlFile<OSCStandingGains>(
      FindResourceOrThrow(FLAGS_gains_filename));

  // Create Lcm subsriber for lcmt_target_standing_height
  auto target_height_receiver = builder.AddSystem(
      LcmSubscriberSystem::Make<dairlib::lcmt_target_standing_height>(
          "TARGET_HEIGHT", &lcm_local));

  // Create state receiver.
  auto state_receiver = builder.AddSystem<systems::RobotOutputReceiver>(plant);

  auto cassie_out_receiver =
      builder.AddSystem(LcmSubscriberSystem::Make<dairlib::lcmt_cassie_out>(
          FLAGS_cassie_out_channel, &lcm_local));
  auto cassie_out_to_radio = builder.AddSystem<systems::CassieOutToRadio>();
  builder.Connect(*cassie_out_receiver, *cassie_out_to_radio);

  // Create command sender.
  auto command_pub =
      builder.AddSystem(LcmPublisherSystem::Make<dairlib::lcmt_robot_input>(
          FLAGS_channel_u, &lcm_local, TriggerTypeSet({TriggerType::kForced})));
  auto command_sender = builder.AddSystem<systems::RobotCommandSender>(plant);

  builder.Connect(command_sender->get_output_port(0),
                  command_pub->get_input_port());

  // Create osc debug sender.
  auto osc_debug_pub =
      builder.AddSystem(LcmPublisherSystem::Make<dairlib::lcmt_osc_output>(
          "OSC_DEBUG_STANDING", &lcm_local,
          TriggerTypeSet({TriggerType::kForced})));

  // Create desired center of mass traj
  std::vector<std::pair<const Vector3d, const drake::multibody::Frame<double>&>>
      feet_contact_points = {left_toe, left_heel, right_toe, right_heel};
  auto com_traj_generator = builder.AddSystem<cassie::osc::StandingComTraj>(
      plant, context_w_spr.get(), feet_contact_points, FLAGS_height,
      FLAGS_use_radio);
  com_traj_generator->SetCommandFilter(
      osc_gains.center_of_mass_command_filter_alpha);
  auto pelvis_rot_traj_generator =
      builder.AddSystem<cassie::osc::StandingPelvisOrientationTraj>(
          plant, context_w_spr.get(), feet_contact_points, "pelvis_rot_traj");
  pelvis_rot_traj_generator->SetCommandFilter(
      osc_gains.orientation_command_filter_alpha);
  builder.Connect(state_receiver->get_output_port(0),
                  com_traj_generator->get_input_port_state());
  builder.Connect(state_receiver->get_output_port(0),
                  pelvis_rot_traj_generator->get_input_port_state());
  builder.Connect(cassie_out_to_radio->get_output_port(),
                  pelvis_rot_traj_generator->get_input_port_radio());
  builder.Connect(cassie_out_to_radio->get_output_port(),
                  com_traj_generator->get_input_port_radio());
  builder.Connect(target_height_receiver->get_output_port(),
                  com_traj_generator->get_input_port_target_height());

  // Create Operational space control
  auto osc = builder.AddSystem<systems::controllers::OperationalSpaceControl>(
<<<<<<< HEAD
      plant, plant, context_w_spr.get(), context_w_spr.get(), false);

  multibody::KinematicEvaluatorSet<double> evaluators(plant);

  // Fix the springs in the dynamics
  auto pos_idx_map = multibody::MakeNameToPositionsMap(plant);
  auto vel_idx_map = multibody::MakeNameToVelocitiesMap(plant);
  auto left_fixed_knee_spring =
      FixedJointEvaluator(plant, pos_idx_map.at("knee_joint_left"),
                          vel_idx_map.at("knee_joint_leftdot"), 0);
  auto right_fixed_knee_spring =
      FixedJointEvaluator(plant, pos_idx_map.at("knee_joint_right"),
                          vel_idx_map.at("knee_joint_rightdot"), 0);
  auto left_fixed_ankle_spring = FixedJointEvaluator(
      plant, pos_idx_map.at("ankle_spring_joint_left"),
      vel_idx_map.at("ankle_spring_joint_leftdot"), 0);
  auto right_fixed_ankle_spring = FixedJointEvaluator(
      plant, pos_idx_map.at("ankle_spring_joint_right"),
      vel_idx_map.at("ankle_spring_joint_rightdot"), 0);
  evaluators.add_evaluator(&left_fixed_knee_spring);
  evaluators.add_evaluator(&right_fixed_knee_spring);
  evaluators.add_evaluator(&left_fixed_ankle_spring);
  evaluators.add_evaluator(&right_fixed_ankle_spring);

  auto left_loop = LeftLoopClosureEvaluator(plant);
  auto right_loop = RightLoopClosureEvaluator(plant);
  evaluators.add_evaluator(&left_loop);
  evaluators.add_evaluator(&right_loop);

  osc->AddKinematicConstraint(&evaluators);

=======
      plant_w_springs, context_w_spr.get(), false);

  // Distance constraint
  multibody::KinematicEvaluatorSet<double> evaluators(plant_w_springs);
  auto left_loop = LeftLoopClosureEvaluator(plant_w_springs);
  auto right_loop = RightLoopClosureEvaluator(plant_w_springs);
  evaluators.add_evaluator(&left_loop);
  evaluators.add_evaluator(&right_loop);

  auto pos_idx_map = multibody::MakeNameToPositionsMap(plant_w_springs);
  auto vel_idx_map = multibody::MakeNameToVelocitiesMap(plant_w_springs);
  auto left_fixed_knee_spring =
      multibody::FixedJointEvaluator(plant_w_springs, pos_idx_map.at
      ("knee_joint_left"),
                          vel_idx_map.at("knee_joint_leftdot"), 0);
  auto right_fixed_knee_spring =
      multibody::FixedJointEvaluator(plant_w_springs, pos_idx_map.at
      ("knee_joint_right"),
                          vel_idx_map.at("knee_joint_rightdot"), 0);
  auto left_fixed_ankle_spring =
      multibody::FixedJointEvaluator(plant_w_springs, pos_idx_map.at
      ("ankle_spring_joint_left"),
                          vel_idx_map.at("ankle_spring_joint_leftdot"), 0);
  auto right_fixed_ankle_spring =
      multibody::FixedJointEvaluator(plant_w_springs, pos_idx_map.at
      ("ankle_spring_joint_right"),
                          vel_idx_map.at("ankle_spring_joint_rightdot"), 0);
  evaluators.add_evaluator(&left_fixed_knee_spring);
  evaluators.add_evaluator(&right_fixed_knee_spring);
  evaluators.add_evaluator(&left_fixed_ankle_spring);
  evaluators.add_evaluator(&right_fixed_ankle_spring);

  osc->AddKinematicConstraint(
      std::unique_ptr<multibody::KinematicEvaluatorSet<double>>(&evaluators));
  // Soft constraint
  // We don't want w_contact_relax to be too big, cause we want tracking
  // error to be important
  double w_contact_relax = gains.w_soft_constraint;
  osc->SetContactSoftConstraintWeight(w_contact_relax);
>>>>>>> db0a5450
  // Friction coefficient
  osc->SetContactFriction(gains.mu);
  // Add contact points
  auto left_toe_evaluator = multibody::WorldPointEvaluator(
<<<<<<< HEAD
      plant, left_toe.first, left_toe.second, Matrix3d::Identity(),
=======
      plant_w_springs, left_toe.first, left_toe.second, Matrix3d::Identity(),
>>>>>>> db0a5450
      Vector3d::Zero(), {1, 2});
  auto left_heel_evaluator = multibody::WorldPointEvaluator(
<<<<<<< HEAD
      plant, left_heel.first, left_heel.second, Matrix3d::Identity(),
=======
      plant_w_springs, left_heel.first, left_heel.second, Matrix3d::Identity(),
>>>>>>> db0a5450
      Vector3d::Zero(), {0, 1, 2});
  auto right_toe_evaluator = multibody::WorldPointEvaluator(
<<<<<<< HEAD
      plant, right_toe.first, right_toe.second, Matrix3d::Identity(),
=======
      plant_w_springs, right_toe.first, right_toe.second, Matrix3d::Identity(),
>>>>>>> db0a5450
      Vector3d::Zero(), {1, 2});
  auto right_heel_evaluator = multibody::WorldPointEvaluator(
<<<<<<< HEAD
      plant, right_heel.first, right_heel.second, Matrix3d::Identity(),
      Vector3d::Zero(), {0, 1, 2});
  osc->AddContactPoint(&right_heel_evaluator);
  // Cost
  int n_v = plant.num_velocities();

  osc->SetAccelerationCostWeights(gains.w_accel * gains.W_acceleration);
  osc->SetInputSmoothingCostWeights(gains.w_input_reg *
      gains.W_input_regularization);
  osc->SetInputCostWeights(gains.w_input * gains.W_input_regularization);
  osc->SetLambdaContactRegularizationWeight(
      osc_gains.w_lambda * osc_gains.W_lambda_c_regularization);
  osc->SetLambdaHolonomicRegularizationWeight(gains.w_lambda *
      gains.W_lambda_h_regularization);
  osc->SetContactSoftConstraintWeight(osc_gains.w_soft_constraint);
//  osc->SetJointLimitWeight(osc_gains.w_joint_limit);

  auto pelvis_view_frame = std::make_shared<WorldYawViewFrame<double>>(plant.GetBodyByName("pelvis"));
  auto pelvis_tracking_data = std::make_unique<TransTaskSpaceTrackingData>(
      "pelvis_trans_traj", MatrixXd::Zero(3, 3), MatrixXd::Zero(3, 3),
      MatrixXd::Zero(3, 3), plant, plant);
  auto stance_foot_tracking_data = std::make_unique<TransTaskSpaceTrackingData>(
      "stance_ft_traj", MatrixXd::Zero(3, 3), MatrixXd::Zero(3, 3),
      MatrixXd::Zero(3, 3), plant, plant);
  pelvis_tracking_data->AddPointToTrack("pelvis");
  stance_foot_tracking_data->AddPointToTrack("toe_left");
  auto pelvis_trans_rel_tracking_data =
      std::make_unique<RelativeTranslationTrackingData>(
          "pelvis_trans_traj", osc_gains.K_p_pelvis_rot,
          osc_gains.K_d_pelvis_rot, osc_gains.W_pelvis_rot, plant, plant,
          pelvis_tracking_data.get(), stance_foot_tracking_data.get());
  if (osc_gains.center_of_mass_filter_tau > 0) {
    pelvis_trans_rel_tracking_data->SetLowPassFilter(
        osc_gains.center_of_mass_filter_tau, {0, 1, 2});
  }
  pelvis_trans_rel_tracking_data->SetViewFrame(pelvis_view_frame);
  auto pelvis_rot_tracking_data = std::make_unique<RotTaskSpaceTrackingData>(
      "pelvis_rot_traj", osc_gains.K_p_pelvis_rot, osc_gains.K_d_pelvis_rot,
      osc_gains.W_pelvis_rot, plant, plant);
//  pelvis_rot_tracking_data->SetViewFrame(pelvis_view_frame);
=======
      plant_w_springs, right_heel.first, right_heel.second,
      Matrix3d::Identity(), Vector3d::Zero(), {0, 1, 2});

  osc->AddContactPoint(
      "left_toe",
      unique_ptr<multibody::WorldPointEvaluator<double>>(&left_toe_evaluator)
  );
  osc->AddContactPoint(
      "left_heel",
      unique_ptr<multibody::WorldPointEvaluator<double>>(&left_heel_evaluator)
  );
  osc->AddContactPoint(
      "right_toe",
      unique_ptr<multibody::WorldPointEvaluator<double>>(&right_toe_evaluator)
  );
  osc->AddContactPoint(
      "right_heel",
      unique_ptr<multibody::WorldPointEvaluator<double>>(&right_heel_evaluator)
  );
  // Cost
  int n_v = plant_w_springs.num_velocities();
  MatrixXd Q_accel = gains.w_accel * MatrixXd::Identity(n_v, n_v);
  osc->SetAccelerationCostWeights(Q_accel);
  // Center of mass tracking
  // Weighting x-y higher than z, as they are more important to balancing
  //  ComTrackingData center_of_mass_traj("com_traj", K_p_com, K_d_com,
  //                                      W_com * FLAGS_cost_weight_multiplier,
  //                                      plant_w_springs, plant_w_springs);
  auto center_of_mass_traj = std::make_unique<TransTaskSpaceTrackingData>(
      "com_traj", osc_gains.K_p_pelvis, osc_gains.K_d_pelvis,
      osc_gains.W_pelvis * FLAGS_cost_weight_multiplier, plant_w_springs,
      plant_w_springs);
  center_of_mass_traj->AddPointToTrack("pelvis");
  double cutoff_freq = 5;  // in Hz
  double tau = 1 / (2 * M_PI * cutoff_freq);
  center_of_mass_traj->SetLowPassFilter(tau, {1});
  osc->AddTrackingData(std::move(center_of_mass_traj));
  auto pelvis_rot_tracking_data = std::make_unique<RotTaskSpaceTrackingData>(
      "pelvis_rot_traj", osc_gains.K_p_pelvis_rot, osc_gains.K_d_pelvis_rot,
      osc_gains.W_pelvis_rot * FLAGS_cost_weight_multiplier, plant_w_springs,
      plant_w_springs);
>>>>>>> db0a5450
  pelvis_rot_tracking_data->AddFrameToTrack("pelvis");
//  if (osc_gains.rot_filter_tau > 0) {
//    pelvis_rot_tracking_data->SetLowPassFilter(osc_gains.rot_filter_tau,
//                                               {0, 1, 2});
//  }
  osc->AddTrackingData(std::move(pelvis_trans_rel_tracking_data));
  osc->AddTrackingData(std::move(pelvis_rot_tracking_data));

  auto left_hip_yaw_traj = std::make_unique<JointSpaceTrackingData>(
<<<<<<< HEAD
      "left_hip_yaw_traj", osc_gains.K_d_hip_yaw, osc_gains.K_p_hip_yaw,
      osc_gains.W_hip_yaw, plant, plant);
  auto right_hip_yaw_traj = std::make_unique<JointSpaceTrackingData>(
      "right_hip_yaw_traj", osc_gains.K_d_hip_yaw, osc_gains.K_p_hip_yaw,
      osc_gains.W_hip_yaw, plant, plant);
=======
      "left_hip_yaw_traj", hip_yaw_kp * MatrixXd::Ones(1, 1),
      hip_yaw_kd * MatrixXd::Ones(1, 1), w_hip_yaw * MatrixXd::Ones(1, 1),
      plant_w_springs, plant_w_springs);
  auto right_hip_yaw_traj = std::make_unique<JointSpaceTrackingData>(
      "right_hip_yaw_traj", hip_yaw_kp * MatrixXd::Ones(1, 1),
      hip_yaw_kd * MatrixXd::Ones(1, 1), w_hip_yaw * MatrixXd::Ones(1, 1),
      plant_w_springs, plant_w_springs);
>>>>>>> db0a5450
  left_hip_yaw_traj->AddJointToTrack("hip_yaw_left", "hip_yaw_leftdot");
  osc->AddConstTrackingData(std::move(left_hip_yaw_traj), VectorXd::Zero(1));
//  right_hip_yaw_traj->AddJointToTrack("hip_yaw_right", "hip_yaw_rightdot");
//  osc->AddConstTrackingData(std::move(right_hip_yaw_traj), VectorXd::Zero(1));

  // Build OSC problem
  osc->Build();
  // Connect ports
  builder.Connect(state_receiver->get_output_port(0),
                  osc->get_input_port_robot_output());
  builder.Connect(osc->get_output_port_osc_command(),
                  command_sender->get_input_port(0));
  builder.Connect(osc->get_output_port_osc_debug(), osc_debug_pub->get_input_port());
  builder.Connect(com_traj_generator->get_output_port(0),
                  osc->get_input_port_tracking_data("pelvis_trans_traj"));
  builder.Connect(pelvis_rot_traj_generator->get_output_port(0),
                  osc->get_input_port_tracking_data("pelvis_rot_traj"));

  // Create the diagram
  auto owned_diagram = builder.Build();
  owned_diagram->set_name(("osc_standing_controller"));

  // Build lcm-driven simulation
  systems::LcmDrivenLoop<dairlib::lcmt_robot_output> loop(
      &lcm_local, std::move(owned_diagram), state_receiver, FLAGS_channel_x,
      true);
  DrawAndSaveDiagramGraph(*loop.get_diagram());

  loop.Simulate();

  return 0;
}

}  // namespace dairlib

int main(int argc, char* argv[]) { return dairlib::DoMain(argc, argv); }<|MERGE_RESOLUTION|>--- conflicted
+++ resolved
@@ -8,7 +8,6 @@
 #include "examples/Cassie/osc/standing_com_traj.h"
 #include "examples/Cassie/osc/standing_pelvis_orientation_traj.h"
 #include "examples/Cassie/systems/cassie_out_to_radio.h"
-#include "multibody/kinematic/fixed_joint_evaluator.h"
 #include "multibody/kinematic/kinematic_evaluator_set.h"
 #include "multibody/kinematic/fixed_joint_evaluator.h"
 #include "multibody/multibody_utils.h"
@@ -17,12 +16,10 @@
 #include "systems/controllers/osc/operational_space_control.h"
 #include "systems/controllers/osc/options_tracking_data.h"
 #include "systems/controllers/osc/osc_gains.h"
-#include "systems/controllers/osc/relative_translation_tracking_data.h"
 #include "systems/controllers/osc/rot_space_tracking_data.h"
 #include "systems/controllers/osc/trans_space_tracking_data.h"
 #include "systems/framework/lcm_driven_loop.h"
 #include "systems/robot_lcm_systems.h"
-#include "systems/system_utils.h"
 
 #include "drake/common/yaml/yaml_io.h"
 #include "drake/systems/framework/diagram_builder.h"
@@ -47,16 +44,13 @@
 using drake::systems::TriggerTypeSet;
 using drake::systems::lcm::LcmPublisherSystem;
 using drake::systems::lcm::LcmSubscriberSystem;
-using multibody::FixedJointEvaluator;
-using multibody::WorldYawViewFrame;
 
 using systems::controllers::ComTrackingData;
 using systems::controllers::JointSpaceTrackingData;
-using systems::controllers::RelativeTranslationTrackingData;
 using systems::controllers::RotTaskSpaceTrackingData;
 using systems::controllers::TransTaskSpaceTrackingData;
 
-DEFINE_string(channel_x, "CASSIE_STATE_DISPATCHER",
+DEFINE_string(channel_x, "CASSIE_STATE_SIMULATION",
               "LCM channel for receiving state. "
               "Use CASSIE_STATE_SIMULATION to get state from simulator, and "
               "use CASSIE_STATE_DISPATCHER to get state from state estimator");
@@ -69,38 +63,18 @@
               "A cosntant times with cost weight of OSC traj tracking");
 DEFINE_double(height, .8, "The initial COM height (m)");
 DEFINE_string(gains_filename, "examples/Cassie/osc/osc_standing_gains.yaml",
-              "Filepath containing osc_gains");
-DEFINE_string(osqp_settings, "solvers/default_osc_osqp_settings.yaml",
-              "Filepath containing qp settings");
+              "Filepath containing gains");
 DEFINE_bool(use_radio, false, "use the radio to set height or not");
-
-// Currently the controller runs at the rate between 500 Hz and 200 Hz, so the
-// publish rate of the robot state needs to be less than 500 Hz. Otherwise, the
-// performance seems to degrade due to this. (Recommended publish rate: 200 Hz)
-// Maybe we need to update the lcm driven loop to clear the queue of lcm message
-// if it's more than one message?
+DEFINE_double(qp_time_limit, 0.002, "maximum qp solve time");
 
 int DoMain(int argc, char* argv[]) {
   gflags::ParseCommandLineFlags(&argc, &argv, true);
 
   // Build Cassie MBP
-  drake::multibody::MultibodyPlant<double> plant(0.0);
-  AddCassieMultibody(&plant, nullptr, true /*floating base*/,
-                     "examples/Cassie/urdf/cassie_v2_conservative.urdf",
+  drake::multibody::MultibodyPlant<double> plant_w_springs(0.0);
+  AddCassieMultibody(&plant_w_springs, nullptr, true /*floating base*/,
+                     "examples/Cassie/urdf/cassie_v2.urdf",
                      true /*spring model*/, false /*loop closure*/);
-<<<<<<< HEAD
-  plant.Finalize();
-
-  auto context_w_spr = plant.CreateDefaultContext();
-
-  // Get contact frames and position (doesn't matter whether we use
-  // plant or plant because the contact frames exit in both
-  // plants)
-  auto left_toe = LeftToeFront(plant);
-  auto left_heel = LeftToeRear(plant);
-  auto right_toe = RightToeFront(plant);
-  auto right_heel = RightToeRear(plant);
-=======
   plant_w_springs.Finalize();
 
   auto context_w_spr = plant_w_springs.CreateDefaultContext();
@@ -112,7 +86,6 @@
   auto left_heel = LeftToeRear(plant_w_springs);
   auto right_toe = RightToeFront(plant_w_springs);
   auto right_heel = RightToeRear(plant_w_springs);
->>>>>>> db0a5450
 
   // Build the controller diagram
   DiagramBuilder<double> builder;
@@ -131,7 +104,8 @@
           "TARGET_HEIGHT", &lcm_local));
 
   // Create state receiver.
-  auto state_receiver = builder.AddSystem<systems::RobotOutputReceiver>(plant);
+  auto state_receiver =
+      builder.AddSystem<systems::RobotOutputReceiver>(plant_w_springs);
 
   auto cassie_out_receiver =
       builder.AddSystem(LcmSubscriberSystem::Make<dairlib::lcmt_cassie_out>(
@@ -143,7 +117,8 @@
   auto command_pub =
       builder.AddSystem(LcmPublisherSystem::Make<dairlib::lcmt_robot_input>(
           FLAGS_channel_u, &lcm_local, TriggerTypeSet({TriggerType::kForced})));
-  auto command_sender = builder.AddSystem<systems::RobotCommandSender>(plant);
+  auto command_sender =
+      builder.AddSystem<systems::RobotCommandSender>(plant_w_springs);
 
   builder.Connect(command_sender->get_output_port(0),
                   command_pub->get_input_port());
@@ -158,15 +133,12 @@
   std::vector<std::pair<const Vector3d, const drake::multibody::Frame<double>&>>
       feet_contact_points = {left_toe, left_heel, right_toe, right_heel};
   auto com_traj_generator = builder.AddSystem<cassie::osc::StandingComTraj>(
-      plant, context_w_spr.get(), feet_contact_points, FLAGS_height,
+      plant_w_springs, context_w_spr.get(), feet_contact_points, FLAGS_height,
       FLAGS_use_radio);
-  com_traj_generator->SetCommandFilter(
-      osc_gains.center_of_mass_command_filter_alpha);
   auto pelvis_rot_traj_generator =
       builder.AddSystem<cassie::osc::StandingPelvisOrientationTraj>(
-          plant, context_w_spr.get(), feet_contact_points, "pelvis_rot_traj");
-  pelvis_rot_traj_generator->SetCommandFilter(
-      osc_gains.orientation_command_filter_alpha);
+          plant_w_springs, context_w_spr.get(), feet_contact_points,
+          "pelvis_rot_traj");
   builder.Connect(state_receiver->get_output_port(0),
                   com_traj_generator->get_input_port_state());
   builder.Connect(state_receiver->get_output_port(0),
@@ -180,39 +152,6 @@
 
   // Create Operational space control
   auto osc = builder.AddSystem<systems::controllers::OperationalSpaceControl>(
-<<<<<<< HEAD
-      plant, plant, context_w_spr.get(), context_w_spr.get(), false);
-
-  multibody::KinematicEvaluatorSet<double> evaluators(plant);
-
-  // Fix the springs in the dynamics
-  auto pos_idx_map = multibody::MakeNameToPositionsMap(plant);
-  auto vel_idx_map = multibody::MakeNameToVelocitiesMap(plant);
-  auto left_fixed_knee_spring =
-      FixedJointEvaluator(plant, pos_idx_map.at("knee_joint_left"),
-                          vel_idx_map.at("knee_joint_leftdot"), 0);
-  auto right_fixed_knee_spring =
-      FixedJointEvaluator(plant, pos_idx_map.at("knee_joint_right"),
-                          vel_idx_map.at("knee_joint_rightdot"), 0);
-  auto left_fixed_ankle_spring = FixedJointEvaluator(
-      plant, pos_idx_map.at("ankle_spring_joint_left"),
-      vel_idx_map.at("ankle_spring_joint_leftdot"), 0);
-  auto right_fixed_ankle_spring = FixedJointEvaluator(
-      plant, pos_idx_map.at("ankle_spring_joint_right"),
-      vel_idx_map.at("ankle_spring_joint_rightdot"), 0);
-  evaluators.add_evaluator(&left_fixed_knee_spring);
-  evaluators.add_evaluator(&right_fixed_knee_spring);
-  evaluators.add_evaluator(&left_fixed_ankle_spring);
-  evaluators.add_evaluator(&right_fixed_ankle_spring);
-
-  auto left_loop = LeftLoopClosureEvaluator(plant);
-  auto right_loop = RightLoopClosureEvaluator(plant);
-  evaluators.add_evaluator(&left_loop);
-  evaluators.add_evaluator(&right_loop);
-
-  osc->AddKinematicConstraint(&evaluators);
-
-=======
       plant_w_springs, context_w_spr.get(), false);
 
   // Distance constraint
@@ -252,74 +191,20 @@
   // error to be important
   double w_contact_relax = gains.w_soft_constraint;
   osc->SetContactSoftConstraintWeight(w_contact_relax);
->>>>>>> db0a5450
   // Friction coefficient
-  osc->SetContactFriction(gains.mu);
+  double mu = 0.8;
+  osc->SetContactFriction(mu);
   // Add contact points
   auto left_toe_evaluator = multibody::WorldPointEvaluator(
-<<<<<<< HEAD
-      plant, left_toe.first, left_toe.second, Matrix3d::Identity(),
-=======
       plant_w_springs, left_toe.first, left_toe.second, Matrix3d::Identity(),
->>>>>>> db0a5450
       Vector3d::Zero(), {1, 2});
   auto left_heel_evaluator = multibody::WorldPointEvaluator(
-<<<<<<< HEAD
-      plant, left_heel.first, left_heel.second, Matrix3d::Identity(),
-=======
       plant_w_springs, left_heel.first, left_heel.second, Matrix3d::Identity(),
->>>>>>> db0a5450
       Vector3d::Zero(), {0, 1, 2});
   auto right_toe_evaluator = multibody::WorldPointEvaluator(
-<<<<<<< HEAD
-      plant, right_toe.first, right_toe.second, Matrix3d::Identity(),
-=======
       plant_w_springs, right_toe.first, right_toe.second, Matrix3d::Identity(),
->>>>>>> db0a5450
       Vector3d::Zero(), {1, 2});
   auto right_heel_evaluator = multibody::WorldPointEvaluator(
-<<<<<<< HEAD
-      plant, right_heel.first, right_heel.second, Matrix3d::Identity(),
-      Vector3d::Zero(), {0, 1, 2});
-  osc->AddContactPoint(&right_heel_evaluator);
-  // Cost
-  int n_v = plant.num_velocities();
-
-  osc->SetAccelerationCostWeights(gains.w_accel * gains.W_acceleration);
-  osc->SetInputSmoothingCostWeights(gains.w_input_reg *
-      gains.W_input_regularization);
-  osc->SetInputCostWeights(gains.w_input * gains.W_input_regularization);
-  osc->SetLambdaContactRegularizationWeight(
-      osc_gains.w_lambda * osc_gains.W_lambda_c_regularization);
-  osc->SetLambdaHolonomicRegularizationWeight(gains.w_lambda *
-      gains.W_lambda_h_regularization);
-  osc->SetContactSoftConstraintWeight(osc_gains.w_soft_constraint);
-//  osc->SetJointLimitWeight(osc_gains.w_joint_limit);
-
-  auto pelvis_view_frame = std::make_shared<WorldYawViewFrame<double>>(plant.GetBodyByName("pelvis"));
-  auto pelvis_tracking_data = std::make_unique<TransTaskSpaceTrackingData>(
-      "pelvis_trans_traj", MatrixXd::Zero(3, 3), MatrixXd::Zero(3, 3),
-      MatrixXd::Zero(3, 3), plant, plant);
-  auto stance_foot_tracking_data = std::make_unique<TransTaskSpaceTrackingData>(
-      "stance_ft_traj", MatrixXd::Zero(3, 3), MatrixXd::Zero(3, 3),
-      MatrixXd::Zero(3, 3), plant, plant);
-  pelvis_tracking_data->AddPointToTrack("pelvis");
-  stance_foot_tracking_data->AddPointToTrack("toe_left");
-  auto pelvis_trans_rel_tracking_data =
-      std::make_unique<RelativeTranslationTrackingData>(
-          "pelvis_trans_traj", osc_gains.K_p_pelvis_rot,
-          osc_gains.K_d_pelvis_rot, osc_gains.W_pelvis_rot, plant, plant,
-          pelvis_tracking_data.get(), stance_foot_tracking_data.get());
-  if (osc_gains.center_of_mass_filter_tau > 0) {
-    pelvis_trans_rel_tracking_data->SetLowPassFilter(
-        osc_gains.center_of_mass_filter_tau, {0, 1, 2});
-  }
-  pelvis_trans_rel_tracking_data->SetViewFrame(pelvis_view_frame);
-  auto pelvis_rot_tracking_data = std::make_unique<RotTaskSpaceTrackingData>(
-      "pelvis_rot_traj", osc_gains.K_p_pelvis_rot, osc_gains.K_d_pelvis_rot,
-      osc_gains.W_pelvis_rot, plant, plant);
-//  pelvis_rot_tracking_data->SetViewFrame(pelvis_view_frame);
-=======
       plant_w_springs, right_heel.first, right_heel.second,
       Matrix3d::Identity(), Vector3d::Zero(), {0, 1, 2});
 
@@ -361,23 +246,17 @@
       "pelvis_rot_traj", osc_gains.K_p_pelvis_rot, osc_gains.K_d_pelvis_rot,
       osc_gains.W_pelvis_rot * FLAGS_cost_weight_multiplier, plant_w_springs,
       plant_w_springs);
->>>>>>> db0a5450
   pelvis_rot_tracking_data->AddFrameToTrack("pelvis");
-//  if (osc_gains.rot_filter_tau > 0) {
-//    pelvis_rot_tracking_data->SetLowPassFilter(osc_gains.rot_filter_tau,
-//                                               {0, 1, 2});
-//  }
-  osc->AddTrackingData(std::move(pelvis_trans_rel_tracking_data));
   osc->AddTrackingData(std::move(pelvis_rot_tracking_data));
 
+  // Hip yaw joint tracking
+  // We use hip yaw joint tracking instead of pelvis yaw tracking because the
+  // foot sometimes rotates about yaw, and we need hip yaw joint to go back to
+  // 0.
+  double w_hip_yaw = 0.5;
+  double hip_yaw_kp = 40;
+  double hip_yaw_kd = 0.5;
   auto left_hip_yaw_traj = std::make_unique<JointSpaceTrackingData>(
-<<<<<<< HEAD
-      "left_hip_yaw_traj", osc_gains.K_d_hip_yaw, osc_gains.K_p_hip_yaw,
-      osc_gains.W_hip_yaw, plant, plant);
-  auto right_hip_yaw_traj = std::make_unique<JointSpaceTrackingData>(
-      "right_hip_yaw_traj", osc_gains.K_d_hip_yaw, osc_gains.K_p_hip_yaw,
-      osc_gains.W_hip_yaw, plant, plant);
-=======
       "left_hip_yaw_traj", hip_yaw_kp * MatrixXd::Ones(1, 1),
       hip_yaw_kd * MatrixXd::Ones(1, 1), w_hip_yaw * MatrixXd::Ones(1, 1),
       plant_w_springs, plant_w_springs);
@@ -385,11 +264,10 @@
       "right_hip_yaw_traj", hip_yaw_kp * MatrixXd::Ones(1, 1),
       hip_yaw_kd * MatrixXd::Ones(1, 1), w_hip_yaw * MatrixXd::Ones(1, 1),
       plant_w_springs, plant_w_springs);
->>>>>>> db0a5450
   left_hip_yaw_traj->AddJointToTrack("hip_yaw_left", "hip_yaw_leftdot");
   osc->AddConstTrackingData(std::move(left_hip_yaw_traj), VectorXd::Zero(1));
-//  right_hip_yaw_traj->AddJointToTrack("hip_yaw_right", "hip_yaw_rightdot");
-//  osc->AddConstTrackingData(std::move(right_hip_yaw_traj), VectorXd::Zero(1));
+  right_hip_yaw_traj->AddJointToTrack("hip_yaw_right", "hip_yaw_rightdot");
+  osc->AddConstTrackingData(std::move(right_hip_yaw_traj), VectorXd::Zero(1));
 
   // Build OSC problem
   osc->Build();
@@ -398,21 +276,21 @@
                   osc->get_input_port_robot_output());
   builder.Connect(osc->get_output_port_osc_command(),
                   command_sender->get_input_port(0));
-  builder.Connect(osc->get_output_port_osc_debug(), osc_debug_pub->get_input_port());
+  builder.Connect(osc->get_output_port_osc_debug(),
+                  osc_debug_pub->get_input_port());
   builder.Connect(com_traj_generator->get_output_port(0),
-                  osc->get_input_port_tracking_data("pelvis_trans_traj"));
+                  osc->get_input_port_tracking_data("com_traj"));
   builder.Connect(pelvis_rot_traj_generator->get_output_port(0),
                   osc->get_input_port_tracking_data("pelvis_rot_traj"));
 
   // Create the diagram
   auto owned_diagram = builder.Build();
-  owned_diagram->set_name(("osc_standing_controller"));
+  owned_diagram->set_name(("osc standing controller"));
 
   // Build lcm-driven simulation
   systems::LcmDrivenLoop<dairlib::lcmt_robot_output> loop(
       &lcm_local, std::move(owned_diagram), state_receiver, FLAGS_channel_x,
       true);
-  DrawAndSaveDiagramGraph(*loop.get_diagram());
 
   loop.Simulate();
 
