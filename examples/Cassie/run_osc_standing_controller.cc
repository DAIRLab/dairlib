--- conflicted
+++ resolved
@@ -71,50 +71,6 @@
 
 DEFINE_double(qp_time_limit, 0.002, "maximum qp solve time");
 
-<<<<<<< HEAD
-// Currently the controller runs at the rate between 500 Hz and 200 Hz,so the
-// publish rate of the robot state needs to be less than 500 Hz. Otherwise, the
-// performance seems to degrade due to this. (Recommended publish rate: 200 Hz)
-// Maybe we need to update the lcm driven loop to clear the queue of lcm message
-// if it's more than one message?
-
-struct OSCStandingGains {
-  int rows;
-  int cols;
-  double w_input;
-  double w_accel;
-  double w_soft_constraint;
-  double HipYawKp;
-  double HipYawKd;
-  double HipYawW;
-  std::vector<double> CoMKp;
-  std::vector<double> CoMKd;
-  std::vector<double> PelvisRotKp;
-  std::vector<double> PelvisRotKd;
-  std::vector<double> CoMW;
-  std::vector<double> PelvisW;
-
-  template <typename Archive>
-  void Serialize(Archive* a) {
-    a->Visit(DRAKE_NVP(rows));
-    a->Visit(DRAKE_NVP(cols));
-    a->Visit(DRAKE_NVP(w_input));
-    a->Visit(DRAKE_NVP(w_accel));
-    a->Visit(DRAKE_NVP(w_soft_constraint));
-    a->Visit(DRAKE_NVP(CoMKp));
-    a->Visit(DRAKE_NVP(CoMKd));
-    a->Visit(DRAKE_NVP(PelvisRotKp));
-    a->Visit(DRAKE_NVP(PelvisRotKd));
-    a->Visit(DRAKE_NVP(HipYawKp));
-    a->Visit(DRAKE_NVP(HipYawKd));
-    a->Visit(DRAKE_NVP(CoMW));
-    a->Visit(DRAKE_NVP(PelvisW));
-    a->Visit(DRAKE_NVP(HipYawW));
-  }
-};
-
-=======
->>>>>>> 27e2fdd8
 int DoMain(int argc, char* argv[]) {
   gflags::ParseCommandLineFlags(&argc, &argv, true);
 
@@ -145,41 +101,6 @@
   // Build the controller diagram
   DiagramBuilder<double> builder;
 
-<<<<<<< HEAD
-  drake::lcm::DrakeLcm lcm_local("udpm://239.255.76.67:7667?ttl=0");
-  auto gains = drake::yaml::LoadYamlFile<OSCStandingGains>(FLAGS_gains_filename);
-
-  MatrixXd K_p_com = Eigen::Map<
-      Eigen::Matrix<double, Eigen::Dynamic, Eigen::Dynamic, Eigen::RowMajor>>(
-      gains.CoMKp.data(), gains.rows, gains.cols);
-  MatrixXd K_d_com = Eigen::Map<
-      Eigen::Matrix<double, Eigen::Dynamic, Eigen::Dynamic, Eigen::RowMajor>>(
-      gains.CoMKd.data(), gains.rows, gains.cols);
-  MatrixXd K_p_pelvis = Eigen::Map<
-      Eigen::Matrix<double, Eigen::Dynamic, Eigen::Dynamic, Eigen::RowMajor>>(
-      gains.PelvisRotKp.data(), gains.rows, gains.cols);
-  MatrixXd K_d_pelvis = Eigen::Map<
-      Eigen::Matrix<double, Eigen::Dynamic, Eigen::Dynamic, Eigen::RowMajor>>(
-      gains.PelvisRotKd.data(), gains.rows, gains.cols);
-  MatrixXd K_p_hip_yaw = gains.HipYawKp * MatrixXd::Identity(1, 1);
-  MatrixXd K_d_hip_yaw = gains.HipYawKd * MatrixXd::Identity(1, 1);
-  MatrixXd W_com = Eigen::Map<
-      Eigen::Matrix<double, Eigen::Dynamic, Eigen::Dynamic, Eigen::RowMajor>>(
-      gains.CoMW.data(), gains.rows, gains.cols);
-  MatrixXd W_pelvis = Eigen::Map<
-      Eigen::Matrix<double, Eigen::Dynamic, Eigen::Dynamic, Eigen::RowMajor>>(
-      gains.PelvisW.data(), gains.rows, gains.cols);
-  MatrixXd W_hip_yaw = gains.HipYawW * MatrixXd::Identity(1, 1);
-  std::cout << "w input (not used): \n" << gains.w_input << std::endl;
-  std::cout << "w accel: \n" << gains.w_accel << std::endl;
-  std::cout << "w soft constraint: \n" << gains.w_soft_constraint << std::endl;
-  std::cout << "COM Kp: \n" << K_p_com << std::endl;
-  std::cout << "COM Kd: \n" << K_d_com << std::endl;
-  std::cout << "Pelvis Rot Kp: \n" << K_p_pelvis << std::endl;
-  std::cout << "Pelvis Rot Kd: \n" << K_d_pelvis << std::endl;
-  std::cout << "COM W: \n" << W_com << std::endl;
-  std::cout << "Pelvis W: \n" << W_pelvis << std::endl;
-=======
   drake::lcm::DrakeLcm lcm_local;
   drake::yaml::LoadYamlOptions yaml_options;
   yaml_options.allow_yaml_with_no_cpp = true;
@@ -187,7 +108,6 @@
       FindResourceOrThrow(FLAGS_gains_filename), {}, {}, yaml_options);
   OSCStandingGains osc_gains = drake::yaml::LoadYamlFile<OSCStandingGains>(
       FindResourceOrThrow(FLAGS_gains_filename));
->>>>>>> 27e2fdd8
 
   // Create Lcm subsriber for lcmt_target_standing_height
   auto target_height_receiver = builder.AddSystem(
@@ -327,11 +247,6 @@
                   osc->get_input_port_robot_output());
   builder.Connect(osc->get_output_port_osc_command(),
                   command_sender->get_input_port(0));
-<<<<<<< HEAD
-=======
-  builder.Connect(osc->get_output_port_osc_debug(),
-                  osc_debug_pub->get_input_port());
->>>>>>> 27e2fdd8
   builder.Connect(com_traj_generator->get_output_port(0),
                   osc->get_input_port_tracking_data("com_traj"));
   builder.Connect(pelvis_rot_traj_generator->get_output_port(0),
