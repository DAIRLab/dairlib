--- conflicted
+++ resolved
@@ -276,22 +276,6 @@
   pelvis_rot_traj.AddFrameToTrack("pelvis");
   osc->AddTrackingData(&pelvis_rot_traj);
 
-<<<<<<< HEAD
-//  JointSpaceTrackingData hip_yaw_left_tracking(
-//      "hip_yaw_left_traj", K_p_hip_yaw, K_d_hip_yaw,
-//      W_hip_yaw * FLAGS_cost_weight_multiplier, plant_w_springs,
-//      plant_wo_springs);
-//  JointSpaceTrackingData hip_yaw_right_tracking(
-//      "hip_yaw_right_traj", K_p_hip_yaw, K_d_hip_yaw,
-//      W_hip_yaw * FLAGS_cost_weight_multiplier, plant_w_springs,
-//      plant_wo_springs);
-//  hip_yaw_left_tracking.AddJointToTrack("hip_yaw_left", "hip_yaw_leftdot");
-//  hip_yaw_right_tracking.AddJointToTrack("hip_yaw_right", "hip_yaw_rightdot");
-//  osc->AddConstTrackingData(&hip_yaw_left_tracking, 0.0 * VectorXd::Ones(1));
-//  osc->AddConstTrackingData(&hip_yaw_right_tracking, 0.0 * VectorXd::Ones(1));
-
-=======
->>>>>>> 129b1fda
   // Build OSC problem
   osc->Build();
   // Connect ports
