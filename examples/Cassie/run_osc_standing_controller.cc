--- conflicted
+++ resolved
@@ -208,29 +208,7 @@
   osc->SetAccelerationCostForAllJoints(Q_accel);
   // Center of mass tracking
   // Weighting x-y higher than z, as they are more important to balancing
-<<<<<<< HEAD
-  ComTrackingData center_of_mass_traj("com_traj", 3, K_p_com, K_d_com,
-=======
-  MatrixXd W_com = MatrixXd::Identity(3, 3);
-  W_com(0, 0) = 2000;
-  W_com(1, 1) = 2000;
-  W_com(2, 2) = 200;
-  // Set xy PD gains so they do not effect  passive LIPM dynamics at capture
-  // point, when x = sqrt(l/g) * xdot
-  // Passive dynamics: xddot = g/l * x
-  //
-  // -Kp * x - Kd * xdot =
-  // -Kp * x + Kd * sqrt(g/l) * x = g/l * x
-  // Kp = sqrt(g/l) * Kd - g/l
-  double xy_scale = 10;
-  double g_over_l = 9.81 / FLAGS_height;
-  MatrixXd K_p_com =
-      (xy_scale * sqrt(g_over_l) - g_over_l) * MatrixXd::Identity(3, 3);
-  MatrixXd K_d_com = xy_scale * MatrixXd::Identity(3, 3);
-  K_p_com(2, 2) = 10;
-  K_d_com(2, 2) = 10;
   ComTrackingData center_of_mass_traj("com_traj", K_p_com, K_d_com,
->>>>>>> 5f5205cb
                                       W_com * FLAGS_cost_weight_multiplier,
                                       plant_w_springs, plant_wo_springs);
   osc->AddTrackingData(&center_of_mass_traj);
