#include <gflags/gflags.h>

#include "dairlib/lcmt_robot_input.hpp"
#include "dairlib/lcmt_robot_output.hpp"
#include "examples/Cassie/cassie_utils.h"
#include "examples/Cassie/osc/heading_traj_generator.h"
#include "examples/Cassie/osc/high_level_command.h"
#include "examples/Cassie/osc/walking_speed_control.h"
#include "examples/Cassie/simulator_drift.h"
#include "multibody/kinematic/kinematic_evaluator_set.h"
#include "multibody/multibody_utils.h"
<<<<<<< HEAD
=======
#include "systems/controllers/fsm_event_time.h"
>>>>>>> 1d1e2570
#include "systems/controllers/lipm_traj_gen.h"
#include "systems/controllers/osc/operational_space_control.h"
#include "systems/controllers/swing_ft_traj_gen.h"
#include "systems/controllers/time_based_fsm.h"
#include "systems/framework/lcm_driven_loop.h"
#include "systems/robot_lcm_systems.h"

#include "drake/common/yaml/yaml_read_archive.h"
#include "drake/systems/framework/diagram_builder.h"
#include "drake/systems/lcm/lcm_publisher_system.h"

namespace dairlib {

using std::cout;
using std::endl;
using std::vector;

using Eigen::Matrix3d;
using Eigen::MatrixXd;
using Eigen::Vector3d;
using Eigen::VectorXd;

using drake::multibody::Frame;
using drake::systems::DiagramBuilder;
using drake::systems::TriggerType;
using drake::systems::lcm::LcmPublisherSystem;
using drake::systems::lcm::LcmSubscriberSystem;
using drake::systems::lcm::TriggerTypeSet;

using systems::controllers::ComTrackingData;
using systems::controllers::JointSpaceTrackingData;
using systems::controllers::RotTaskSpaceTrackingData;
using systems::controllers::TransTaskSpaceTrackingData;

<<<<<<< HEAD
DEFINE_double(drift_rate, 0.0, "Drift rate for floating-base state");
=======
>>>>>>> 1d1e2570
DEFINE_string(channel_x, "CASSIE_STATE_SIMULATION",
              "LCM channel for receiving state. "
              "Use CASSIE_STATE_SIMULATION to get state from simulator, and "
              "use CASSIE_STATE_DISPATCHER to get state from state estimator");
DEFINE_string(channel_u, "CASSIE_INPUT",
              "The name of the channel which publishes command");
DEFINE_bool(use_radio, false,
            "Set to true if sending high level commands from radio controller");
DEFINE_string(
    cassie_out_channel, "CASSIE_OUTPUT_ECHO",
    "The name of the channel to receive the cassie out structure from.");
DEFINE_string(gains_filename, "examples/Cassie/osc/osc_walking_gains.yaml",
              "Filepath containing gains");
DEFINE_bool(publish_osc_data, true,
            "whether to publish lcm messages for OscTrackData");
DEFINE_bool(print_osc, false, "whether to print the osc debug message or not");

DEFINE_bool(is_two_phase, false,
            "true: only right/left single support"
            "false: both double and single support");
DEFINE_int32(
    footstep_option, 1,
    "0 uses the capture point\n"
    "1 uses the neutral point derived from LIPM given the stance duration");
<<<<<<< HEAD
=======

DEFINE_double(drift_rate, 0.0, "Drift rate for floating-base state");
>>>>>>> 1d1e2570

// Currently the controller runs at the rate between 500 Hz and 200 Hz, so the
// publish rate of the robot state needs to be less than 500 Hz. Otherwise, the
// performance seems to degrade due to this. (Recommended publish rate: 200 Hz)
// Maybe we need to update the lcm driven loop to clear the queue of lcm message
// if it's more than one message?

struct OSCWalkingGains {
  int rows;
  int cols;
  double w_accel;
  double w_soft_constraint;
  std::vector<double> CoMW;
  std::vector<double> CoMKp;
  std::vector<double> CoMKd;
  std::vector<double> PelvisHeadingW;
  std::vector<double> PelvisHeadingKp;
  std::vector<double> PelvisHeadingKd;
  std::vector<double> PelvisBalanceW;
  std::vector<double> PelvisBalanceKp;
  std::vector<double> PelvisBalanceKd;
  std::vector<double> SwingFootW;
  std::vector<double> SwingFootKp;
  std::vector<double> SwingFootKd;
  double w_swing_toe;
  double swing_toe_kp;
  double swing_toe_kd;
  double w_hip_yaw;
  double hip_yaw_kp;
  double hip_yaw_kd;
  double center_line_offset;
  double footstep_offset;
  double mid_foot_height;
  double final_foot_height;
  double final_foot_velocity_z;

  template <typename Archive>
  void Serialize(Archive* a) {
    a->Visit(DRAKE_NVP(rows));
    a->Visit(DRAKE_NVP(cols));
    a->Visit(DRAKE_NVP(w_accel));
    a->Visit(DRAKE_NVP(w_soft_constraint));
    a->Visit(DRAKE_NVP(CoMW));
    a->Visit(DRAKE_NVP(CoMKp));
    a->Visit(DRAKE_NVP(CoMKd));
    a->Visit(DRAKE_NVP(PelvisHeadingW));
    a->Visit(DRAKE_NVP(PelvisHeadingKp));
    a->Visit(DRAKE_NVP(PelvisHeadingKd));
    a->Visit(DRAKE_NVP(PelvisBalanceW));
    a->Visit(DRAKE_NVP(PelvisBalanceKp));
    a->Visit(DRAKE_NVP(PelvisBalanceKd));
    a->Visit(DRAKE_NVP(SwingFootW));
    a->Visit(DRAKE_NVP(SwingFootKp));
    a->Visit(DRAKE_NVP(SwingFootKd));
    a->Visit(DRAKE_NVP(w_swing_toe));
    a->Visit(DRAKE_NVP(swing_toe_kp));
    a->Visit(DRAKE_NVP(swing_toe_kd));
    a->Visit(DRAKE_NVP(w_hip_yaw));
    a->Visit(DRAKE_NVP(hip_yaw_kp));
    a->Visit(DRAKE_NVP(hip_yaw_kd));
    // swing foot heuristics
    a->Visit(DRAKE_NVP(mid_foot_height));
    a->Visit(DRAKE_NVP(center_line_offset));
    a->Visit(DRAKE_NVP(footstep_offset));
    a->Visit(DRAKE_NVP(final_foot_height));
    a->Visit(DRAKE_NVP(final_foot_velocity_z));
  }
};

int DoMain(int argc, char* argv[]) {
  gflags::ParseCommandLineFlags(&argc, &argv, true);

  // Build Cassie MBP
  drake::multibody::MultibodyPlant<double> plant_w_spr(0.0);
  addCassieMultibody(&plant_w_spr, nullptr, true /*floating base*/,
                     "examples/Cassie/urdf/cassie_v2.urdf",
                     true /*spring model*/, false /*loop closure*/);
  plant_w_spr.Finalize();
  // Build fix-spring Cassie MBP
  drake::multibody::MultibodyPlant<double> plant_wo_spr(0.0);
  addCassieMultibody(&plant_wo_spr, nullptr, true,
                     "examples/Cassie/urdf/cassie_fixed_springs.urdf", false,
                     false);
  plant_wo_spr.Finalize();

  auto context_w_spr = plant_w_spr.CreateDefaultContext();
  auto context_wo_spr = plant_wo_spr.CreateDefaultContext();

  // Build the controller diagram
  DiagramBuilder<double> builder;

  drake::lcm::DrakeLcm lcm_local("udpm://239.255.76.67:7667?ttl=0");

  OSCWalkingGains gains;
  const YAML::Node& root =
      YAML::LoadFile(FindResourceOrThrow(FLAGS_gains_filename));
  drake::yaml::YamlReadArchive(root).Accept(&gains);

  MatrixXd W_com = Eigen::Map<
      Eigen::Matrix<double, Eigen::Dynamic, Eigen::Dynamic, Eigen::RowMajor>>(
      gains.CoMW.data(), gains.rows, gains.cols);
  MatrixXd K_p_com = Eigen::Map<
      Eigen::Matrix<double, Eigen::Dynamic, Eigen::Dynamic, Eigen::RowMajor>>(
      gains.CoMKp.data(), gains.rows, gains.cols);
  MatrixXd K_d_com = Eigen::Map<
      Eigen::Matrix<double, Eigen::Dynamic, Eigen::Dynamic, Eigen::RowMajor>>(
      gains.CoMKd.data(), gains.rows, gains.cols);
  MatrixXd W_pelvis_heading = Eigen::Map<
      Eigen::Matrix<double, Eigen::Dynamic, Eigen::Dynamic, Eigen::RowMajor>>(
      gains.PelvisHeadingW.data(), gains.rows, gains.cols);
  MatrixXd K_p_pelvis_heading = Eigen::Map<
      Eigen::Matrix<double, Eigen::Dynamic, Eigen::Dynamic, Eigen::RowMajor>>(
      gains.PelvisHeadingKp.data(), gains.rows, gains.cols);
  MatrixXd K_d_pelvis_heading = Eigen::Map<
      Eigen::Matrix<double, Eigen::Dynamic, Eigen::Dynamic, Eigen::RowMajor>>(
      gains.PelvisHeadingKd.data(), gains.rows, gains.cols);
  MatrixXd W_pelvis_balance = Eigen::Map<
      Eigen::Matrix<double, Eigen::Dynamic, Eigen::Dynamic, Eigen::RowMajor>>(
      gains.PelvisBalanceW.data(), gains.rows, gains.cols);
  MatrixXd K_p_pelvis_balance = Eigen::Map<
      Eigen::Matrix<double, Eigen::Dynamic, Eigen::Dynamic, Eigen::RowMajor>>(
      gains.PelvisBalanceKp.data(), gains.rows, gains.cols);
  MatrixXd K_d_pelvis_balance = Eigen::Map<
      Eigen::Matrix<double, Eigen::Dynamic, Eigen::Dynamic, Eigen::RowMajor>>(
      gains.PelvisBalanceKd.data(), gains.rows, gains.cols);
  MatrixXd W_swing_foot = Eigen::Map<
      Eigen::Matrix<double, Eigen::Dynamic, Eigen::Dynamic, Eigen::RowMajor>>(
      gains.SwingFootW.data(), gains.rows, gains.cols);
  MatrixXd K_p_swing_foot = Eigen::Map<
      Eigen::Matrix<double, Eigen::Dynamic, Eigen::Dynamic, Eigen::RowMajor>>(
      gains.SwingFootKp.data(), gains.rows, gains.cols);
  MatrixXd K_d_swing_foot = Eigen::Map<
      Eigen::Matrix<double, Eigen::Dynamic, Eigen::Dynamic, Eigen::RowMajor>>(
      gains.SwingFootKd.data(), gains.rows, gains.cols);
  std::cout << "w accel: \n" << gains.w_accel << std::endl;
  std::cout << "w soft constraint: \n" << gains.w_soft_constraint << std::endl;
  std::cout << "COM W: \n" << W_com << std::endl;
  std::cout << "COM Kp: \n" << K_p_com << std::endl;
  std::cout << "COM Kd: \n" << K_d_com << std::endl;
  std::cout << "Pelvis Heading W: \n" << W_pelvis_heading << std::endl;
  std::cout << "Pelvis Heading Kp: \n" << K_p_pelvis_heading << std::endl;
  std::cout << "Pelvis Heading Kd: \n" << K_d_pelvis_heading << std::endl;
  std::cout << "Pelvis Balance W: \n" << W_pelvis_balance << std::endl;
  std::cout << "Pelvis Balance Kp: \n" << K_p_pelvis_balance << std::endl;
  std::cout << "Pelvis Balance Kd: \n" << K_d_pelvis_balance << std::endl;
  std::cout << "Swing Foot W: \n" << W_swing_foot << std::endl;
  std::cout << "Swing Foot Kp: \n" << K_p_swing_foot << std::endl;
  std::cout << "Swing Foot Kd: \n" << K_d_swing_foot << std::endl;

  // Get contact frames and position (doesn't matter whether we use
  // plant_w_spr or plant_wo_spr because the contact frames exit in both
  // plants)
  auto left_toe = LeftToeFront(plant_w_spr);
  auto left_heel = LeftToeRear(plant_w_spr);
  auto right_toe = RightToeFront(plant_w_spr);
  auto right_heel = RightToeRear(plant_w_spr);

  // Get body frames and points
  Vector3d mid_contact_point = (left_toe.first + left_heel.first) / 2;
  auto left_toe_mid = std::pair<const Vector3d, const Frame<double>&>(
      mid_contact_point, plant_w_spr.GetFrameByName("toe_left"));
  auto right_toe_mid = std::pair<const Vector3d, const Frame<double>&>(
      mid_contact_point, plant_w_spr.GetFrameByName("toe_right"));
  auto left_toe_origin = std::pair<const Vector3d, const Frame<double>&>(
      Vector3d::Zero(), plant_w_spr.GetFrameByName("toe_left"));
  auto right_toe_origin = std::pair<const Vector3d, const Frame<double>&>(
      Vector3d::Zero(), plant_w_spr.GetFrameByName("toe_right"));

  // Create state receiver.
  auto state_receiver =
      builder.AddSystem<systems::RobotOutputReceiver>(plant_w_spr);

  // Create command sender.
  auto command_pub =
      builder.AddSystem(LcmPublisherSystem::Make<dairlib::lcmt_robot_input>(
          FLAGS_channel_u, &lcm_local, TriggerTypeSet({TriggerType::kForced})));
  auto command_sender =
      builder.AddSystem<systems::RobotCommandSender>(plant_w_spr);

  auto cassie_out_receiver =
      builder.AddSystem(LcmSubscriberSystem::Make<dairlib::lcmt_cassie_out>(
          FLAGS_cassie_out_channel, &lcm_local));

  builder.Connect(command_sender->get_output_port(0),
                  command_pub->get_input_port());

  // Add emulator for floating base drift
  Eigen::VectorXd drift_mean =
      Eigen::VectorXd::Zero(plant_w_spr.num_positions());
  Eigen::MatrixXd drift_cov = Eigen::MatrixXd::Zero(
      plant_w_spr.num_positions(), plant_w_spr.num_positions());
  drift_cov(4, 4) = FLAGS_drift_rate;  // x
  drift_cov(5, 5) = FLAGS_drift_rate;  // y
  drift_cov(6, 6) = FLAGS_drift_rate;  // z
  // Note that we didn't add drift to yaw angle here because it requires
  // changing SimulatorDrift.

  auto simulator_drift =
      builder.AddSystem<SimulatorDrift>(plant_w_spr, drift_mean, drift_cov);
  builder.Connect(state_receiver->get_output_port(0),
                  simulator_drift->get_input_port_state());

  // Create human high-level control
  Eigen::Vector2d global_target_position(1, 0);
  Eigen::Vector2d params_of_no_turning(5, 1);
  // Logistic function 1/(1+5*exp(x-1))
  // The function ouputs 0.0007 when x = 0
  //                     0.5    when x = 1
  //                     0.9993 when x = 2
<<<<<<< HEAD
  cassie::osc::HighLevelCommand* high_level_command;
  if (FLAGS_use_radio) {
    double vel_scale_rot = 0.5;
    double vel_scale_trans = 1.0;
    high_level_command = builder.AddSystem<cassie::osc::HighLevelCommand>(
        plant_w_spr, context_w_spr.get(), vel_scale_rot, vel_scale_trans,
        FLAGS_footstep_option);
    builder.Connect(cassie_out_receiver->get_output_port(),
                    high_level_command->get_cassie_output_port());
  } else {
    high_level_command = builder.AddSystem<cassie::osc::HighLevelCommand>(
        plant_w_spr, context_w_spr.get(), global_target_position,
        params_of_no_turning, FLAGS_footstep_option);
  }
=======
  auto high_level_command = builder.AddSystem<cassie::osc::HighLevelCommand>(
      plant_w_spr, context_w_spr.get(), global_target_position,
      params_of_no_turning, FLAGS_footstep_option);
>>>>>>> 1d1e2570
  builder.Connect(state_receiver->get_output_port(0),
                  high_level_command->get_state_input_port());

  // Create heading traj generator
  auto head_traj_gen = builder.AddSystem<cassie::osc::HeadingTrajGenerator>(
      plant_w_spr, context_w_spr.get());
  builder.Connect(simulator_drift->get_output_port(0),
                  head_traj_gen->get_state_input_port());
  builder.Connect(high_level_command->get_yaw_output_port(),
                  head_traj_gen->get_yaw_input_port());

  // Create finite state machine
  int left_stance_state = 0;
  int right_stance_state = 1;
  int double_support_state = 2;
  double left_support_duration = 0.35;
  double right_support_duration = 0.35;
  double double_support_duration = 0.02;
  vector<int> fsm_states;
  vector<double> state_durations;
  if (FLAGS_is_two_phase) {
    fsm_states = {left_stance_state, right_stance_state};
    state_durations = {left_support_duration, right_support_duration};
  } else {
    fsm_states = {left_stance_state, double_support_state, right_stance_state,
                  double_support_state};
    state_durations = {left_support_duration, double_support_duration,
                       right_support_duration, double_support_duration};
  }
  auto fsm = builder.AddSystem<systems::TimeBasedFiniteStateMachine>(
      plant_w_spr, fsm_states, state_durations);
  builder.Connect(simulator_drift->get_output_port(0),
                  fsm->get_input_port_state());

  // Create leafsystem that record the switching time of the FSM
  std::vector<int> single_support_states = {left_stance_state,
                                            right_stance_state};
  auto event_time = builder.AddSystem<systems::FiniteStateMachineEventTime>(
      single_support_states);
  builder.Connect(fsm->get_output_port(0), event_time->get_input_port_fsm());

  // Create CoM trajectory generator
  // Note that we are tracking COM acceleration instead of position and velocity
  // because we construct the LIPM traj which starts from the current state
  double desired_com_height = 0.89;
  vector<int> unordered_fsm_states;
  vector<double> unordered_state_durations;
  vector<vector<std::pair<const Vector3d, const Frame<double>&>>>
      contact_points_in_each_state;
  if (FLAGS_is_two_phase) {
    unordered_fsm_states = {left_stance_state, right_stance_state};
    unordered_state_durations = {left_support_duration, right_support_duration};
    contact_points_in_each_state.push_back({left_toe_mid});
    contact_points_in_each_state.push_back({right_toe_mid});
  } else {
    unordered_fsm_states = {left_stance_state, right_stance_state,
                            double_support_state};
    unordered_state_durations = {left_support_duration, right_support_duration,
                                 double_support_duration};
    contact_points_in_each_state.push_back({left_toe_mid});
    contact_points_in_each_state.push_back({right_toe_mid});
    contact_points_in_each_state.push_back({left_toe_mid, right_toe_mid});
  }
  auto lipm_traj_generator = builder.AddSystem<systems::LIPMTrajGenerator>(
      plant_w_spr, context_w_spr.get(), desired_com_height,
      unordered_fsm_states, unordered_state_durations,
      contact_points_in_each_state);
  builder.Connect(fsm->get_output_port(0),
                  lipm_traj_generator->get_input_port_fsm());
  builder.Connect(event_time->get_output_port_event_time(),
                  lipm_traj_generator->get_input_port_fsm_switch_time());
  builder.Connect(simulator_drift->get_output_port(0),
                  lipm_traj_generator->get_input_port_state());

  // Create velocity control by foot placement
<<<<<<< HEAD
  auto walking_speed_control =
      builder.AddSystem<cassie::osc::WalkingSpeedControl>(
          plant_w_spr, context_w_spr.get(), FLAGS_footstep_option);
=======
  bool use_predicted_com_vel = true;
  auto walking_speed_control =
      builder.AddSystem<cassie::osc::WalkingSpeedControl>(
          plant_w_spr, context_w_spr.get(), FLAGS_footstep_option,
          use_predicted_com_vel ? left_support_duration : 0);
>>>>>>> 1d1e2570
  builder.Connect(high_level_command->get_xy_output_port(),
                  walking_speed_control->get_input_port_des_hor_vel());
  builder.Connect(simulator_drift->get_output_port(0),
                  walking_speed_control->get_input_port_state());
<<<<<<< HEAD

  // Create swing leg trajectory generator (capture point)
=======
  if (use_predicted_com_vel) {
    builder.Connect(lipm_traj_generator->get_output_port(0),
                    walking_speed_control->get_input_port_com());
    builder.Connect(event_time->get_output_port_event_time_of_interest(),
                    walking_speed_control->get_input_port_fsm_switch_time());
  }

  // Create swing leg trajectory generator
  double mid_foot_height = 0.1;
>>>>>>> 1d1e2570
  // Since the ground is soft in the simulation, we raise the desired final
  // foot height by 1 cm. The controller is sensitive to this number, should
  // tune this every time we change the simulation parameter or when we move
  // to the hardware testing.
  // Additionally, implementing a double support phase might mitigate the
  // instability around state transition.
<<<<<<< HEAD
  double max_CoM_to_CP_dist = 0.5;
  double max_CoM_to_footstep_dist = 0.4;

=======
  double desired_final_foot_height = 0.01;
  double desired_final_vertical_foot_velocity = 0;  //-1;
  double max_CoM_to_footstep_dist;
  double footstep_offset;
  double center_line_offset;
  if (FLAGS_footstep_option == 0) {
    max_CoM_to_footstep_dist = 0.4;
    footstep_offset = 0.06;
    center_line_offset = 0.06;
  } else if (FLAGS_footstep_option == 1) {
    max_CoM_to_footstep_dist = 0.4;
    footstep_offset = 0.06;
    center_line_offset = 0.06;
  }
>>>>>>> 1d1e2570
  vector<int> left_right_support_fsm_states = {left_stance_state,
                                               right_stance_state};
  vector<double> left_right_support_state_durations = {left_support_duration,
                                                       right_support_duration};
  vector<std::pair<const Vector3d, const Frame<double>&>> left_right_foot = {
      left_toe_origin, right_toe_origin};
  auto swing_ft_traj_generator =
      builder.AddSystem<systems::SwingFootTrajGenerator>(
          plant_w_spr, context_w_spr.get(), left_right_support_fsm_states,
          left_right_support_state_durations, left_right_foot, "pelvis",
<<<<<<< HEAD
          gains.mid_foot_height, gains.final_foot_height,
          gains.final_foot_velocity_z, max_CoM_to_footstep_dist,
          gains.footstep_offset, gains.center_line_offset, true, true, true,
          FLAGS_footstep_option);
  builder.Connect(fsm->get_output_port(0),
                  swing_ft_traj_generator->get_input_port_fsm());
=======
          mid_foot_height, desired_final_foot_height,
          desired_final_vertical_foot_velocity, max_CoM_to_footstep_dist,
          footstep_offset, center_line_offset, true, true, true,
          FLAGS_footstep_option);
  builder.Connect(fsm->get_output_port(0),
                  swing_ft_traj_generator->get_input_port_fsm());
  builder.Connect(event_time->get_output_port_event_time_of_interest(),
                  swing_ft_traj_generator->get_input_port_fsm_switch_time());
>>>>>>> 1d1e2570
  builder.Connect(simulator_drift->get_output_port(0),
                  swing_ft_traj_generator->get_input_port_state());
  builder.Connect(lipm_traj_generator->get_output_port(0),
                  swing_ft_traj_generator->get_input_port_com());
  builder.Connect(walking_speed_control->get_output_port(0),
                  swing_ft_traj_generator->get_input_port_sc());

  // Create Operational space control
  auto osc = builder.AddSystem<systems::controllers::OperationalSpaceControl>(
      plant_w_spr, plant_wo_spr, context_w_spr.get(), context_wo_spr.get(),
      true, FLAGS_print_osc /*print_tracking_info*/);

  // Cost
  int n_v = plant_wo_spr.num_velocities();
  MatrixXd Q_accel = gains.w_accel * MatrixXd::Identity(n_v, n_v);
  osc->SetAccelerationCostForAllJoints(Q_accel);

  // Distance constraint
  multibody::KinematicEvaluatorSet<double> evaluators(plant_wo_spr);
  auto left_loop = LeftLoopClosureEvaluator(plant_wo_spr);
  auto right_loop = RightLoopClosureEvaluator(plant_wo_spr);
  evaluators.add_evaluator(&left_loop);
  evaluators.add_evaluator(&right_loop);
  osc->AddKinematicConstraint(&evaluators);

  // Soft constraint
  // w_contact_relax shouldn't be too big, cause we want tracking error to be
  // important
  osc->SetWeightOfSoftContactConstraint(gains.w_soft_constraint);
  // Friction coefficient
  double mu = 0.4;
  osc->SetContactFriction(mu);
  // Add contact points (The position doesn't matter. It's not used in OSC)
  auto left_toe_evaluator = multibody::WorldPointEvaluator(
      plant_wo_spr, left_toe.first, left_toe.second, Matrix3d::Identity(),
      Vector3d::Zero(), {1, 2});
  auto left_heel_evaluator = multibody::WorldPointEvaluator(
      plant_wo_spr, left_heel.first, left_heel.second, Matrix3d::Identity(),
      Vector3d::Zero(), {0, 1, 2});
  auto right_toe_evaluator = multibody::WorldPointEvaluator(
      plant_wo_spr, right_toe.first, right_toe.second, Matrix3d::Identity(),
      Vector3d::Zero(), {1, 2});
  auto right_heel_evaluator = multibody::WorldPointEvaluator(
      plant_wo_spr, right_heel.first, right_heel.second, Matrix3d::Identity(),
      Vector3d::Zero(), {0, 1, 2});
  osc->AddStateAndContactPoint(left_stance_state, &left_toe_evaluator);
  osc->AddStateAndContactPoint(left_stance_state, &left_heel_evaluator);
  osc->AddStateAndContactPoint(right_stance_state, &right_toe_evaluator);
  osc->AddStateAndContactPoint(right_stance_state, &right_heel_evaluator);
  if (!FLAGS_is_two_phase) {
    osc->AddStateAndContactPoint(double_support_state, &left_toe_evaluator);
    osc->AddStateAndContactPoint(double_support_state, &left_heel_evaluator);
    osc->AddStateAndContactPoint(double_support_state, &right_toe_evaluator);
    osc->AddStateAndContactPoint(double_support_state, &right_heel_evaluator);
  }

  // Swing foot tracking
<<<<<<< HEAD
  TransTaskSpaceTrackingData swing_foot_traj("swing_ft_traj", K_p_swing_foot,
                                             K_d_swing_foot, W_swing_foot,
=======
  MatrixXd W_swing_foot = 400 * MatrixXd::Identity(3, 3);
  MatrixXd K_p_sw_ft = 100 * MatrixXd::Identity(3, 3);
  MatrixXd K_d_sw_ft = 10 * MatrixXd::Identity(3, 3);
  TransTaskSpaceTrackingData swing_foot_traj("swing_ft_traj", K_p_sw_ft,
                                             K_d_sw_ft, W_swing_foot,
>>>>>>> 1d1e2570
                                             plant_w_spr, plant_wo_spr);
  swing_foot_traj.AddStateAndPointToTrack(left_stance_state, "toe_right");
  swing_foot_traj.AddStateAndPointToTrack(right_stance_state, "toe_left");
  osc->AddTrackingData(&swing_foot_traj);
  // Center of mass tracking
  ComTrackingData center_of_mass_traj("lipm_traj", K_p_com, K_d_com, W_com,
                                      plant_w_spr, plant_wo_spr);
  osc->AddTrackingData(&center_of_mass_traj);
  // Pelvis rotation tracking (pitch and roll)
  RotTaskSpaceTrackingData pelvis_balance_traj(
      "pelvis_balance_traj", K_p_pelvis_balance, K_d_pelvis_balance,
      W_pelvis_balance, plant_w_spr, plant_wo_spr);
  pelvis_balance_traj.AddFrameToTrack("pelvis");
  osc->AddTrackingData(&pelvis_balance_traj);
  // Pelvis rotation tracking (yaw)
  RotTaskSpaceTrackingData pelvis_heading_traj(
      "pelvis_heading_traj", K_p_pelvis_heading, K_d_pelvis_heading,
      W_pelvis_heading, plant_w_spr, plant_wo_spr);
  pelvis_heading_traj.AddFrameToTrack("pelvis");
  osc->AddTrackingData(&pelvis_heading_traj, 0.1);  // 0.05
  // Swing toe joint tracking (Currently use fix position)
  // The desired position, -1.5, was derived heuristically. It is roughly the
  // toe angle when Cassie stands on the ground.
  MatrixXd W_swing_toe = gains.w_swing_toe * MatrixXd::Identity(1, 1);
  MatrixXd K_p_swing_toe = gains.swing_toe_kp * MatrixXd::Identity(1, 1);
  MatrixXd K_d_swing_toe = gains.swing_toe_kd * MatrixXd::Identity(1, 1);
  JointSpaceTrackingData swing_toe_traj("swing_toe_traj", K_p_swing_toe,
                                        K_d_swing_toe, W_swing_toe, plant_w_spr,
                                        plant_wo_spr);
  swing_toe_traj.AddStateAndJointToTrack(left_stance_state, "toe_right",
                                         "toe_rightdot");
  swing_toe_traj.AddStateAndJointToTrack(right_stance_state, "toe_left",
                                         "toe_leftdot");
  osc->AddConstTrackingData(&swing_toe_traj, -1.5 * VectorXd::Ones(1), 0, 0.3);
  // Swing hip yaw joint tracking
  MatrixXd W_hip_yaw = gains.w_hip_yaw * MatrixXd::Identity(1, 1);
  MatrixXd K_p_hip_yaw = gains.hip_yaw_kp * MatrixXd::Identity(1, 1);
  MatrixXd K_d_hip_yaw = gains.hip_yaw_kd * MatrixXd::Identity(1, 1);
  JointSpaceTrackingData swing_hip_yaw_traj("swing_hip_yaw_traj", K_p_hip_yaw,
                                            K_d_hip_yaw, W_hip_yaw, plant_w_spr,
                                            plant_wo_spr);
  swing_hip_yaw_traj.AddStateAndJointToTrack(left_stance_state, "hip_yaw_right",
                                             "hip_yaw_rightdot");
  swing_hip_yaw_traj.AddStateAndJointToTrack(right_stance_state, "hip_yaw_left",
                                             "hip_yaw_leftdot");
  osc->AddConstTrackingData(&swing_hip_yaw_traj, VectorXd::Zero(1));
  // Build OSC problem
  osc->Build();
  // Connect ports
  builder.Connect(simulator_drift->get_output_port(0),
                  osc->get_robot_output_input_port());
  builder.Connect(fsm->get_output_port(0), osc->get_fsm_input_port());
  builder.Connect(lipm_traj_generator->get_output_port(0),
                  osc->get_tracking_data_input_port("lipm_traj"));
  builder.Connect(swing_ft_traj_generator->get_output_port(0),
                  osc->get_tracking_data_input_port("swing_ft_traj"));
  builder.Connect(head_traj_gen->get_output_port(0),
                  osc->get_tracking_data_input_port("pelvis_balance_traj"));
  builder.Connect(head_traj_gen->get_output_port(0),
                  osc->get_tracking_data_input_port("pelvis_heading_traj"));
  builder.Connect(osc->get_output_port(0), command_sender->get_input_port(0));
  if (FLAGS_publish_osc_data) {
    // Create osc debug sender.
    auto osc_debug_pub =
        builder.AddSystem(LcmPublisherSystem::Make<dairlib::lcmt_osc_output>(
            "OSC_DEBUG_WALKING", &lcm_local,
            TriggerTypeSet({TriggerType::kForced})));
    builder.Connect(osc->get_osc_debug_port(), osc_debug_pub->get_input_port());
  }

  // Create the diagram
  auto owned_diagram = builder.Build();
  owned_diagram->set_name("osc walking controller");

  // Run lcm-driven simulation
  systems::LcmDrivenLoop<dairlib::lcmt_robot_output> loop(
      &lcm_local, std::move(owned_diagram), state_receiver, FLAGS_channel_x,
      true);
  loop.Simulate();

  return 0;
}

}  // namespace dairlib

int main(int argc, char* argv[]) { return dairlib::DoMain(argc, argv); }<|MERGE_RESOLUTION|>--- conflicted
+++ resolved
@@ -9,10 +9,7 @@
 #include "examples/Cassie/simulator_drift.h"
 #include "multibody/kinematic/kinematic_evaluator_set.h"
 #include "multibody/multibody_utils.h"
-<<<<<<< HEAD
-=======
 #include "systems/controllers/fsm_event_time.h"
->>>>>>> 1d1e2570
 #include "systems/controllers/lipm_traj_gen.h"
 #include "systems/controllers/osc/operational_space_control.h"
 #include "systems/controllers/swing_ft_traj_gen.h"
@@ -47,10 +44,7 @@
 using systems::controllers::RotTaskSpaceTrackingData;
 using systems::controllers::TransTaskSpaceTrackingData;
 
-<<<<<<< HEAD
 DEFINE_double(drift_rate, 0.0, "Drift rate for floating-base state");
-=======
->>>>>>> 1d1e2570
 DEFINE_string(channel_x, "CASSIE_STATE_SIMULATION",
               "LCM channel for receiving state. "
               "Use CASSIE_STATE_SIMULATION to get state from simulator, and "
@@ -75,11 +69,6 @@
     footstep_option, 1,
     "0 uses the capture point\n"
     "1 uses the neutral point derived from LIPM given the stance duration");
-<<<<<<< HEAD
-=======
-
-DEFINE_double(drift_rate, 0.0, "Drift rate for floating-base state");
->>>>>>> 1d1e2570
 
 // Currently the controller runs at the rate between 500 Hz and 200 Hz, so the
 // publish rate of the robot state needs to be less than 500 Hz. Otherwise, the
@@ -289,7 +278,6 @@
   // The function ouputs 0.0007 when x = 0
   //                     0.5    when x = 1
   //                     0.9993 when x = 2
-<<<<<<< HEAD
   cassie::osc::HighLevelCommand* high_level_command;
   if (FLAGS_use_radio) {
     double vel_scale_rot = 0.5;
@@ -304,11 +292,6 @@
         plant_w_spr, context_w_spr.get(), global_target_position,
         params_of_no_turning, FLAGS_footstep_option);
   }
-=======
-  auto high_level_command = builder.AddSystem<cassie::osc::HighLevelCommand>(
-      plant_w_spr, context_w_spr.get(), global_target_position,
-      params_of_no_turning, FLAGS_footstep_option);
->>>>>>> 1d1e2570
   builder.Connect(state_receiver->get_output_port(0),
                   high_level_command->get_state_input_port());
 
@@ -384,25 +367,15 @@
                   lipm_traj_generator->get_input_port_state());
 
   // Create velocity control by foot placement
-<<<<<<< HEAD
-  auto walking_speed_control =
-      builder.AddSystem<cassie::osc::WalkingSpeedControl>(
-          plant_w_spr, context_w_spr.get(), FLAGS_footstep_option);
-=======
   bool use_predicted_com_vel = true;
   auto walking_speed_control =
       builder.AddSystem<cassie::osc::WalkingSpeedControl>(
           plant_w_spr, context_w_spr.get(), FLAGS_footstep_option,
           use_predicted_com_vel ? left_support_duration : 0);
->>>>>>> 1d1e2570
   builder.Connect(high_level_command->get_xy_output_port(),
                   walking_speed_control->get_input_port_des_hor_vel());
   builder.Connect(simulator_drift->get_output_port(0),
                   walking_speed_control->get_input_port_state());
-<<<<<<< HEAD
-
-  // Create swing leg trajectory generator (capture point)
-=======
   if (use_predicted_com_vel) {
     builder.Connect(lipm_traj_generator->get_output_port(0),
                     walking_speed_control->get_input_port_com());
@@ -410,35 +383,15 @@
                     walking_speed_control->get_input_port_fsm_switch_time());
   }
 
-  // Create swing leg trajectory generator
-  double mid_foot_height = 0.1;
->>>>>>> 1d1e2570
+  // Create swing leg trajectory generator (capture point)
   // Since the ground is soft in the simulation, we raise the desired final
   // foot height by 1 cm. The controller is sensitive to this number, should
   // tune this every time we change the simulation parameter or when we move
   // to the hardware testing.
   // Additionally, implementing a double support phase might mitigate the
   // instability around state transition.
-<<<<<<< HEAD
-  double max_CoM_to_CP_dist = 0.5;
   double max_CoM_to_footstep_dist = 0.4;
 
-=======
-  double desired_final_foot_height = 0.01;
-  double desired_final_vertical_foot_velocity = 0;  //-1;
-  double max_CoM_to_footstep_dist;
-  double footstep_offset;
-  double center_line_offset;
-  if (FLAGS_footstep_option == 0) {
-    max_CoM_to_footstep_dist = 0.4;
-    footstep_offset = 0.06;
-    center_line_offset = 0.06;
-  } else if (FLAGS_footstep_option == 1) {
-    max_CoM_to_footstep_dist = 0.4;
-    footstep_offset = 0.06;
-    center_line_offset = 0.06;
-  }
->>>>>>> 1d1e2570
   vector<int> left_right_support_fsm_states = {left_stance_state,
                                                right_stance_state};
   vector<double> left_right_support_state_durations = {left_support_duration,
@@ -449,23 +402,14 @@
       builder.AddSystem<systems::SwingFootTrajGenerator>(
           plant_w_spr, context_w_spr.get(), left_right_support_fsm_states,
           left_right_support_state_durations, left_right_foot, "pelvis",
-<<<<<<< HEAD
           gains.mid_foot_height, gains.final_foot_height,
           gains.final_foot_velocity_z, max_CoM_to_footstep_dist,
           gains.footstep_offset, gains.center_line_offset, true, true, true,
           FLAGS_footstep_option);
   builder.Connect(fsm->get_output_port(0),
                   swing_ft_traj_generator->get_input_port_fsm());
-=======
-          mid_foot_height, desired_final_foot_height,
-          desired_final_vertical_foot_velocity, max_CoM_to_footstep_dist,
-          footstep_offset, center_line_offset, true, true, true,
-          FLAGS_footstep_option);
-  builder.Connect(fsm->get_output_port(0),
-                  swing_ft_traj_generator->get_input_port_fsm());
   builder.Connect(event_time->get_output_port_event_time_of_interest(),
                   swing_ft_traj_generator->get_input_port_fsm_switch_time());
->>>>>>> 1d1e2570
   builder.Connect(simulator_drift->get_output_port(0),
                   swing_ft_traj_generator->get_input_port_state());
   builder.Connect(lipm_traj_generator->get_output_port(0),
@@ -523,16 +467,8 @@
   }
 
   // Swing foot tracking
-<<<<<<< HEAD
   TransTaskSpaceTrackingData swing_foot_traj("swing_ft_traj", K_p_swing_foot,
                                              K_d_swing_foot, W_swing_foot,
-=======
-  MatrixXd W_swing_foot = 400 * MatrixXd::Identity(3, 3);
-  MatrixXd K_p_sw_ft = 100 * MatrixXd::Identity(3, 3);
-  MatrixXd K_d_sw_ft = 10 * MatrixXd::Identity(3, 3);
-  TransTaskSpaceTrackingData swing_foot_traj("swing_ft_traj", K_p_sw_ft,
-                                             K_d_sw_ft, W_swing_foot,
->>>>>>> 1d1e2570
                                              plant_w_spr, plant_wo_spr);
   swing_foot_traj.AddStateAndPointToTrack(left_stance_state, "toe_right");
   swing_foot_traj.AddStateAndPointToTrack(right_stance_state, "toe_left");
