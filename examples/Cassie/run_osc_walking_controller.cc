#include <gflags/gflags.h>
#include "attic/multibody/rigidbody_utils.h"
#include "dairlib/lcmt_robot_input.hpp"
#include "dairlib/lcmt_robot_output.hpp"
#include "examples/Cassie/cassie_utils.h"
#include "examples/Cassie/osc_walk/deviation_from_cp.h"
#include "examples/Cassie/osc_walk/heading_traj_generator.h"
#include "examples/Cassie/osc_walk/high_level_command.h"
#include "examples/Cassie/simulator_drift.h"
#include "systems/controllers/cp_traj_gen.h"
#include "systems/controllers/lipm_traj_gen.h"
#include "systems/controllers/osc/operational_space_control.h"
#include "systems/controllers/time_based_fsm.h"
#include "systems/framework/lcm_driven_loop.h"
#include "systems/robot_lcm_systems.h"
#include "drake/multibody/joints/floating_base_types.h"
#include "drake/multibody/rigid_body_tree.h"
#include "drake/multibody/rigid_body_tree_construction.h"
#include "drake/systems/framework/diagram_builder.h"
#include "drake/systems/lcm/lcm_publisher_system.h"

namespace dairlib {

using std::cout;
using std::endl;

using Eigen::Matrix3d;
using Eigen::MatrixXd;
using Eigen::Vector3d;
using Eigen::VectorXd;

using drake::systems::DiagramBuilder;
using drake::systems::TriggerType;
using drake::systems::lcm::LcmPublisherSystem;
using drake::systems::lcm::LcmSubscriberSystem;
using drake::systems::lcm::TriggerTypeSet;

using multibody::GetBodyIndexFromName;
using systems::controllers::ComTrackingData;
using systems::controllers::JointSpaceTrackingData;
using systems::controllers::RotTaskSpaceTrackingData;
using systems::controllers::TransTaskSpaceTrackingData;

DEFINE_double(drift_rate, 0.0, "Drift rate for floating-base state");

DEFINE_string(channel_x, "CASSIE_STATE",
              "The name of the channel which receives state");
DEFINE_string(channel_u, "CASSIE_INPUT",
              "The name of the channel which publishes command");

DEFINE_bool(print_osc, false, "whether to print the osc debug message or not");
DEFINE_bool(is_two_phase, false,
            "true: only right/left single support"
            "false: both double and single support");

// Currently the controller runs at the rate between 500 Hz and 200 Hz, so the
// publish rate of the robot state needs to be less than 500 Hz. Otherwise, the
// performance seems to degrade due to this. (Recommended publish rate: 200 Hz)
// Maybe we need to update the lcm driven loop to clear the queue of lcm message
// if it's more than one message?

int DoMain(int argc, char* argv[]) {
  gflags::ParseCommandLineFlags(&argc, &argv, true);

  DiagramBuilder<double> builder;

  drake::lcm::DrakeLcm lcm_local("udpm://239.255.76.67:7667?ttl=0");

  RigidBodyTree<double> tree_with_springs;
  RigidBodyTree<double> tree_without_springs;
  buildCassieTree(tree_with_springs, "examples/Cassie/urdf/cassie_v2.urdf",
                  drake::multibody::joints::kQuaternion);
  buildCassieTree(tree_without_springs,
                  "examples/Cassie/urdf/cassie_fixed_springs.urdf",
                  drake::multibody::joints::kQuaternion, false /*no spring*/);
  const double terrain_size = 100;
  const double terrain_depth = 0.20;
  drake::multibody::AddFlatTerrainToWorld(&tree_with_springs, terrain_size,
                                          terrain_depth);
  drake::multibody::AddFlatTerrainToWorld(&tree_without_springs, terrain_size,
                                          terrain_depth);

  // Cassie parameters
  Vector3d front_contact_disp(-0.0457, 0.112, 0);
  Vector3d rear_contact_disp(0.088, 0, 0);
  Vector3d mid_contact_disp = (front_contact_disp + rear_contact_disp) / 2;

  // Create state receiver.
  auto state_receiver =
      builder.AddSystem<systems::RobotOutputReceiver>(tree_with_springs);

  // Create command sender.
  auto command_pub =
      builder.AddSystem(LcmPublisherSystem::Make<dairlib::lcmt_robot_input>(
          FLAGS_channel_u, &lcm_local, TriggerTypeSet({TriggerType::kForced})));
  auto command_sender =
      builder.AddSystem<systems::RobotCommandSender>(tree_with_springs);

  builder.Connect(command_sender->get_output_port(0),
                  command_pub->get_input_port());

  // Get body indices for cassie with springs
  int pelvis_idx = GetBodyIndexFromName(tree_with_springs, "pelvis");
  int left_toe_idx = GetBodyIndexFromName(tree_with_springs, "toe_left");
  int right_toe_idx = GetBodyIndexFromName(tree_with_springs, "toe_right");
  DRAKE_DEMAND(pelvis_idx != -1 && left_toe_idx != -1 && right_toe_idx != -1);

  // Add emulator for floating base drift
  Eigen::VectorXd drift_mean =
      Eigen::VectorXd::Zero(tree_with_springs.get_num_positions());
  Eigen::MatrixXd drift_cov =
      Eigen::MatrixXd::Zero(tree_with_springs.get_num_positions(),
                            tree_with_springs.get_num_positions());
  drift_cov(0, 0) = FLAGS_drift_rate;  // x
  drift_cov(1, 1) = FLAGS_drift_rate;  // y
  drift_cov(2, 2) = FLAGS_drift_rate;  // z
  // Note that we didn't add drift to yaw angle here because it requires
  // changing SimulatorDrift.

  auto simulator_drift = builder.AddSystem<SimulatorDrift>(
      tree_with_springs, drift_mean, drift_cov);
  builder.Connect(state_receiver->get_output_port(0),
                  simulator_drift->get_input_port_state());

  // Create human high-level control
  Eigen::Vector2d global_target_position(5, 5);
  Eigen::Vector2d params_of_no_turning(5, 1);
  // Logistic function 1/(1+5*exp(x-1))
  // The function ouputs 0.0007 when x = 0
  //                     0.5    when x = 1
  //                     0.9993 when x = 2
  auto high_level_command =
      builder.AddSystem<cassie::osc_walk::HighLevelCommand>(
          tree_with_springs, pelvis_idx, global_target_position,
          params_of_no_turning);
  builder.Connect(state_receiver->get_output_port(0),
                  high_level_command->get_state_input_port());

  // Create heading traj generator
  auto head_traj_gen =
      builder.AddSystem<cassie::osc_walk::HeadingTrajGenerator>(
          tree_with_springs, pelvis_idx);
  builder.Connect(simulator_drift->get_output_port(0),
                  head_traj_gen->get_state_input_port());
  builder.Connect(high_level_command->get_yaw_output_port(),
                  head_traj_gen->get_yaw_input_port());

  double duration_per_state = 0.35;
  // Create finite state machine
  int left_stance_state = 0;
  int right_stance_state = 1;
  int double_support_state = 2;
  double left_support_duration = 0.35;
  double right_support_duration = 0.35;
  double double_support_duration = 0.02;
  std::vector<int> fsm_states;
  std::vector<double> state_durations;
  if (FLAGS_is_two_phase) {
    fsm_states = std::vector<int>({left_stance_state, right_stance_state});
    state_durations =
        std::vector<double>({left_support_duration, right_support_duration});
  } else {
    fsm_states = std::vector<int>({left_stance_state, double_support_state,
                                   right_stance_state, double_support_state});
    state_durations =
        std::vector<double>({left_support_duration, double_support_duration,
                             right_support_duration, double_support_duration});
  }
  auto fsm = builder.AddSystem<systems::TimeBasedFiniteStateMachine>(
      tree_with_springs, fsm_states, state_durations);
  builder.Connect(simulator_drift->get_output_port(0),
                  fsm->get_input_port_state());

  // Create CoM trajectory generator
  double desired_com_height = 0.89;
  std::vector<int> unordered_fsm_states;
  std::vector<double> unordered_state_durations;
  std::vector<std::vector<int>> body_indices;
  std::vector<std::vector<Vector3d>> pts_on_bodies;
  if (FLAGS_is_two_phase) {
    unordered_fsm_states =
        std::vector<int>({left_stance_state, right_stance_state});
    unordered_state_durations =
        std::vector<double>({left_support_duration, right_support_duration});
    body_indices.push_back(std::vector<int>({left_toe_idx}));
    body_indices.push_back(std::vector<int>({right_toe_idx}));
    pts_on_bodies.push_back(std::vector<Vector3d>(1, mid_contact_disp));
    pts_on_bodies.push_back(std::vector<Vector3d>(1, mid_contact_disp));
  } else {
    unordered_fsm_states = std::vector<int>(
        {left_stance_state, right_stance_state, double_support_state});
    unordered_state_durations =
        std::vector<double>({left_support_duration, right_support_duration,
                             double_support_duration});
    body_indices.push_back(std::vector<int>({left_toe_idx}));
    body_indices.push_back(std::vector<int>({right_toe_idx}));
    body_indices.push_back(std::vector<int>({left_toe_idx, right_toe_idx}));
    pts_on_bodies.push_back(std::vector<Vector3d>(1, mid_contact_disp));
    pts_on_bodies.push_back(std::vector<Vector3d>(1, mid_contact_disp));
    pts_on_bodies.push_back(std::vector<Vector3d>(2, mid_contact_disp));
  }
  std::vector<int> constant_height_states =
      std::vector<int>({double_support_state});
  auto lipm_traj_generator = builder.AddSystem<systems::LIPMTrajGenerator>(
      tree_with_springs, desired_com_height, unordered_fsm_states,
      unordered_state_durations, body_indices, pts_on_bodies,
      constant_height_states);
  builder.Connect(fsm->get_output_port(0),
                  lipm_traj_generator->get_input_port_fsm());
  builder.Connect(simulator_drift->get_output_port(0),
                  lipm_traj_generator->get_input_port_state());

  // Create velocity control by foot placement
  auto deviation_from_cp =
      builder.AddSystem<cassie::osc_walk::DeviationFromCapturePoint>(
          tree_with_springs, pelvis_idx);
  builder.Connect(high_level_command->get_xy_output_port(),
                  deviation_from_cp->get_input_port_des_hor_vel());
  builder.Connect(simulator_drift->get_output_port(0),
                  deviation_from_cp->get_input_port_state());

  // Create swing leg trajectory generator (capture point)
  double mid_foot_height = 0.1;
  // Since the ground is soft in the simulation, we raise the desired final
  // foot height by 1 cm. The controller is sensitive to this number, should
  // tune this every time we change the simulation parameter or when we move
  // to the hardware testing.
  // Additionally, implementing a double support phase might mitigate the
  // instability around state transition.
  double desired_final_foot_height = 0.01;
  double desired_final_vertical_foot_velocity = 0;  //-1;
  double max_CoM_to_CP_dist = 0.4;
  double cp_offset = 0.06;
  double center_line_offset = 0.06;
  auto cp_traj_generator = builder.AddSystem<systems::CPTrajGenerator>(
      tree_with_springs, mid_foot_height, desired_final_foot_height,
      desired_final_vertical_foot_velocity, max_CoM_to_CP_dist,
      duration_per_state, left_stance_state, right_stance_state, left_toe_idx,
      Eigen::VectorXd::Zero(3), right_toe_idx, Eigen::VectorXd::Zero(3),
      pelvis_idx, true, true, true, cp_offset, center_line_offset);
  builder.Connect(fsm->get_output_port(0),
                  cp_traj_generator->get_input_port_fsm());
  builder.Connect(simulator_drift->get_output_port(0),
                  cp_traj_generator->get_input_port_state());
  builder.Connect(lipm_traj_generator->get_output_port(0),
                  cp_traj_generator->get_input_port_com());
  builder.Connect(deviation_from_cp->get_output_port(0),
                  cp_traj_generator->get_input_port_fp());

  // Create Operational space control
  auto osc = builder.AddSystem<systems::controllers::OperationalSpaceControl>(
      tree_with_springs, tree_without_springs, true,
      FLAGS_print_osc /*print_tracking_info*/);

  // Cost
  int n_v = tree_without_springs.get_num_velocities();
  MatrixXd Q_accel = 2 * MatrixXd::Identity(n_v, n_v);
  osc->SetAccelerationCostForAllJoints(Q_accel);
  // Soft constraint
  // w_contact_relax shouldn't be too big, cause we want tracking error to be
  // important
  double w_contact_relax = 2000;
  osc->SetWeightOfSoftContactConstraint(w_contact_relax);
  // Friction coefficient
  double mu = 0.4;
  osc->SetContactFriction(mu);
  osc->AddStateAndContactPoint(left_stance_state, "toe_left",
                               front_contact_disp);
  osc->AddStateAndContactPoint(left_stance_state, "toe_left",
                               rear_contact_disp);
  osc->AddStateAndContactPoint(right_stance_state, "toe_right",
                               front_contact_disp);
  osc->AddStateAndContactPoint(right_stance_state, "toe_right",
                               rear_contact_disp);
  if (!FLAGS_is_two_phase) {
    osc->AddStateAndContactPoint(double_support_state, "toe_left",
                                 front_contact_disp);
    osc->AddStateAndContactPoint(double_support_state, "toe_left",
                                 rear_contact_disp);
    osc->AddStateAndContactPoint(double_support_state, "toe_right",
                                 front_contact_disp);
    osc->AddStateAndContactPoint(double_support_state, "toe_right",
                                 rear_contact_disp);
  }
  // Swing foot tracking
  MatrixXd W_swing_foot = 400 * MatrixXd::Identity(3, 3);
  MatrixXd K_p_sw_ft = 100 * MatrixXd::Identity(3, 3);
  MatrixXd K_d_sw_ft = 10 * MatrixXd::Identity(3, 3);
  TransTaskSpaceTrackingData swing_foot_traj("cp_traj", 3, K_p_sw_ft, K_d_sw_ft,
                                             W_swing_foot, &tree_with_springs,
                                             &tree_without_springs);
  swing_foot_traj.AddStateAndPointToTrack(left_stance_state, "toe_right");
  swing_foot_traj.AddStateAndPointToTrack(right_stance_state, "toe_left");
  osc->AddTrackingData(&swing_foot_traj);
  // Center of mass tracking
  MatrixXd W_com = MatrixXd::Identity(3, 3);
  W_com(0, 0) = 2;
  W_com(1, 1) = 2;
  W_com(2, 2) = 2000;
  MatrixXd K_p_com = 50 * MatrixXd::Identity(3, 3);
  MatrixXd K_d_com = 10 * MatrixXd::Identity(3, 3);
  ComTrackingData center_of_mass_traj("lipm_traj", 3, K_p_com, K_d_com, W_com,
                                      &tree_with_springs,
                                      &tree_without_springs);
  osc->AddTrackingData(&center_of_mass_traj);
  // Pelvis rotation tracking (pitch and roll)
  double w_pelvis_balance = 200;
  double k_p_pelvis_balance = 200;
  double k_d_pelvis_balance = 80;
  Matrix3d W_pelvis_balance = MatrixXd::Zero(3, 3);
  W_pelvis_balance(0, 0) = w_pelvis_balance;
  W_pelvis_balance(1, 1) = w_pelvis_balance;
  Matrix3d K_p_pelvis_balance = MatrixXd::Zero(3, 3);
  K_p_pelvis_balance(0, 0) = k_p_pelvis_balance;
  K_p_pelvis_balance(1, 1) = k_p_pelvis_balance;
  Matrix3d K_d_pelvis_balance = MatrixXd::Zero(3, 3);
  K_d_pelvis_balance(0, 0) = k_d_pelvis_balance;
  K_d_pelvis_balance(1, 1) = k_d_pelvis_balance;
  RotTaskSpaceTrackingData pelvis_balance_traj(
      "pelvis_balance_traj", 3, K_p_pelvis_balance, K_d_pelvis_balance,
      W_pelvis_balance, &tree_with_springs, &tree_without_springs);
  pelvis_balance_traj.AddFrameToTrack("pelvis");
  osc->AddTrackingData(&pelvis_balance_traj);
  // Pelvis rotation tracking (yaw)
  double w_heading = 200;
  double k_p_heading = 50;
  double k_d_heading = 40;
  Matrix3d W_pelvis_heading = MatrixXd::Zero(3, 3);
  W_pelvis_heading(2, 2) = w_heading;
  Matrix3d K_p_pelvis_heading = MatrixXd::Zero(3, 3);
  K_p_pelvis_heading(2, 2) = k_p_heading;
  Matrix3d K_d_pelvis_heading = MatrixXd::Zero(3, 3);
  K_d_pelvis_heading(2, 2) = k_d_heading;
  RotTaskSpaceTrackingData pelvis_heading_traj(
      "pelvis_heading_traj", 3, K_p_pelvis_heading, K_d_pelvis_heading,
      W_pelvis_heading, &tree_with_springs, &tree_without_springs);
  pelvis_heading_traj.AddFrameToTrack("pelvis");
  osc->AddTrackingData(&pelvis_heading_traj, 0.1);  // 0.05
  // Swing toe joint tracking (Currently use fix position)
<<<<<<< HEAD
  MatrixXd W_swing_toe = 200 * MatrixXd::Identity(1, 1);
  MatrixXd K_p_swing_toe = 20 * MatrixXd::Identity(1, 1);
  MatrixXd K_d_swing_toe = 2 * MatrixXd::Identity(1, 1);
=======
  // The desired position, -1.5, was derived heuristically. It is roughly the toe
  // angle when Cassie stands on the ground.
  MatrixXd W_swing_toe = 2 * MatrixXd::Identity(1, 1);
  MatrixXd K_p_swing_toe = 1000 * MatrixXd::Identity(1, 1);
  MatrixXd K_d_swing_toe = 100 * MatrixXd::Identity(1, 1);
>>>>>>> c7fb0403
  JointSpaceTrackingData swing_toe_traj(
      "swing_toe_traj", K_p_swing_toe, K_d_swing_toe, W_swing_toe,
      &tree_with_springs, &tree_without_springs);
  swing_toe_traj.AddStateAndJointToTrack(left_stance_state, "toe_right",
                                         "toe_rightdot");
  swing_toe_traj.AddStateAndJointToTrack(right_stance_state, "toe_left",
                                         "toe_leftdot");
  osc->AddConstTrackingData(&swing_toe_traj, -1.5 * VectorXd::Ones(1),
      0, 0.3);
  // Swing hip yaw joint tracking
  MatrixXd W_hip_yaw = 20 * MatrixXd::Identity(1, 1);
  MatrixXd K_p_hip_yaw = 200 * MatrixXd::Identity(1, 1);
  MatrixXd K_d_hip_yaw = 160 * MatrixXd::Identity(1, 1);
  JointSpaceTrackingData swing_hip_yaw_traj(
      "swing_hip_yaw_traj", K_p_hip_yaw, K_d_hip_yaw, W_hip_yaw,
      &tree_with_springs, &tree_without_springs);
  swing_hip_yaw_traj.AddStateAndJointToTrack(left_stance_state, "hip_yaw_right",
                                             "hip_yaw_rightdot");
  swing_hip_yaw_traj.AddStateAndJointToTrack(right_stance_state, "hip_yaw_left",
                                             "hip_yaw_leftdot");
  osc->AddConstTrackingData(&swing_hip_yaw_traj, VectorXd::Zero(1));
  // Build OSC problem
  osc->Build();
  // Connect ports
  builder.Connect(simulator_drift->get_output_port(0),
                  osc->get_robot_output_input_port());
  builder.Connect(fsm->get_output_port(0), osc->get_fsm_input_port());
  builder.Connect(lipm_traj_generator->get_output_port(0),
                  osc->get_tracking_data_input_port("lipm_traj"));
  builder.Connect(cp_traj_generator->get_output_port(0),
                  osc->get_tracking_data_input_port("cp_traj"));
  builder.Connect(head_traj_gen->get_output_port(0),
                  osc->get_tracking_data_input_port("pelvis_balance_traj"));
  builder.Connect(head_traj_gen->get_output_port(0),
                  osc->get_tracking_data_input_port("pelvis_heading_traj"));
  builder.Connect(osc->get_output_port(0), command_sender->get_input_port(0));

  // Create the diagram
  auto owned_diagram = builder.Build();
  owned_diagram->set_name("osc walking controller");

  // Run lcm-driven simulation
  systems::LcmDrivenLoop<dairlib::lcmt_robot_output> loop(
      &lcm_local, std::move(owned_diagram), state_receiver, FLAGS_channel_x);
  loop.Simulate();

  return 0;
}

}  // namespace dairlib

int main(int argc, char* argv[]) { return dairlib::DoMain(argc, argv); }<|MERGE_RESOLUTION|>--- conflicted
+++ resolved
@@ -337,17 +337,11 @@
   pelvis_heading_traj.AddFrameToTrack("pelvis");
   osc->AddTrackingData(&pelvis_heading_traj, 0.1);  // 0.05
   // Swing toe joint tracking (Currently use fix position)
-<<<<<<< HEAD
-  MatrixXd W_swing_toe = 200 * MatrixXd::Identity(1, 1);
-  MatrixXd K_p_swing_toe = 20 * MatrixXd::Identity(1, 1);
-  MatrixXd K_d_swing_toe = 2 * MatrixXd::Identity(1, 1);
-=======
   // The desired position, -1.5, was derived heuristically. It is roughly the toe
   // angle when Cassie stands on the ground.
-  MatrixXd W_swing_toe = 2 * MatrixXd::Identity(1, 1);
-  MatrixXd K_p_swing_toe = 1000 * MatrixXd::Identity(1, 1);
-  MatrixXd K_d_swing_toe = 100 * MatrixXd::Identity(1, 1);
->>>>>>> c7fb0403
+  MatrixXd W_swing_toe = 200 * MatrixXd::Identity(1, 1);
+  MatrixXd K_p_swing_toe = 200 * MatrixXd::Identity(1, 1);
+  MatrixXd K_d_swing_toe = 20 * MatrixXd::Identity(1, 1);
   JointSpaceTrackingData swing_toe_traj(
       "swing_toe_traj", K_p_swing_toe, K_d_swing_toe, W_swing_toe,
       &tree_with_springs, &tree_without_springs);
