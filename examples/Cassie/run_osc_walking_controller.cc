--- conflicted
+++ resolved
@@ -291,11 +291,7 @@
                   pelvis_traj_generator->get_input_port_state());
 
   // Create velocity control by foot placement
-<<<<<<< HEAD
   bool wrt_com_in_local_frame = true;
-=======
-  bool wrt_com_in_local_frame = false;
->>>>>>> 88da55d6
   auto walking_speed_control =
       builder.AddSystem<cassie::osc::WalkingSpeedControl>(
           plant_w_spr, context_w_spr.get(), gains.k_ff_lateral,
@@ -451,7 +447,6 @@
   }
 
   // Swing foot tracking
-<<<<<<< HEAD
   std::vector<double> swing_ft_ratio_breaks{0, left_support_duration / 2,
                                             left_support_duration};
   std::vector<drake::MatrixX<double>> swing_ft_ratio_samples(
@@ -487,15 +482,12 @@
   WorldYawOscViewFrame pelvis_view_frame(plant_w_spr.GetBodyByName("pelvis"));
   swing_ft_traj_local.SetViewFrame(pelvis_view_frame);
 
-=======
->>>>>>> 88da55d6
   TransTaskSpaceTrackingData swing_ft_traj_global(
       "swing_ft_traj", gains.K_p_swing_foot, gains.K_d_swing_foot,
       gains.W_swing_foot, plant_w_spr, plant_w_spr);
   swing_ft_traj_global.AddStateAndPointToTrack(left_stance_state, "toe_right");
   swing_ft_traj_global.AddStateAndPointToTrack(right_stance_state, "toe_left");
 
-<<<<<<< HEAD
   if (FLAGS_spring_model) {
     // swing_ft_traj.DisableFeedforwardAccel({2});
   }
@@ -509,11 +501,6 @@
     swing_ft_traj_global.SetTimeVaryingGains(swing_ft_ratio_gain_ratio);
     swing_ft_traj_global.SetFeedforwardAccelRatio(
         swing_ft_accel_ratio_gain_ratio);
-=======
-  if (wrt_com_in_local_frame) {
-    // TODO(yminchen): add this part back after OscTrackingData is restructured
-  } else {
->>>>>>> 88da55d6
     osc->AddTrackingData(&swing_ft_traj_global);
   }
 
@@ -572,13 +559,9 @@
   osc->AddConstTrackingData(&swing_hip_yaw_traj, VectorXd::Zero(1));
 
   // Set double support duration for force blending
-<<<<<<< HEAD
-  osc->SetDoubleSupportDurationForBlending(double_support_duration);
-=======
   osc->SetUpDoubleSupportPhaseBlending(
       double_support_duration, left_stance_state, right_stance_state,
       {post_left_double_support_state, post_right_double_support_state});
->>>>>>> 88da55d6
 
   // Build OSC problem
   osc->Build();
