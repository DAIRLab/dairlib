#include <gflags/gflags.h>

#include "dairlib/lcmt_robot_input.hpp"
#include "dairlib/lcmt_robot_output.hpp"
#include "examples/Cassie/cassie_utils.h"
#include "examples/Cassie/osc/heading_traj_generator.h"
#include "examples/Cassie/osc/high_level_command.h"
#include "examples/Cassie/osc/osc_walking_gains.h"
#include "examples/Cassie/osc/swing_toe_traj_generator.h"
#include "examples/Cassie/osc/walking_speed_control.h"
#include "examples/Cassie/systems/cassie_out_to_radio.h"
#include "multibody/kinematic/fixed_joint_evaluator.h"
#include "multibody/kinematic/kinematic_evaluator_set.h"
#include "multibody/multibody_utils.h"
#include "systems/controllers/fsm_event_time.h"
#include "systems/controllers/lipm_traj_gen.h"
#include "systems/controllers/osc/com_tracking_data.h"
#include "systems/controllers/osc/joint_space_tracking_data.h"
#include "systems/controllers/osc/operational_space_control.h"
#include "systems/controllers/osc/options_tracking_data.h"
#include "systems/controllers/osc/osc_tracking_data.h"
#include "systems/controllers/osc/relative_translation_tracking_data.h"
#include "systems/controllers/osc/rot_space_tracking_data.h"
#include "systems/controllers/osc/trans_space_tracking_data.h"
#include "systems/controllers/swing_ft_traj_gen.h"
#include "systems/controllers/time_based_fsm.h"
#include "systems/framework/lcm_driven_loop.h"
#include "systems/robot_lcm_systems.h"
#include "systems/system_utils.h"

#include "drake/common/yaml/yaml_io.h"
#include "drake/systems/framework/diagram_builder.h"
#include "drake/systems/lcm/lcm_publisher_system.h"

namespace dairlib {

using std::cout;
using std::endl;
using std::map;
using std::string;
using std::vector;

using Eigen::Matrix3d;
using Eigen::MatrixXd;
using Eigen::Vector3d;
using Eigen::VectorXd;

using drake::multibody::Frame;
using drake::systems::DiagramBuilder;
using drake::systems::TriggerType;
using drake::systems::TriggerTypeSet;
using drake::systems::lcm::LcmPublisherSystem;
using drake::systems::lcm::LcmSubscriberSystem;

using multibody::WorldYawViewFrame;
using systems::controllers::ComTrackingData;
using systems::controllers::JointSpaceTrackingData;
using systems::controllers::RelativeTranslationTrackingData;
using systems::controllers::RotTaskSpaceTrackingData;
using systems::controllers::TransTaskSpaceTrackingData;

using multibody::FixedJointEvaluator;

using drake::trajectories::PiecewisePolynomial;

DEFINE_double(drift_rate, 0.0, "Drift rate for floating-base state");
DEFINE_string(channel_x, "CASSIE_STATE_SIMULATION",
              "LCM channel for receiving state. "
              "Use CASSIE_STATE_SIMULATION to get state from simulator, and "
              "use CASSIE_STATE_DISPATCHER to get state from state estimator");
DEFINE_string(channel_u, "CASSIE_INPUT",
              "The name of the channel which publishes command");
DEFINE_bool(use_radio, false,
            "Set to true if sending high level commands from radio controller");
DEFINE_string(
    cassie_out_channel, "CASSIE_OUTPUT_ECHO",
    "The name of the channel to receive the cassie out structure from.");
DEFINE_string(gains_filename, "examples/Cassie/osc/osc_walking_gains.yaml",
              "Filepath containing gains");
DEFINE_string(osqp_settings, "solvers/default_osc_osqp_settings.yaml",
              "Filepath containing qp settings");
DEFINE_bool(publish_osc_data, true,
            "whether to publish lcm messages for OscTrackData");

DEFINE_bool(is_two_phase, false,
            "true: only right/left single support"
            "false: both double and single support");
DEFINE_double(qp_time_limit, 0.002, "maximum qp solve time");

DEFINE_bool(spring_model, true, "");

int DoMain(int argc, char* argv[]) {
  gflags::ParseCommandLineFlags(&argc, &argv, true);

  // Read-in the parameters
  auto gains = drake::yaml::LoadYamlFile<OSCWalkingGains>(FLAGS_gains_filename);

  // Build Cassie MBP
  drake::multibody::MultibodyPlant<double> plant_w_spr(0.0);
  if (FLAGS_spring_model) {
    AddCassieMultibody(&plant_w_spr, nullptr, true /*floating base*/,
                       "examples/Cassie/urdf/cassie_v2.urdf",
                       true /*spring model*/, false /*loop closure*/);
  } else {
    AddCassieMultibody(&plant_w_spr, nullptr, true /*floating base*/,
                       "examples/Cassie/urdf/cassie_fixed_springs.urdf",
                       false /*spring model*/, false /*loop closure*/);
  }
  plant_w_spr.Finalize();

  auto context_w_spr = plant_w_spr.CreateDefaultContext();

  // Build the controller diagram
  DiagramBuilder<double> builder;

  drake::lcm::DrakeLcm lcm_local("udpm://239.255.76.67:7667?ttl=0");

  // Get contact frames and position (doesn't matter whether we use
  // plant_w_spr or plant_wospr because the contact frames exit in both
  // plants)
  auto left_toe = LeftToeFront(plant_w_spr);
  auto left_heel = LeftToeRear(plant_w_spr);
  auto right_toe = RightToeFront(plant_w_spr);
  auto right_heel = RightToeRear(plant_w_spr);

  // Get body frames and points
  Vector3d mid_contact_point = (left_toe.first + left_heel.first) / 2;
  auto left_toe_mid = std::pair<const Vector3d, const Frame<double>&>(
      mid_contact_point, plant_w_spr.GetFrameByName("toe_left"));
  auto right_toe_mid = std::pair<const Vector3d, const Frame<double>&>(
      mid_contact_point, plant_w_spr.GetFrameByName("toe_right"));
  auto left_toe_origin = std::pair<const Vector3d, const Frame<double>&>(
      Vector3d::Zero(), plant_w_spr.GetFrameByName("toe_left"));
  auto right_toe_origin = std::pair<const Vector3d, const Frame<double>&>(
      Vector3d::Zero(), plant_w_spr.GetFrameByName("toe_right"));

  // Create state receiver.
  auto state_receiver =
      builder.AddSystem<systems::RobotOutputReceiver>(plant_w_spr);

  // Create command sender.
  auto command_pub =
      builder.AddSystem(LcmPublisherSystem::Make<dairlib::lcmt_robot_input>(
          FLAGS_channel_u, &lcm_local, TriggerTypeSet({TriggerType::kForced})));
  auto command_sender =
      builder.AddSystem<systems::RobotCommandSender>(plant_w_spr);

  builder.Connect(command_sender->get_output_port(0),
                  command_pub->get_input_port());

  // Add emulator for floating base drift
  Eigen::VectorXd drift_mean =
      Eigen::VectorXd::Zero(plant_w_spr.num_positions());
  Eigen::MatrixXd drift_cov = Eigen::MatrixXd::Zero(
      plant_w_spr.num_positions(), plant_w_spr.num_positions());
  drift_cov(4, 4) = FLAGS_drift_rate;  // x
  drift_cov(5, 5) = FLAGS_drift_rate;  // y
  drift_cov(6, 6) = FLAGS_drift_rate;  // z
  // Note that we didn't add drift to yaw angle here because it requires
  // changing SimulatorDrift.

  // Create human high-level control
  Eigen::Vector2d global_target_position(gains.global_target_position_x,
                                         gains.global_target_position_y);
  Eigen::Vector2d params_of_no_turning(gains.yaw_deadband_blur,
                                       gains.yaw_deadband_radius);
  cassie::osc::HighLevelCommand* high_level_command;

  auto cassie_out_to_radio = builder.AddSystem<systems::CassieOutToRadio>();

  if (FLAGS_use_radio) {
    high_level_command = builder.AddSystem<cassie::osc::HighLevelCommand>(
        plant_w_spr, context_w_spr.get(), gains.vel_scale_rot,
        gains.vel_scale_trans_sagital, gains.vel_scale_trans_lateral);

    auto cassie_out_receiver =
        builder.AddSystem(LcmSubscriberSystem::Make<dairlib::lcmt_cassie_out>(
            FLAGS_cassie_out_channel, &lcm_local));
    builder.Connect(*cassie_out_receiver, *cassie_out_to_radio);
    builder.Connect(cassie_out_to_radio->get_output_port(),
<<<<<<< HEAD
                    high_level_command->get_radio_input_port());
=======
                    high_level_command->get_input_port_radio());
>>>>>>> 49e3eb71
  } else {
    high_level_command = builder.AddSystem<cassie::osc::HighLevelCommand>(
        plant_w_spr, context_w_spr.get(), gains.kp_yaw, gains.kd_yaw,
        gains.vel_max_yaw, gains.kp_pos_sagital, gains.kd_pos_sagital,
        gains.vel_max_sagital, gains.kp_pos_lateral, gains.kd_pos_lateral,
        gains.vel_max_lateral, gains.target_pos_offset, global_target_position,
        params_of_no_turning);
  }
  builder.Connect(state_receiver->get_output_port(0),
                  high_level_command->get_input_port_state());

  // Create heading traj generator
  auto head_traj_gen = builder.AddSystem<cassie::osc::HeadingTrajGenerator>(
      plant_w_spr, context_w_spr.get());
  builder.Connect(state_receiver->get_output_port(0),
                  head_traj_gen->get_state_input_port());
  builder.Connect(high_level_command->get_output_port_yaw(),
                  head_traj_gen->get_yaw_input_port());

  // Create finite state machine
  int left_stance_state = 0;
  int right_stance_state = 1;
  int post_left_double_support_state = 3;
  int post_right_double_support_state = 4;
  double left_support_duration = gains.ss_time;
  double right_support_duration = gains.ss_time;
  double double_support_duration = gains.ds_time;
  vector<int> fsm_states;
  vector<double> state_durations;
  if (FLAGS_is_two_phase) {
    fsm_states = {left_stance_state, right_stance_state};
    state_durations = {left_support_duration, right_support_duration};
  } else {
    fsm_states = {left_stance_state, post_left_double_support_state,
                  right_stance_state, post_right_double_support_state};
    state_durations = {left_support_duration, double_support_duration,
                       right_support_duration, double_support_duration};
  }
  auto fsm = builder.AddSystem<systems::TimeBasedFiniteStateMachine>(
      plant_w_spr, fsm_states, state_durations);
<<<<<<< HEAD
  builder.Connect(state_receiver->get_output_port(0),
=======
  builder.Connect(simulator_drift->get_output_port(0),
>>>>>>> 49e3eb71
                  fsm->get_state_input_port());

  // Create leafsystem that record the switching time of the FSM
  std::vector<int> single_support_states = {left_stance_state,
                                            right_stance_state};
  auto liftoff_event_time =
      builder.AddSystem<systems::FiniteStateMachineEventTime>(
          plant_w_spr, single_support_states);
  liftoff_event_time->set_name("liftoff_time");
  builder.Connect(fsm->get_output_port(0),
                  liftoff_event_time->get_input_port_fsm());
  builder.Connect(state_receiver->get_output_port(0),
                  liftoff_event_time->get_input_port_state());
  std::vector<int> double_support_states = {post_left_double_support_state,
                                            post_right_double_support_state};
  auto touchdown_event_time =
      builder.AddSystem<systems::FiniteStateMachineEventTime>(
          plant_w_spr, double_support_states);
  touchdown_event_time->set_name("touchdown_time");
  builder.Connect(fsm->get_output_port(0),
                  touchdown_event_time->get_input_port_fsm());
  builder.Connect(state_receiver->get_output_port(0),
                  touchdown_event_time->get_input_port_state());

  // Create CoM trajectory generator
  // Note that we are tracking COM acceleration instead of position and velocity
  // because we construct the LIPM traj which starts from the current state
  double desired_com_height = gains.lipm_height;
  vector<int> unordered_fsm_states;
  vector<double> unordered_state_durations;
  vector<vector<std::pair<const Vector3d, const Frame<double>&>>>
      contact_points_in_each_state;
  if (FLAGS_is_two_phase) {
    unordered_fsm_states = {left_stance_state, right_stance_state};
    unordered_state_durations = {left_support_duration, right_support_duration};
    contact_points_in_each_state.push_back({left_toe_mid});
    contact_points_in_each_state.push_back({right_toe_mid});
  } else {
    unordered_fsm_states = {left_stance_state, right_stance_state,
                            post_left_double_support_state,
                            post_right_double_support_state};
    unordered_state_durations = {left_support_duration, right_support_duration,
                                 double_support_duration,
                                 double_support_duration};
    contact_points_in_each_state.push_back({left_toe_mid});
    contact_points_in_each_state.push_back({right_toe_mid});
    contact_points_in_each_state.push_back({left_toe_mid});
    contact_points_in_each_state.push_back({right_toe_mid});
  }
  auto lipm_traj_generator = builder.AddSystem<systems::LIPMTrajGenerator>(
      plant_w_spr, context_w_spr.get(), desired_com_height,
      unordered_fsm_states, unordered_state_durations,
      contact_points_in_each_state);
  builder.Connect(fsm->get_output_port(0),
                  lipm_traj_generator->get_input_port_fsm());
  builder.Connect(touchdown_event_time->get_output_port_event_time(),
                  lipm_traj_generator->get_input_port_touchdown_time());
  builder.Connect(state_receiver->get_output_port(0),
                  lipm_traj_generator->get_input_port_state());

  // We can use the same desired_com_height for pelvis_traj_generator as we use
  // for lipm_traj_generator, even though one is pelvis and the other is COM.
  // This is because we don't use the COM desired height in
  // pelvis_traj_generator. Only the initial COM height is used in the x and y
  // direction.
  auto pelvis_traj_generator = builder.AddSystem<systems::LIPMTrajGenerator>(
      plant_w_spr, context_w_spr.get(), desired_com_height,
      unordered_fsm_states, unordered_state_durations,
      contact_points_in_each_state, false);
  builder.Connect(fsm->get_output_port(0),
                  pelvis_traj_generator->get_input_port_fsm());
  builder.Connect(touchdown_event_time->get_output_port_event_time(),
                  pelvis_traj_generator->get_input_port_touchdown_time());
  builder.Connect(state_receiver->get_output_port(0),
                  pelvis_traj_generator->get_input_port_state());

  // Create velocity control by foot placement
  bool wrt_com_in_local_frame = gains.relative_swing_ft;
  auto walking_speed_control =
      builder.AddSystem<cassie::osc::WalkingSpeedControl>(
          plant_w_spr, context_w_spr.get(), gains.k_ff_lateral,
          gains.k_fb_lateral, gains.k_ff_sagittal, gains.k_fb_sagittal,
          left_support_duration, 0, wrt_com_in_local_frame);
  builder.Connect(high_level_command->get_output_port_xy(),
                  walking_speed_control->get_input_port_des_hor_vel());
  builder.Connect(state_receiver->get_output_port(0),
                  walking_speed_control->get_input_port_state());
  builder.Connect(lipm_traj_generator->get_output_port_lipm_from_current(),
                  walking_speed_control->get_input_port_com());
  builder.Connect(liftoff_event_time->get_output_port_event_time_of_interest(),
                  walking_speed_control->get_input_port_fsm_switch_time());

  // Create swing leg trajectory generator
  // Since the ground is soft in the simulation, we raise the desired final
  // foot height by 1 cm. The controller is sensitive to this number, should
  // tune this every time we change the simulation parameter or when we move
  // to the hardware testing.
  // Additionally, implementing a double support phase might mitigate the
  // instability around state transition.
  vector<int> left_right_support_fsm_states = {left_stance_state,
                                               right_stance_state};
  vector<double> left_right_support_state_durations = {left_support_duration,
                                                       right_support_duration};
  vector<std::pair<const Vector3d, const Frame<double>&>> left_right_foot = {
      left_toe_origin, right_toe_origin};
  auto swing_ft_traj_generator =
      builder.AddSystem<systems::SwingFootTrajGenerator>(
          plant_w_spr, context_w_spr.get(), left_right_support_fsm_states,
          left_right_support_state_durations, left_right_foot, "pelvis",
          double_support_duration, gains.mid_foot_height,
          gains.final_foot_height, gains.final_foot_velocity_z,
          gains.max_CoM_to_footstep_dist, gains.footstep_offset,
          gains.center_line_offset, wrt_com_in_local_frame);
  builder.Connect(fsm->get_output_port(0),
                  swing_ft_traj_generator->get_input_port_fsm());
  builder.Connect(liftoff_event_time->get_output_port_event_time_of_interest(),
                  swing_ft_traj_generator->get_input_port_fsm_switch_time());
  builder.Connect(state_receiver->get_output_port(0),
                  swing_ft_traj_generator->get_input_port_state());
  builder.Connect(lipm_traj_generator->get_output_port_lipm_from_current(),
                  swing_ft_traj_generator->get_input_port_com());
  builder.Connect(walking_speed_control->get_output_port(0),
                  swing_ft_traj_generator->get_input_port_sc());

  // Swing toe joint trajectory
  map<string, int> pos_map = multibody::MakeNameToPositionsMap(plant_w_spr);
  vector<std::pair<const Vector3d, const Frame<double>&>> left_foot_points = {
      left_heel, left_toe};
  vector<std::pair<const Vector3d, const Frame<double>&>> right_foot_points = {
      right_heel, right_toe};
  auto left_toe_angle_traj_gen =
      builder.AddSystem<cassie::osc::SwingToeTrajGenerator>(
          plant_w_spr, context_w_spr.get(), pos_map["toe_left"],
          left_foot_points, "left_toe_angle_traj");
  auto right_toe_angle_traj_gen =
      builder.AddSystem<cassie::osc::SwingToeTrajGenerator>(
          plant_w_spr, context_w_spr.get(), pos_map["toe_right"],
          right_foot_points, "right_toe_angle_traj");
  builder.Connect(state_receiver->get_output_port(0),
                  left_toe_angle_traj_gen->get_input_port_state());
  builder.Connect(state_receiver->get_output_port(0),
                  right_toe_angle_traj_gen->get_input_port_state());

  // Create Operational space control
  auto osc = builder.AddSystem<systems::controllers::OperationalSpaceControl>(
      plant_w_spr, plant_w_spr, context_w_spr.get(), context_w_spr.get(), true);

  // Cost
  int n_v = plant_w_spr.num_velocities();
  int n_u = plant_w_spr.num_actuators();
  MatrixXd Q_accel = gains.w_accel * MatrixXd::Identity(n_v, n_v);
  osc->SetAccelerationCostWeights(Q_accel);
  osc->SetInputSmoothingCostWeights(gains.w_input_reg *
                                    MatrixXd::Identity(n_u, n_u));

  // Constraints in OSC
  multibody::KinematicEvaluatorSet<double> evaluators(plant_w_spr);
  // 1. fourbar constraint
  auto left_loop = LeftLoopClosureEvaluator(plant_w_spr);
  auto right_loop = RightLoopClosureEvaluator(plant_w_spr);
  evaluators.add_evaluator(&left_loop);
  evaluators.add_evaluator(&right_loop);
  // 2. fixed spring constraint
  // Note that we set the position value to 0, but this is not used in OSC,
  // because OSC constraint only use JdotV and J.
  std::unique_ptr<FixedJointEvaluator<double>> left_fixed_knee_spring;
  std::unique_ptr<FixedJointEvaluator<double>> right_fixed_knee_spring;
  std::unique_ptr<FixedJointEvaluator<double>> left_fixed_ankle_spring;
  std::unique_ptr<FixedJointEvaluator<double>> right_fixed_ankle_spring;
  if (FLAGS_spring_model) {
    auto pos_idx_map = multibody::MakeNameToPositionsMap(plant_w_spr);
    auto vel_idx_map = multibody::MakeNameToVelocitiesMap(plant_w_spr);
    left_fixed_knee_spring = std::make_unique<FixedJointEvaluator<double>>(
        plant_w_spr, pos_idx_map.at("knee_joint_left"),
        vel_idx_map.at("knee_joint_leftdot"), 0);
    right_fixed_knee_spring = std::make_unique<FixedJointEvaluator<double>>(
        plant_w_spr, pos_idx_map.at("knee_joint_right"),
        vel_idx_map.at("knee_joint_rightdot"), 0);
    left_fixed_ankle_spring = std::make_unique<FixedJointEvaluator<double>>(
        plant_w_spr, pos_idx_map.at("ankle_spring_joint_left"),
        vel_idx_map.at("ankle_spring_joint_leftdot"), 0);
    right_fixed_ankle_spring = std::make_unique<FixedJointEvaluator<double>>(
        plant_w_spr, pos_idx_map.at("ankle_spring_joint_right"),
        vel_idx_map.at("ankle_spring_joint_rightdot"), 0);
    evaluators.add_evaluator(left_fixed_knee_spring.get());
    evaluators.add_evaluator(right_fixed_knee_spring.get());
    evaluators.add_evaluator(left_fixed_ankle_spring.get());
    evaluators.add_evaluator(right_fixed_ankle_spring.get());
  }
  osc->AddKinematicConstraint(&evaluators);

  // Soft constraint
  // w_contact_relax shouldn't be too big, cause we want tracking error to be
  // important
  osc->SetContactSoftConstraintWeight(gains.w_soft_constraint);
  // Friction coefficient
  osc->SetContactFriction(gains.mu);
  // Add contact points (The position doesn't matter. It's not used in OSC)
  const auto& pelvis = plant_w_spr.GetBodyByName("pelvis");
  multibody::WorldYawViewFrame view_frame(pelvis);
  auto left_toe_evaluator = multibody::WorldPointEvaluator(
      plant_w_spr, left_toe.first, left_toe.second, view_frame,
      Matrix3d::Identity(), Vector3d::Zero(), {1, 2});
  auto left_heel_evaluator = multibody::WorldPointEvaluator(
      plant_w_spr, left_heel.first, left_heel.second, view_frame,
      Matrix3d::Identity(), Vector3d::Zero(), {0, 1, 2});
  auto right_toe_evaluator = multibody::WorldPointEvaluator(
      plant_w_spr, right_toe.first, right_toe.second, view_frame,
      Matrix3d::Identity(), Vector3d::Zero(), {1, 2});
  auto right_heel_evaluator = multibody::WorldPointEvaluator(
      plant_w_spr, right_heel.first, right_heel.second, view_frame,
      Matrix3d::Identity(), Vector3d::Zero(), {0, 1, 2});
  osc->AddStateAndContactPoint(left_stance_state, &left_toe_evaluator);
  osc->AddStateAndContactPoint(left_stance_state, &left_heel_evaluator);
  osc->AddStateAndContactPoint(right_stance_state, &right_toe_evaluator);
  osc->AddStateAndContactPoint(right_stance_state, &right_heel_evaluator);
  if (!FLAGS_is_two_phase) {
    osc->AddStateAndContactPoint(post_left_double_support_state,
                                 &left_toe_evaluator);
    osc->AddStateAndContactPoint(post_left_double_support_state,
                                 &left_heel_evaluator);
    osc->AddStateAndContactPoint(post_left_double_support_state,
                                 &right_toe_evaluator);
    osc->AddStateAndContactPoint(post_left_double_support_state,
                                 &right_heel_evaluator);
    osc->AddStateAndContactPoint(post_right_double_support_state,
                                 &left_toe_evaluator);
    osc->AddStateAndContactPoint(post_right_double_support_state,
                                 &left_heel_evaluator);
    osc->AddStateAndContactPoint(post_right_double_support_state,
                                 &right_toe_evaluator);
    osc->AddStateAndContactPoint(post_right_double_support_state,
                                 &right_heel_evaluator);
  }

  // Swing foot tracking
  std::vector<double> swing_ft_gain_multiplier_breaks{
      0, left_support_duration / 2, left_support_duration};
  std::vector<drake::MatrixX<double>> swing_ft_gain_multiplier_samples(
      3, drake::MatrixX<double>::Identity(3, 3));
  swing_ft_gain_multiplier_samples[2](2, 2) *= 0.3;
  auto swing_ft_gain_multiplier_gain_multiplier =
      std::make_shared<PiecewisePolynomial<double>>(
          PiecewisePolynomial<double>::FirstOrderHold(
              swing_ft_gain_multiplier_breaks,
              swing_ft_gain_multiplier_samples));

  std::vector<double> swing_ft_accel_gain_multiplier_breaks{
      0, left_support_duration / 2, left_support_duration * 3 / 4,
      left_support_duration};
  std::vector<drake::MatrixX<double>> swing_ft_accel_gain_multiplier_samples(
      4, drake::MatrixX<double>::Identity(3, 3));
  swing_ft_accel_gain_multiplier_samples[2](2, 2) *= 0;
  swing_ft_accel_gain_multiplier_samples[3](2, 2) *= 0;
  auto swing_ft_accel_gain_multiplier_gain_multiplier =
      std::make_shared<PiecewisePolynomial<double>>(
          PiecewisePolynomial<double>::FirstOrderHold(
              swing_ft_accel_gain_multiplier_breaks,
              swing_ft_accel_gain_multiplier_samples));


  auto swing_foot_data = std::make_unique<TransTaskSpaceTrackingData>(
      "swing_ft_data", gains.K_p_swing_foot, gains.K_d_swing_foot,
      gains.W_swing_foot, plant_w_spr, plant_w_spr);
  swing_foot_data->AddStateAndPointToTrack(left_stance_state, "toe_right");
  swing_foot_data->AddStateAndPointToTrack(right_stance_state, "toe_left");
  auto com_data = std::make_unique<ComTrackingData>(
      "com_data", gains.K_p_swing_foot, gains.K_d_swing_foot,
      gains.W_swing_foot, plant_w_spr, plant_w_spr);
  com_data->AddFiniteStateToTrack(left_stance_state);
  com_data->AddFiniteStateToTrack(right_stance_state);
  auto swing_ft_traj_local = std::make_unique<RelativeTranslationTrackingData>(
      "swing_ft_traj", gains.K_p_swing_foot, gains.K_d_swing_foot,
      gains.W_swing_foot, plant_w_spr, plant_w_spr, swing_foot_data.get(),
      com_data.get());
  auto pelvis_view_frame = std::make_shared<WorldYawViewFrame<double>>(plant_w_spr.GetBodyByName("pelvis"));
  swing_ft_traj_local->SetViewFrame(pelvis_view_frame);

  auto swing_ft_traj_global = std::make_unique<TransTaskSpaceTrackingData>(
      "swing_ft_traj", gains.K_p_swing_foot, gains.K_d_swing_foot,
      gains.W_swing_foot, plant_w_spr, plant_w_spr);
  swing_ft_traj_global->AddStateAndPointToTrack(left_stance_state, "toe_right");
  swing_ft_traj_global->AddStateAndPointToTrack(right_stance_state, "toe_left");

  if (FLAGS_spring_model) {
    // swing_ft_traj.DisableFeedforwardAccel({2});
  }

  if (wrt_com_in_local_frame) {
    swing_ft_traj_local->SetTimeVaryingPDGainMultiplier(
        swing_ft_gain_multiplier_gain_multiplier);
    swing_ft_traj_local->SetTimerVaryingFeedForwardAccelMultiplier(
        swing_ft_accel_gain_multiplier_gain_multiplier);
    osc->AddTrackingData(std::move(swing_ft_traj_local));
  } else {
    swing_ft_traj_global->SetTimeVaryingPDGainMultiplier(
        swing_ft_gain_multiplier_gain_multiplier);
    swing_ft_traj_global->SetTimerVaryingFeedForwardAccelMultiplier(
        swing_ft_accel_gain_multiplier_gain_multiplier);
    osc->AddTrackingData(std::move(swing_ft_traj_global));
  }

  // Center of mass tracking
  bool use_pelvis_for_lipm_tracking = true;

  auto pelvis_traj = std::make_unique<TransTaskSpaceTrackingData>(
      "lipm_traj", gains.K_p_com, gains.K_d_com, gains.W_com, plant_w_spr,
      plant_w_spr);
  pelvis_traj->AddPointToTrack("pelvis");
  auto center_of_mass_traj = std::make_unique<ComTrackingData>(
      "lipm_traj", gains.K_p_com, gains.K_d_com, gains.W_com, plant_w_spr,
      plant_w_spr);
  if (use_pelvis_for_lipm_tracking) {
    osc->AddTrackingData(std::move(pelvis_traj));
  } else {
    osc->AddTrackingData(std::move(center_of_mass_traj));
  }
  // Pelvis rotation tracking (pitch and roll)
  auto pelvis_balance_traj = std::make_unique<RotTaskSpaceTrackingData>(
      "pelvis_balance_traj", gains.K_p_pelvis_balance, gains.K_d_pelvis_balance,
      gains.W_pelvis_balance, plant_w_spr, plant_w_spr);
  pelvis_balance_traj->AddFrameToTrack("pelvis");
  osc->AddTrackingData(std::move(pelvis_balance_traj));
  // Pelvis rotation tracking (yaw)
  auto pelvis_heading_traj = std::make_unique<RotTaskSpaceTrackingData>(
      "pelvis_heading_traj", gains.K_p_pelvis_heading, gains.K_d_pelvis_heading,
      gains.W_pelvis_heading, plant_w_spr, plant_w_spr);
  pelvis_heading_traj->AddFrameToTrack("pelvis");
  osc->AddTrackingData(std::move(pelvis_heading_traj),
                       gains.period_of_no_heading_control);

  // Swing toe joint tracking
  auto swing_toe_traj_left = std::make_unique<JointSpaceTrackingData>(
      "left_toe_angle_traj", gains.K_p_swing_toe, gains.K_d_swing_toe,
      gains.W_swing_toe, plant_w_spr, plant_w_spr);
  auto swing_toe_traj_right = std::make_unique<JointSpaceTrackingData>(
      "right_toe_angle_traj", gains.K_p_swing_toe, gains.K_d_swing_toe,
      gains.W_swing_toe, plant_w_spr, plant_w_spr);
  swing_toe_traj_right->AddStateAndJointToTrack(left_stance_state, "toe_right",
                                                "toe_rightdot");
  swing_toe_traj_left->AddStateAndJointToTrack(right_stance_state, "toe_left",
                                               "toe_leftdot");
  osc->AddTrackingData(std::move(swing_toe_traj_left));
  osc->AddTrackingData(std::move(swing_toe_traj_right));

  // Swing hip yaw joint tracking
  auto swing_hip_yaw_traj = std::make_unique<JointSpaceTrackingData>(
      "swing_hip_yaw_traj", gains.K_p_hip_yaw, gains.K_d_hip_yaw,
      gains.W_hip_yaw, plant_w_spr, plant_w_spr);
  swing_hip_yaw_traj->AddStateAndJointToTrack(
      left_stance_state, "hip_yaw_right", "hip_yaw_rightdot");
  swing_hip_yaw_traj->AddStateAndJointToTrack(
      right_stance_state, "hip_yaw_left", "hip_yaw_leftdot");
<<<<<<< HEAD
  osc->AddConstTrackingData(std::move(swing_hip_yaw_traj), VectorXd::Zero(1));
=======

  if (FLAGS_use_radio) {
    builder.Connect(cassie_out_to_radio->get_output_port(),
                    hip_yaw_traj_gen->get_radio_input_port());
    builder.Connect(fsm->get_fsm_output_port(),
                    hip_yaw_traj_gen->get_fsm_input_port());
    osc->AddTrackingData(std::move(swing_hip_yaw_traj));
  } else {
    osc->AddConstTrackingData(std::move(swing_hip_yaw_traj), VectorXd::Zero(1));
  }
>>>>>>> 49e3eb71

  // Set double support duration for force blending
  osc->SetUpDoubleSupportPhaseBlending(
      double_support_duration, left_stance_state, right_stance_state,
      {post_left_double_support_state, post_right_double_support_state});

  osc->SetOsqpSolverOptionsFromYaml(
      "examples/Cassie/osc/solver_settings/osqp_options_walking.yaml");

  // Build OSC problem
  osc->Build();
  // Connect ports
  builder.Connect(state_receiver->get_output_port(0),
                  osc->get_input_port_robot_output());
  builder.Connect(fsm->get_output_port(0), osc->get_input_port_fsm());
  if (use_pelvis_for_lipm_tracking) {
    builder.Connect(
        pelvis_traj_generator->get_output_port_lipm_from_touchdown(),
        osc->get_input_port_tracking_data("lipm_traj"));
  } else {
    builder.Connect(lipm_traj_generator->get_output_port_lipm_from_touchdown(),
                    osc->get_input_port_tracking_data("lipm_traj"));
  }
  builder.Connect(swing_ft_traj_generator->get_output_port(0),
                  osc->get_input_port_tracking_data("swing_ft_traj"));
  builder.Connect(head_traj_gen->get_output_port(0),
                  osc->get_input_port_tracking_data("pelvis_heading_traj"));
  builder.Connect(head_traj_gen->get_output_port(0),
                  osc->get_input_port_tracking_data("pelvis_balance_traj"));
  builder.Connect(left_toe_angle_traj_gen->get_output_port(0),
                  osc->get_input_port_tracking_data("left_toe_angle_traj"));
  builder.Connect(right_toe_angle_traj_gen->get_output_port(0),
                  osc->get_input_port_tracking_data("right_toe_angle_traj"));
  builder.Connect(osc->get_output_port(0), command_sender->get_input_port(0));
  if (FLAGS_publish_osc_data) {
    // Create osc debug sender.
    auto osc_debug_pub =
        builder.AddSystem(LcmPublisherSystem::Make<dairlib::lcmt_osc_output>(
            "OSC_DEBUG_WALKING", &lcm_local,
            TriggerTypeSet({TriggerType::kForced})));
    builder.Connect(osc->get_output_port_osc_debug(),
                    osc_debug_pub->get_input_port());
  }

  // Create the diagram
  auto owned_diagram = builder.Build();
  owned_diagram->set_name("osc walking controller");

  // Run lcm-driven simulation
  DrawAndSaveDiagramGraph(*owned_diagram);
  systems::LcmDrivenLoop<dairlib::lcmt_robot_output> loop(
      &lcm_local, std::move(owned_diagram), state_receiver, FLAGS_channel_x,
      true);
  loop.Simulate();

  return 0;
}

}  // namespace dairlib

int main(int argc, char* argv[]) { return dairlib::DoMain(argc, argv); }<|MERGE_RESOLUTION|>--- conflicted
+++ resolved
@@ -178,11 +178,7 @@
             FLAGS_cassie_out_channel, &lcm_local));
     builder.Connect(*cassie_out_receiver, *cassie_out_to_radio);
     builder.Connect(cassie_out_to_radio->get_output_port(),
-<<<<<<< HEAD
-                    high_level_command->get_radio_input_port());
-=======
                     high_level_command->get_input_port_radio());
->>>>>>> 49e3eb71
   } else {
     high_level_command = builder.AddSystem<cassie::osc::HighLevelCommand>(
         plant_w_spr, context_w_spr.get(), gains.kp_yaw, gains.kd_yaw,
@@ -223,11 +219,7 @@
   }
   auto fsm = builder.AddSystem<systems::TimeBasedFiniteStateMachine>(
       plant_w_spr, fsm_states, state_durations);
-<<<<<<< HEAD
-  builder.Connect(state_receiver->get_output_port(0),
-=======
-  builder.Connect(simulator_drift->get_output_port(0),
->>>>>>> 49e3eb71
+  builder.Connect(state_receiver->get_output_port(0),
                   fsm->get_state_input_port());
 
   // Create leafsystem that record the switching time of the FSM
@@ -581,20 +573,7 @@
       left_stance_state, "hip_yaw_right", "hip_yaw_rightdot");
   swing_hip_yaw_traj->AddStateAndJointToTrack(
       right_stance_state, "hip_yaw_left", "hip_yaw_leftdot");
-<<<<<<< HEAD
   osc->AddConstTrackingData(std::move(swing_hip_yaw_traj), VectorXd::Zero(1));
-=======
-
-  if (FLAGS_use_radio) {
-    builder.Connect(cassie_out_to_radio->get_output_port(),
-                    hip_yaw_traj_gen->get_radio_input_port());
-    builder.Connect(fsm->get_fsm_output_port(),
-                    hip_yaw_traj_gen->get_fsm_input_port());
-    osc->AddTrackingData(std::move(swing_hip_yaw_traj));
-  } else {
-    osc->AddConstTrackingData(std::move(swing_hip_yaw_traj), VectorXd::Zero(1));
-  }
->>>>>>> 49e3eb71
 
   // Set double support duration for force blending
   osc->SetUpDoubleSupportPhaseBlending(
