--- conflicted
+++ resolved
@@ -398,13 +398,10 @@
                   osc->get_tracking_data_input_port("pelvis_heading_traj"));
   builder.Connect(osc->get_output_port(0), command_sender->get_input_port(0));
   if (FLAGS_publish_osc_data) {
-<<<<<<< HEAD
-=======
     // Create osc debug sender.
     auto osc_debug_pub =
         builder.AddSystem(LcmPublisherSystem::Make<dairlib::lcmt_osc_output>(
             "OSC_DEBUG", &lcm_local, TriggerTypeSet({TriggerType::kForced})));
->>>>>>> fde5af10
     builder.Connect(osc->get_osc_debug_port(), osc_debug_pub->get_input_port());
   }
 
