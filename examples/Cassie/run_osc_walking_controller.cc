--- conflicted
+++ resolved
@@ -44,13 +44,10 @@
 using systems::controllers::RotTaskSpaceTrackingData;
 using systems::controllers::TransTaskSpaceTrackingData;
 
-<<<<<<< HEAD
-=======
 using multibody::FixedJointEvaluator;
 
 DEFINE_double(drift_rate, 0.0, "Drift rate for floating-base state");
 
->>>>>>> 8f6475c5
 DEFINE_string(channel_x, "CASSIE_STATE_SIMULATION",
               "LCM channel for receiving state. "
               "Use CASSIE_STATE_SIMULATION to get state from simulator, and "
@@ -366,14 +363,9 @@
   MatrixXd W_swing_foot = 400 * MatrixXd::Identity(3, 3);
   MatrixXd K_p_sw_ft = 100 * MatrixXd::Identity(3, 3);
   MatrixXd K_d_sw_ft = 10 * MatrixXd::Identity(3, 3);
-<<<<<<< HEAD
   TransTaskSpaceTrackingData swing_foot_traj("swing_ft_traj", K_p_sw_ft,
                                              K_d_sw_ft, W_swing_foot,
-                                             plant_w_spr, plant_wo_spr);
-=======
-  TransTaskSpaceTrackingData swing_foot_traj(
-      "cp_traj", K_p_sw_ft, K_d_sw_ft, W_swing_foot, plant_w_spr, plant_w_spr);
->>>>>>> 8f6475c5
+                                             plant_w_spr, plant_w_spr);
   swing_foot_traj.AddStateAndPointToTrack(left_stance_state, "toe_right");
   swing_foot_traj.AddStateAndPointToTrack(right_stance_state, "toe_left");
   osc->AddTrackingData(&swing_foot_traj);
