#include <gflags/gflags.h>

#include "dairlib/lcmt_robot_input.hpp"
#include "dairlib/lcmt_robot_output.hpp"
#include "examples/Cassie/cassie_utils.h"
#include "examples/Cassie/systems/simulator_drift.h"
#include "examples/Cassie/osc/heading_traj_generator.h"
#include "examples/Cassie/osc/high_level_command.h"
#include "examples/Cassie/osc/osc_walking_gains.h"
#include "examples/Cassie/osc/swing_toe_traj_generator.h"
#include "examples/Cassie/osc/walking_speed_control.h"
#include "examples/Cassie/systems/cassie_out_to_radio.h"
#include "multibody/kinematic/fixed_joint_evaluator.h"
#include "multibody/kinematic/kinematic_evaluator_set.h"
#include "multibody/multibody_utils.h"
#include "systems/controllers/cassie_out_to_radio.h"
#include "systems/controllers/fsm_event_time.h"
#include "systems/controllers/lipm_traj_gen.h"
#include "systems/controllers/osc/com_tracking_data.h"
#include "systems/controllers/osc/joint_space_tracking_data.h"
#include "systems/controllers/osc/operational_space_control.h"
#include "systems/controllers/osc/options_tracking_data.h"
#include "systems/controllers/osc/osc_tracking_data.h"
#include "systems/controllers/osc/relative_translation_tracking_data.h"
#include "systems/controllers/osc/rot_space_tracking_data.h"
#include "systems/controllers/osc/trans_space_tracking_data.h"
#include "systems/controllers/swing_ft_traj_gen.h"
#include "systems/controllers/time_based_fsm.h"
#include "systems/framework/lcm_driven_loop.h"
#include "systems/robot_lcm_systems.h"
#include "systems/system_utils.h"

#include "drake/common/yaml/yaml_io.h"
#include "drake/systems/framework/diagram_builder.h"
#include "drake/systems/lcm/lcm_publisher_system.h"

namespace dairlib {

using std::cout;
using std::endl;
using std::map;
using std::string;
using std::vector;

using Eigen::Matrix3d;
using Eigen::MatrixXd;
using Eigen::Vector3d;
using Eigen::VectorXd;

using drake::multibody::Frame;
using drake::systems::DiagramBuilder;
using drake::systems::TriggerType;
using drake::systems::lcm::LcmPublisherSystem;
using drake::systems::lcm::LcmSubscriberSystem;
using drake::systems::TriggerTypeSet;

using multibody::WorldYawViewFrame;
using systems::controllers::ComTrackingData;
using systems::controllers::JointSpaceTrackingData;
using systems::controllers::RelativeTranslationTrackingData;
using systems::controllers::RotTaskSpaceTrackingData;
using systems::controllers::TransTaskSpaceTrackingData;

using multibody::FixedJointEvaluator;

using drake::trajectories::PiecewisePolynomial;

DEFINE_double(drift_rate, 0.0, "Drift rate for floating-base state");
DEFINE_string(channel_x, "CASSIE_STATE_SIMULATION",
              "LCM channel for receiving state. "
              "Use CASSIE_STATE_SIMULATION to get state from simulator, and "
              "use CASSIE_STATE_DISPATCHER to get state from state estimator");
DEFINE_string(channel_u, "CASSIE_INPUT",
              "The name of the channel which publishes command");
DEFINE_bool(use_radio, false,
            "Set to true if sending high level commands from radio controller");
DEFINE_string(
    cassie_out_channel, "CASSIE_OUTPUT_ECHO",
    "The name of the channel to receive the cassie out structure from.");
DEFINE_string(gains_filename, "examples/Cassie/osc/osc_walking_gains.yaml",
              "Filepath containing gains");
DEFINE_string(osqp_settings, "solvers/default_osc_osqp_settings.yaml",
              "Filepath containing qp settings");
DEFINE_bool(publish_osc_data, true,
            "whether to publish lcm messages for OscTrackData");
DEFINE_bool(print_osc, false, "whether to print the osc debug message or not");

DEFINE_bool(is_two_phase, false,
            "true: only right/left single support"
            "false: both double and single support");
DEFINE_double(qp_time_limit, 0.002, "maximum qp solve time");

DEFINE_bool(spring_model, true, "");

int DoMain(int argc, char* argv[]) {
  gflags::ParseCommandLineFlags(&argc, &argv, true);

  // Read-in the parameters
  auto gains = drake::yaml::LoadYamlFile<OSCWalkingGains>(FLAGS_gains_filename);

  // Build Cassie MBP
  drake::multibody::MultibodyPlant<double> plant_w_spr(0.0);
  if (FLAGS_spring_model) {
    AddCassieMultibody(&plant_w_spr, nullptr, true /*floating base*/,
                       "examples/Cassie/urdf/cassie_v2.urdf",
                       true /*spring model*/, false /*loop closure*/);
  } else {
    AddCassieMultibody(&plant_w_spr, nullptr, true /*floating base*/,
                       "examples/Cassie/urdf/cassie_fixed_springs.urdf",
                       false /*spring model*/, false /*loop closure*/);
  }
  plant_w_spr.Finalize();

  auto context_w_spr = plant_w_spr.CreateDefaultContext();

  // Build the controller diagram
  DiagramBuilder<double> builder;

  drake::lcm::DrakeLcm lcm_local("udpm://239.255.76.67:7667?ttl=0");

  // Get contact frames and position (doesn't matter whether we use
  // plant_w_spr or plant_wospr because the contact frames exit in both
  // plants)
  auto left_toe = LeftToeFront(plant_w_spr);
  auto left_heel = LeftToeRear(plant_w_spr);
  auto right_toe = RightToeFront(plant_w_spr);
  auto right_heel = RightToeRear(plant_w_spr);

  // Get body frames and points
  Vector3d mid_contact_point = (left_toe.first + left_heel.first) / 2;
  auto left_toe_mid = std::pair<const Vector3d, const Frame<double>&>(
      mid_contact_point, plant_w_spr.GetFrameByName("toe_left"));
  auto right_toe_mid = std::pair<const Vector3d, const Frame<double>&>(
      mid_contact_point, plant_w_spr.GetFrameByName("toe_right"));
  auto left_toe_origin = std::pair<const Vector3d, const Frame<double>&>(
      Vector3d::Zero(), plant_w_spr.GetFrameByName("toe_left"));
  auto right_toe_origin = std::pair<const Vector3d, const Frame<double>&>(
      Vector3d::Zero(), plant_w_spr.GetFrameByName("toe_right"));

  // Create state receiver.
  auto state_receiver =
      builder.AddSystem<systems::RobotOutputReceiver>(plant_w_spr);

  // Create command sender.
  auto command_pub =
      builder.AddSystem(LcmPublisherSystem::Make<dairlib::lcmt_robot_input>(
          FLAGS_channel_u, &lcm_local, TriggerTypeSet({TriggerType::kForced})));
  auto command_sender =
      builder.AddSystem<systems::RobotCommandSender>(plant_w_spr);
  auto cassie_out_to_radio =
      builder.AddSystem<systems::CassieOutToRadio>();

  builder.Connect(command_sender->get_output_port(0),
                  command_pub->get_input_port());

  // Add emulator for floating base drift
  Eigen::VectorXd drift_mean =
      Eigen::VectorXd::Zero(plant_w_spr.num_positions());
  Eigen::MatrixXd drift_cov = Eigen::MatrixXd::Zero(
      plant_w_spr.num_positions(), plant_w_spr.num_positions());
  drift_cov(4, 4) = FLAGS_drift_rate;  // x
  drift_cov(5, 5) = FLAGS_drift_rate;  // y
  drift_cov(6, 6) = FLAGS_drift_rate;  // z
  // Note that we didn't add drift to yaw angle here because it requires
  // changing SimulatorDrift.

  auto simulator_drift =
      builder.AddSystem<SimulatorDrift>(plant_w_spr, drift_mean, drift_cov);
  builder.Connect(state_receiver->get_output_port(0),
                  simulator_drift->get_input_port_state());

  // Create human high-level control
  Eigen::Vector2d global_target_position(gains.global_target_position_x,
                                         gains.global_target_position_y);
  Eigen::Vector2d params_of_no_turning(gains.yaw_deadband_blur,
                                       gains.yaw_deadband_radius);
  cassie::osc::HighLevelCommand* high_level_command;

  auto cassie_out_to_radio =
      builder.AddSystem<systems::CassieOutToRadio>();

  if (FLAGS_use_radio) {
    high_level_command = builder.AddSystem<cassie::osc::HighLevelCommand>(
        plant_w_spr, context_w_spr.get(), gains.vel_scale_rot,
        gains.vel_scale_trans_sagital, gains.vel_scale_trans_lateral);

    auto cassie_out_receiver =
        builder.AddSystem(LcmSubscriberSystem::Make<dairlib::lcmt_cassie_out>(
            FLAGS_cassie_out_channel, &lcm_local));
<<<<<<< HEAD
    builder.Connect(cassie_out_receiver->get_output_port(),
                    cassie_out_to_radio->get_input_port());
    builder.Connect(cassie_out_to_radio->get_output_port(),
                    high_level_command->get_radio_input_port());
=======
    builder.Connect(*cassie_out_receiver, *cassie_out_to_radio);
    builder.Connect(cassie_out_to_radio->get_output_port(),
                    high_level_command->get_radio_port());
>>>>>>> 5709569e
  } else {
    high_level_command = builder.AddSystem<cassie::osc::HighLevelCommand>(
        plant_w_spr, context_w_spr.get(), gains.kp_yaw, gains.kd_yaw,
        gains.vel_max_yaw, gains.kp_pos_sagital, gains.kd_pos_sagital,
        gains.vel_max_sagital, gains.kp_pos_lateral, gains.kd_pos_lateral,
        gains.vel_max_lateral, gains.target_pos_offset, global_target_position,
        params_of_no_turning);
  }
  builder.Connect(state_receiver->get_output_port(0),
                  high_level_command->get_state_input_port());

  // Create heading traj generator
  auto head_traj_gen = builder.AddSystem<cassie::osc::HeadingTrajGenerator>(
      plant_w_spr, context_w_spr.get());
  builder.Connect(simulator_drift->get_output_port(0),
                  head_traj_gen->get_state_input_port());
  builder.Connect(high_level_command->get_yaw_output_port(),
                  head_traj_gen->get_yaw_input_port());

  // Create finite state machine
  int left_stance_state = 0;
  int right_stance_state = 1;
  int post_left_double_support_state = 3;
  int post_right_double_support_state = 4;
  double left_support_duration = gains.ss_time;
  double right_support_duration = gains.ss_time;
  double double_support_duration = gains.ds_time;
  vector<int> fsm_states;
  vector<double> state_durations;
  if (FLAGS_is_two_phase) {
    fsm_states = {left_stance_state, right_stance_state};
    state_durations = {left_support_duration, right_support_duration};
  } else {
    fsm_states = {left_stance_state, post_left_double_support_state,
                  right_stance_state, post_right_double_support_state};
    state_durations = {left_support_duration, double_support_duration,
                       right_support_duration, double_support_duration};
  }
  auto fsm = builder.AddSystem<systems::TimeBasedFiniteStateMachine>(
      plant_w_spr, fsm_states, state_durations);
  builder.Connect(simulator_drift->get_output_port(0),
                  fsm->get_input_port_state());

  // Create leafsystem that record the switching time of the FSM
  std::vector<int> single_support_states = {left_stance_state,
                                            right_stance_state};
  auto liftoff_event_time =
      builder.AddSystem<systems::FiniteStateMachineEventTime>(
          plant_w_spr, single_support_states);
  liftoff_event_time->set_name("liftoff_time");
  builder.Connect(fsm->get_output_port(0),
                  liftoff_event_time->get_input_port_fsm());
  builder.Connect(simulator_drift->get_output_port(0),
                  liftoff_event_time->get_input_port_state());
  std::vector<int> double_support_states = {post_left_double_support_state,
                                            post_right_double_support_state};
  auto touchdown_event_time =
      builder.AddSystem<systems::FiniteStateMachineEventTime>(
          plant_w_spr, double_support_states);
  touchdown_event_time->set_name("touchdown_time");
  builder.Connect(fsm->get_output_port(0),
                  touchdown_event_time->get_input_port_fsm());
  builder.Connect(simulator_drift->get_output_port(0),
                  touchdown_event_time->get_input_port_state());

  // Create CoM trajectory generator
  // Note that we are tracking COM acceleration instead of position and velocity
  // because we construct the LIPM traj which starts from the current state
  double desired_com_height = gains.lipm_height;
  vector<int> unordered_fsm_states;
  vector<double> unordered_state_durations;
  vector<vector<std::pair<const Vector3d, const Frame<double>&>>>
      contact_points_in_each_state;
  if (FLAGS_is_two_phase) {
    unordered_fsm_states = {left_stance_state, right_stance_state};
    unordered_state_durations = {left_support_duration, right_support_duration};
    contact_points_in_each_state.push_back({left_toe_mid});
    contact_points_in_each_state.push_back({right_toe_mid});
  } else {
    unordered_fsm_states = {left_stance_state, right_stance_state,
                            post_left_double_support_state,
                            post_right_double_support_state};
    unordered_state_durations = {left_support_duration, right_support_duration,
                                 double_support_duration,
                                 double_support_duration};
    contact_points_in_each_state.push_back({left_toe_mid});
    contact_points_in_each_state.push_back({right_toe_mid});
    contact_points_in_each_state.push_back({left_toe_mid});
    contact_points_in_each_state.push_back({right_toe_mid});
  }
  auto lipm_traj_generator = builder.AddSystem<systems::LIPMTrajGenerator>(
      plant_w_spr, context_w_spr.get(), desired_com_height,
      unordered_fsm_states, unordered_state_durations,
      contact_points_in_each_state);
  builder.Connect(fsm->get_output_port(0),
                  lipm_traj_generator->get_input_port_fsm());
  builder.Connect(touchdown_event_time->get_output_port_event_time(),
                  lipm_traj_generator->get_input_port_touchdown_time());
  builder.Connect(simulator_drift->get_output_port(0),
                  lipm_traj_generator->get_input_port_state());

  // We can use the same desired_com_height for pelvis_traj_generator as we use
  // for lipm_traj_generator, even though one is pelvis and the other is COM.
  // This is because we don't use the COM desired height in
  // pelvis_traj_generator. Only the initial COM height is used in the x and y
  // direction.
  auto pelvis_traj_generator = builder.AddSystem<systems::LIPMTrajGenerator>(
      plant_w_spr, context_w_spr.get(), desired_com_height,
      unordered_fsm_states, unordered_state_durations,
      contact_points_in_each_state, false);
  builder.Connect(fsm->get_output_port(0),
                  pelvis_traj_generator->get_input_port_fsm());
  builder.Connect(touchdown_event_time->get_output_port_event_time(),
                  pelvis_traj_generator->get_input_port_touchdown_time());
  builder.Connect(simulator_drift->get_output_port(0),
                  pelvis_traj_generator->get_input_port_state());

  // Create velocity control by foot placement
  bool wrt_com_in_local_frame = gains.relative_swing_ft;
  auto walking_speed_control =
      builder.AddSystem<cassie::osc::WalkingSpeedControl>(
          plant_w_spr, context_w_spr.get(), gains.k_ff_lateral,
          gains.k_fb_lateral, gains.k_ff_sagittal, gains.k_fb_sagittal,
          left_support_duration, 0, wrt_com_in_local_frame);
  builder.Connect(high_level_command->get_xy_output_port(),
                  walking_speed_control->get_input_port_des_hor_vel());
  builder.Connect(simulator_drift->get_output_port(0),
                  walking_speed_control->get_input_port_state());
  builder.Connect(lipm_traj_generator->get_output_port_lipm_from_current(),
                  walking_speed_control->get_input_port_com());
  builder.Connect(liftoff_event_time->get_output_port_event_time_of_interest(),
                  walking_speed_control->get_input_port_fsm_switch_time());

  // Create swing leg trajectory generator
  // Since the ground is soft in the simulation, we raise the desired final
  // foot height by 1 cm. The controller is sensitive to this number, should
  // tune this every time we change the simulation parameter or when we move
  // to the hardware testing.
  // Additionally, implementing a double support phase might mitigate the
  // instability around state transition.
  vector<int> left_right_support_fsm_states = {left_stance_state,
                                               right_stance_state};
  vector<double> left_right_support_state_durations = {left_support_duration,
                                                       right_support_duration};
  vector<std::pair<const Vector3d, const Frame<double>&>> left_right_foot = {
      left_toe_origin, right_toe_origin};
  auto swing_ft_traj_generator =
      builder.AddSystem<systems::SwingFootTrajGenerator>(
          plant_w_spr, context_w_spr.get(), left_right_support_fsm_states,
          left_right_support_state_durations, left_right_foot, "pelvis",
          double_support_duration, gains.mid_foot_height,
          gains.final_foot_height, gains.final_foot_velocity_z,
          gains.max_CoM_to_footstep_dist, gains.footstep_offset,
          gains.center_line_offset, wrt_com_in_local_frame);
  builder.Connect(fsm->get_output_port(0),
                  swing_ft_traj_generator->get_input_port_fsm());
  builder.Connect(liftoff_event_time->get_output_port_event_time_of_interest(),
                  swing_ft_traj_generator->get_input_port_fsm_switch_time());
  builder.Connect(simulator_drift->get_output_port(0),
                  swing_ft_traj_generator->get_input_port_state());
  builder.Connect(lipm_traj_generator->get_output_port_lipm_from_current(),
                  swing_ft_traj_generator->get_input_port_com());
  builder.Connect(walking_speed_control->get_output_port(0),
                  swing_ft_traj_generator->get_input_port_sc());

  // Swing toe joint trajectory
  map<string, int> pos_map = multibody::MakeNameToPositionsMap(plant_w_spr);
  vector<std::pair<const Vector3d, const Frame<double>&>> left_foot_points = {
      left_heel, left_toe};
  vector<std::pair<const Vector3d, const Frame<double>&>> right_foot_points = {
      right_heel, right_toe};
  auto left_toe_angle_traj_gen =
      builder.AddSystem<cassie::osc::SwingToeTrajGenerator>(
          plant_w_spr, context_w_spr.get(), pos_map["toe_left"],
          left_foot_points, "left_toe_angle_traj");
  auto right_toe_angle_traj_gen =
      builder.AddSystem<cassie::osc::SwingToeTrajGenerator>(
          plant_w_spr, context_w_spr.get(), pos_map["toe_right"],
          right_foot_points, "right_toe_angle_traj");
  builder.Connect(state_receiver->get_output_port(0),
                  left_toe_angle_traj_gen->get_state_input_port());
  builder.Connect(state_receiver->get_output_port(0),
                  right_toe_angle_traj_gen->get_state_input_port());

  // Create Operational space control
  auto osc = builder.AddSystem<systems::controllers::OperationalSpaceControl>(
      plant_w_spr, plant_w_spr, context_w_spr.get(), context_w_spr.get(), true,
      FLAGS_print_osc, FLAGS_qp_time_limit);

  // Cost
  int n_v = plant_w_spr.num_velocities();
  int n_u = plant_w_spr.num_actuators();
  MatrixXd Q_accel = gains.w_accel * MatrixXd::Identity(n_v, n_v);
  osc->SetAccelerationCostWeights(Q_accel);
  osc->SetInputSmoothingWeights(gains.w_input_reg * MatrixXd::Identity(n_u, n_u));

  // Constraints in OSC
  multibody::KinematicEvaluatorSet<double> evaluators(plant_w_spr);
  // 1. fourbar constraint
  auto left_loop = LeftLoopClosureEvaluator(plant_w_spr);
  auto right_loop = RightLoopClosureEvaluator(plant_w_spr);
  evaluators.add_evaluator(&left_loop);
  evaluators.add_evaluator(&right_loop);
  // 2. fixed spring constraint
  // Note that we set the position value to 0, but this is not used in OSC,
  // because OSC constraint only use JdotV and J.
  std::unique_ptr<FixedJointEvaluator<double>> left_fixed_knee_spring;
  std::unique_ptr<FixedJointEvaluator<double>> right_fixed_knee_spring;
  std::unique_ptr<FixedJointEvaluator<double>> left_fixed_ankle_spring;
  std::unique_ptr<FixedJointEvaluator<double>> right_fixed_ankle_spring;
  if (FLAGS_spring_model) {
    auto pos_idx_map = multibody::MakeNameToPositionsMap(plant_w_spr);
    auto vel_idx_map = multibody::MakeNameToVelocitiesMap(plant_w_spr);
    left_fixed_knee_spring = std::make_unique<FixedJointEvaluator<double>>(
        plant_w_spr, pos_idx_map.at("knee_joint_left"),
        vel_idx_map.at("knee_joint_leftdot"), 0);
    right_fixed_knee_spring = std::make_unique<FixedJointEvaluator<double>>(
        plant_w_spr, pos_idx_map.at("knee_joint_right"),
        vel_idx_map.at("knee_joint_rightdot"), 0);
    left_fixed_ankle_spring = std::make_unique<FixedJointEvaluator<double>>(
        plant_w_spr, pos_idx_map.at("ankle_spring_joint_left"),
        vel_idx_map.at("ankle_spring_joint_leftdot"), 0);
    right_fixed_ankle_spring = std::make_unique<FixedJointEvaluator<double>>(
        plant_w_spr, pos_idx_map.at("ankle_spring_joint_right"),
        vel_idx_map.at("ankle_spring_joint_rightdot"), 0);
    evaluators.add_evaluator(left_fixed_knee_spring.get());
    evaluators.add_evaluator(right_fixed_knee_spring.get());
    evaluators.add_evaluator(left_fixed_ankle_spring.get());
    evaluators.add_evaluator(right_fixed_ankle_spring.get());
  }
  osc->AddKinematicConstraint(&evaluators);

  // Soft constraint
  // w_contact_relax shouldn't be too big, cause we want tracking error to be
  // important
  osc->SetSoftConstraintWeight(gains.w_soft_constraint);
  // Friction coefficient
  osc->SetContactFriction(gains.mu);
  // Add contact points (The position doesn't matter. It's not used in OSC)
  const auto& pelvis = plant_w_spr.GetBodyByName("pelvis");
  multibody::WorldYawViewFrame view_frame(pelvis);
  auto left_toe_evaluator = multibody::WorldPointEvaluator(
      plant_w_spr, left_toe.first, left_toe.second, view_frame,
      Matrix3d::Identity(), Vector3d::Zero(), {1, 2});
  auto left_heel_evaluator = multibody::WorldPointEvaluator(
      plant_w_spr, left_heel.first, left_heel.second, view_frame,
      Matrix3d::Identity(), Vector3d::Zero(), {0, 1, 2});
  auto right_toe_evaluator = multibody::WorldPointEvaluator(
      plant_w_spr, right_toe.first, right_toe.second, view_frame,
      Matrix3d::Identity(), Vector3d::Zero(), {1, 2});
  auto right_heel_evaluator = multibody::WorldPointEvaluator(
      plant_w_spr, right_heel.first, right_heel.second, view_frame,
      Matrix3d::Identity(), Vector3d::Zero(), {0, 1, 2});
  osc->AddStateAndContactPoint(left_stance_state, &left_toe_evaluator);
  osc->AddStateAndContactPoint(left_stance_state, &left_heel_evaluator);
  osc->AddStateAndContactPoint(right_stance_state, &right_toe_evaluator);
  osc->AddStateAndContactPoint(right_stance_state, &right_heel_evaluator);
  if (!FLAGS_is_two_phase) {
    osc->AddStateAndContactPoint(post_left_double_support_state,
                                 &left_toe_evaluator);
    osc->AddStateAndContactPoint(post_left_double_support_state,
                                 &left_heel_evaluator);
    osc->AddStateAndContactPoint(post_left_double_support_state,
                                 &right_toe_evaluator);
    osc->AddStateAndContactPoint(post_left_double_support_state,
                                 &right_heel_evaluator);
    osc->AddStateAndContactPoint(post_right_double_support_state,
                                 &left_toe_evaluator);
    osc->AddStateAndContactPoint(post_right_double_support_state,
                                 &left_heel_evaluator);
    osc->AddStateAndContactPoint(post_right_double_support_state,
                                 &right_toe_evaluator);
    osc->AddStateAndContactPoint(post_right_double_support_state,
                                 &right_heel_evaluator);
  }

  // Swing foot tracking
  std::vector<double> swing_ft_gain_multiplier_breaks{
      0, left_support_duration / 2, left_support_duration};
  std::vector<drake::MatrixX<double>> swing_ft_gain_multiplier_samples(
      3, drake::MatrixX<double>::Identity(3, 3));
  swing_ft_gain_multiplier_samples[2](2, 2) *= 0.3;
  PiecewisePolynomial<double> swing_ft_gain_multiplier_gain_multiplier =
      PiecewisePolynomial<double>::FirstOrderHold(
          swing_ft_gain_multiplier_breaks, swing_ft_gain_multiplier_samples);
  std::vector<double> swing_ft_accel_gain_multiplier_breaks{
      0, left_support_duration / 2, left_support_duration * 3 / 4,
      left_support_duration};
  std::vector<drake::MatrixX<double>> swing_ft_accel_gain_multiplier_samples(
      4, drake::MatrixX<double>::Identity(3, 3));
  swing_ft_accel_gain_multiplier_samples[2](2, 2) *= 0;
  swing_ft_accel_gain_multiplier_samples[3](2, 2) *= 0;
  PiecewisePolynomial<double> swing_ft_accel_gain_multiplier_gain_multiplier =
      PiecewisePolynomial<double>::FirstOrderHold(
          swing_ft_accel_gain_multiplier_breaks,
          swing_ft_accel_gain_multiplier_samples);

  auto swing_foot_data = std::make_unique<TransTaskSpaceTrackingData> (
      "swing_ft_data", gains.K_p_swing_foot, gains.K_d_swing_foot,
      gains.W_swing_foot, plant_w_spr, plant_w_spr);
  swing_foot_data->AddStateAndPointToTrack(left_stance_state, "toe_right");
  swing_foot_data->AddStateAndPointToTrack(right_stance_state, "toe_left");
  auto com_data = std::make_unique<ComTrackingData> ("com_data", gains.K_p_swing_foot,
                           gains.K_d_swing_foot, gains.W_swing_foot,
                           plant_w_spr, plant_w_spr);
  com_data->AddFiniteStateToTrack(left_stance_state);
  com_data->AddFiniteStateToTrack(right_stance_state);
  auto swing_ft_traj_local = std::make_unique<RelativeTranslationTrackingData> (
      "swing_ft_traj", gains.K_p_swing_foot, gains.K_d_swing_foot,
      gains.W_swing_foot, plant_w_spr, plant_w_spr, swing_foot_data.get(),
      com_data.get());
  WorldYawViewFrame pelvis_view_frame(plant_w_spr.GetBodyByName("pelvis"));
  swing_ft_traj_local->SetViewFrame(pelvis_view_frame);

  auto swing_ft_traj_global = std::make_unique<TransTaskSpaceTrackingData> (
      "swing_ft_traj", gains.K_p_swing_foot, gains.K_d_swing_foot,
      gains.W_swing_foot, plant_w_spr, plant_w_spr);
  swing_ft_traj_global->AddStateAndPointToTrack(left_stance_state, "toe_right");
  swing_ft_traj_global->AddStateAndPointToTrack(right_stance_state, "toe_left");

  if (FLAGS_spring_model) {
    // swing_ft_traj.DisableFeedforwardAccel({2});
  }

  if (wrt_com_in_local_frame) {
    swing_ft_traj_local->SetTimeVaryingGains(
        swing_ft_gain_multiplier_gain_multiplier);
    swing_ft_traj_local->SetFeedforwardAccelMultiplier(
        swing_ft_accel_gain_multiplier_gain_multiplier);
    osc->AddTrackingData(std::move(swing_ft_traj_local));
  } else {
    swing_ft_traj_global->SetTimeVaryingGains(
        swing_ft_gain_multiplier_gain_multiplier);
    swing_ft_traj_global->SetFeedforwardAccelMultiplier(
        swing_ft_accel_gain_multiplier_gain_multiplier);
    osc->AddTrackingData(std::move(swing_ft_traj_global));
  }

  // Center of mass tracking
  bool use_pelvis_for_lipm_tracking = true;

  auto pelvis_traj = std::make_unique<TransTaskSpaceTrackingData> ("lipm_traj", gains.K_p_com,
                                         gains.K_d_com, gains.W_com,
                                         plant_w_spr, plant_w_spr);
  pelvis_traj->AddPointToTrack("pelvis");
  auto center_of_mass_traj = std::make_unique<ComTrackingData> ("lipm_traj", gains.K_p_com, gains.K_d_com,
                                      gains.W_com, plant_w_spr, plant_w_spr);
  if (use_pelvis_for_lipm_tracking) {
    osc->AddTrackingData(std::move(pelvis_traj));
  } else {
    osc->AddTrackingData(std::move(center_of_mass_traj));
  }
  // Pelvis rotation tracking (pitch and roll)
  auto pelvis_balance_traj = std::make_unique<RotTaskSpaceTrackingData> (
      "pelvis_balance_traj", gains.K_p_pelvis_balance, gains.K_d_pelvis_balance,
      gains.W_pelvis_balance, plant_w_spr, plant_w_spr);
  pelvis_balance_traj->AddFrameToTrack("pelvis");
  osc->AddTrackingData(std::move(pelvis_balance_traj));
  // Pelvis rotation tracking (yaw)
  auto pelvis_heading_traj = std::make_unique<RotTaskSpaceTrackingData> (
      "pelvis_heading_traj", gains.K_p_pelvis_heading, gains.K_d_pelvis_heading,
      gains.W_pelvis_heading, plant_w_spr, plant_w_spr);
  pelvis_heading_traj->AddFrameToTrack("pelvis");
  osc->AddTrackingData(std::move(pelvis_heading_traj),
                       gains.period_of_no_heading_control);

  // Swing toe joint tracking
  auto swing_toe_traj_left = std::make_unique<JointSpaceTrackingData> (
      "left_toe_angle_traj", gains.K_p_swing_toe, gains.K_d_swing_toe,
      gains.W_swing_toe, plant_w_spr, plant_w_spr);
  auto swing_toe_traj_right = std::make_unique<JointSpaceTrackingData> (
      "right_toe_angle_traj", gains.K_p_swing_toe, gains.K_d_swing_toe,
      gains.W_swing_toe, plant_w_spr, plant_w_spr);
  swing_toe_traj_right->AddStateAndJointToTrack(left_stance_state, "toe_right",
                                               "toe_rightdot");
  swing_toe_traj_left->AddStateAndJointToTrack(right_stance_state, "toe_left",
                                              "toe_leftdot");
  osc->AddTrackingData(std::move(swing_toe_traj_left));
  osc->AddTrackingData(std::move(swing_toe_traj_right));

  // Swing hip yaw joint tracking
  auto swing_hip_yaw_traj = std::make_unique<JointSpaceTrackingData> (
      "swing_hip_yaw_traj", gains.K_p_hip_yaw, gains.K_d_hip_yaw,
      gains.W_hip_yaw, plant_w_spr, plant_w_spr);
  swing_hip_yaw_traj->AddStateAndJointToTrack(left_stance_state, "hip_yaw_right",
                                             "hip_yaw_rightdot");
  swing_hip_yaw_traj->AddStateAndJointToTrack(right_stance_state, "hip_yaw_left",
                                             "hip_yaw_leftdot");
  osc->AddConstTrackingData(std::move(swing_hip_yaw_traj), VectorXd::Zero(1));

  // Set double support duration for force blending
  osc->SetUpDoubleSupportPhaseBlending(
      double_support_duration, left_stance_state, right_stance_state,
      {post_left_double_support_state, post_right_double_support_state});

  osc->SetOsqpSolverOptionsFromYaml(
      "examples/Cassie/osc/solver_settings/osqp_options_walking.yaml");

  // Build OSC problem
  osc->Build();
  // Connect ports
  builder.Connect(simulator_drift->get_output_port(0),
                  osc->get_robot_output_input_port());
  builder.Connect(fsm->get_output_port(0), osc->get_fsm_input_port());
  if (use_pelvis_for_lipm_tracking) {
    builder.Connect(
        pelvis_traj_generator->get_output_port_lipm_from_touchdown(),
        osc->get_tracking_data_input_port("lipm_traj"));
  } else {
    builder.Connect(lipm_traj_generator->get_output_port_lipm_from_touchdown(),
                    osc->get_tracking_data_input_port("lipm_traj"));
  }
  builder.Connect(swing_ft_traj_generator->get_output_port(0),
                  osc->get_tracking_data_input_port("swing_ft_traj"));
  builder.Connect(head_traj_gen->get_output_port(0),
                  osc->get_tracking_data_input_port("pelvis_heading_traj"));
  builder.Connect(head_traj_gen->get_output_port(0),
                  osc->get_tracking_data_input_port("pelvis_balance_traj"));
  builder.Connect(left_toe_angle_traj_gen->get_output_port(0),
                  osc->get_tracking_data_input_port("left_toe_angle_traj"));
  builder.Connect(right_toe_angle_traj_gen->get_output_port(0),
                  osc->get_tracking_data_input_port("right_toe_angle_traj"));
  builder.Connect(osc->get_output_port(0), command_sender->get_input_port(0));
  if (FLAGS_publish_osc_data) {
    // Create osc debug sender.
    auto osc_debug_pub =
        builder.AddSystem(LcmPublisherSystem::Make<dairlib::lcmt_osc_output>(
            "OSC_DEBUG_WALKING", &lcm_local,
            TriggerTypeSet({TriggerType::kForced})));
    builder.Connect(osc->get_osc_debug_port(), osc_debug_pub->get_input_port());
  }

  // Create the diagram
  auto owned_diagram = builder.Build();
  owned_diagram->set_name("osc walking controller");

  // Run lcm-driven simulation
  DrawAndSaveDiagramGraph(*owned_diagram);
  systems::LcmDrivenLoop<dairlib::lcmt_robot_output> loop(
      &lcm_local, std::move(owned_diagram), state_receiver, FLAGS_channel_x,
      true);
  loop.Simulate();

  return 0;
}

}  // namespace dairlib

int main(int argc, char* argv[]) { return dairlib::DoMain(argc, argv); }<|MERGE_RESOLUTION|>--- conflicted
+++ resolved
@@ -13,7 +13,6 @@
 #include "multibody/kinematic/fixed_joint_evaluator.h"
 #include "multibody/kinematic/kinematic_evaluator_set.h"
 #include "multibody/multibody_utils.h"
-#include "systems/controllers/cassie_out_to_radio.h"
 #include "systems/controllers/fsm_event_time.h"
 #include "systems/controllers/lipm_traj_gen.h"
 #include "systems/controllers/osc/com_tracking_data.h"
@@ -147,8 +146,6 @@
           FLAGS_channel_u, &lcm_local, TriggerTypeSet({TriggerType::kForced})));
   auto command_sender =
       builder.AddSystem<systems::RobotCommandSender>(plant_w_spr);
-  auto cassie_out_to_radio =
-      builder.AddSystem<systems::CassieOutToRadio>();
 
   builder.Connect(command_sender->get_output_port(0),
                   command_pub->get_input_port());
@@ -187,16 +184,9 @@
     auto cassie_out_receiver =
         builder.AddSystem(LcmSubscriberSystem::Make<dairlib::lcmt_cassie_out>(
             FLAGS_cassie_out_channel, &lcm_local));
-<<<<<<< HEAD
-    builder.Connect(cassie_out_receiver->get_output_port(),
-                    cassie_out_to_radio->get_input_port());
+    builder.Connect(*cassie_out_receiver, *cassie_out_to_radio);
     builder.Connect(cassie_out_to_radio->get_output_port(),
                     high_level_command->get_radio_input_port());
-=======
-    builder.Connect(*cassie_out_receiver, *cassie_out_to_radio);
-    builder.Connect(cassie_out_to_radio->get_output_port(),
-                    high_level_command->get_radio_port());
->>>>>>> 5709569e
   } else {
     high_level_command = builder.AddSystem<cassie::osc::HighLevelCommand>(
         plant_w_spr, context_w_spr.get(), gains.kp_yaw, gains.kd_yaw,
