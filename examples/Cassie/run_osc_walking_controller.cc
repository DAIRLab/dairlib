--- conflicted
+++ resolved
@@ -12,11 +12,11 @@
 #include "multibody/kinematic/fixed_joint_evaluator.h"
 #include "multibody/kinematic/kinematic_evaluator_set.h"
 #include "multibody/multibody_utils.h"
-#include "systems/controllers/time_based_fsm.h"
 #include "systems/controllers/fsm_event_time.h"
 #include "systems/controllers/lipm_traj_gen.h"
 #include "systems/controllers/osc/operational_space_control.h"
 #include "systems/controllers/swing_ft_traj_gen.h"
+#include "systems/controllers/time_based_fsm.h"
 #include "systems/framework/lcm_driven_loop.h"
 #include "systems/robot_lcm_systems.h"
 
@@ -47,7 +47,6 @@
 using systems::controllers::ComTrackingData;
 using systems::controllers::JointSpaceTrackingData;
 using systems::controllers::RotTaskSpaceTrackingData;
-using systems::controllers::RpyTaskSpaceTrackingData;
 using systems::controllers::TransTaskSpaceTrackingData;
 
 using multibody::FixedJointEvaluator;
@@ -100,9 +99,6 @@
                        false /*spring model*/, false /*loop closure*/);
   }
   plant_w_spr.Finalize();
-  map<string, int> pos_map = multibody::makeNameToPositionsMap(plant_w_spr);
-  map<string, int> vel_map = multibody::makeNameToVelocitiesMap(plant_w_spr);
-  map<string, int> act_map = multibody::makeNameToActuatorsMap(plant_w_spr);
 
   auto context_w_spr = plant_w_spr.CreateDefaultContext();
 
@@ -112,7 +108,7 @@
   drake::lcm::DrakeLcm lcm_local("udpm://239.255.76.67:7667?ttl=0");
 
   // Get contact frames and position (doesn't matter whether we use
-  // plant_w_spr or plant_wo_spr because the contact frames exit in both
+  // plant_w_spr or plant_wospr because the contact frames exit in both
   // plants)
   auto left_toe = LeftToeFront(plant_w_spr);
   auto left_heel = LeftToeRear(plant_w_spr);
@@ -130,8 +126,7 @@
   auto right_toe_origin = std::pair<const Vector3d, const Frame<double>&>(
       Vector3d::Zero(), plant_w_spr.GetFrameByName("toe_right"));
 
-  // Create state receiver (must use cassie with spring because dispather_out
-  // uses it)
+  // Create state receiver.
   auto state_receiver =
       builder.AddSystem<systems::RobotOutputReceiver>(plant_w_spr);
 
@@ -142,9 +137,8 @@
   auto command_sender =
       builder.AddSystem<systems::RobotCommandSender>(plant_w_spr);
 
-  auto cassie_out_receiver =
-      builder.AddSystem(LcmSubscriberSystem::Make<dairlib::lcmt_cassie_out>(
-          FLAGS_cassie_out_channel, &lcm_local));
+  builder.Connect(command_sender->get_output_port(0),
+                  command_pub->get_input_port());
 
   // Add emulator for floating base drift
   Eigen::VectorXd drift_mean =
@@ -159,6 +153,8 @@
 
   auto simulator_drift =
       builder.AddSystem<SimulatorDrift>(plant_w_spr, drift_mean, drift_cov);
+  builder.Connect(state_receiver->get_output_port(0),
+                  simulator_drift->get_input_port_state());
 
   // Create human high-level control
   Eigen::Vector2d global_target_position(gains.global_target_position_x,
@@ -170,6 +166,9 @@
     high_level_command = builder.AddSystem<cassie::osc::HighLevelCommand>(
         plant_w_spr, context_w_spr.get(), gains.vel_scale_rot,
         gains.vel_scale_trans_sagital, gains.vel_scale_trans_lateral);
+    auto cassie_out_receiver =
+        builder.AddSystem(LcmSubscriberSystem::Make<dairlib::lcmt_cassie_out>(
+            FLAGS_cassie_out_channel, &lcm_local));
     builder.Connect(cassie_out_receiver->get_output_port(),
                     high_level_command->get_cassie_output_port());
   } else {
@@ -180,10 +179,16 @@
         gains.vel_max_lateral, gains.target_pos_offset, global_target_position,
         params_of_no_turning);
   }
+  builder.Connect(state_receiver->get_output_port(0),
+                  high_level_command->get_state_input_port());
 
   // Create heading traj generator
   auto head_traj_gen = builder.AddSystem<cassie::osc::HeadingTrajGenerator>(
       plant_w_spr, context_w_spr.get());
+  builder.Connect(simulator_drift->get_output_port(0),
+                  head_traj_gen->get_state_input_port());
+  builder.Connect(high_level_command->get_yaw_output_port(),
+                  head_traj_gen->get_yaw_input_port());
 
   // Create finite state machine
   int left_stance_state = 0;
@@ -205,7 +210,9 @@
                        right_support_duration, double_support_duration};
   }
   auto fsm = builder.AddSystem<systems::TimeBasedFiniteStateMachine>(
-      plant_w_spr, fsm_states, state_durations, 0.0);
+      plant_w_spr, fsm_states, state_durations);
+  builder.Connect(simulator_drift->get_output_port(0),
+                  fsm->get_input_port_state());
 
   // Create leafsystem that record the switching time of the FSM
   std::vector<int> single_support_states = {left_stance_state,
@@ -214,20 +221,20 @@
       builder.AddSystem<systems::FiniteStateMachineEventTime>(
           plant_w_spr, single_support_states);
   liftoff_event_time->set_name("liftoff_time");
-<<<<<<< HEAD
-
-=======
   builder.Connect(fsm->get_output_port(0),
                   liftoff_event_time->get_input_port_fsm());
   builder.Connect(simulator_drift->get_output_port(0),
                   liftoff_event_time->get_input_port_state());
   std::vector<int> double_support_states = {post_left_double_support_state,
                                             post_right_double_support_state};
->>>>>>> 88da55d6
   auto touchdown_event_time =
       builder.AddSystem<systems::FiniteStateMachineEventTime>(
           plant_w_spr, double_support_states);
   touchdown_event_time->set_name("touchdown_time");
+  builder.Connect(fsm->get_output_port(0),
+                  touchdown_event_time->get_input_port_fsm());
+  builder.Connect(simulator_drift->get_output_port(0),
+                  touchdown_event_time->get_input_port_state());
 
   // Create CoM trajectory generator
   // Note that we are tracking COM acceleration instead of position and velocity
@@ -258,6 +265,12 @@
       plant_w_spr, context_w_spr.get(), desired_com_height,
       unordered_fsm_states, unordered_state_durations,
       contact_points_in_each_state);
+  builder.Connect(fsm->get_output_port(0),
+                  lipm_traj_generator->get_input_port_fsm());
+  builder.Connect(touchdown_event_time->get_output_port_event_time(),
+                  lipm_traj_generator->get_input_port_touchdown_time());
+  builder.Connect(simulator_drift->get_output_port(0),
+                  lipm_traj_generator->get_input_port_state());
 
   // We can use the same desired_com_height for pelvis_traj_generator as we use
   // for lipm_traj_generator, even though one is pelvis and the other is COM.
@@ -268,6 +281,12 @@
       plant_w_spr, context_w_spr.get(), desired_com_height,
       unordered_fsm_states, unordered_state_durations,
       contact_points_in_each_state, false);
+  builder.Connect(fsm->get_output_port(0),
+                  pelvis_traj_generator->get_input_port_fsm());
+  builder.Connect(touchdown_event_time->get_output_port_event_time(),
+                  pelvis_traj_generator->get_input_port_touchdown_time());
+  builder.Connect(simulator_drift->get_output_port(0),
+                  pelvis_traj_generator->get_input_port_state());
 
   // Create velocity control by foot placement
   bool wrt_com_in_local_frame = false;
@@ -275,9 +294,6 @@
       builder.AddSystem<cassie::osc::WalkingSpeedControl>(
           plant_w_spr, context_w_spr.get(), gains.k_ff_lateral,
           gains.k_fb_lateral, gains.k_ff_sagittal, gains.k_fb_sagittal,
-<<<<<<< HEAD
-          left_support_duration);
-=======
           left_support_duration, 0, wrt_com_in_local_frame);
   builder.Connect(high_level_command->get_xy_output_port(),
                   walking_speed_control->get_input_port_des_hor_vel());
@@ -287,7 +303,6 @@
                   walking_speed_control->get_input_port_com());
   builder.Connect(liftoff_event_time->get_output_port_event_time_of_interest(),
                   walking_speed_control->get_input_port_fsm_switch_time());
->>>>>>> 88da55d6
 
   // Create swing leg trajectory generator
   // Since the ground is soft in the simulation, we raise the desired final
@@ -306,11 +321,6 @@
       builder.AddSystem<systems::SwingFootTrajGenerator>(
           plant_w_spr, context_w_spr.get(), left_right_support_fsm_states,
           left_right_support_state_durations, left_right_foot, "pelvis",
-<<<<<<< HEAD
-          gains.mid_foot_height, gains.final_foot_height,
-          gains.final_foot_velocity_z, gains.max_CoM_to_footstep_dist,
-          gains.footstep_offset, gains.center_line_offset);
-=======
           double_support_duration, gains.mid_foot_height,
           gains.final_foot_height, gains.final_foot_velocity_z,
           gains.max_CoM_to_footstep_dist, gains.footstep_offset,
@@ -325,19 +335,25 @@
                   swing_ft_traj_generator->get_input_port_com());
   builder.Connect(walking_speed_control->get_output_port(0),
                   swing_ft_traj_generator->get_input_port_sc());
->>>>>>> 88da55d6
 
   // Swing toe joint trajectory
+  map<string, int> pos_map = multibody::makeNameToPositionsMap(plant_w_spr);
   vector<std::pair<const Vector3d, const Frame<double>&>> left_foot_points = {
       left_heel, left_toe};
   vector<std::pair<const Vector3d, const Frame<double>&>> right_foot_points = {
       right_heel, right_toe};
-  auto left_toe_angle_traj_gen = builder.AddSystem<cassie::osc::SwingToeTrajGenerator>(
-      plant_w_spr, context_w_spr.get(), pos_map["toe_left"], left_foot_points,
-      "left_toe_angle_traj");
-  auto right_toe_angle_traj_gen = builder.AddSystem<cassie::osc::SwingToeTrajGenerator>(
-      plant_w_spr, context_w_spr.get(), pos_map["toe_right"], right_foot_points,
-      "right_toe_angle_traj");
+  auto left_toe_angle_traj_gen =
+      builder.AddSystem<cassie::osc::SwingToeTrajGenerator>(
+          plant_w_spr, context_w_spr.get(), pos_map["toe_left"],
+          left_foot_points, "left_toe_angle_traj");
+  auto right_toe_angle_traj_gen =
+      builder.AddSystem<cassie::osc::SwingToeTrajGenerator>(
+          plant_w_spr, context_w_spr.get(), pos_map["toe_right"],
+          right_foot_points, "right_toe_angle_traj");
+  builder.Connect(state_receiver->get_output_port(0),
+                  left_toe_angle_traj_gen->get_state_input_port());
+  builder.Connect(state_receiver->get_output_port(0),
+                  right_toe_angle_traj_gen->get_state_input_port());
 
   // Create Operational space control
   auto osc = builder.AddSystem<systems::controllers::OperationalSpaceControl>(
@@ -448,26 +464,21 @@
                                          gains.K_d_com, gains.W_com,
                                          plant_w_spr, plant_w_spr);
   pelvis_traj.AddPointToTrack("pelvis");
-//  TransTaskSpaceTrackingData pelvis_xy_traj("lipm_xy_traj", gains.K_p_pelvis_ds,
-//                                         gains.K_d_pelvis_ds, gains.W_pelvis_ds,
-//                                         plant_w_spr, plant_w_spr);
-//  pelvis_xy_traj.AddStateAndPointToTrack(double_support_state, "pelvis");
   ComTrackingData center_of_mass_traj("lipm_traj", gains.K_p_com, gains.K_d_com,
                                       gains.W_com, plant_w_spr, plant_w_spr);
   if (use_pelvis_for_lipm_tracking) {
     osc->AddTrackingData(&pelvis_traj);
-//    osc->AddTrackingData(&pelvis_xy_traj);
   } else {
     osc->AddTrackingData(&center_of_mass_traj);
   }
   // Pelvis rotation tracking (pitch and roll)
-  RpyTaskSpaceTrackingData pelvis_balance_traj(
+  RotTaskSpaceTrackingData pelvis_balance_traj(
       "pelvis_balance_traj", gains.K_p_pelvis_balance, gains.K_d_pelvis_balance,
       gains.W_pelvis_balance, plant_w_spr, plant_w_spr);
   pelvis_balance_traj.AddFrameToTrack("pelvis");
-  Vector3d pelvis_desired_rpy = Vector3d::Zero();
-
-  osc->AddConstTrackingData(&pelvis_balance_traj, pelvis_desired_rpy);
+  VectorXd pelvis_desired_quat(4);
+  pelvis_desired_quat << 1, 0, 0, 0;
+  osc->AddConstTrackingData(&pelvis_balance_traj, pelvis_desired_quat);
   // Pelvis rotation tracking (yaw)
   RotTaskSpaceTrackingData pelvis_heading_traj(
       "pelvis_heading_traj", gains.K_p_pelvis_heading, gains.K_d_pelvis_heading,
@@ -507,50 +518,14 @@
 
   // Build OSC problem
   osc->Build();
-
   // Connect ports
-  builder.Connect(fsm->get_output_port_fsm(),
-                  touchdown_event_time->get_input_port_fsm());
-  builder.Connect(simulator_drift->get_output_port(0),
-                  touchdown_event_time->get_input_port_state());
-  builder.Connect(state_receiver->get_output_port(0),
-                  simulator_drift->get_input_port_state());
-  builder.Connect(simulator_drift->get_output_port(0),
-                  head_traj_gen->get_state_input_port());
-  builder.Connect(high_level_command->get_yaw_output_port(),
-                  head_traj_gen->get_yaw_input_port());
-  builder.Connect(fsm->get_output_port_fsm(),
-                  liftoff_event_time->get_input_port_fsm());
-  builder.Connect(simulator_drift->get_output_port(0),
-                  liftoff_event_time->get_input_port_state());
-  builder.Connect(fsm->get_output_port(0),
-                  pelvis_traj_generator->get_input_port_fsm());
-  builder.Connect(touchdown_event_time->get_output_port_event_time(),
-                  pelvis_traj_generator->get_input_port_touchdown_time());
-  builder.Connect(simulator_drift->get_output_port(0),
-                  pelvis_traj_generator->get_input_port_state());
-  builder.Connect(fsm->get_output_port_fsm(),
-                  lipm_traj_generator->get_input_port_fsm());
-  builder.Connect(touchdown_event_time->get_output_port_event_time(),
-                  lipm_traj_generator->get_input_port_touchdown_time());
-  builder.Connect(simulator_drift->get_output_port(0),
-                  lipm_traj_generator->get_input_port_state());
-  builder.Connect(command_sender->get_output_port(0),
-                  command_pub->get_input_port());
   builder.Connect(simulator_drift->get_output_port(0),
                   osc->get_robot_output_input_port());
-  builder.Connect(fsm->get_output_port_fsm(), osc->get_fsm_input_port());
-  builder.Connect(state_receiver->get_output_port(0),
-                  high_level_command->get_state_input_port());
-  builder.Connect(simulator_drift->get_output_port(0),
-                  fsm->get_input_port_state());
+  builder.Connect(fsm->get_output_port(0), osc->get_fsm_input_port());
   if (use_pelvis_for_lipm_tracking) {
     builder.Connect(
         pelvis_traj_generator->get_output_port_lipm_from_touchdown(),
         osc->get_tracking_data_input_port("lipm_traj"));
-//    builder.Connect(
-//        pelvis_traj_generator->get_output_port_lipm_from_touchdown(),
-//        osc->get_tracking_data_input_port("lipm_xy_traj"));
   } else {
     builder.Connect(lipm_traj_generator->get_output_port_lipm_from_touchdown(),
                     osc->get_tracking_data_input_port("lipm_traj"));
@@ -563,29 +538,7 @@
                   osc->get_tracking_data_input_port("left_toe_angle_traj"));
   builder.Connect(right_toe_angle_traj_gen->get_output_port(0),
                   osc->get_tracking_data_input_port("right_toe_angle_traj"));
-  builder.Connect(state_receiver->get_output_port(0),
-                  left_toe_angle_traj_gen->get_state_input_port());
-  builder.Connect(state_receiver->get_output_port(0),
-                  right_toe_angle_traj_gen->get_state_input_port());
-  builder.Connect(fsm->get_output_port(0),
-                  swing_ft_traj_generator->get_input_port_fsm());
-  builder.Connect(liftoff_event_time->get_output_port_event_time_of_interest(),
-                  swing_ft_traj_generator->get_input_port_fsm_switch_time());
-  builder.Connect(simulator_drift->get_output_port(0),
-                  swing_ft_traj_generator->get_input_port_state());
-  builder.Connect(lipm_traj_generator->get_output_port_lipm_from_current(),
-                  swing_ft_traj_generator->get_input_port_com());
-  builder.Connect(walking_speed_control->get_output_port(0),
-                  swing_ft_traj_generator->get_input_port_sc());
   builder.Connect(osc->get_output_port(0), command_sender->get_input_port(0));
-  builder.Connect(high_level_command->get_xy_output_port(),
-                  walking_speed_control->get_input_port_des_hor_vel());
-  builder.Connect(simulator_drift->get_output_port(0),
-                  walking_speed_control->get_input_port_state());
-  builder.Connect(lipm_traj_generator->get_output_port_lipm_from_current(),
-                  walking_speed_control->get_input_port_com());
-  builder.Connect(liftoff_event_time->get_output_port_event_time_of_interest(),
-                  walking_speed_control->get_input_port_fsm_switch_time());
   if (FLAGS_publish_osc_data) {
     // Create osc debug sender.
     auto osc_debug_pub =
