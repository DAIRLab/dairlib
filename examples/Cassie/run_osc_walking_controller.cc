--- conflicted
+++ resolved
@@ -74,9 +74,6 @@
     "0 uses the capture point\n"
     "1 uses the neutral point derived from LIPM given the stance duration");
 
-DEFINE_bool(use_fixed_spring_model, false,
-            "true if we want to use fixed spring model as a full model for "
-            "Cassie in the controller");
 
 // Currently the controller runs at the rate between 500 Hz and 200 Hz, so the
 // publish rate of the robot state needs to be less than 500 Hz. Otherwise, the
@@ -153,21 +150,10 @@
   gflags::ParseCommandLineFlags(&argc, &argv, true);
 
   // Build Cassie MBP
-  drake::multibody::MultibodyPlant<double> dispatcher_plant(0.0);
-  addCassieMultibody(&dispatcher_plant, nullptr, true /*floating base*/,
+  drake::multibody::MultibodyPlant<double> plant_w_spr(0.0);
+  addCassieMultibody(&plant_w_spr, nullptr, true /*floating base*/,
                      "examples/Cassie/urdf/cassie_v2.urdf",
                      true /*spring model*/, false /*loop closure*/);
-  dispatcher_plant.Finalize();
-  drake::multibody::MultibodyPlant<double> plant_w_spr(0.0);
-  if (FLAGS_use_fixed_spring_model) {
-    addCassieMultibody(&plant_w_spr, nullptr, true,
-                       "examples/Cassie/urdf/cassie_fixed_springs.urdf", false,
-                       false);
-  } else {
-    addCassieMultibody(&plant_w_spr, nullptr, true /*floating base*/,
-                       "examples/Cassie/urdf/cassie_v2.urdf",
-                       true /*spring model*/, false /*loop closure*/);
-  }
   plant_w_spr.Finalize();
 
   auto context_w_spr = plant_w_spr.CreateDefaultContext();
@@ -234,7 +220,7 @@
   std::cout << "Swing Foot Kd: \n" << K_d_swing_foot << std::endl;
 
   // Get contact frames and position (doesn't matter whether we use
-  // plant_w_spr or plant_wospr because the contact frames exit in both
+  // plant_w_spr or plant_wo_spr because the contact frames exit in both
   // plants)
   auto left_toe = LeftToeFront(plant_w_spr);
   auto left_heel = LeftToeRear(plant_w_spr);
@@ -255,16 +241,7 @@
   // Create state receiver (must use cassie with spring because dispather_out
   // uses it)
   auto state_receiver =
-      builder.AddSystem<systems::RobotOutputReceiver>(dispatcher_plant);
-
-  // Create a converter from cassie with springs to without springs
-  auto robot_output_converter =
-      builder.AddSystem<cassie::SpringToNoSpringConverter>(dispatcher_plant,
-                                                           plant_wo_spr);
-  if (FLAGS_use_fixed_spring_model) {
-    builder.Connect(state_receiver->get_output_port(0),
-                    robot_output_converter->get_input_port(0));
-  }
+      builder.AddSystem<systems::RobotOutputReceiver>(plant_w_spr);
 
   // Create command sender.
   auto command_pub =
@@ -293,13 +270,8 @@
 
   auto simulator_drift =
       builder.AddSystem<SimulatorDrift>(plant_w_spr, drift_mean, drift_cov);
-  if (FLAGS_use_fixed_spring_model) {
-    builder.Connect(robot_output_converter->get_output_port(0),
-                    simulator_drift->get_input_port_state());
-  } else {
-    builder.Connect(state_receiver->get_output_port(0),
-                    simulator_drift->get_input_port_state());
-  }
+  builder.Connect(state_receiver->get_output_port(0),
+                  simulator_drift->get_input_port_state());
 
   // Create human high-level control
   Eigen::Vector2d global_target_position(0, 0);
@@ -322,13 +294,9 @@
         plant_w_spr, context_w_spr.get(), global_target_position,
         params_of_no_turning, FLAGS_footstep_option);
   }
-  if (FLAGS_use_fixed_spring_model) {
-    builder.Connect(robot_output_converter->get_output_port(0),
-                    high_level_command->get_state_input_port());
-  } else {
-    builder.Connect(state_receiver->get_output_port(0),
-                    high_level_command->get_state_input_port());
-  }
+
+  builder.Connect(state_receiver->get_output_port(0),
+                  high_level_command->get_state_input_port());
 
   // Create heading traj generator
   auto head_traj_gen = builder.AddSystem<cassie::osc::HeadingTrajGenerator>(
@@ -468,13 +436,8 @@
       FLAGS_print_osc /*print_tracking_info*/);
 
   // Cost
-<<<<<<< HEAD
-  int n_v = plant_wo_spr.num_velocities();
+  int n_v = plant_w_spr.num_velocities();
   MatrixXd Q_accel = gains.w_accel * MatrixXd::Identity(n_v, n_v);
-=======
-  int n_v = plant_w_spr.num_velocities();
-  MatrixXd Q_accel = 2 * MatrixXd::Identity(n_v, n_v);
->>>>>>> 2fba33f7
   osc->SetAccelerationCostForAllJoints(Q_accel);
 
   // Constraints in OSC
@@ -539,17 +502,9 @@
   }
 
   // Swing foot tracking
-<<<<<<< HEAD
   TransTaskSpaceTrackingData swing_foot_traj("swing_ft_traj", K_p_swing_foot,
                                              K_d_swing_foot, W_swing_foot,
-                                             plant_w_spr, plant_wo_spr);
-=======
-  MatrixXd W_swing_foot = 400 * MatrixXd::Identity(3, 3);
-  MatrixXd K_p_sw_ft = 100 * MatrixXd::Identity(3, 3);
-  MatrixXd K_d_sw_ft = 10 * MatrixXd::Identity(3, 3);
-  TransTaskSpaceTrackingData swing_foot_traj(
-      "cp_traj", K_p_sw_ft, K_d_sw_ft, W_swing_foot, plant_w_spr, plant_w_spr);
->>>>>>> 2fba33f7
+                                             plant_w_spr, plant_w_spr);
   swing_foot_traj.AddStateAndPointToTrack(left_stance_state, "toe_right");
   swing_foot_traj.AddStateAndPointToTrack(right_stance_state, "toe_left");
   osc->AddTrackingData(&swing_foot_traj);
