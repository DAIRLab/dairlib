--- conflicted
+++ resolved
@@ -396,11 +396,7 @@
        std::move(owned_diagram),
        state_receiver,
        FLAGS_channel_x,
-<<<<<<< HEAD
-       false);
-=======
        true);
->>>>>>> 0e2da541
   loop.Simulate();
 
   return 0;
