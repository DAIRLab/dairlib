--- conflicted
+++ resolved
@@ -153,14 +153,6 @@
       builder.AddSystem<systems::FloatingBaseVelocityFilter>(
           plant_w_spr, osc_walking_gains.pelvis_xyz_vel_filter_tau);
   builder.Connect(*state_receiver, *pelvis_filt);
-
-  if (FLAGS_publish_filtered_state) {
-    auto [filtered_state_scope, filtered_state_sender]=
-    // AddToBuilder will add the systems to the diagram and connect their ports
-    drake::systems::lcm::LcmScopeSystem::AddToBuilder(
-        &builder, &lcm_local,pelvis_filt->get_output_port(),
-        "CASSIE_STATE_FB_FILTERED", 0);
-  }
 
   // Create command sender.
   auto command_pub =
@@ -371,16 +363,12 @@
   int n_u = plant_w_spr.num_actuators();
   MatrixXd Q_accel = osc_walking_gains.w_accel * MatrixXd::Identity(n_v, n_v);
   osc->SetAccelerationCostWeights(Q_accel);
-<<<<<<< HEAD
   osc->SetLambdaContactRegularizationWeight(1e-4 *
                                             osc_walking_gains.W_lambda_c_regularization);
   osc->SetLambdaHolonomicRegularizationWeight(1e-5 *
                                               osc_walking_gains.W_lambda_h_regularization);
   osc->SetInputSmoothingCostWeights(osc_walking_gains.w_input_reg *
       MatrixXd::Identity(n_u, n_u));
-=======
-  osc->SetInputSmoothingCostWeights(gains.w_input_reg * MatrixXd::Identity(n_u, n_u));
->>>>>>> 40a57f5b
 
   // Constraints in OSC
   multibody::KinematicEvaluatorSet<double> evaluators(plant_w_spr);
@@ -421,7 +409,7 @@
   // Soft constraint
   // w_contact_relax shouldn't be too big, cause we want tracking error to be
   // important
-  osc->SetSoftConstraintWeight(osc_walking_gains.w_soft_constraint);
+  osc->SetContactSoftConstraintWeight(osc_walking_gains.w_soft_constraint);
   // Friction coefficient
   osc->SetContactFriction(osc_walking_gains.mu);
   // Add contact points (The position doesn't matter. It's not used in OSC)
@@ -483,7 +471,6 @@
           swing_ft_accel_gain_multiplier_breaks,
           swing_ft_accel_gain_multiplier_samples);
 
-<<<<<<< HEAD
   auto swing_foot_data = std::make_unique<TransTaskSpaceTrackingData> (
       "swing_ft_data", osc_walking_gains.K_p_swing_foot, osc_walking_gains.K_d_swing_foot,
       osc_walking_gains.W_swing_foot, plant_w_spr, plant_w_spr);
@@ -503,30 +490,10 @@
   auto swing_ft_traj_local = std::make_unique<RelativeTranslationTrackingData> (
       "swing_ft_traj", osc_walking_gains.K_p_swing_foot, osc_walking_gains.K_d_swing_foot,
       osc_walking_gains.W_swing_foot, plant_w_spr, plant_w_spr, swing_foot_data.get(),
-=======
-
-  auto swing_foot_data = std::make_unique<TransTaskSpaceTrackingData> (
-      "swing_ft_data", gains.K_p_swing_foot, gains.K_d_swing_foot,
-      gains.W_swing_foot, plant_w_spr, plant_w_spr);
-  swing_foot_data->AddStateAndPointToTrack(left_stance_state, "toe_right");
-  swing_foot_data->AddStateAndPointToTrack(right_stance_state, "toe_left");
-
-  auto vel_map = MakeNameToVelocitiesMap<double>(plant_w_spr);
-
-  auto com_data = std::make_unique<ComTrackingData> ("com_data", gains.K_p_swing_foot,
-                                                     gains.K_d_swing_foot, gains.W_swing_foot,
-                                                     plant_w_spr, plant_w_spr);
-  com_data->AddFiniteStateToTrack(left_stance_state);
-  com_data->AddFiniteStateToTrack(right_stance_state);
-  auto swing_ft_traj_local = std::make_unique<RelativeTranslationTrackingData> (
-      "swing_ft_traj", gains.K_p_swing_foot, gains.K_d_swing_foot,
-      gains.W_swing_foot, plant_w_spr, plant_w_spr, swing_foot_data.get(),
->>>>>>> 40a57f5b
       com_data.get());
   WorldYawViewFrame pelvis_view_frame(plant_w_spr.GetBodyByName("pelvis"));
   swing_ft_traj_local->SetViewFrame(pelvis_view_frame);
 
-<<<<<<< HEAD
   auto swing_ft_traj_global = std::make_unique<TransTaskSpaceTrackingData> (
       "swing_ft_traj", osc_walking_gains.K_p_swing_foot, osc_walking_gains.K_d_swing_foot,
       osc_walking_gains.W_swing_foot, plant_w_spr, plant_w_spr);
@@ -537,31 +504,22 @@
     // swing_ft_traj.DisableFeedforwardAccel({2});
   }
 
-=======
->>>>>>> 40a57f5b
   swing_ft_traj_local->SetTimeVaryingGains(
       swing_ft_gain_multiplier_gain_multiplier);
   swing_ft_traj_local->SetFeedforwardAccelMultiplier(
       swing_ft_accel_gain_multiplier_gain_multiplier);
   osc->AddTrackingData(std::move(swing_ft_traj_local));
 
-<<<<<<< HEAD
 
   auto center_of_mass_traj = std::make_unique<ComTrackingData> ("alip_com_traj", osc_walking_gains.K_p_com,
                                       osc_walking_gains.K_d_com, osc_walking_gains.W_com, plant_w_spr,
                                       plant_w_spr);
-=======
-  auto center_of_mass_traj = std::make_unique<ComTrackingData> ("alip_com_traj", gains.K_p_com,
-                                                                gains.K_d_com, gains.W_com, plant_w_spr,
-                                                                plant_w_spr);
->>>>>>> 40a57f5b
   // FiniteStatesToTrack cannot be empty
   center_of_mass_traj->AddFiniteStateToTrack(-1);
   osc->AddTrackingData(std::move(center_of_mass_traj));
 
   // Pelvis rotation tracking (pitch and roll)
   auto pelvis_balance_traj = std::make_unique<RotTaskSpaceTrackingData> (
-<<<<<<< HEAD
       "pelvis_balance_traj", osc_walking_gains.K_p_pelvis_balance, osc_walking_gains.K_d_pelvis_balance,
       osc_walking_gains.W_pelvis_balance, plant_w_spr, plant_w_spr);
   pelvis_balance_traj->AddFrameToTrack("pelvis");
@@ -587,31 +545,6 @@
                                                "toe_rightdot");
   swing_toe_traj_left->AddStateAndJointToTrack(right_stance_state, "toe_left",
                                               "toe_leftdot");
-=======
-      "pelvis_balance_traj", gains.K_p_pelvis_balance, gains.K_d_pelvis_balance,
-      gains.W_pelvis_balance, plant_w_spr, plant_w_spr);
-  pelvis_balance_traj->AddFrameToTrack("pelvis");
-  osc->AddTrackingData(std::move(pelvis_balance_traj));
-  // Pelvis rotation tracking (yaw)
-  auto pelvis_heading_traj = std::make_unique<RotTaskSpaceTrackingData> (
-      "pelvis_heading_traj", gains.K_p_pelvis_heading, gains.K_d_pelvis_heading,
-      gains.W_pelvis_heading, plant_w_spr, plant_w_spr);
-  pelvis_heading_traj->AddFrameToTrack("pelvis");
-  osc->AddTrackingData(std::move(pelvis_heading_traj),
-                       gains.period_of_no_heading_control);
-
-  // Swing toe joint tracking
-  auto swing_toe_traj_left = std::make_unique<JointSpaceTrackingData> (
-      "left_toe_angle_traj", gains.K_p_swing_toe, gains.K_d_swing_toe,
-      gains.W_swing_toe, plant_w_spr, plant_w_spr);
-  auto swing_toe_traj_right = std::make_unique<JointSpaceTrackingData> (
-      "right_toe_angle_traj", gains.K_p_swing_toe, gains.K_d_swing_toe,
-      gains.W_swing_toe, plant_w_spr, plant_w_spr);
-  swing_toe_traj_right->AddStateAndJointToTrack(left_stance_state, "toe_right",
-                                                "toe_rightdot");
-  swing_toe_traj_left->AddStateAndJointToTrack(right_stance_state, "toe_left",
-                                               "toe_leftdot");
->>>>>>> 40a57f5b
   osc->AddTrackingData(std::move(swing_toe_traj_left));
   osc->AddTrackingData(std::move(swing_toe_traj_right));
 
@@ -621,21 +554,12 @@
 
   // Swing hip yaw joint tracking
   auto swing_hip_yaw_traj = std::make_unique<JointSpaceTrackingData> (
-<<<<<<< HEAD
       "swing_hip_yaw_traj", osc_walking_gains.K_p_hip_yaw, osc_walking_gains.K_d_hip_yaw,
       osc_walking_gains.W_hip_yaw, plant_w_spr, plant_w_spr);
   swing_hip_yaw_traj->AddStateAndJointToTrack(left_stance_state, "hip_yaw_right",
                                              "hip_yaw_rightdot");
   swing_hip_yaw_traj->AddStateAndJointToTrack(right_stance_state, "hip_yaw_left",
                                              "hip_yaw_leftdot");
-=======
-      "swing_hip_yaw_traj", gains.K_p_hip_yaw, gains.K_d_hip_yaw,
-      gains.W_hip_yaw, plant_w_spr, plant_w_spr);
-  swing_hip_yaw_traj->AddStateAndJointToTrack(left_stance_state, "hip_yaw_right",
-                                              "hip_yaw_rightdot");
-  swing_hip_yaw_traj->AddStateAndJointToTrack(right_stance_state, "hip_yaw_left",
-                                              "hip_yaw_leftdot");
->>>>>>> 40a57f5b
 
   if (FLAGS_use_radio) {
     builder.Connect(cassie_out_to_radio->get_output_port(),
@@ -652,41 +576,18 @@
       double_support_duration, left_stance_state, right_stance_state,
       {post_left_double_support_state, post_right_double_support_state});
 
-<<<<<<< HEAD
 
   osc->SetOsqpSolverOptionsFromYaml(FLAGS_osqp_settings);
 
   // Build OSC problem
-=======
-  osc->SetOsqpSolverOptionsFromYaml(
-      "examples/Cassie/osc/solver_settings/osqp_options_walking.yaml");
-
-  if (gains.W_com(0,0) == 0){
-    osc->SetInputCostForJointAndFsmStateWeight(
-        "toe_left_motor", left_stance_state, 1.0);
-    osc->SetInputCostForJointAndFsmStateWeight(
-        "toe_left_motor", post_right_double_support_state, 1.0);
-    osc->SetInputCostForJointAndFsmStateWeight(
-        "toe_right_motor", right_stance_state, 1.0);
-    osc->SetInputCostForJointAndFsmStateWeight(
-        "toe_right_motor", post_left_double_support_state, 1.0);
-  }
->>>>>>> 40a57f5b
   osc->Build();
 
   // Connect ports
   builder.Connect(simulator_drift->get_output_port(0),
-<<<<<<< HEAD
-                  osc->get_robot_output_input_port());
+                  osc->get_input_port_robot_output());
   builder.Connect(fsm->get_fsm_output_port(), osc->get_input_port_fsm());
   builder.Connect(alip_traj_generator->get_output_port_com(),
                   osc->get_input_port_tracking_data("alip_com_traj"));
-=======
-                  osc->get_input_port_robot_output());
-  builder.Connect(fsm->get_output_port(0), osc->get_input_port_fsm());
-  builder.Connect(alip_traj_generator->get_output_port_com(),
-                    osc->get_input_port_tracking_data("alip_com_traj"));
->>>>>>> 40a57f5b
   builder.Connect(swing_ft_traj_generator->get_output_port(0),
                   osc->get_input_port_tracking_data("swing_ft_traj"));
   builder.Connect(head_traj_gen->get_output_port(0),
