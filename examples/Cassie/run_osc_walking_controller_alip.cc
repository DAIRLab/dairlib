#include <gflags/gflags.h>

#include "dairlib/lcmt_robot_input.hpp"
#include "dairlib/lcmt_robot_output.hpp"
#include "examples/Cassie/cassie_utils.h"
#include "examples/Cassie/osc/heading_traj_generator.h"
#include "examples/Cassie/osc/high_level_command.h"
#include "examples/Cassie/osc/hip_yaw_traj_gen.h"
#include "examples/Cassie/osc/osc_walking_gains_alip.h"
#include "examples/Cassie/osc/swing_toe_traj_generator.h"
#include "examples/Cassie/systems/cassie_out_to_radio.h"
#include "examples/Cassie/systems/simulator_drift.h"
#include "examples/impact_invariant_control/impact_aware_time_based_fsm.h"
#include "multibody/kinematic/fixed_joint_evaluator.h"
#include "multibody/kinematic/kinematic_evaluator_set.h"
#include "multibody/multibody_utils.h"
#include "systems/controllers/alip_swing_ft_traj_gen.h"
#include "systems/controllers/alip_traj_gen.h"
#include "systems/controllers/fsm_event_time.h"
#include "systems/controllers/osc/com_tracking_data.h"
#include "systems/controllers/osc/joint_space_tracking_data.h"
#include "systems/controllers/osc/operational_space_control.h"
#include "systems/controllers/osc/options_tracking_data.h"
#include "systems/controllers/osc/osc_gains.h"
#include "systems/controllers/osc/relative_translation_tracking_data.h"
#include "systems/controllers/osc/rot_space_tracking_data.h"
#include "systems/controllers/osc/trans_space_tracking_data.h"
#include "systems/controllers/time_based_fsm.h"
#include "systems/filters/floating_base_velocity_filter.h"
#include "systems/framework/lcm_driven_loop.h"
#include "systems/robot_lcm_systems.h"

#include "drake/common/yaml/yaml_io.h"
#include "drake/systems/framework/diagram_builder.h"
#include "drake/systems/lcm/lcm_publisher_system.h"
#include "drake/systems/lcm/lcm_scope_system.h"

namespace dairlib {

using std::cout;
using std::endl;
using std::map;
using std::string;
using std::vector;

using Eigen::Matrix3d;
using Eigen::MatrixXd;
using Eigen::Vector3d;
using Eigen::VectorXd;

using drake::multibody::Frame;
using drake::systems::DiagramBuilder;
using drake::systems::TriggerType;
using drake::systems::TriggerTypeSet;
using drake::systems::lcm::LcmPublisherSystem;
using drake::systems::lcm::LcmSubscriberSystem;

using multibody::WorldYawViewFrame;
using systems::controllers::ComTrackingData;
using systems::controllers::JointSpaceTrackingData;
using systems::controllers::RelativeTranslationTrackingData;
using systems::controllers::RotTaskSpaceTrackingData;
using systems::controllers::TransTaskSpaceTrackingData;

using multibody::FixedJointEvaluator;
using multibody::MakeNameToVelocitiesMap;
using multibody::MakeNameToPositionsMap;

using drake::trajectories::PiecewisePolynomial;

DEFINE_double(drift_rate, 0.0, "Drift rate for floating-base state");
DEFINE_string(channel_x, "CASSIE_STATE_SIMULATION",
              "LCM channel for receiving state. "
              "Use CASSIE_STATE_SIMULATION to get state from simulator, and "
              "use CASSIE_STATE_DISPATCHER to get state from state estimator");
DEFINE_string(channel_u, "CASSIE_INPUT",
              "The name of the channel which publishes command");
DEFINE_bool(use_radio, false,
            "Set to true if sending high level commands from radio controller");
DEFINE_string(
    cassie_out_channel, "CASSIE_OUTPUT_ECHO",
    "The name of the channel to receive the cassie out structure from.");
DEFINE_string(osc_walking_gains_filename, "examples/Cassie/osc/osc_walking_gains_alip.yaml",
              "Filepath containing osc_walking_gains");
DEFINE_string(osqp_settings, "examples/Cassie/osc/solver_settings/osqp_options_walking.yaml",
              "Filepath containing qp settings");
DEFINE_bool(publish_osc_data, true,
            "whether to publish lcm messages for OscTrackData");

DEFINE_bool(is_two_phase, false,
            "true: only right/left single support"
            "false: both double and single support");
DEFINE_double(qp_time_limit, 0.002, "maximum qp solve time");

DEFINE_bool(spring_model, true, "");
DEFINE_bool(publish_filtered_state, false,
            "whether to publish the low pass filtered state");

int DoMain(int argc, char* argv[]) {
  gflags::ParseCommandLineFlags(&argc, &argv, true);

  // Read-in the parameters
  drake::yaml::LoadYamlOptions yaml_options;
  yaml_options.allow_yaml_with_no_cpp = true;
  OSCGains osc_gains = drake::yaml::LoadYamlFile<OSCGains>(
      FindResourceOrThrow(FLAGS_osc_walking_gains_filename), {}, {}, yaml_options);
  OSCWalkingGainsALIP osc_walking_gains = drake::yaml::LoadYamlFile<OSCWalkingGainsALIP>(FLAGS_osc_walking_gains_filename);

  // Build Cassie MBP
  drake::multibody::MultibodyPlant<double> plant_w_spr(0.0);
  if (FLAGS_spring_model) {
    AddCassieMultibody(&plant_w_spr, nullptr, true /*floating base*/,
                       "examples/Cassie/urdf/cassie_v2_conservative.urdf",
                       true /*spring model*/, false /*loop closure*/);
  } else {
    AddCassieMultibody(&plant_w_spr, nullptr, true /*floating base*/,
                       "examples/Cassie/urdf/cassie_fixed_springs.urdf",
                       false /*spring model*/, false /*loop closure*/);
  }
  plant_w_spr.Finalize();

  auto context_w_spr = plant_w_spr.CreateDefaultContext();

  // Build the controller diagram
  DiagramBuilder<double> builder;

  drake::lcm::DrakeLcm lcm_local("udpm://239.255.76.67:7667?ttl=0");

  // Get contact frames and position (doesn't matter whether we use
  // plant_w_spr or plant_wospr because the contact frames exit in both
  // plants)
  auto left_toe = LeftToeFront(plant_w_spr);
  auto left_heel = LeftToeRear(plant_w_spr);
  auto right_toe = RightToeFront(plant_w_spr);
  auto right_heel = RightToeRear(plant_w_spr);

  // Get body frames and points
  Vector3d center_of_pressure = left_heel.first +
      osc_walking_gains.contact_point_pos * (left_toe.first - left_heel.first);
  auto left_toe_mid = std::pair<const Vector3d, const Frame<double>&>(
      center_of_pressure, plant_w_spr.GetFrameByName("toe_left"));
  auto right_toe_mid = std::pair<const Vector3d, const Frame<double>&>(
      center_of_pressure, plant_w_spr.GetFrameByName("toe_right"));
  auto left_toe_origin = std::pair<const Vector3d, const Frame<double>&>(
      Vector3d::Zero(), plant_w_spr.GetFrameByName("toe_left"));
  auto right_toe_origin = std::pair<const Vector3d, const Frame<double>&>(
      Vector3d::Zero(), plant_w_spr.GetFrameByName("toe_right"));

  // Create state receiver.
  auto state_receiver =
      builder.AddSystem<systems::RobotOutputReceiver>(plant_w_spr);
  auto pelvis_filt =
      builder.AddSystem<systems::FloatingBaseVelocityFilter>(
          plant_w_spr, osc_walking_gains.pelvis_xyz_vel_filter_tau);
  builder.Connect(*state_receiver, *pelvis_filt);

  // Create command sender.
  auto command_pub =
      builder.AddSystem(LcmPublisherSystem::Make<dairlib::lcmt_robot_input>(
          FLAGS_channel_u, &lcm_local, TriggerTypeSet({TriggerType::kForced})));
  auto command_sender =
      builder.AddSystem<systems::RobotCommandSender>(plant_w_spr);
  auto cassie_out_to_radio =
      builder.AddSystem<systems::CassieOutToRadio>();

  builder.Connect(command_sender->get_output_port(0),
                  command_pub->get_input_port());

  // Add emulator for floating base drift
  Eigen::VectorXd drift_mean =
      Eigen::VectorXd::Zero(plant_w_spr.num_positions());
  Eigen::MatrixXd drift_cov = Eigen::MatrixXd::Zero(
      plant_w_spr.num_positions(), plant_w_spr.num_positions());
  drift_cov(4, 4) = FLAGS_drift_rate;  // x
  drift_cov(5, 5) = FLAGS_drift_rate;  // y
  drift_cov(6, 6) = FLAGS_drift_rate;  // z
  // Note that we didn't add drift to yaw angle here because it requires
  // changing SimulatorDrift.

  auto simulator_drift =
      builder.AddSystem<SimulatorDrift>(plant_w_spr, drift_mean, drift_cov);
  builder.Connect(pelvis_filt->get_output_port(0),
                  simulator_drift->get_input_port_state());

  // Create human high-level control
  Eigen::Vector2d global_target_position(osc_walking_gains.global_target_position_x,
                                         osc_walking_gains.global_target_position_y);
  Eigen::Vector2d params_of_no_turning(osc_walking_gains.yaw_deadband_blur,
                                       osc_walking_gains.yaw_deadband_radius);
  cassie::osc::HighLevelCommand* high_level_command;
  if (FLAGS_use_radio) {
    high_level_command = builder.AddSystem<cassie::osc::HighLevelCommand>(
        plant_w_spr, context_w_spr.get(), osc_walking_gains.vel_scale_rot,
        osc_walking_gains.vel_scale_trans_sagital, osc_walking_gains.vel_scale_trans_lateral, 0.4);
    auto cassie_out_receiver =
        builder.AddSystem(LcmSubscriberSystem::Make<dairlib::lcmt_cassie_out>(
            FLAGS_cassie_out_channel, &lcm_local));
    builder.Connect(cassie_out_receiver->get_output_port(),
                    cassie_out_to_radio->get_input_port());
    builder.Connect(cassie_out_to_radio->get_output_port(),
                    high_level_command->get_radio_input_port());
  } else {
    high_level_command = builder.AddSystem<cassie::osc::HighLevelCommand>(
        plant_w_spr, context_w_spr.get(), osc_walking_gains.kp_yaw, osc_walking_gains.kd_yaw,
        osc_walking_gains.vel_max_yaw, osc_walking_gains.kp_pos_sagital, osc_walking_gains.kd_pos_sagital,
        osc_walking_gains.vel_max_sagital, osc_walking_gains.kp_pos_lateral, osc_walking_gains.kd_pos_lateral,
        osc_walking_gains.vel_max_lateral, osc_walking_gains.target_pos_offset, global_target_position,
        params_of_no_turning);
  }
  builder.Connect(pelvis_filt->get_output_port(0),
                  high_level_command->get_state_input_port());

  // Create heading traj generator
  auto head_traj_gen = builder.AddSystem<cassie::osc::HeadingTrajGenerator>(
      plant_w_spr, context_w_spr.get());
  builder.Connect(simulator_drift->get_output_port(0),
                  head_traj_gen->get_state_input_port());
  builder.Connect(high_level_command->get_yaw_output_port(),
                  head_traj_gen->get_yaw_input_port());

  // Create finite state machine
  int left_stance_state = 0;
  int right_stance_state = 1;
  int post_left_double_support_state = 3;
  int post_right_double_support_state = 4;
  double left_support_duration = osc_walking_gains.ss_time;
  double right_support_duration = osc_walking_gains.ss_time;
  double double_support_duration = osc_walking_gains.ds_time;
  vector<int> fsm_states;
  vector<double> state_durations;
  if (FLAGS_is_two_phase) {
    fsm_states = {left_stance_state, right_stance_state};
    state_durations = {left_support_duration, right_support_duration};
  } else {
    fsm_states = {left_stance_state, post_left_double_support_state,
                  right_stance_state, post_right_double_support_state,
                  left_stance_state};
    state_durations = {left_support_duration, double_support_duration,
                       right_support_duration, double_support_duration, 0.0};
  }
  auto fsm = builder.AddSystem<ImpactTimeBasedFiniteStateMachine>(
      plant_w_spr, fsm_states, state_durations, 0.0, osc_gains.impact_threshold);
  builder.Connect(simulator_drift->get_output_port(0),
                  fsm->get_state_input_port());

  // Create leafsystem that record the switching time of the FSM
  std::vector<int> single_support_states = {left_stance_state,
                                            right_stance_state};
  auto liftoff_event_time =
      builder.AddSystem<systems::FiniteStateMachineEventTime>(
          plant_w_spr, single_support_states);
  liftoff_event_time->set_name("liftoff_time");
  builder.Connect(fsm->get_fsm_output_port(),
                  liftoff_event_time->get_input_port_fsm());
  builder.Connect(simulator_drift->get_output_port(0),
                  liftoff_event_time->get_input_port_state());
  std::vector<int> double_support_states = {post_left_double_support_state,
                                            post_right_double_support_state};
  auto touchdown_event_time =
      builder.AddSystem<systems::FiniteStateMachineEventTime>(
          plant_w_spr, double_support_states);
  touchdown_event_time->set_name("touchdown_time");
  builder.Connect(fsm->get_fsm_output_port(),
                  touchdown_event_time->get_input_port_fsm());
  builder.Connect(simulator_drift->get_output_port(0),
                  touchdown_event_time->get_input_port_state());

  // Create CoM trajectory generator
  // Note that we are tracking COM acceleration instead of position and velocity
  // because we construct the LIPM traj which starts from the current state
  double desired_com_height = osc_walking_gains.lipm_height;
  vector<int> unordered_fsm_states;
  vector<double> unordered_state_durations;
  vector<vector<std::pair<const Vector3d, const Frame<double>&>>>
      contact_points_in_each_state;
  if (FLAGS_is_two_phase) {
    unordered_fsm_states = {left_stance_state, right_stance_state};
    unordered_state_durations = {left_support_duration, right_support_duration};
    contact_points_in_each_state.push_back({left_toe_mid});
    contact_points_in_each_state.push_back({right_toe_mid});
  } else {
    unordered_fsm_states = {left_stance_state, right_stance_state,
                            post_left_double_support_state,
                            post_right_double_support_state};
    unordered_state_durations = {left_support_duration, right_support_duration,
                                 double_support_duration,
                                 double_support_duration};
    contact_points_in_each_state.push_back({left_toe_mid});
    contact_points_in_each_state.push_back({right_toe_mid});
    contact_points_in_each_state.push_back({left_toe_mid});
    contact_points_in_each_state.push_back({right_toe_mid});
  }
  auto alip_traj_generator = builder.AddSystem<systems::ALIPTrajGenerator>(
      plant_w_spr, context_w_spr.get(), desired_com_height,
      unordered_fsm_states, unordered_state_durations,
      contact_points_in_each_state, osc_walking_gains.Q_alip_kalman_filter.asDiagonal(),
      osc_walking_gains.R_alip_kalman_filter.asDiagonal());

  builder.Connect(fsm->get_output_port(0),
                  alip_traj_generator->get_input_port_fsm());
  builder.Connect(touchdown_event_time->get_output_port_event_time(),
                  alip_traj_generator->get_input_port_touchdown_time());
  builder.Connect(simulator_drift->get_output_port(0),
                  alip_traj_generator->get_input_port_state());

  // Create swing leg trajectory generator
  // Since the ground is soft in the simulation, we raise the desired final
  // foot height by 1 cm. The controller is sensitive to this number, should
  // tune this every time we change the simulation parameter or when we move
  // to the hardware testing.
  // Additionally, implementing a double support phase might mitigate the
  // instability around state transition.
  vector<int> left_right_support_fsm_states = {left_stance_state,
                                               right_stance_state};
  vector<double> left_right_support_state_durations = {left_support_duration,
                                                       right_support_duration};
  vector<std::pair<const Vector3d, const Frame<double>&>> left_right_foot = {
      left_toe_origin, right_toe_origin};
  auto swing_ft_traj_generator =
      builder.AddSystem<systems::AlipSwingFootTrajGenerator>(
          plant_w_spr, context_w_spr.get(), left_right_support_fsm_states,
          left_right_support_state_durations, left_right_foot, "pelvis",
          double_support_duration, osc_walking_gains.mid_foot_height,
          osc_walking_gains.final_foot_height, osc_walking_gains.final_foot_velocity_z,
          osc_walking_gains.max_CoM_to_footstep_dist, osc_walking_gains.footstep_offset,
          osc_walking_gains.center_line_offset);
  builder.Connect(fsm->get_output_port(0),
                  swing_ft_traj_generator->get_input_port_fsm());
  builder.Connect(liftoff_event_time->get_output_port_event_time_of_interest(),
                  swing_ft_traj_generator->get_input_port_fsm_switch_time());
  builder.Connect(simulator_drift->get_output_port(0),
                  swing_ft_traj_generator->get_input_port_state());
  builder.Connect(alip_traj_generator->get_output_port_alip_state(),
                  swing_ft_traj_generator->get_input_port_alip_state());
  builder.Connect(high_level_command->get_xy_output_port(),
                  swing_ft_traj_generator->get_input_port_vdes());

  // Swing toe joint trajectory
  map<string, int> pos_map = multibody::MakeNameToPositionsMap(plant_w_spr);
  vector<std::pair<const Vector3d, const Frame<double>&>> left_foot_points = {
      left_heel, left_toe};
  vector<std::pair<const Vector3d, const Frame<double>&>> right_foot_points = {
      right_heel, right_toe};
  auto left_toe_angle_traj_gen =
      builder.AddSystem<cassie::osc::SwingToeTrajGenerator>(
          plant_w_spr, context_w_spr.get(), pos_map["toe_left"],
          left_foot_points, "left_toe_angle_traj");
  auto right_toe_angle_traj_gen =
      builder.AddSystem<cassie::osc::SwingToeTrajGenerator>(
          plant_w_spr, context_w_spr.get(), pos_map["toe_right"],
          right_foot_points, "right_toe_angle_traj");
  builder.Connect(pelvis_filt->get_output_port(0),
                  left_toe_angle_traj_gen->get_input_port_state());
  builder.Connect(pelvis_filt->get_output_port(0),
                  right_toe_angle_traj_gen->get_input_port_state());

  // Create Operational space control
  auto osc = builder.AddSystem<systems::controllers::OperationalSpaceControl>(
      plant_w_spr, plant_w_spr, context_w_spr.get(), context_w_spr.get(), true);

  // Cost
  int n_v = plant_w_spr.num_velocities();
  int n_u = plant_w_spr.num_actuators();
  MatrixXd Q_accel = osc_walking_gains.w_accel * MatrixXd::Identity(n_v, n_v);
  osc->SetAccelerationCostWeights(Q_accel);
  osc->SetLambdaContactRegularizationWeight(1e-4 *
                                            osc_walking_gains.W_lambda_c_regularization);
  osc->SetLambdaHolonomicRegularizationWeight(1e-5 *
                                              osc_walking_gains.W_lambda_h_regularization);
  osc->SetInputSmoothingCostWeights(osc_walking_gains.w_input_reg *
      MatrixXd::Identity(n_u, n_u));

  // Constraints in OSC
  multibody::KinematicEvaluatorSet<double> evaluators(plant_w_spr);
  // 1. fourbar constraint
  auto left_loop = LeftLoopClosureEvaluator(plant_w_spr);
  auto right_loop = RightLoopClosureEvaluator(plant_w_spr);
  evaluators.add_evaluator(&left_loop);
  evaluators.add_evaluator(&right_loop);
  // 2. fixed spring constraint
  // Note that we set the position value to 0, but this is not used in OSC,
  // because OSC constraint only use JdotV and J.
  std::unique_ptr<FixedJointEvaluator<double>> left_fixed_knee_spring;
  std::unique_ptr<FixedJointEvaluator<double>> right_fixed_knee_spring;
  std::unique_ptr<FixedJointEvaluator<double>> left_fixed_ankle_spring;
  std::unique_ptr<FixedJointEvaluator<double>> right_fixed_ankle_spring;
  if (FLAGS_spring_model) {
    auto pos_idx_map = multibody::MakeNameToPositionsMap(plant_w_spr);
    auto vel_idx_map = multibody::MakeNameToVelocitiesMap(plant_w_spr);
    left_fixed_knee_spring = std::make_unique<FixedJointEvaluator<double>>(
        plant_w_spr, pos_idx_map.at("knee_joint_left"),
        vel_idx_map.at("knee_joint_leftdot"), 0);
    right_fixed_knee_spring = std::make_unique<FixedJointEvaluator<double>>(
        plant_w_spr, pos_idx_map.at("knee_joint_right"),
        vel_idx_map.at("knee_joint_rightdot"), 0);
    left_fixed_ankle_spring = std::make_unique<FixedJointEvaluator<double>>(
        plant_w_spr, pos_idx_map.at("ankle_spring_joint_left"),
        vel_idx_map.at("ankle_spring_joint_leftdot"), 0);
    right_fixed_ankle_spring = std::make_unique<FixedJointEvaluator<double>>(
        plant_w_spr, pos_idx_map.at("ankle_spring_joint_right"),
        vel_idx_map.at("ankle_spring_joint_rightdot"), 0);
    evaluators.add_evaluator(left_fixed_knee_spring.get());
    evaluators.add_evaluator(right_fixed_knee_spring.get());
    evaluators.add_evaluator(left_fixed_ankle_spring.get());
    evaluators.add_evaluator(right_fixed_ankle_spring.get());
  }
  osc->AddKinematicConstraint(&evaluators);

  // Soft constraint
  // w_contact_relax shouldn't be too big, cause we want tracking error to be
  // important
  osc->SetContactSoftConstraintWeight(osc_walking_gains.w_soft_constraint);
  // Friction coefficient
  osc->SetContactFriction(osc_walking_gains.mu);
  // Add contact points (The position doesn't matter. It's not used in OSC)
  const auto& pelvis = plant_w_spr.GetBodyByName("pelvis");
  multibody::WorldYawViewFrame view_frame(pelvis);
  auto left_toe_evaluator = multibody::WorldPointEvaluator(
      plant_w_spr, left_toe.first, left_toe.second, view_frame,
      Matrix3d::Identity(), Vector3d::Zero(), {1, 2});
  auto left_heel_evaluator = multibody::WorldPointEvaluator(
      plant_w_spr, left_heel.first, left_heel.second, view_frame,
      Matrix3d::Identity(), Vector3d::Zero(), {0, 1, 2});
  auto right_toe_evaluator = multibody::WorldPointEvaluator(
      plant_w_spr, right_toe.first, right_toe.second, view_frame,
      Matrix3d::Identity(), Vector3d::Zero(), {1, 2});
  auto right_heel_evaluator = multibody::WorldPointEvaluator(
      plant_w_spr, right_heel.first, right_heel.second, view_frame,
      Matrix3d::Identity(), Vector3d::Zero(), {0, 1, 2});
  osc->AddStateAndContactPoint(left_stance_state, &left_toe_evaluator);
  osc->AddStateAndContactPoint(left_stance_state, &left_heel_evaluator);
  osc->AddStateAndContactPoint(right_stance_state, &right_toe_evaluator);
  osc->AddStateAndContactPoint(right_stance_state, &right_heel_evaluator);
  if (!FLAGS_is_two_phase) {
    osc->AddStateAndContactPoint(post_left_double_support_state,
                                 &left_toe_evaluator);
    osc->AddStateAndContactPoint(post_left_double_support_state,
                                 &left_heel_evaluator);
    osc->AddStateAndContactPoint(post_left_double_support_state,
                                 &right_toe_evaluator);
    osc->AddStateAndContactPoint(post_left_double_support_state,
                                 &right_heel_evaluator);
    osc->AddStateAndContactPoint(post_right_double_support_state,
                                 &left_toe_evaluator);
    osc->AddStateAndContactPoint(post_right_double_support_state,
                                 &left_heel_evaluator);
    osc->AddStateAndContactPoint(post_right_double_support_state,
                                 &right_toe_evaluator);
    osc->AddStateAndContactPoint(post_right_double_support_state,
                                 &right_heel_evaluator);
  }

  // Swing foot tracking
  std::vector<double> swing_ft_gain_multiplier_breaks{
      0, left_support_duration / 2, left_support_duration};
  std::vector<drake::MatrixX<double>> swing_ft_gain_multiplier_samples(
      3, drake::MatrixX<double>::Identity(3, 3));
  swing_ft_gain_multiplier_samples[2](2, 2) *= 0.3;
  auto swing_ft_gain_multiplier_gain_multiplier =
      std::make_shared<PiecewisePolynomial<double>>(
          PiecewisePolynomial<double>::FirstOrderHold(
              swing_ft_gain_multiplier_breaks,
              swing_ft_gain_multiplier_samples));
<<<<<<< HEAD
=======

>>>>>>> 125c5754
  std::vector<double> swing_ft_accel_gain_multiplier_breaks{
      0, left_support_duration / 2, left_support_duration * 3 / 4,
      left_support_duration};
  std::vector<drake::MatrixX<double>> swing_ft_accel_gain_multiplier_samples(
      4, drake::MatrixX<double>::Identity(3, 3));
  swing_ft_accel_gain_multiplier_samples[2](2, 2) *= 0;
  swing_ft_accel_gain_multiplier_samples[3](2, 2) *= 0;

  auto swing_ft_accel_gain_multiplier_gain_multiplier =
      std::make_shared<PiecewisePolynomial<double>>(
          PiecewisePolynomial<double>::FirstOrderHold(
              swing_ft_accel_gain_multiplier_breaks,
              swing_ft_accel_gain_multiplier_samples));

  auto swing_foot_data = std::make_unique<TransTaskSpaceTrackingData> (
      "swing_ft_data", osc_walking_gains.K_p_swing_foot, osc_walking_gains.K_d_swing_foot,
      osc_walking_gains.W_swing_foot, plant_w_spr, plant_w_spr);
  swing_foot_data->AddStateAndPointToTrack(left_stance_state, "toe_right");
  swing_foot_data->AddStateAndPointToTrack(right_stance_state, "toe_left");
  swing_foot_data->SetImpactInvariantProjection(true);


  auto vel_map = MakeNameToVelocitiesMap<double>(plant_w_spr);

  auto com_data = std::make_unique<ComTrackingData> ("com_data", osc_walking_gains.K_p_swing_foot,
                           osc_walking_gains.K_d_swing_foot, osc_walking_gains.W_swing_foot,
                           plant_w_spr, plant_w_spr);
  com_data->AddFiniteStateToTrack(left_stance_state);
  com_data->AddFiniteStateToTrack(right_stance_state);
  com_data->SetImpactInvariantProjection(true);
  auto swing_ft_traj_local = std::make_unique<RelativeTranslationTrackingData> (
      "swing_ft_traj", osc_walking_gains.K_p_swing_foot, osc_walking_gains.K_d_swing_foot,
      osc_walking_gains.W_swing_foot, plant_w_spr, plant_w_spr, swing_foot_data.get(),
      com_data.get());
  auto pelvis_view_frame = std::make_shared<WorldYawViewFrame<double>>(
      plant_w_spr.GetBodyByName("pelvis"));
  swing_ft_traj_local->SetViewFrame(pelvis_view_frame);

<<<<<<< HEAD
  auto swing_ft_traj_global = std::make_unique<TransTaskSpaceTrackingData> (
      "swing_ft_traj", osc_walking_gains.K_p_swing_foot, osc_walking_gains.K_d_swing_foot,
      osc_walking_gains.W_swing_foot, plant_w_spr, plant_w_spr);
  swing_ft_traj_global->AddStateAndPointToTrack(left_stance_state, "toe_right");
  swing_ft_traj_global->AddStateAndPointToTrack(right_stance_state, "toe_left");

  if (FLAGS_spring_model) {
    // swing_ft_traj.DisableFeedforwardAccel({2});
  }

  swing_ft_traj_local->SetTimeVaryingGains(
=======
  swing_ft_traj_local->SetTimeVaryingPDGainMultiplier(
>>>>>>> 125c5754
      swing_ft_gain_multiplier_gain_multiplier);
  swing_ft_traj_local->SetTimerVaryingFeedForwardAccelMultiplier(
      swing_ft_accel_gain_multiplier_gain_multiplier);
  osc->AddTrackingData(std::move(swing_ft_traj_local));


  auto center_of_mass_traj = std::make_unique<ComTrackingData> ("alip_com_traj", osc_walking_gains.K_p_com,
                                      osc_walking_gains.K_d_com, osc_walking_gains.W_com, plant_w_spr,
                                      plant_w_spr);
  // FiniteStatesToTrack cannot be empty
  center_of_mass_traj->AddFiniteStateToTrack(-1);
  osc->AddTrackingData(std::move(center_of_mass_traj));

  // Pelvis rotation tracking (pitch and roll)
  auto pelvis_balance_traj = std::make_unique<RotTaskSpaceTrackingData> (
      "pelvis_balance_traj", osc_walking_gains.K_p_pelvis_balance, osc_walking_gains.K_d_pelvis_balance,
      osc_walking_gains.W_pelvis_balance, plant_w_spr, plant_w_spr);
  pelvis_balance_traj->AddFrameToTrack("pelvis");
  pelvis_balance_traj->SetImpactInvariantProjection(true);
  osc->AddTrackingData(std::move(pelvis_balance_traj));
  // Pelvis rotation tracking (yaw)
  auto pelvis_heading_traj = std::make_unique<RotTaskSpaceTrackingData> (
      "pelvis_heading_traj", osc_walking_gains.K_p_pelvis_heading, osc_walking_gains.K_d_pelvis_heading,
      osc_walking_gains.W_pelvis_heading, plant_w_spr, plant_w_spr);
  pelvis_heading_traj->AddFrameToTrack("pelvis");
//  pelvis_heading_traj->SetImpactInvariantProjection(true);
  osc->AddTrackingData(std::move(pelvis_heading_traj),
                       osc_walking_gains.period_of_no_heading_control);

  // Swing toe joint tracking
  auto swing_toe_traj_left = std::make_unique<JointSpaceTrackingData> (
      "left_toe_angle_traj", osc_walking_gains.K_p_swing_toe, osc_walking_gains.K_d_swing_toe,
      osc_walking_gains.W_swing_toe, plant_w_spr, plant_w_spr);
  auto swing_toe_traj_right = std::make_unique<JointSpaceTrackingData> (
      "right_toe_angle_traj", osc_walking_gains.K_p_swing_toe, osc_walking_gains.K_d_swing_toe,
      osc_walking_gains.W_swing_toe, plant_w_spr, plant_w_spr);
  swing_toe_traj_right->AddStateAndJointToTrack(left_stance_state, "toe_right",
                                               "toe_rightdot");
  swing_toe_traj_left->AddStateAndJointToTrack(right_stance_state, "toe_left",
                                              "toe_leftdot");
  osc->AddTrackingData(std::move(swing_toe_traj_left));
  osc->AddTrackingData(std::move(swing_toe_traj_right));


  auto hip_yaw_traj_gen =
      builder.AddSystem<cassie::HipYawTrajGen>(left_stance_state);

  // Swing hip yaw joint tracking
  auto swing_hip_yaw_traj = std::make_unique<JointSpaceTrackingData> (
      "swing_hip_yaw_traj", osc_walking_gains.K_p_hip_yaw, osc_walking_gains.K_d_hip_yaw,
      osc_walking_gains.W_hip_yaw, plant_w_spr, plant_w_spr);
  swing_hip_yaw_traj->AddStateAndJointToTrack(left_stance_state, "hip_yaw_right",
                                             "hip_yaw_rightdot");
  swing_hip_yaw_traj->AddStateAndJointToTrack(right_stance_state, "hip_yaw_left",
                                             "hip_yaw_leftdot");

  if (FLAGS_use_radio) {
    builder.Connect(cassie_out_to_radio->get_output_port(),
                    hip_yaw_traj_gen->get_radio_input_port());
    builder.Connect(fsm->get_fsm_output_port(),
                    hip_yaw_traj_gen->get_fsm_input_port());
    osc->AddTrackingData(std::move(swing_hip_yaw_traj));
  } else {
    osc->AddConstTrackingData(std::move(swing_hip_yaw_traj), VectorXd::Zero(1));
  }

  // Set double support duration for force blending
  osc->SetUpDoubleSupportPhaseBlending(
      double_support_duration, left_stance_state, right_stance_state,
      {post_left_double_support_state, post_right_double_support_state});


  osc->SetOsqpSolverOptionsFromYaml(FLAGS_osqp_settings);

  // Build OSC problem
  osc->Build();

  // Connect ports
  builder.Connect(simulator_drift->get_output_port(0),
                  osc->get_input_port_robot_output());
  builder.Connect(fsm->get_fsm_output_port(), osc->get_input_port_fsm());
  builder.Connect(alip_traj_generator->get_output_port_com(),
                  osc->get_input_port_tracking_data("alip_com_traj"));
  builder.Connect(swing_ft_traj_generator->get_output_port(0),
                  osc->get_input_port_tracking_data("swing_ft_traj"));
  builder.Connect(head_traj_gen->get_output_port(0),
                  osc->get_input_port_tracking_data("pelvis_heading_traj"));
  builder.Connect(head_traj_gen->get_output_port(0),
                  osc->get_input_port_tracking_data("pelvis_balance_traj"));
  builder.Connect(left_toe_angle_traj_gen->get_output_port(0),
                  osc->get_input_port_tracking_data("left_toe_angle_traj"));
  builder.Connect(right_toe_angle_traj_gen->get_output_port(0),
                  osc->get_input_port_tracking_data("right_toe_angle_traj"));
  if (FLAGS_use_radio) {
    builder.Connect(hip_yaw_traj_gen->get_hip_yaw_output_port(),
                    osc->get_input_port_tracking_data("swing_hip_yaw_traj"));
  }
  builder.Connect(osc->get_output_port(0), command_sender->get_input_port(0));
  if (FLAGS_publish_osc_data) {
    // Create osc debug sender.
    auto osc_debug_pub =
        builder.AddSystem(LcmPublisherSystem::Make<dairlib::lcmt_osc_output>(
            "OSC_DEBUG_WALKING", &lcm_local,
            TriggerTypeSet({TriggerType::kForced})));
    builder.Connect(osc->get_output_port_osc_debug(), osc_debug_pub->get_input_port());
  }

  // Create the diagram
  auto owned_diagram = builder.Build();
  owned_diagram->set_name("osc walking controller");

  // Run lcm-driven simulation
  systems::LcmDrivenLoop<dairlib::lcmt_robot_output> loop(
      &lcm_local, std::move(owned_diagram), state_receiver, FLAGS_channel_x,
      true);
  loop.Simulate();

  return 0;
}

}  // namespace dairlib

int main(int argc, char* argv[]) { return dairlib::DoMain(argc, argv); }<|MERGE_RESOLUTION|>--- conflicted
+++ resolved
@@ -461,10 +461,6 @@
           PiecewisePolynomial<double>::FirstOrderHold(
               swing_ft_gain_multiplier_breaks,
               swing_ft_gain_multiplier_samples));
-<<<<<<< HEAD
-=======
-
->>>>>>> 125c5754
   std::vector<double> swing_ft_accel_gain_multiplier_breaks{
       0, left_support_duration / 2, left_support_duration * 3 / 4,
       left_support_duration};
@@ -472,12 +468,12 @@
       4, drake::MatrixX<double>::Identity(3, 3));
   swing_ft_accel_gain_multiplier_samples[2](2, 2) *= 0;
   swing_ft_accel_gain_multiplier_samples[3](2, 2) *= 0;
-
   auto swing_ft_accel_gain_multiplier_gain_multiplier =
       std::make_shared<PiecewisePolynomial<double>>(
           PiecewisePolynomial<double>::FirstOrderHold(
               swing_ft_accel_gain_multiplier_breaks,
               swing_ft_accel_gain_multiplier_samples));
+
 
   auto swing_foot_data = std::make_unique<TransTaskSpaceTrackingData> (
       "swing_ft_data", osc_walking_gains.K_p_swing_foot, osc_walking_gains.K_d_swing_foot,
@@ -503,7 +499,6 @@
       plant_w_spr.GetBodyByName("pelvis"));
   swing_ft_traj_local->SetViewFrame(pelvis_view_frame);
 
-<<<<<<< HEAD
   auto swing_ft_traj_global = std::make_unique<TransTaskSpaceTrackingData> (
       "swing_ft_traj", osc_walking_gains.K_p_swing_foot, osc_walking_gains.K_d_swing_foot,
       osc_walking_gains.W_swing_foot, plant_w_spr, plant_w_spr);
@@ -514,10 +509,7 @@
     // swing_ft_traj.DisableFeedforwardAccel({2});
   }
 
-  swing_ft_traj_local->SetTimeVaryingGains(
-=======
   swing_ft_traj_local->SetTimeVaryingPDGainMultiplier(
->>>>>>> 125c5754
       swing_ft_gain_multiplier_gain_multiplier);
   swing_ft_traj_local->SetTimerVaryingFeedForwardAccelMultiplier(
       swing_ft_accel_gain_multiplier_gain_multiplier);
@@ -543,7 +535,6 @@
       "pelvis_heading_traj", osc_walking_gains.K_p_pelvis_heading, osc_walking_gains.K_d_pelvis_heading,
       osc_walking_gains.W_pelvis_heading, plant_w_spr, plant_w_spr);
   pelvis_heading_traj->AddFrameToTrack("pelvis");
-//  pelvis_heading_traj->SetImpactInvariantProjection(true);
   osc->AddTrackingData(std::move(pelvis_heading_traj),
                        osc_walking_gains.period_of_no_heading_control);
 
