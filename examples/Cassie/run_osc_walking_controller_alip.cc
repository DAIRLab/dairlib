--- conflicted
+++ resolved
@@ -9,19 +9,14 @@
 #include "examples/Cassie/osc/high_level_command.h"
 #include "examples/Cassie/osc/osc_walking_gains_alip.h"
 #include "examples/Cassie/osc/swing_toe_traj_generator.h"
-<<<<<<< HEAD
-#include "examples/Cassie/simulator_drift.h"
 #include "examples/impact_invariant_control/impact_aware_time_based_fsm.h"
-=======
 #include "examples/Cassie/systems/cassie_out_to_radio.h"
->>>>>>> 5709569e
 #include "multibody/kinematic/fixed_joint_evaluator.h"
 #include "multibody/kinematic/kinematic_evaluator_set.h"
 #include "multibody/multibody_utils.h"
 #include "systems/controllers/alip_swing_ft_traj_gen.h"
 #include "systems/controllers/alip_traj_gen.h"
 #include "systems/controllers/fsm_event_time.h"
-#include "systems/controllers/cassie_out_to_radio.h"
 #include "systems/controllers/osc/com_tracking_data.h"
 #include "systems/controllers/osc/joint_space_tracking_data.h"
 #include "systems/controllers/osc/operational_space_control.h"
@@ -105,24 +100,14 @@
   gflags::ParseCommandLineFlags(&argc, &argv, true);
 
   // Read-in the parameters
-<<<<<<< HEAD
-  auto gains = drake::yaml::LoadYamlFile<OSCWalkingGains>(FLAGS_gains_filename);
-  // Build Cassie MBP
-  drake::multibody::MultibodyPlant<double> plant_w_spr(0.0);
-  if (FLAGS_spring_model) {
-    addCassieMultibody(&plant_w_spr, nullptr, true /*floating base*/,
-                       "examples/Cassie/urdf/cassie_v2_conservative.urdf",
-                       false /*spring model*/, false /*loop closure*/);
-=======
   auto gains = drake::yaml::LoadYamlFile<OSCWalkingGainsALIP>(FLAGS_gains_filename);
 
   // Build Cassie MBP
   drake::multibody::MultibodyPlant<double> plant_w_spr(0.0);
   if (FLAGS_spring_model) {
     AddCassieMultibody(&plant_w_spr, nullptr, true /*floating base*/,
-                       "examples/Cassie/urdf/cassie_v2.urdf",
+                       "examples/Cassie/urdf/cassie_v2_conservative.urdf",
                        true /*spring model*/, false /*loop closure*/);
->>>>>>> 5709569e
   } else {
     AddCassieMultibody(&plant_w_spr, nullptr, true /*floating base*/,
                        "examples/Cassie/urdf/cassie_fixed_springs.urdf",
@@ -217,16 +202,10 @@
     auto cassie_out_receiver =
         builder.AddSystem(LcmSubscriberSystem::Make<dairlib::lcmt_cassie_out>(
             FLAGS_cassie_out_channel, &lcm_local));
-<<<<<<< HEAD
     builder.Connect(cassie_out_receiver->get_output_port(),
                     cassie_out_to_radio->get_input_port());
     builder.Connect(cassie_out_to_radio->get_output_port(),
                     high_level_command->get_radio_input_port());
-=======
-    builder.Connect(*cassie_out_receiver, *cassie_out_to_radio);
-    builder.Connect(cassie_out_to_radio->get_output_port(),
-                    high_level_command->get_radio_port());
->>>>>>> 5709569e
   } else {
     high_level_command = builder.AddSystem<cassie::osc::HighLevelCommand>(
         plant_w_spr, context_w_spr.get(), gains.kp_yaw, gains.kd_yaw,
@@ -320,15 +299,10 @@
   auto alip_traj_generator = builder.AddSystem<systems::ALIPTrajGenerator>(
       plant_w_spr, context_w_spr.get(), desired_com_height,
       unordered_fsm_states, unordered_state_durations,
-<<<<<<< HEAD
-      contact_points_in_each_state);
-  builder.Connect(fsm->get_output_port_fsm(),
-=======
       contact_points_in_each_state, gains.Q_alip_kalman_filter.asDiagonal(),
       gains.R_alip_kalman_filter.asDiagonal());
 
   builder.Connect(fsm->get_output_port(0),
->>>>>>> 5709569e
                   alip_traj_generator->get_input_port_fsm());
   builder.Connect(touchdown_event_time->get_output_port_event_time(),
                   alip_traj_generator->get_input_port_touchdown_time());
@@ -355,13 +329,8 @@
           double_support_duration, gains.mid_foot_height,
           gains.final_foot_height, gains.final_foot_velocity_z,
           gains.max_CoM_to_footstep_dist, gains.footstep_offset,
-<<<<<<< HEAD
-          gains.center_line_offset, wrt_com_in_local_frame);
-  builder.Connect(fsm->get_output_port_fsm(),
-=======
           gains.center_line_offset);
   builder.Connect(fsm->get_output_port(0),
->>>>>>> 5709569e
                   swing_ft_traj_generator->get_input_port_fsm());
   builder.Connect(liftoff_event_time->get_output_port_event_time_of_interest(),
                   swing_ft_traj_generator->get_input_port_fsm_switch_time());
@@ -512,14 +481,10 @@
   auto swing_foot_data = std::make_unique<TransTaskSpaceTrackingData> (
       "swing_ft_data", gains.K_p_swing_foot, gains.K_d_swing_foot,
       gains.W_swing_foot, plant_w_spr, plant_w_spr);
-<<<<<<< HEAD
   swing_foot_data->AddStateAndPointToTrack(left_stance_state, "toe_right");
   swing_foot_data->AddStateAndPointToTrack(right_stance_state, "toe_left");
   swing_foot_data->SetImpactInvariantProjection(true);
-  auto com_data = std::make_unique<ComTrackingData> ("com_data", gains.K_p_swing_foot,
-=======
-  swing_foot_data.AddStateAndPointToTrack(left_stance_state, "toe_right");
-  swing_foot_data.AddStateAndPointToTrack(right_stance_state, "toe_left");
+
 
   auto vel_map = MakeNameToVelocitiesMap<double>(plant_w_spr);
   swing_foot_data.AddJointAndStateToIgnoreInJacobian(
@@ -527,8 +492,7 @@
   swing_foot_data.AddJointAndStateToIgnoreInJacobian(
       vel_map["hip_yaw_left"], right_stance_state);
 
-  ComTrackingData com_data("com_data", gains.K_p_swing_foot,
->>>>>>> 5709569e
+  auto com_data = std::make_unique<ComTrackingData> ("com_data", gains.K_p_swing_foot,
                            gains.K_d_swing_foot, gains.W_swing_foot,
                            plant_w_spr, plant_w_spr);
   com_data->AddFiniteStateToTrack(left_stance_state);
@@ -547,31 +511,16 @@
   swing_ft_traj_global->AddStateAndPointToTrack(left_stance_state, "toe_right");
   swing_ft_traj_global->AddStateAndPointToTrack(right_stance_state, "toe_left");
 
-<<<<<<< HEAD
   if (FLAGS_spring_model) {
     // swing_ft_traj.DisableFeedforwardAccel({2});
   }
 
-  if (wrt_com_in_local_frame) {
-    swing_ft_traj_local->SetTimeVaryingGains(
-        swing_ft_gain_multiplier_gain_multiplier);
-    swing_ft_traj_local->SetFeedforwardAccelMultiplier(
-        swing_ft_accel_gain_multiplier_gain_multiplier);
-    osc->AddTrackingData(std::move(swing_ft_traj_local));
-  } else {
-    swing_ft_traj_global->SetTimeVaryingGains(
-        swing_ft_gain_multiplier_gain_multiplier);
-    swing_ft_traj_global->SetFeedforwardAccelMultiplier(
-        swing_ft_accel_gain_multiplier_gain_multiplier);
-    osc->AddTrackingData(std::move(swing_ft_traj_global));
-  }
-=======
-  swing_ft_traj_local.SetTimeVaryingGains(
-        swing_ft_gain_multiplier_gain_multiplier);
-  swing_ft_traj_local.SetFeedforwardAccelMultiplier(
-        swing_ft_accel_gain_multiplier_gain_multiplier);
-  osc->AddTrackingData(&swing_ft_traj_local);
->>>>>>> 5709569e
+  swing_ft_traj_local->SetTimeVaryingGains(
+      swing_ft_gain_multiplier_gain_multiplier);
+  swing_ft_traj_local->SetFeedforwardAccelMultiplier(
+      swing_ft_accel_gain_multiplier_gain_multiplier);
+  osc->AddTrackingData(std::move(swing_ft_traj_local));
+
 
   auto center_of_mass_traj = std::make_unique<ComTrackingData> ("alip_com_traj", gains.K_p_com,
                                       gains.K_d_com, gains.W_com, plant_w_spr,
@@ -622,9 +571,7 @@
                                              "hip_yaw_rightdot");
   swing_hip_yaw_traj->AddStateAndJointToTrack(right_stance_state, "hip_yaw_left",
                                              "hip_yaw_leftdot");
-<<<<<<< HEAD
   osc->AddConstTrackingData(std::move(swing_hip_yaw_traj), VectorXd::Zero(1));
-=======
 
   if (FLAGS_use_radio) {
     builder.Connect(cassie_out_to_radio->get_output_port(),
@@ -635,34 +582,17 @@
   } else {
     osc->AddConstTrackingData(&swing_hip_yaw_traj, VectorXd::Zero(1));
   }
->>>>>>> 5709569e
 
   // Set double support duration for force blending
   osc->SetUpDoubleSupportPhaseBlending(
       double_support_duration, left_stance_state, right_stance_state,
       {post_left_double_support_state, post_right_double_support_state});
 
-<<<<<<< HEAD
 //  osc->SetOsqpSolverOptionsFromYaml(
 //      "examples/Cassie/osc/solver_settings/osqp_options_walking.yaml");
   osc->SetOsqpSolverOptionsFromYaml(FLAGS_osqp_settings);
 
   // Build OSC problem
-=======
-  osc->SetOsqpSolverOptionsFromYaml(
-      "examples/Cassie/osc/solver_settings/osqp_options_walking.yaml");
-
-  if (gains.W_com(0,0) == 0){
-    osc->AddInputCostByJointAndFsmState(
-        "toe_left_motor", left_stance_state, 1.0);
-    osc->AddInputCostByJointAndFsmState(
-        "toe_left_motor", post_right_double_support_state, 1.0);
-    osc->AddInputCostByJointAndFsmState(
-        "toe_right_motor", right_stance_state, 1.0);
-    osc->AddInputCostByJointAndFsmState(
-        "toe_right_motor", post_left_double_support_state, 1.0);
-  }
->>>>>>> 5709569e
   osc->Build();
 
   // Connect ports
