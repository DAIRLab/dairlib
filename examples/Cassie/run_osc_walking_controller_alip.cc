#include <gflags/gflags.h>

#include "dairlib/lcmt_robot_input.hpp"
#include "dairlib/lcmt_robot_output.hpp"
#include "examples/Cassie/cassie_utils.h"
#include "examples/Cassie/systems/simulator_drift.h"
#include "examples/Cassie/osc/hip_yaw_traj_gen.h"
#include "examples/Cassie/osc/heading_traj_generator.h"
#include "examples/Cassie/osc/high_level_command.h"
#include "examples/Cassie/osc/osc_walking_gains_alip.h"
#include "examples/Cassie/osc/swing_toe_traj_generator.h"
#include "examples/Cassie/systems/cassie_out_to_radio.h"
#include "multibody/kinematic/fixed_joint_evaluator.h"
#include "multibody/kinematic/kinematic_evaluator_set.h"
#include "multibody/multibody_utils.h"
#include "systems/controllers/fsm_event_time.h"
#include "systems/controllers/alip_traj_gen.h"
#include "systems/controllers/osc/com_tracking_data.h"
#include "systems/controllers/osc/joint_space_tracking_data.h"
#include "systems/controllers/osc/operational_space_control.h"
#include "systems/controllers/osc/options_tracking_data.h"
#include "systems/controllers/osc/relative_translation_tracking_data.h"
#include "systems/controllers/osc/rot_space_tracking_data.h"
#include "systems/controllers/osc/trans_space_tracking_data.h"
#include "systems/controllers/alip_swing_ft_traj_gen.h"
#include "systems/controllers/time_based_fsm.h"
#include "systems/framework/lcm_driven_loop.h"
#include "systems/filters/floating_base_velocity_filter.h"
#include "systems/robot_lcm_systems.h"

#include "drake/common/yaml/yaml_io.h"
#include "drake/systems/primitives/adder.h"
#include "drake/systems/primitives/constant_vector_source.h"
#include "drake/systems/framework/diagram_builder.h"
#include "drake/systems/lcm/lcm_publisher_system.h"
#include "drake/systems/lcm/lcm_scope_system.h"

namespace dairlib {

using std::cout;
using std::endl;
using std::map;
using std::string;
using std::vector;

using Eigen::Matrix3d;
using Eigen::MatrixXd;
using Eigen::Vector3d;
using Eigen::VectorXd;

using drake::multibody::Frame;
using drake::systems::DiagramBuilder;
using drake::systems::TriggerType;
using drake::systems::lcm::LcmPublisherSystem;
using drake::systems::lcm::LcmSubscriberSystem;
using drake::systems::lcm::LcmScopeSystem;
using drake::systems::TriggerTypeSet;

using multibody::WorldYawViewFrame;
using systems::controllers::ComTrackingData;
using systems::controllers::JointSpaceTrackingData;
using systems::controllers::RelativeTranslationTrackingData;
using systems::controllers::RotTaskSpaceTrackingData;
using systems::controllers::TransTaskSpaceTrackingData;

using multibody::FixedJointEvaluator;
using multibody::MakeNameToVelocitiesMap;
using multibody::MakeNameToPositionsMap;

using drake::trajectories::PiecewisePolynomial;

DEFINE_double(drift_rate, 0.0, "Drift rate for floating-base state");
DEFINE_string(channel_x, "CASSIE_STATE_SIMULATION",
              "LCM channel for receiving state. "
              "Use CASSIE_STATE_SIMULATION to get state from simulator, and "
              "use CASSIE_STATE_DISPATCHER to get state from state estimator");
DEFINE_string(channel_u, "CASSIE_INPUT",
              "The name of the channel which publishes command");
DEFINE_bool(use_radio, false,
            "Set to true if sending high level commands from radio controller");
DEFINE_string(
    cassie_out_channel, "CASSIE_OUTPUT_ECHO",
    "The name of the channel to receive the cassie out structure from.");
DEFINE_string(gains_filename, "examples/Cassie/osc/osc_walking_gains_alip.yaml",
              "Filepath containing gains");
DEFINE_bool(publish_osc_data, true,
            "whether to publish lcm messages for OscTrackData");

DEFINE_bool(is_two_phase, false,
            "true: only right/left single support"
            "false: both double and single support");
DEFINE_double(qp_time_limit, 0.002, "maximum qp solve time");

DEFINE_bool(spring_model, true, "");
DEFINE_bool(publish_filtered_state, false,
            "whether to publish the low pass filtered state");

int DoMain(int argc, char* argv[]) {
  gflags::ParseCommandLineFlags(&argc, &argv, true);

  // Read-in the parameters
  auto gains = drake::yaml::LoadYamlFile<OSCWalkingGainsALIP>(FLAGS_gains_filename);

  // Build Cassie MBP
  drake::multibody::MultibodyPlant<double> plant_w_spr(0.0);
  if (FLAGS_spring_model) {
    AddCassieMultibody(&plant_w_spr, nullptr, true /*floating base*/,
                       "examples/Cassie/urdf/cassie_v2.urdf",
                       true /*spring model*/, false /*loop closure*/);
  } else {
    AddCassieMultibody(&plant_w_spr, nullptr, true /*floating base*/,
                       "examples/Cassie/urdf/cassie_fixed_springs.urdf",
                       false /*spring model*/, false /*loop closure*/);
  }
  plant_w_spr.Finalize();

  auto context_w_spr = plant_w_spr.CreateDefaultContext();

  // Build the controller diagram
  DiagramBuilder<double> builder;

  drake::lcm::DrakeLcm lcm_local("udpm://239.255.76.67:7667?ttl=0");

  // Get contact frames and position (doesn't matter whether we use
  // plant_w_spr or plant_wospr because the contact frames exit in both
  // plants)
  auto left_toe = LeftToeFront(plant_w_spr);
  auto left_heel = LeftToeRear(plant_w_spr);
  auto right_toe = RightToeFront(plant_w_spr);
  auto right_heel = RightToeRear(plant_w_spr);

  // Get body frames and points
  Vector3d center_of_pressure = left_heel.first +
      gains.contact_point_pos * (left_toe.first - left_heel.first);
  auto left_toe_mid = std::pair<const Vector3d, const Frame<double>&>(
      center_of_pressure, plant_w_spr.GetFrameByName("toe_left"));
  auto right_toe_mid = std::pair<const Vector3d, const Frame<double>&>(
      center_of_pressure, plant_w_spr.GetFrameByName("toe_right"));
  auto left_toe_origin = std::pair<const Vector3d, const Frame<double>&>(
      Vector3d::Zero(), plant_w_spr.GetFrameByName("toe_left"));
  auto right_toe_origin = std::pair<const Vector3d, const Frame<double>&>(
      Vector3d::Zero(), plant_w_spr.GetFrameByName("toe_right"));

  // Create state receiver.
  auto state_receiver =
      builder.AddSystem<systems::RobotOutputReceiver>(plant_w_spr);
  auto pelvis_filt =
      builder.AddSystem<systems::FloatingBaseVelocityFilter>(
          plant_w_spr, gains.pelvis_xyz_vel_filter_tau);
  builder.Connect(*state_receiver, *pelvis_filt);

  if (FLAGS_publish_filtered_state) {
    auto [filtered_state_scope, filtered_state_sender]=
    // AddToBuilder will add the systems to the diagram and connect their ports
    LcmScopeSystem::AddToBuilder(
        &builder, &lcm_local,pelvis_filt->get_output_port(),
        "CASSIE_STATE_FB_FILTERED", 0);
  }

  // Create command sender.
  auto command_pub =
      builder.AddSystem(LcmPublisherSystem::Make<dairlib::lcmt_robot_input>(
          FLAGS_channel_u, &lcm_local, TriggerTypeSet({TriggerType::kForced})));
  auto command_sender =
      builder.AddSystem<systems::RobotCommandSender>(plant_w_spr);

  builder.Connect(command_sender->get_output_port(0),
                  command_pub->get_input_port());

  // Add emulator for floating base drift
  Eigen::VectorXd drift_mean =
      Eigen::VectorXd::Zero(plant_w_spr.num_positions());
  Eigen::MatrixXd drift_cov = Eigen::MatrixXd::Zero(
      plant_w_spr.num_positions(), plant_w_spr.num_positions());
  drift_cov(4, 4) = FLAGS_drift_rate;  // x
  drift_cov(5, 5) = FLAGS_drift_rate;  // y
  drift_cov(6, 6) = FLAGS_drift_rate;  // z
  // Note that we didn't add drift to yaw angle here because it requires
  // changing SimulatorDrift.

  auto simulator_drift =
      builder.AddSystem<SimulatorDrift>(plant_w_spr, drift_mean, drift_cov);
  builder.Connect(pelvis_filt->get_output_port(0),
                  simulator_drift->get_input_port_state());

  auto cassie_out_to_radio =
      builder.AddSystem<systems::CassieOutToRadio>();

  // Create human high-level control
  Eigen::Vector2d global_target_position(gains.global_target_position_x,
                                         gains.global_target_position_y);
  Eigen::Vector2d params_of_no_turning(gains.yaw_deadband_blur,
                                       gains.yaw_deadband_radius);
  cassie::osc::HighLevelCommand* high_level_command;
  if (FLAGS_use_radio) {
    high_level_command = builder.AddSystem<cassie::osc::HighLevelCommand>(
        plant_w_spr, context_w_spr.get(), gains.vel_scale_rot,
        gains.vel_scale_trans_sagital, gains.vel_scale_trans_lateral, 0.4);
    auto cassie_out_receiver =
        builder.AddSystem(LcmSubscriberSystem::Make<dairlib::lcmt_cassie_out>(
            FLAGS_cassie_out_channel, &lcm_local));
    builder.Connect(*cassie_out_receiver, *cassie_out_to_radio);
    builder.Connect(cassie_out_to_radio->get_output_port(),
                    high_level_command->get_radio_port());
  } else {
    high_level_command = builder.AddSystem<cassie::osc::HighLevelCommand>(
        plant_w_spr, context_w_spr.get(), gains.kp_yaw, gains.kd_yaw,
        gains.vel_max_yaw, gains.kp_pos_sagital, gains.kd_pos_sagital,
        gains.vel_max_sagital, gains.kp_pos_lateral, gains.kd_pos_lateral,
        gains.vel_max_lateral, gains.target_pos_offset, global_target_position,
        params_of_no_turning);
  }
  builder.Connect(pelvis_filt->get_output_port(0),
                  high_level_command->get_state_input_port());

  // Create heading traj generator
  auto head_traj_gen = builder.AddSystem<cassie::osc::HeadingTrajGenerator>(
      plant_w_spr, context_w_spr.get());
  builder.Connect(simulator_drift->get_output_port(0),
                  head_traj_gen->get_state_input_port());
  builder.Connect(high_level_command->get_yaw_output_port(),
                  head_traj_gen->get_yaw_input_port());

  // Create finite state machine
  int left_stance_state = 0;
  int right_stance_state = 1;
  int post_left_double_support_state = 3;
  int post_right_double_support_state = 4;
  double left_support_duration = gains.ss_time;
  double right_support_duration = gains.ss_time;
  double double_support_duration = gains.ds_time;
  vector<int> fsm_states;
  vector<double> state_durations;
  if (FLAGS_is_two_phase) {
    fsm_states = {left_stance_state, right_stance_state};
    state_durations = {left_support_duration, right_support_duration};
  } else {
    fsm_states = {left_stance_state, post_left_double_support_state,
                  right_stance_state, post_right_double_support_state};
    state_durations = {left_support_duration, double_support_duration,
                       right_support_duration, double_support_duration};
  }
  auto fsm = builder.AddSystem<systems::TimeBasedFiniteStateMachine>(
      plant_w_spr, fsm_states, state_durations);
  builder.Connect(simulator_drift->get_output_port(0),
                  fsm->get_input_port_state());

  // Create leafsystem that record the switching time of the FSM
  std::vector<int> single_support_states = {left_stance_state,
                                            right_stance_state};
  auto liftoff_event_time =
      builder.AddSystem<systems::FiniteStateMachineEventTime>(
          plant_w_spr, single_support_states);
  liftoff_event_time->set_name("liftoff_time");
  builder.Connect(fsm->get_output_port(0),
                  liftoff_event_time->get_input_port_fsm());
  builder.Connect(simulator_drift->get_output_port(0),
                  liftoff_event_time->get_input_port_state());
  std::vector<int> double_support_states = {post_left_double_support_state,
                                            post_right_double_support_state};
  auto touchdown_event_time =
      builder.AddSystem<systems::FiniteStateMachineEventTime>(
          plant_w_spr, double_support_states);
  touchdown_event_time->set_name("touchdown_time");
  builder.Connect(fsm->get_output_port(0),
                  touchdown_event_time->get_input_port_fsm());
  builder.Connect(simulator_drift->get_output_port(0),
                  touchdown_event_time->get_input_port_state());

  // Create CoM trajectory generator
  // Note that we are tracking COM acceleration instead of position and velocity
  // because we construct the LIPM traj which starts from the current state
  double desired_com_height = gains.lipm_height;
  vector<int> unordered_fsm_states;
  vector<double> unordered_state_durations;
  vector<vector<std::pair<const Vector3d, const Frame<double>&>>>
      contact_points_in_each_state;
  if (FLAGS_is_two_phase) {
    unordered_fsm_states = {left_stance_state, right_stance_state};
    unordered_state_durations = {left_support_duration, right_support_duration};
    contact_points_in_each_state.push_back({left_toe_mid});
    contact_points_in_each_state.push_back({right_toe_mid});
  } else {
    unordered_fsm_states = {left_stance_state, right_stance_state,
                            post_left_double_support_state,
                            post_right_double_support_state};
    unordered_state_durations = {left_support_duration, right_support_duration,
                                 double_support_duration,
                                 double_support_duration};
    contact_points_in_each_state.push_back({left_toe_mid});
    contact_points_in_each_state.push_back({right_toe_mid});
    contact_points_in_each_state.push_back({left_toe_mid});
    contact_points_in_each_state.push_back({right_toe_mid});
  }
  auto alip_traj_generator = builder.AddSystem<systems::ALIPTrajGenerator>(
      plant_w_spr, context_w_spr.get(), desired_com_height, unordered_fsm_states,
      contact_points_in_each_state, gains.Q_alip_kalman_filter.asDiagonal(),
      gains.R_alip_kalman_filter.asDiagonal());

  auto stance_duration_adder = builder.AddSystem<drake::systems::Adder<double>>(2,1);
  auto stance_duration =
      builder.AddSystem<drake::systems::ConstantVectorSource<double>>(
          left_support_duration * VectorXd::Ones(1));

  builder.Connect(liftoff_event_time->get_output_port_event_time_of_interest(),
                  stance_duration_adder->get_input_port(0));
  builder.Connect(stance_duration->get_output_port(),
                  stance_duration_adder->get_input_port(1));

  builder.Connect(fsm->get_output_port(0),
                  alip_traj_generator->get_input_port_fsm());
  builder.Connect(liftoff_event_time->get_output_port_event_time_of_interest(),
                  alip_traj_generator->get_input_port_fsm_switch_time());
  builder.Connect(stance_duration_adder->get_output_port(),
                  alip_traj_generator->get_input_port_next_fsm_switch_time());
  builder.Connect(simulator_drift->get_output_port(0),
                  alip_traj_generator->get_input_port_state());

  // Create swing leg trajectory generator
  // Since the ground is soft in the simulation, we raise the desired final
  // foot height by 1 cm. The controller is sensitive to this number, should
  // tune this every time we change the simulation parameter or when we move
  // to the hardware testing.
  // Additionally, implementing a double support phase might mitigate the
  // instability around state transition.
  vector<int> left_right_support_fsm_states = {left_stance_state,
                                               right_stance_state};
  vector<double> left_right_support_state_durations = {left_support_duration,
                                                       right_support_duration};
  vector<std::pair<const Vector3d, const Frame<double>&>> left_right_foot = {
      left_toe_origin, right_toe_origin};
  auto swing_ft_traj_generator =
      builder.AddSystem<systems::AlipSwingFootTrajGenerator>(
          plant_w_spr, context_w_spr.get(), left_right_support_fsm_states,
          left_right_support_state_durations, left_right_foot, "pelvis",
          double_support_duration, gains.mid_foot_height,
          gains.final_foot_height, gains.final_foot_velocity_z,
          gains.max_CoM_to_footstep_dist, gains.footstep_offset,
          gains.center_line_offset);
  builder.Connect(fsm->get_output_port(0),
                  swing_ft_traj_generator->get_input_port_fsm());
  builder.Connect(liftoff_event_time->get_output_port_event_time_of_interest(),
                  swing_ft_traj_generator->get_input_port_fsm_switch_time());
  builder.Connect(simulator_drift->get_output_port(0),
                  swing_ft_traj_generator->get_input_port_state());
  builder.Connect(alip_traj_generator->get_output_port_alip_state(),
                  swing_ft_traj_generator->get_input_port_alip_state());
  builder.Connect(high_level_command->get_xy_output_port(),
                  swing_ft_traj_generator->get_input_port_vdes());

  // Swing toe joint trajectory
  map<string, int> pos_map = multibody::MakeNameToPositionsMap(plant_w_spr);
  vector<std::pair<const Vector3d, const Frame<double>&>> left_foot_points = {
      left_heel, left_toe};
  vector<std::pair<const Vector3d, const Frame<double>&>> right_foot_points = {
      right_heel, right_toe};
  auto left_toe_angle_traj_gen =
      builder.AddSystem<cassie::osc::SwingToeTrajGenerator>(
          plant_w_spr, context_w_spr.get(), pos_map["toe_left"],
          left_foot_points, "left_toe_angle_traj");
  auto right_toe_angle_traj_gen =
      builder.AddSystem<cassie::osc::SwingToeTrajGenerator>(
          plant_w_spr, context_w_spr.get(), pos_map["toe_right"],
          right_foot_points, "right_toe_angle_traj");
  builder.Connect(pelvis_filt->get_output_port(0),
                  left_toe_angle_traj_gen->get_state_input_port());
  builder.Connect(pelvis_filt->get_output_port(0),
                  right_toe_angle_traj_gen->get_state_input_port());

  // Create Operational space control
  auto osc = builder.AddSystem<systems::controllers::OperationalSpaceControl>(
      plant_w_spr, plant_w_spr, context_w_spr.get(), context_w_spr.get(), true);

  // Cost
  int n_v = plant_w_spr.num_velocities();
  int n_u = plant_w_spr.num_actuators();
  MatrixXd Q_accel = gains.w_accel * MatrixXd::Identity(n_v, n_v);
  osc->SetAccelerationCostWeights(Q_accel);
  osc->SetInputSmoothingCostWeights(gains.w_input_reg * MatrixXd::Identity(n_u, n_u));

  // Constraints in OSC
  multibody::KinematicEvaluatorSet<double> evaluators(plant_w_spr);
  // 1. fourbar constraint
  auto left_loop = LeftLoopClosureEvaluator(plant_w_spr);
  auto right_loop = RightLoopClosureEvaluator(plant_w_spr);
  evaluators.add_evaluator(&left_loop);
  evaluators.add_evaluator(&right_loop);
  // 2. fixed spring constraint
  // Note that we set the position value to 0, but this is not used in OSC,
  // because OSC constraint only use JdotV and J.
  std::unique_ptr<FixedJointEvaluator<double>> left_fixed_knee_spring;
  std::unique_ptr<FixedJointEvaluator<double>> right_fixed_knee_spring;
  std::unique_ptr<FixedJointEvaluator<double>> left_fixed_ankle_spring;
  std::unique_ptr<FixedJointEvaluator<double>> right_fixed_ankle_spring;
  if (FLAGS_spring_model) {
    auto pos_idx_map = multibody::MakeNameToPositionsMap(plant_w_spr);
    auto vel_idx_map = multibody::MakeNameToVelocitiesMap(plant_w_spr);
    left_fixed_knee_spring = std::make_unique<FixedJointEvaluator<double>>(
        plant_w_spr, pos_idx_map.at("knee_joint_left"),
        vel_idx_map.at("knee_joint_leftdot"), 0);
    right_fixed_knee_spring = std::make_unique<FixedJointEvaluator<double>>(
        plant_w_spr, pos_idx_map.at("knee_joint_right"),
        vel_idx_map.at("knee_joint_rightdot"), 0);
    left_fixed_ankle_spring = std::make_unique<FixedJointEvaluator<double>>(
        plant_w_spr, pos_idx_map.at("ankle_spring_joint_left"),
        vel_idx_map.at("ankle_spring_joint_leftdot"), 0);
    right_fixed_ankle_spring = std::make_unique<FixedJointEvaluator<double>>(
        plant_w_spr, pos_idx_map.at("ankle_spring_joint_right"),
        vel_idx_map.at("ankle_spring_joint_rightdot"), 0);
    evaluators.add_evaluator(left_fixed_knee_spring.get());
    evaluators.add_evaluator(right_fixed_knee_spring.get());
    evaluators.add_evaluator(left_fixed_ankle_spring.get());
    evaluators.add_evaluator(right_fixed_ankle_spring.get());
  }
  osc->AddKinematicConstraint(&evaluators);

  // Soft constraint
  // w_contact_relax shouldn't be too big, cause we want tracking error to be
  // important
  osc->SetContactSoftConstraintWeight(gains.w_soft_constraint);
  // Friction coefficient
  osc->SetContactFriction(gains.mu);
  // Add contact points (The position doesn't matter. It's not used in OSC)
  const auto& pelvis = plant_w_spr.GetBodyByName("pelvis");
  multibody::WorldYawViewFrame view_frame(pelvis);
  auto left_toe_evaluator = multibody::WorldPointEvaluator(
      plant_w_spr, left_toe.first, left_toe.second, view_frame,
      Matrix3d::Identity(), Vector3d::Zero(), {1, 2});
  auto left_heel_evaluator = multibody::WorldPointEvaluator(
      plant_w_spr, left_heel.first, left_heel.second, view_frame,
      Matrix3d::Identity(), Vector3d::Zero(), {0, 1, 2});
  auto right_toe_evaluator = multibody::WorldPointEvaluator(
      plant_w_spr, right_toe.first, right_toe.second, view_frame,
      Matrix3d::Identity(), Vector3d::Zero(), {1, 2});
  auto right_heel_evaluator = multibody::WorldPointEvaluator(
      plant_w_spr, right_heel.first, right_heel.second, view_frame,
      Matrix3d::Identity(), Vector3d::Zero(), {0, 1, 2});
  osc->AddStateAndContactPoint(left_stance_state, &left_toe_evaluator);
  osc->AddStateAndContactPoint(left_stance_state, &left_heel_evaluator);
  osc->AddStateAndContactPoint(right_stance_state, &right_toe_evaluator);
  osc->AddStateAndContactPoint(right_stance_state, &right_heel_evaluator);
  if (!FLAGS_is_two_phase) {
    osc->AddStateAndContactPoint(post_left_double_support_state,
                                 &left_toe_evaluator);
    osc->AddStateAndContactPoint(post_left_double_support_state,
                                 &left_heel_evaluator);
    osc->AddStateAndContactPoint(post_left_double_support_state,
                                 &right_toe_evaluator);
    osc->AddStateAndContactPoint(post_left_double_support_state,
                                 &right_heel_evaluator);
    osc->AddStateAndContactPoint(post_right_double_support_state,
                                 &left_toe_evaluator);
    osc->AddStateAndContactPoint(post_right_double_support_state,
                                 &left_heel_evaluator);
    osc->AddStateAndContactPoint(post_right_double_support_state,
                                 &right_toe_evaluator);
    osc->AddStateAndContactPoint(post_right_double_support_state,
                                 &right_heel_evaluator);
  }

  // Swing foot tracking
  std::vector<double> swing_ft_gain_multiplier_breaks{
      0, left_support_duration / 2, left_support_duration};
  std::vector<drake::MatrixX<double>> swing_ft_gain_multiplier_samples(
      3, drake::MatrixX<double>::Identity(3, 3));
  swing_ft_gain_multiplier_samples[2](2, 2) *= 0.3;
  PiecewisePolynomial<double> swing_ft_gain_multiplier_gain_multiplier =
      PiecewisePolynomial<double>::FirstOrderHold(
          swing_ft_gain_multiplier_breaks, swing_ft_gain_multiplier_samples);
  std::vector<double> swing_ft_accel_gain_multiplier_breaks{
      0, left_support_duration / 2, left_support_duration * 3 / 4,
      left_support_duration};
  std::vector<drake::MatrixX<double>> swing_ft_accel_gain_multiplier_samples(
      4, drake::MatrixX<double>::Identity(3, 3));
  swing_ft_accel_gain_multiplier_samples[2](2, 2) *= 0;
  swing_ft_accel_gain_multiplier_samples[3](2, 2) *= 0;
  PiecewisePolynomial<double> swing_ft_accel_gain_multiplier_gain_multiplier =
      PiecewisePolynomial<double>::FirstOrderHold(
          swing_ft_accel_gain_multiplier_breaks,
          swing_ft_accel_gain_multiplier_samples);


  auto swing_foot_data = std::make_unique<TransTaskSpaceTrackingData> (
      "swing_ft_data", gains.K_p_swing_foot, gains.K_d_swing_foot,
      gains.W_swing_foot, plant_w_spr, plant_w_spr);
  swing_foot_data->AddStateAndPointToTrack(left_stance_state, "toe_right");
  swing_foot_data->AddStateAndPointToTrack(right_stance_state, "toe_left");

  auto vel_map = MakeNameToVelocitiesMap<double>(plant_w_spr);

  auto com_data = std::make_unique<ComTrackingData> ("com_data", gains.K_p_swing_foot,
                                                     gains.K_d_swing_foot, gains.W_swing_foot,
                                                     plant_w_spr, plant_w_spr);
  com_data->AddFiniteStateToTrack(left_stance_state);
  com_data->AddFiniteStateToTrack(right_stance_state);
  auto swing_ft_traj_local = std::make_unique<RelativeTranslationTrackingData> (
      "swing_ft_traj", gains.K_p_swing_foot, gains.K_d_swing_foot,
      gains.W_swing_foot, plant_w_spr, plant_w_spr, swing_foot_data.get(),
      com_data.get());
  WorldYawViewFrame pelvis_view_frame(plant_w_spr.GetBodyByName("pelvis"));
  swing_ft_traj_local->SetViewFrame(pelvis_view_frame);

  swing_ft_traj_local->SetTimeVaryingGains(
      swing_ft_gain_multiplier_gain_multiplier);
  swing_ft_traj_local->SetFeedforwardAccelMultiplier(
      swing_ft_accel_gain_multiplier_gain_multiplier);
  osc->AddTrackingData(std::move(swing_ft_traj_local));

  auto center_of_mass_traj = std::make_unique<ComTrackingData> ("alip_com_traj", gains.K_p_com,
                                                                gains.K_d_com, gains.W_com, plant_w_spr,
                                                                plant_w_spr);
  // FiniteStatesToTrack cannot be empty
  center_of_mass_traj->AddFiniteStateToTrack(-1);
  osc->AddTrackingData(std::move(center_of_mass_traj));

  // Pelvis rotation tracking (pitch and roll)
<<<<<<< HEAD
  // Pelvis rotation tracking (pitch and roll)
=======
>>>>>>> 40a57f5b
  auto pelvis_balance_traj = std::make_unique<RotTaskSpaceTrackingData> (
      "pelvis_balance_traj", gains.K_p_pelvis_balance, gains.K_d_pelvis_balance,
      gains.W_pelvis_balance, plant_w_spr, plant_w_spr);
  pelvis_balance_traj->AddFrameToTrack("pelvis");
  osc->AddTrackingData(std::move(pelvis_balance_traj));
  // Pelvis rotation tracking (yaw)
  auto pelvis_heading_traj = std::make_unique<RotTaskSpaceTrackingData> (
      "pelvis_heading_traj", gains.K_p_pelvis_heading, gains.K_d_pelvis_heading,
      gains.W_pelvis_heading, plant_w_spr, plant_w_spr);
  pelvis_heading_traj->AddFrameToTrack("pelvis");
  osc->AddTrackingData(std::move(pelvis_heading_traj),
                       gains.period_of_no_heading_control);

  // Swing toe joint tracking
  auto swing_toe_traj_left = std::make_unique<JointSpaceTrackingData> (
      "left_toe_angle_traj", gains.K_p_swing_toe, gains.K_d_swing_toe,
      gains.W_swing_toe, plant_w_spr, plant_w_spr);
  auto swing_toe_traj_right = std::make_unique<JointSpaceTrackingData> (
      "right_toe_angle_traj", gains.K_p_swing_toe, gains.K_d_swing_toe,
      gains.W_swing_toe, plant_w_spr, plant_w_spr);
  swing_toe_traj_right->AddStateAndJointToTrack(left_stance_state, "toe_right",
                                                "toe_rightdot");
  swing_toe_traj_left->AddStateAndJointToTrack(right_stance_state, "toe_left",
                                               "toe_leftdot");
  osc->AddTrackingData(std::move(swing_toe_traj_left));
  osc->AddTrackingData(std::move(swing_toe_traj_right));


  auto hip_yaw_traj_gen =
      builder.AddSystem<cassie::HipYawTrajGen>(left_stance_state);

  // Swing hip yaw joint tracking
  auto swing_hip_yaw_traj = std::make_unique<JointSpaceTrackingData> (
      "swing_hip_yaw_traj", gains.K_p_hip_yaw, gains.K_d_hip_yaw,
      gains.W_hip_yaw, plant_w_spr, plant_w_spr);
  swing_hip_yaw_traj->AddStateAndJointToTrack(left_stance_state, "hip_yaw_right",
                                              "hip_yaw_rightdot");
  swing_hip_yaw_traj->AddStateAndJointToTrack(right_stance_state, "hip_yaw_left",
                                              "hip_yaw_leftdot");

  if (FLAGS_use_radio) {
    builder.Connect(cassie_out_to_radio->get_output_port(),
                    hip_yaw_traj_gen->get_radio_input_port());
    builder.Connect(fsm->get_output_port_fsm(),
                    hip_yaw_traj_gen->get_fsm_input_port());
    osc->AddTrackingData(std::move(swing_hip_yaw_traj));
  } else {
    osc->AddConstTrackingData(std::move(swing_hip_yaw_traj), VectorXd::Zero(1));
  }

  // Set double support duration for force blending
  osc->SetUpDoubleSupportPhaseBlending(
      double_support_duration, left_stance_state, right_stance_state,
      {post_left_double_support_state, post_right_double_support_state});

  osc->SetOsqpSolverOptionsFromYaml(
      "examples/Cassie/osc/solver_settings/osqp_options_walking.yaml");

  if (gains.W_com(0,0) == 0){
    osc->SetInputCostForJointAndFsmStateWeight(
        "toe_left_motor", left_stance_state, 1.0);
    osc->SetInputCostForJointAndFsmStateWeight(
        "toe_left_motor", post_right_double_support_state, 1.0);
    osc->SetInputCostForJointAndFsmStateWeight(
        "toe_right_motor", right_stance_state, 1.0);
    osc->SetInputCostForJointAndFsmStateWeight(
        "toe_right_motor", post_left_double_support_state, 1.0);
  }
  osc->Build();

  // Connect ports
  builder.Connect(simulator_drift->get_output_port(0),
                  osc->get_input_port_robot_output());
  builder.Connect(fsm->get_output_port(0), osc->get_input_port_fsm());
  builder.Connect(alip_traj_generator->get_output_port_com(),
                    osc->get_input_port_tracking_data("alip_com_traj"));
  builder.Connect(swing_ft_traj_generator->get_output_port(0),
                  osc->get_input_port_tracking_data("swing_ft_traj"));
  builder.Connect(head_traj_gen->get_output_port(0),
                  osc->get_input_port_tracking_data("pelvis_heading_traj"));
  builder.Connect(head_traj_gen->get_output_port(0),
                  osc->get_input_port_tracking_data("pelvis_balance_traj"));
  builder.Connect(left_toe_angle_traj_gen->get_output_port(0),
                  osc->get_input_port_tracking_data("left_toe_angle_traj"));
  builder.Connect(right_toe_angle_traj_gen->get_output_port(0),
                  osc->get_input_port_tracking_data("right_toe_angle_traj"));
  if (FLAGS_use_radio) {
    builder.Connect(hip_yaw_traj_gen->get_hip_yaw_output_port(),
                    osc->get_input_port_tracking_data("swing_hip_yaw_traj"));
  }
  builder.Connect(osc->get_output_port(0), command_sender->get_input_port(0));
  if (FLAGS_publish_osc_data) {
    // Create osc debug sender.
    auto osc_debug_pub =
        builder.AddSystem(LcmPublisherSystem::Make<dairlib::lcmt_osc_output>(
            "OSC_DEBUG_WALKING", &lcm_local,
            TriggerTypeSet({TriggerType::kForced})));
    builder.Connect(osc->get_output_port_osc_debug(), osc_debug_pub->get_input_port());
  }

  // Create the diagram
  auto owned_diagram = builder.Build();
  owned_diagram->set_name("osc walking controller");

  // Run lcm-driven simulation
  systems::LcmDrivenLoop<dairlib::lcmt_robot_output> loop(
      &lcm_local, std::move(owned_diagram), state_receiver, FLAGS_channel_x,
      true);
  loop.Simulate();

  return 0;
}

}  // namespace dairlib

int main(int argc, char* argv[]) { return dairlib::DoMain(argc, argv); }<|MERGE_RESOLUTION|>--- conflicted
+++ resolved
@@ -514,10 +514,6 @@
   osc->AddTrackingData(std::move(center_of_mass_traj));
 
   // Pelvis rotation tracking (pitch and roll)
-<<<<<<< HEAD
-  // Pelvis rotation tracking (pitch and roll)
-=======
->>>>>>> 40a57f5b
   auto pelvis_balance_traj = std::make_unique<RotTaskSpaceTrackingData> (
       "pelvis_balance_traj", gains.K_p_pelvis_balance, gains.K_d_pelvis_balance,
       gains.W_pelvis_balance, plant_w_spr, plant_w_spr);
