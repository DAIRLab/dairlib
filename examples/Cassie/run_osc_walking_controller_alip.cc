--- conflicted
+++ resolved
@@ -3,31 +3,29 @@
 #include "dairlib/lcmt_robot_input.hpp"
 #include "dairlib/lcmt_robot_output.hpp"
 #include "examples/Cassie/cassie_utils.h"
+#include "examples/Cassie/systems/simulator_drift.h"
+#include "examples/Cassie/osc/hip_yaw_traj_gen.h"
 #include "examples/Cassie/osc/heading_traj_generator.h"
 #include "examples/Cassie/osc/high_level_command.h"
-#include "examples/Cassie/osc/hip_yaw_traj_gen.h"
 #include "examples/Cassie/osc/osc_walking_gains_alip.h"
 #include "examples/Cassie/osc/swing_toe_traj_generator.h"
 #include "examples/Cassie/systems/cassie_out_to_radio.h"
-#include "examples/Cassie/systems/simulator_drift.h"
-#include "examples/impact_invariant_control/impact_aware_time_based_fsm.h"
 #include "multibody/kinematic/fixed_joint_evaluator.h"
 #include "multibody/kinematic/kinematic_evaluator_set.h"
 #include "multibody/multibody_utils.h"
-#include "systems/controllers/alip_swing_ft_traj_gen.h"
+#include "systems/controllers/fsm_event_time.h"
 #include "systems/controllers/alip_traj_gen.h"
-#include "systems/controllers/fsm_event_time.h"
 #include "systems/controllers/osc/com_tracking_data.h"
 #include "systems/controllers/osc/joint_space_tracking_data.h"
 #include "systems/controllers/osc/operational_space_control.h"
 #include "systems/controllers/osc/options_tracking_data.h"
-#include "systems/controllers/osc/osc_gains.h"
 #include "systems/controllers/osc/relative_translation_tracking_data.h"
 #include "systems/controllers/osc/rot_space_tracking_data.h"
 #include "systems/controllers/osc/trans_space_tracking_data.h"
+#include "systems/controllers/alip_swing_ft_traj_gen.h"
 #include "systems/controllers/time_based_fsm.h"
+#include "systems/framework/lcm_driven_loop.h"
 #include "systems/filters/floating_base_velocity_filter.h"
-#include "systems/framework/lcm_driven_loop.h"
 #include "systems/robot_lcm_systems.h"
 
 #include "drake/common/yaml/yaml_io.h"
@@ -51,9 +49,10 @@
 using drake::multibody::Frame;
 using drake::systems::DiagramBuilder;
 using drake::systems::TriggerType;
-using drake::systems::TriggerTypeSet;
 using drake::systems::lcm::LcmPublisherSystem;
 using drake::systems::lcm::LcmSubscriberSystem;
+using drake::systems::lcm::LcmScopeSystem;
+using drake::systems::TriggerTypeSet;
 
 using multibody::WorldYawViewFrame;
 using systems::controllers::ComTrackingData;
@@ -80,10 +79,8 @@
 DEFINE_string(
     cassie_out_channel, "CASSIE_OUTPUT_ECHO",
     "The name of the channel to receive the cassie out structure from.");
-DEFINE_string(osc_walking_gains_filename, "examples/Cassie/osc/osc_walking_gains_alip.yaml",
-              "Filepath containing osc_walking_gains");
-DEFINE_string(osqp_settings, "examples/Cassie/osc/solver_settings/osqp_options_walking.yaml",
-              "Filepath containing qp settings");
+DEFINE_string(gains_filename, "examples/Cassie/osc/osc_walking_gains_alip.yaml",
+              "Filepath containing gains");
 DEFINE_bool(publish_osc_data, true,
             "whether to publish lcm messages for OscTrackData");
 DEFINE_double(qp_time_limit, 0.002, "maximum qp solve time");
@@ -95,22 +92,12 @@
   gflags::ParseCommandLineFlags(&argc, &argv, true);
 
   // Read-in the parameters
-  drake::yaml::LoadYamlOptions yaml_options;
-  yaml_options.allow_yaml_with_no_cpp = true;
-  OSCGains osc_gains = drake::yaml::LoadYamlFile<OSCGains>(
-      FindResourceOrThrow(FLAGS_osc_walking_gains_filename), {}, {}, yaml_options);
-  OSCWalkingGainsALIP osc_walking_gains = drake::yaml::LoadYamlFile<OSCWalkingGainsALIP>(FLAGS_osc_walking_gains_filename);
+  auto gains = drake::yaml::LoadYamlFile<OSCWalkingGainsALIP>(FLAGS_gains_filename);
 
   // Build Cassie MBP
   drake::multibody::MultibodyPlant<double> plant_w_spr(0.0);
-<<<<<<< HEAD
-  if (FLAGS_spring_model) {
-    AddCassieMultibody(&plant_w_spr, nullptr, true /*floating base*/,
-                       "examples/Cassie/urdf/cassie_v2_conservative.urdf",
-=======
   AddCassieMultibody(&plant_w_spr, nullptr, true /*floating base*/,
                        "examples/Cassie/urdf/cassie_v2.urdf",
->>>>>>> db0a5450
                        true /*spring model*/, false /*loop closure*/);
   plant_w_spr.Finalize();
 
@@ -131,7 +118,7 @@
 
   // Get body frames and points
   Vector3d center_of_pressure = left_heel.first +
-      osc_walking_gains.contact_point_pos * (left_toe.first - left_heel.first);
+      gains.contact_point_pos * (left_toe.first - left_heel.first);
   auto left_toe_mid = std::pair<const Vector3d, const Frame<double>&>(
       center_of_pressure, plant_w_spr.GetFrameByName("toe_left"));
   auto right_toe_mid = std::pair<const Vector3d, const Frame<double>&>(
@@ -146,8 +133,16 @@
       builder.AddSystem<systems::RobotOutputReceiver>(plant_w_spr);
   auto pelvis_filt =
       builder.AddSystem<systems::FloatingBaseVelocityFilter>(
-          plant_w_spr, osc_walking_gains.pelvis_xyz_vel_filter_tau);
+          plant_w_spr, gains.pelvis_xyz_vel_filter_tau);
   builder.Connect(*state_receiver, *pelvis_filt);
+
+  if (FLAGS_publish_filtered_state) {
+    auto [filtered_state_scope, filtered_state_sender]=
+    // AddToBuilder will add the systems to the diagram and connect their ports
+    LcmScopeSystem::AddToBuilder(
+        &builder, &lcm_local,pelvis_filt->get_output_port(),
+        "CASSIE_STATE_FB_FILTERED", 0);
+  }
 
   // Create command sender.
   auto command_pub =
@@ -155,8 +150,6 @@
           FLAGS_channel_u, &lcm_local, TriggerTypeSet({TriggerType::kForced})));
   auto command_sender =
       builder.AddSystem<systems::RobotCommandSender>(plant_w_spr);
-  auto cassie_out_to_radio =
-      builder.AddSystem<systems::CassieOutToRadio>();
 
   builder.Connect(command_sender->get_output_port(0),
                   command_pub->get_input_port());
@@ -177,29 +170,31 @@
   builder.Connect(pelvis_filt->get_output_port(0),
                   simulator_drift->get_input_port_state());
 
+  auto cassie_out_to_radio =
+      builder.AddSystem<systems::CassieOutToRadio>();
+
   // Create human high-level control
-  Eigen::Vector2d global_target_position(osc_walking_gains.global_target_position_x,
-                                         osc_walking_gains.global_target_position_y);
-  Eigen::Vector2d params_of_no_turning(osc_walking_gains.yaw_deadband_blur,
-                                       osc_walking_gains.yaw_deadband_radius);
+  Eigen::Vector2d global_target_position(gains.global_target_position_x,
+                                         gains.global_target_position_y);
+  Eigen::Vector2d params_of_no_turning(gains.yaw_deadband_blur,
+                                       gains.yaw_deadband_radius);
   cassie::osc::HighLevelCommand* high_level_command;
   if (FLAGS_use_radio) {
     high_level_command = builder.AddSystem<cassie::osc::HighLevelCommand>(
-        plant_w_spr, context_w_spr.get(), osc_walking_gains.vel_scale_rot,
-        osc_walking_gains.vel_scale_trans_sagital, osc_walking_gains.vel_scale_trans_lateral, 0.4);
+        plant_w_spr, context_w_spr.get(), gains.vel_scale_rot,
+        gains.vel_scale_trans_sagital, gains.vel_scale_trans_lateral, 0.4);
     auto cassie_out_receiver =
         builder.AddSystem(LcmSubscriberSystem::Make<dairlib::lcmt_cassie_out>(
             FLAGS_cassie_out_channel, &lcm_local));
-    builder.Connect(cassie_out_receiver->get_output_port(),
-                    cassie_out_to_radio->get_input_port());
+    builder.Connect(*cassie_out_receiver, *cassie_out_to_radio);
     builder.Connect(cassie_out_to_radio->get_output_port(),
                     high_level_command->get_input_port_radio());
   } else {
     high_level_command = builder.AddSystem<cassie::osc::HighLevelCommand>(
-        plant_w_spr, context_w_spr.get(), osc_walking_gains.kp_yaw, osc_walking_gains.kd_yaw,
-        osc_walking_gains.vel_max_yaw, osc_walking_gains.kp_pos_sagital, osc_walking_gains.kd_pos_sagital,
-        osc_walking_gains.vel_max_sagital, osc_walking_gains.kp_pos_lateral, osc_walking_gains.kd_pos_lateral,
-        osc_walking_gains.vel_max_lateral, osc_walking_gains.target_pos_offset, global_target_position,
+        plant_w_spr, context_w_spr.get(), gains.kp_yaw, gains.kd_yaw,
+        gains.vel_max_yaw, gains.kp_pos_sagital, gains.kd_pos_sagital,
+        gains.vel_max_sagital, gains.kp_pos_lateral, gains.kd_pos_lateral,
+        gains.vel_max_lateral, gains.target_pos_offset, global_target_position,
         params_of_no_turning);
   }
   builder.Connect(pelvis_filt->get_output_port(0),
@@ -218,25 +213,11 @@
   int right_stance_state = 1;
   int post_left_double_support_state = 3;
   int post_right_double_support_state = 4;
-  double left_support_duration = osc_walking_gains.ss_time;
-  double right_support_duration = osc_walking_gains.ss_time;
-  double double_support_duration = osc_walking_gains.ds_time;
+  double left_support_duration = gains.ss_time;
+  double right_support_duration = gains.ss_time;
+  double double_support_duration = gains.ds_time;
   vector<int> fsm_states;
   vector<double> state_durations;
-<<<<<<< HEAD
-  if (FLAGS_is_two_phase) {
-    fsm_states = {left_stance_state, right_stance_state};
-    state_durations = {left_support_duration, right_support_duration};
-  } else {
-    fsm_states = {left_stance_state, post_left_double_support_state,
-                  right_stance_state, post_right_double_support_state,
-                  left_stance_state};
-    state_durations = {left_support_duration, double_support_duration,
-                       right_support_duration, double_support_duration, 0.0};
-  }
-  auto fsm = builder.AddSystem<ImpactTimeBasedFiniteStateMachine>(
-      plant_w_spr, fsm_states, state_durations, 0.0, osc_gains.impact_threshold);
-=======
 
   fsm_states = {left_stance_state, post_left_double_support_state,
                   right_stance_state, post_right_double_support_state};
@@ -245,7 +226,6 @@
 
   auto fsm = builder.AddSystem<systems::TimeBasedFiniteStateMachine>(
       plant_w_spr, fsm_states, state_durations);
->>>>>>> db0a5450
   builder.Connect(simulator_drift->get_output_port(0),
                   fsm->get_state_input_port());
 
@@ -256,7 +236,7 @@
       builder.AddSystem<systems::FiniteStateMachineEventTime>(
           plant_w_spr, single_support_states);
   liftoff_event_time->set_name("liftoff_time");
-  builder.Connect(fsm->get_fsm_output_port(),
+  builder.Connect(fsm->get_output_port(0),
                   liftoff_event_time->get_input_port_fsm());
   builder.Connect(simulator_drift->get_output_port(0),
                   liftoff_event_time->get_input_port_state());
@@ -266,7 +246,7 @@
       builder.AddSystem<systems::FiniteStateMachineEventTime>(
           plant_w_spr, double_support_states);
   touchdown_event_time->set_name("touchdown_time");
-  builder.Connect(fsm->get_fsm_output_port(),
+  builder.Connect(fsm->get_output_port(0),
                   touchdown_event_time->get_input_port_fsm());
   builder.Connect(simulator_drift->get_output_port(0),
                   touchdown_event_time->get_input_port_state());
@@ -274,7 +254,7 @@
   // Create CoM trajectory generator
   // Note that we are tracking COM acceleration instead of position and velocity
   // because we construct the LIPM traj which starts from the current state
-  double desired_com_height = osc_walking_gains.lipm_height;
+  double desired_com_height = gains.lipm_height;
   vector<int> unordered_fsm_states;
   vector<double> unordered_state_durations;
   vector<vector<std::pair<const Vector3d, const Frame<double>&>>>
@@ -294,8 +274,8 @@
   auto alip_traj_generator = builder.AddSystem<systems::ALIPTrajGenerator>(
       plant_w_spr, context_w_spr.get(), desired_com_height,
       unordered_fsm_states, unordered_state_durations,
-      contact_points_in_each_state, osc_walking_gains.Q_alip_kalman_filter.asDiagonal(),
-      osc_walking_gains.R_alip_kalman_filter.asDiagonal());
+      contact_points_in_each_state, gains.Q_alip_kalman_filter.asDiagonal(),
+      gains.R_alip_kalman_filter.asDiagonal());
 
   builder.Connect(fsm->get_output_port(0),
                   alip_traj_generator->get_input_port_fsm());
@@ -321,10 +301,10 @@
       builder.AddSystem<systems::AlipSwingFootTrajGenerator>(
           plant_w_spr, context_w_spr.get(), left_right_support_fsm_states,
           left_right_support_state_durations, left_right_foot, "pelvis",
-          double_support_duration, osc_walking_gains.mid_foot_height,
-          osc_walking_gains.final_foot_height, osc_walking_gains.final_foot_velocity_z,
-          osc_walking_gains.max_CoM_to_footstep_dist, osc_walking_gains.footstep_offset,
-          osc_walking_gains.center_line_offset);
+          double_support_duration, gains.mid_foot_height,
+          gains.final_foot_height, gains.final_foot_velocity_z,
+          gains.max_CoM_to_footstep_dist, gains.footstep_offset,
+          gains.center_line_offset);
   builder.Connect(fsm->get_output_port(0),
                   swing_ft_traj_generator->get_input_port_fsm());
   builder.Connect(liftoff_event_time->get_output_port_event_time_of_interest(),
@@ -362,19 +342,10 @@
   // Cost
   int n_v = plant_w_spr.num_velocities();
   int n_u = plant_w_spr.num_actuators();
-  MatrixXd Q_accel = osc_walking_gains.w_accel * MatrixXd::Identity(n_v, n_v);
+  MatrixXd Q_accel = gains.w_accel * MatrixXd::Identity(n_v, n_v);
   osc->SetAccelerationCostWeights(Q_accel);
-<<<<<<< HEAD
-  osc->SetLambdaContactRegularizationWeight(1e-4 *
-                                            osc_walking_gains.W_lambda_c_regularization);
-  osc->SetLambdaHolonomicRegularizationWeight(1e-5 *
-                                              osc_walking_gains.W_lambda_h_regularization);
-  osc->SetInputSmoothingCostWeights(osc_walking_gains.w_input_reg *
-      MatrixXd::Identity(n_u, n_u));
-=======
   osc->SetInputSmoothingCostWeights(gains.w_input_reg *
                                     MatrixXd::Identity(n_u, n_u));
->>>>>>> db0a5450
 
   // Constraints in OSC
   multibody::KinematicEvaluatorSet<double> evaluators(plant_w_spr);
@@ -414,9 +385,9 @@
   // Soft constraint
   // w_contact_relax shouldn't be too big, cause we want tracking error to be
   // important
-  osc->SetContactSoftConstraintWeight(osc_walking_gains.w_soft_constraint);
+  osc->SetContactSoftConstraintWeight(gains.w_soft_constraint);
   // Friction coefficient
-  osc->SetContactFriction(osc_walking_gains.mu);
+  osc->SetContactFriction(gains.mu);
   // Add contact points (The position doesn't matter. It's not used in OSC)
   const auto& pelvis = plant_w_spr.GetBodyByName("pelvis");
   multibody::WorldYawViewFrame view_frame(pelvis);
@@ -461,6 +432,7 @@
           PiecewisePolynomial<double>::FirstOrderHold(
               swing_ft_gain_multiplier_breaks,
               swing_ft_gain_multiplier_samples));
+
   std::vector<double> swing_ft_accel_gain_multiplier_breaks{
       0, left_support_duration / 2, left_support_duration * 3 / 4,
       left_support_duration};
@@ -468,6 +440,7 @@
       4, drake::MatrixX<double>::Identity(3, 3));
   swing_ft_accel_gain_multiplier_samples[2](2, 2) *= 0;
   swing_ft_accel_gain_multiplier_samples[3](2, 2) *= 0;
+
   auto swing_ft_accel_gain_multiplier_gain_multiplier =
       std::make_shared<PiecewisePolynomial<double>>(
           PiecewisePolynomial<double>::FirstOrderHold(
@@ -476,38 +449,25 @@
 
 
   auto swing_foot_data = std::make_unique<TransTaskSpaceTrackingData> (
-      "swing_ft_data", osc_walking_gains.K_p_swing_foot, osc_walking_gains.K_d_swing_foot,
-      osc_walking_gains.W_swing_foot, plant_w_spr, plant_w_spr);
+      "swing_ft_data", gains.K_p_swing_foot, gains.K_d_swing_foot,
+      gains.W_swing_foot, plant_w_spr, plant_w_spr);
   swing_foot_data->AddStateAndPointToTrack(left_stance_state, "toe_right");
   swing_foot_data->AddStateAndPointToTrack(right_stance_state, "toe_left");
-  swing_foot_data->SetImpactInvariantProjection(true);
-
 
   auto vel_map = MakeNameToVelocitiesMap<double>(plant_w_spr);
 
-  auto com_data = std::make_unique<ComTrackingData> ("com_data", osc_walking_gains.K_p_swing_foot,
-                           osc_walking_gains.K_d_swing_foot, osc_walking_gains.W_swing_foot,
-                           plant_w_spr, plant_w_spr);
+  auto com_data = std::make_unique<ComTrackingData> ("com_data", gains.K_p_swing_foot,
+                                                     gains.K_d_swing_foot, gains.W_swing_foot,
+                                                     plant_w_spr, plant_w_spr);
   com_data->AddFiniteStateToTrack(left_stance_state);
   com_data->AddFiniteStateToTrack(right_stance_state);
-  com_data->SetImpactInvariantProjection(true);
   auto swing_ft_traj_local = std::make_unique<RelativeTranslationTrackingData> (
-      "swing_ft_traj", osc_walking_gains.K_p_swing_foot, osc_walking_gains.K_d_swing_foot,
-      osc_walking_gains.W_swing_foot, plant_w_spr, plant_w_spr, swing_foot_data.get(),
+      "swing_ft_traj", gains.K_p_swing_foot, gains.K_d_swing_foot,
+      gains.W_swing_foot, plant_w_spr, plant_w_spr, swing_foot_data.get(),
       com_data.get());
   auto pelvis_view_frame = std::make_shared<WorldYawViewFrame<double>>(
       plant_w_spr.GetBodyByName("pelvis"));
   swing_ft_traj_local->SetViewFrame(pelvis_view_frame);
-
-  auto swing_ft_traj_global = std::make_unique<TransTaskSpaceTrackingData> (
-      "swing_ft_traj", osc_walking_gains.K_p_swing_foot, osc_walking_gains.K_d_swing_foot,
-      osc_walking_gains.W_swing_foot, plant_w_spr, plant_w_spr);
-  swing_ft_traj_global->AddStateAndPointToTrack(left_stance_state, "toe_right");
-  swing_ft_traj_global->AddStateAndPointToTrack(right_stance_state, "toe_left");
-
-  if (FLAGS_spring_model) {
-    // swing_ft_traj.DisableFeedforwardAccel({2});
-  }
 
   swing_ft_traj_local->SetTimeVaryingPDGainMultiplier(
       swing_ft_gain_multiplier_gain_multiplier);
@@ -515,40 +475,38 @@
       swing_ft_accel_gain_multiplier_gain_multiplier);
   osc->AddTrackingData(std::move(swing_ft_traj_local));
 
-
-  auto center_of_mass_traj = std::make_unique<ComTrackingData> ("alip_com_traj", osc_walking_gains.K_p_com,
-                                      osc_walking_gains.K_d_com, osc_walking_gains.W_com, plant_w_spr,
-                                      plant_w_spr);
+  auto center_of_mass_traj = std::make_unique<ComTrackingData> ("alip_com_traj", gains.K_p_com,
+                                                                gains.K_d_com, gains.W_com, plant_w_spr,
+                                                                plant_w_spr);
   // FiniteStatesToTrack cannot be empty
   center_of_mass_traj->AddFiniteStateToTrack(-1);
   osc->AddTrackingData(std::move(center_of_mass_traj));
 
   // Pelvis rotation tracking (pitch and roll)
   auto pelvis_balance_traj = std::make_unique<RotTaskSpaceTrackingData> (
-      "pelvis_balance_traj", osc_walking_gains.K_p_pelvis_balance, osc_walking_gains.K_d_pelvis_balance,
-      osc_walking_gains.W_pelvis_balance, plant_w_spr, plant_w_spr);
+      "pelvis_balance_traj", gains.K_p_pelvis_balance, gains.K_d_pelvis_balance,
+      gains.W_pelvis_balance, plant_w_spr, plant_w_spr);
   pelvis_balance_traj->AddFrameToTrack("pelvis");
-  pelvis_balance_traj->SetImpactInvariantProjection(true);
   osc->AddTrackingData(std::move(pelvis_balance_traj));
   // Pelvis rotation tracking (yaw)
   auto pelvis_heading_traj = std::make_unique<RotTaskSpaceTrackingData> (
-      "pelvis_heading_traj", osc_walking_gains.K_p_pelvis_heading, osc_walking_gains.K_d_pelvis_heading,
-      osc_walking_gains.W_pelvis_heading, plant_w_spr, plant_w_spr);
+      "pelvis_heading_traj", gains.K_p_pelvis_heading, gains.K_d_pelvis_heading,
+      gains.W_pelvis_heading, plant_w_spr, plant_w_spr);
   pelvis_heading_traj->AddFrameToTrack("pelvis");
   osc->AddTrackingData(std::move(pelvis_heading_traj),
-                       osc_walking_gains.period_of_no_heading_control);
+                       gains.period_of_no_heading_control);
 
   // Swing toe joint tracking
   auto swing_toe_traj_left = std::make_unique<JointSpaceTrackingData> (
-      "left_toe_angle_traj", osc_walking_gains.K_p_swing_toe, osc_walking_gains.K_d_swing_toe,
-      osc_walking_gains.W_swing_toe, plant_w_spr, plant_w_spr);
+      "left_toe_angle_traj", gains.K_p_swing_toe, gains.K_d_swing_toe,
+      gains.W_swing_toe, plant_w_spr, plant_w_spr);
   auto swing_toe_traj_right = std::make_unique<JointSpaceTrackingData> (
-      "right_toe_angle_traj", osc_walking_gains.K_p_swing_toe, osc_walking_gains.K_d_swing_toe,
-      osc_walking_gains.W_swing_toe, plant_w_spr, plant_w_spr);
+      "right_toe_angle_traj", gains.K_p_swing_toe, gains.K_d_swing_toe,
+      gains.W_swing_toe, plant_w_spr, plant_w_spr);
   swing_toe_traj_right->AddStateAndJointToTrack(left_stance_state, "toe_right",
-                                               "toe_rightdot");
+                                                "toe_rightdot");
   swing_toe_traj_left->AddStateAndJointToTrack(right_stance_state, "toe_left",
-                                              "toe_leftdot");
+                                               "toe_leftdot");
   osc->AddTrackingData(std::move(swing_toe_traj_left));
   osc->AddTrackingData(std::move(swing_toe_traj_right));
 
@@ -558,12 +516,12 @@
 
   // Swing hip yaw joint tracking
   auto swing_hip_yaw_traj = std::make_unique<JointSpaceTrackingData> (
-      "swing_hip_yaw_traj", osc_walking_gains.K_p_hip_yaw, osc_walking_gains.K_d_hip_yaw,
-      osc_walking_gains.W_hip_yaw, plant_w_spr, plant_w_spr);
+      "swing_hip_yaw_traj", gains.K_p_hip_yaw, gains.K_d_hip_yaw,
+      gains.W_hip_yaw, plant_w_spr, plant_w_spr);
   swing_hip_yaw_traj->AddStateAndJointToTrack(left_stance_state, "hip_yaw_right",
-                                             "hip_yaw_rightdot");
+                                              "hip_yaw_rightdot");
   swing_hip_yaw_traj->AddStateAndJointToTrack(right_stance_state, "hip_yaw_left",
-                                             "hip_yaw_leftdot");
+                                              "hip_yaw_leftdot");
 
   if (FLAGS_use_radio) {
     builder.Connect(cassie_out_to_radio->get_output_port(),
@@ -580,18 +538,27 @@
       double_support_duration, left_stance_state, right_stance_state,
       {post_left_double_support_state, post_right_double_support_state});
 
-
-  osc->SetOsqpSolverOptionsFromYaml(FLAGS_osqp_settings);
-
-  // Build OSC problem
+  osc->SetOsqpSolverOptionsFromYaml(
+      "examples/Cassie/osc/solver_settings/osqp_options_walking.yaml");
+
+  if (gains.W_com(0,0) == 0){
+    osc->SetInputCostForJointAndFsmStateWeight(
+        "toe_left_motor", left_stance_state, 1.0);
+    osc->SetInputCostForJointAndFsmStateWeight(
+        "toe_left_motor", post_right_double_support_state, 1.0);
+    osc->SetInputCostForJointAndFsmStateWeight(
+        "toe_right_motor", right_stance_state, 1.0);
+    osc->SetInputCostForJointAndFsmStateWeight(
+        "toe_right_motor", post_left_double_support_state, 1.0);
+  }
   osc->Build();
 
   // Connect ports
   builder.Connect(simulator_drift->get_output_port(0),
                   osc->get_input_port_robot_output());
-  builder.Connect(fsm->get_fsm_output_port(), osc->get_input_port_fsm());
+  builder.Connect(fsm->get_output_port(0), osc->get_input_port_fsm());
   builder.Connect(alip_traj_generator->get_output_port_com(),
-                  osc->get_input_port_tracking_data("alip_com_traj"));
+                    osc->get_input_port_tracking_data("alip_com_traj"));
   builder.Connect(swing_ft_traj_generator->get_output_port(0),
                   osc->get_input_port_tracking_data("swing_ft_traj"));
   builder.Connect(head_traj_gen->get_output_port(0),
