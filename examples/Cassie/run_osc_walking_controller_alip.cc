--- conflicted
+++ resolved
@@ -63,13 +63,8 @@
 using systems::controllers::TransTaskSpaceTrackingData;
 
 using multibody::FixedJointEvaluator;
-<<<<<<< HEAD
-using multibody::makeNameToVelocitiesMap;
-using multibody::makeNameToPositionsMap;
-=======
 using multibody::MakeNameToVelocitiesMap;
 using multibody::MakeNameToPositionsMap;
->>>>>>> 5709569e
 
 using drake::trajectories::PiecewisePolynomial;
 
@@ -332,7 +327,6 @@
           double_support_duration, gains.mid_foot_height,
           gains.final_foot_height, gains.final_foot_velocity_z,
           gains.max_CoM_to_footstep_dist, gains.footstep_offset,
-<<<<<<< HEAD
           gains.center_line_offset, FLAGS_learn_swing_foot_path);
 
   auto swing_foot_params_sub = builder.AddSystem(
@@ -344,9 +338,6 @@
                     swing_ft_traj_generator->get_input_port_params());
   }
 
-=======
-          gains.center_line_offset);
->>>>>>> 5709569e
   builder.Connect(fsm->get_output_port(0),
                   swing_ft_traj_generator->get_input_port_fsm());
   builder.Connect(liftoff_event_time->get_output_port_event_time_of_interest(),
@@ -499,11 +490,7 @@
   swing_foot_data.AddStateAndPointToTrack(left_stance_state, "toe_right");
   swing_foot_data.AddStateAndPointToTrack(right_stance_state, "toe_left");
 
-<<<<<<< HEAD
-  auto vel_map = makeNameToVelocitiesMap<double>(plant_w_spr);
-=======
   auto vel_map = MakeNameToVelocitiesMap<double>(plant_w_spr);
->>>>>>> 5709569e
   swing_foot_data.AddJointAndStateToIgnoreInJacobian(
       vel_map["hip_yaw_right"], left_stance_state);
   swing_foot_data.AddJointAndStateToIgnoreInJacobian(
@@ -521,15 +508,6 @@
   WorldYawViewFrame pelvis_view_frame(plant_w_spr.GetBodyByName("pelvis"));
   swing_ft_traj_local.SetViewFrame(pelvis_view_frame);
 
-<<<<<<< HEAD
-  // Feed forward Z gain disable
-  swing_ft_traj_local.SetTimeVaryingGains(
-      swing_ft_gain_multiplier_gain_multiplier);
-  swing_ft_traj_local.SetFeedforwardAccelMultiplier(
-      swing_ft_accel_gain_multiplier_gain_multiplier);
-
-  // Add swing foot traj to osc
-=======
   TransTaskSpaceTrackingData swing_ft_traj_global(
       "swing_ft_traj", gains.K_p_swing_foot, gains.K_d_swing_foot,
       gains.W_swing_foot, plant_w_spr, plant_w_spr);
@@ -540,7 +518,6 @@
         swing_ft_gain_multiplier_gain_multiplier);
   swing_ft_traj_local.SetFeedforwardAccelMultiplier(
         swing_ft_accel_gain_multiplier_gain_multiplier);
->>>>>>> 5709569e
   osc->AddTrackingData(&swing_ft_traj_local);
 
   ComTrackingData center_of_mass_traj("alip_com_traj", gains.K_p_com, gains.K_d_com,
