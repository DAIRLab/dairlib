--- conflicted
+++ resolved
@@ -132,11 +132,7 @@
   auto right_heel = RightToeRear(plant_w_spr);
 
   // Get body frames and points
-<<<<<<< HEAD
-  Vector3d mid_contact_point = left_heel.first +
-=======
   Vector3d center_of_pressure = left_heel.first +
->>>>>>> 3f52e29d
       gains.contact_point_pos * (left_toe.first - left_heel.first);
   auto left_toe_mid = std::pair<const Vector3d, const Frame<double>&>(
       center_of_pressure, plant_w_spr.GetFrameByName("toe_left"));
