#include <gflags/gflags.h>

<<<<<<< HEAD
=======
#include "systems/primitives/output_subvector_pass_through.h"
#include "drake/systems/analysis/simulator.h"
>>>>>>> 73931d29
#include "drake/systems/framework/diagram_builder.h"
#include "drake/systems/lcm/lcm_interface_system.h"
#include "drake/systems/lcm/lcm_publisher_system.h"
#include "drake/systems/lcm/lcm_subscriber_system.h"

#include "dairlib/lcmt_pd_config.hpp"
#include "dairlib/lcmt_robot_input.hpp"
#include "dairlib/lcmt_robot_output.hpp"
#include "examples/Cassie/cassie_utils.h"
#include "systems/controllers/linear_controller.h"
#include "systems/controllers/pd_config_lcm.h"
#include "systems/robot_lcm_systems.h"

namespace dairlib {

using drake::geometry::SceneGraph;
using drake::multibody::MultibodyPlant;
using drake::systems::DiagramBuilder;
using drake::systems::lcm::LcmPublisherSystem;
using drake::systems::lcm::LcmSubscriberSystem;

DEFINE_string(channel_x, "CASSIE_STATE_DISPATCHER",
              "LCM channel for receiving state. "
              "Use CASSIE_STATE_SIMULATION to get state from simulator, and "
              "use CASSIE_STATE_DISPATCHER to get state from state estimator");
<<<<<<< HEAD

int DoMain(int argc, char* argv[]) {
  gflags::ParseCommandLineFlags(&argc, &argv, true);
=======

int doMain(int argc, char* argv[]) {
  gflags::ParseCommandLineFlags(&argc, &argv, true);

>>>>>>> 73931d29
  DiagramBuilder<double> builder;
  DiagramBuilder<double> builder_null;

  auto lcm = builder.AddSystem<drake::systems::lcm::LcmInterfaceSystem>(
      "udpm://239.255.76.67:7667?ttl=0");

  SceneGraph<double>& scene_graph = *builder.AddSystem<SceneGraph>();
  SceneGraph<double>& scene_graph_floating =
      *builder_null.AddSystem<SceneGraph>();
  scene_graph.set_name("scene_graph");

  MultibodyPlant<double>& plant = *builder_null.AddSystem<MultibodyPlant>(1.0);
  MultibodyPlant<double>& plant_floating =
      *builder_null.AddSystem<MultibodyPlant>(1.0);

  addCassieMultibody(&plant, &scene_graph_floating, false);
  addCassieMultibody(&plant_floating, &scene_graph_floating, true);
  plant_floating.Finalize();
  plant.Finalize();

<<<<<<< HEAD
=======
  int nq = plant.num_positions();
  int nv = plant.num_velocities();
  int nu = plant.num_actuators();
  int nq_float = plant_floating.num_positions();
  int nv_float = plant_floating.num_velocities();
  int nu_float = plant_floating.num_actuators();

  std::cout << "nq" << nq << std::endl;
  std::cout << "nv" << nv << std::endl;
  std::cout << "nu" << nu << std::endl;

>>>>>>> 73931d29
  const std::string channel_x = FLAGS_channel_x;
  const std::string channel_u = "CASSIE_INPUT";
  const std::string channel_config = "PD_CONFIG";

  // Create state receiver.
  auto state_sub = builder.AddSystem(
      LcmSubscriberSystem::Make<dairlib::lcmt_robot_output>(channel_x, lcm));
  auto state_receiver =
      builder.AddSystem<systems::RobotOutputReceiver>(plant_floating);
  builder.Connect(state_sub->get_output_port(),
                  state_receiver->get_input_port(0));

  // Create config receiver.
  auto config_sub = builder.AddSystem(
      LcmSubscriberSystem::Make<dairlib::lcmt_pd_config>(channel_config, lcm));
  auto config_receiver = builder.AddSystem<systems::PDConfigReceiver>(plant);
  builder.Connect(config_sub->get_output_port(),
                  config_receiver->get_input_port(0));

  // Create command sender.
  auto command_pub =
      builder.AddSystem(LcmPublisherSystem::Make<dairlib::lcmt_robot_input>(
          channel_u, lcm, 1.0 / 1000.0));
  auto command_sender = builder.AddSystem<systems::RobotCommandSender>(plant);

  builder.Connect(command_sender->get_output_port(0),
                  command_pub->get_input_port());

  auto controller = builder.AddSystem<systems::LinearController>(
      plant.num_positions(), plant.num_velocities(), plant.num_actuators());

  auto floating_to_fixed_base =
      builder.AddSystem<systems::OutputSubvectorPassThrough<double>>(
          nq_float, nv_float, nu_float, nq_float - nq, nq,
          nq_float + nv_float - nv, nv, nq_float + nv_float + nu_float - nu,
          nu);

  builder.Connect(state_receiver->get_output_port(0),
                  floating_to_fixed_base->get_input_port());

  builder.Connect(floating_to_fixed_base->get_output_port(),
                  controller->get_input_port_output());

  builder.Connect(config_receiver->get_output_port(0),
                  controller->get_input_port_config());

  std::cout << controller->get_output_port(0).size() << std::endl;
  std::cout << command_sender->get_input_port(0).size() << std::endl;
  builder.Connect(controller->get_output_port(0),
                  command_sender->get_input_port(0));

  auto diagram = builder.Build();
  auto context = diagram->CreateDefaultContext();

  /// Use the simulator to drive at a fixed rate
  /// If set_publish_every_time_step is true, this publishes twice
  /// Set realtime rate. Otherwise, runs as fast as possible
  auto stepper = std::make_unique<drake::systems::Simulator<double>>(
      *diagram, std::move(context));
  stepper->set_publish_every_time_step(false);
  stepper->set_publish_at_initialization(false);
  stepper->set_target_realtime_rate(1.0);
  stepper->Initialize();

  drake::log()->info("controller started");

  stepper->AdvanceTo(std::numeric_limits<double>::infinity());

  return 0;
}

}  // namespace dairlib

<<<<<<< HEAD
}

int main(int argc, char* argv[]) { return dairlib::DoMain(argc, argv); }
=======
int main(int argc, char* argv[]) { return dairlib::doMain(argc, argv); }
>>>>>>> 73931d29
<|MERGE_RESOLUTION|>--- conflicted
+++ resolved
@@ -1,10 +1,7 @@
 #include <gflags/gflags.h>
 
-<<<<<<< HEAD
-=======
 #include "systems/primitives/output_subvector_pass_through.h"
 #include "drake/systems/analysis/simulator.h"
->>>>>>> 73931d29
 #include "drake/systems/framework/diagram_builder.h"
 #include "drake/systems/lcm/lcm_interface_system.h"
 #include "drake/systems/lcm/lcm_publisher_system.h"
@@ -30,16 +27,10 @@
               "LCM channel for receiving state. "
               "Use CASSIE_STATE_SIMULATION to get state from simulator, and "
               "use CASSIE_STATE_DISPATCHER to get state from state estimator");
-<<<<<<< HEAD
-
-int DoMain(int argc, char* argv[]) {
-  gflags::ParseCommandLineFlags(&argc, &argv, true);
-=======
 
 int doMain(int argc, char* argv[]) {
   gflags::ParseCommandLineFlags(&argc, &argv, true);
 
->>>>>>> 73931d29
   DiagramBuilder<double> builder;
   DiagramBuilder<double> builder_null;
 
@@ -60,8 +51,6 @@
   plant_floating.Finalize();
   plant.Finalize();
 
-<<<<<<< HEAD
-=======
   int nq = plant.num_positions();
   int nv = plant.num_velocities();
   int nu = plant.num_actuators();
@@ -73,7 +62,6 @@
   std::cout << "nv" << nv << std::endl;
   std::cout << "nu" << nu << std::endl;
 
->>>>>>> 73931d29
   const std::string channel_x = FLAGS_channel_x;
   const std::string channel_u = "CASSIE_INPUT";
   const std::string channel_config = "PD_CONFIG";
@@ -147,10 +135,4 @@
 
 }  // namespace dairlib
 
-<<<<<<< HEAD
-}
-
-int main(int argc, char* argv[]) { return dairlib::DoMain(argc, argv); }
-=======
-int main(int argc, char* argv[]) { return dairlib::doMain(argc, argv); }
->>>>>>> 73931d29
+int main(int argc, char* argv[]) { return dairlib::doMain(argc, argv); }