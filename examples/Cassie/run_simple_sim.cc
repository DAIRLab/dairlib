--- conflicted
+++ resolved
@@ -76,11 +76,7 @@
     const double terrain_size = 100;
     const double terrain_depth = 0.20;
     drake::multibody::AddFlatTerrainToWorld(
-<<<<<<< HEAD
-      tree.get(), terrain_size, terrain_depth);
-=======
         tree.get(), terrain_size, terrain_depth);
->>>>>>> 06a0fed4
   }
 
   // Add imu frame to Cassie's pelvis
@@ -174,31 +170,46 @@
   //   (*diagram, &sim_context);
   // integrator->set_maximum_step_size(FLAGS_timestep);
 
-  // Calculate initial condition for Cassie
   Eigen::VectorXd x0 =
       Eigen::VectorXd::Zero(plant->get_rigid_body_tree().get_num_positions() +
                             plant->get_rigid_body_tree().get_num_velocities());
 
-  if (FLAGS_floating_base) {  // in case the user enters 0-norm quaternion
-    if (x0.segment(3, 4).norm() == 0)
+  std::map<std::string, int> map =
+      plant->get_rigid_body_tree().computePositionNameToIndexMap();
+  x0(map.at("hip_pitch_left")) = .269;
+  x0(map.at("hip_pitch_right")) = .269;
+  // x0(map.at("achilles_hip_pitch_left")) = -.44;
+  // x0(map.at("achilles_hip_pitch_right")) = -.44;
+  // x0(map.at("achilles_heel_pitch_left")) = -.105;
+  // x0(map.at("achilles_heel_pitch_right")) = -.105;
+  x0(map.at("knee_left")) = -.644;
+  x0(map.at("knee_right")) = -.644;
+  x0(map.at("ankle_joint_left")) = .792;
+  x0(map.at("ankle_joint_right")) = .792;
+
+  // x0(map.at("toe_crank_left")) = -90.0*M_PI/180.0;
+  // x0(map.at("toe_crank_right")) = -90.0*M_PI/180.0;
+
+  // x0(map.at("plantar_crank_pitch_left")) = 90.0*M_PI/180.0;
+  // x0(map.at("plantar_crank_pitch_right")) = 90.0*M_PI/180.0;
+
+  x0(map.at("toe_left")) = -60.0 * M_PI / 180.0;
+  x0(map.at("toe_right")) = -60.0 * M_PI / 180.0;
+
+  std::vector<int> fixed_joints;
+  fixed_joints.push_back(map.at("hip_pitch_left"));
+  fixed_joints.push_back(map.at("hip_pitch_right"));
+  fixed_joints.push_back(map.at("knee_left"));
+  fixed_joints.push_back(map.at("knee_right"));
+
+  if (FLAGS_floating_base) {
+    double quaternion_norm = x0.segment(3, 4).norm();
+    if (quaternion_norm != 0)  // Unit Quaternion
+      x0.segment(3, 4) = x0.segment(3, 4) / quaternion_norm;
+    else  // in case the user enters 0-norm quaternion
       x0(3) = 1;
   }
 
-<<<<<<< HEAD
-  if (!FLAGS_floating_base) {
-    std::map<std::string, int> map =
-        plant->get_rigid_body_tree().computePositionNameToIndexMap();
-    x0(map.at("hip_pitch_left")) = .269;
-    x0(map.at("hip_pitch_right")) = .269;
-    // x0(map.at("achilles_hip_pitch_left")) = -.44;
-    // x0(map.at("achilles_hip_pitch_right")) = -.44;
-    // x0(map.at("achilles_heel_pitch_left")) = -.105;
-    // x0(map.at("achilles_heel_pitch_right")) = -.105;
-    x0(map.at("knee_left")) = -.644;
-    x0(map.at("knee_right")) = -.644;
-    x0(map.at("ankle_joint_left")) = .792;
-    x0(map.at("ankle_joint_right")) = .792;
-=======
   // Set the initial height of the robot so that it's above the ground.
   if (FLAGS_floating_base) {
     x0(2) = 1.5;
@@ -208,80 +219,27 @@
       x0.head(plant->get_rigid_body_tree().get_num_positions());
   PositionSolver position_solver(plant->get_rigid_body_tree(), q0);
   position_solver.SetInitialGuessQ(q0);
->>>>>>> 06a0fed4
-
-    // x0(map.at("toe_crank_left")) = -90.0*M_PI/180.0;
-    // x0(map.at("toe_crank_right")) = -90.0*M_PI/180.0;
-
-    // x0(map.at("plantar_crank_pitch_left")) = 90.0*M_PI/180.0;
-    // x0(map.at("plantar_crank_pitch_right")) = 90.0*M_PI/180.0;
-
-    x0(map.at("toe_left")) = -60.0 * M_PI / 180.0;
-    x0(map.at("toe_right")) = -60.0 * M_PI / 180.0;
-
-    std::vector<int> fixed_joints;
-    fixed_joints.push_back(map.at("hip_pitch_left"));
-    fixed_joints.push_back(map.at("hip_pitch_right"));
-    fixed_joints.push_back(map.at("knee_left"));
-    fixed_joints.push_back(map.at("knee_right"));
-
-    Eigen::VectorXd q0 =
-        x0.head(plant->get_rigid_body_tree().get_num_positions());
-    PositionSolver position_solver(plant->get_rigid_body_tree(), q0);
-    position_solver.SetInitialGuessQ(q0);
-
-    // Creating the map for the fixed joints constraint
-    std::map<int, double> fixed_joints_map;
-    for (auto& ind : fixed_joints) {
-      fixed_joints_map[ind] = x0(ind);
-    }
-
-    position_solver.AddFixedJointsConstraint(fixed_joints_map);
-
-    MathematicalProgramResult program_result = position_solver.Solve();
-
-    if (!program_result.is_success()) {
-      std::cout << "Solver error: " << program_result.get_solution_result() << std::endl;
-      return 0;
-    }
-
-    q0 = position_solver.GetSolutionQ();
-    x0.head(plant->get_rigid_body_tree().get_num_positions()) = q0;
-
-    std::cout << q0 << std::endl;
-
-  } else {
-    // Set the initial pose manually for now
-    Eigen::VectorXd q0(plant->get_rigid_body_tree().get_num_positions());
-    q0 << 0.00941775,
-       - 0.000302489,
-       1.02419,
-       0.990074,
-       0.000454745,
-       0.00115377,
-       0.000835731,
-       - 0.00061303,
-       - 0.000475175,
-       - 0.000578358,
-       - 0.00287131,
-       0.496291,
-       0.496113,
-       - 1.14917,
-       - 1.15002,
-       0,
-       0,
-       1.35286,
-       1.35389,
-       0,
-       0,
-       - 1.57,
-       - 1.57;
-    x0.head(plant->get_rigid_body_tree().get_num_positions()) = q0;
-
-    std::cout << q0 << std::endl;
-  }
-
-  // Set initial condition
+
+  // Creating the map for the fixed joints constraint
+  std::map<int, double> fixed_joints_map;
+  for (auto& ind : fixed_joints) {
+    fixed_joints_map[ind] = x0(ind);
+  }
+
+  position_solver.AddFixedJointsConstraint(fixed_joints_map);
+
+  MathematicalProgramResult program_result = position_solver.Solve();
+
+  if (!program_result.is_success()) {
+    std::cout << "Solver error: " << program_result.get_solution_result() << std::endl;
+    return 0;
+  }
+
+  q0 = position_solver.GetSolutionQ();
+  x0.head(plant->get_rigid_body_tree().get_num_positions()) = q0;
+
+  std::cout << q0 << std::endl;
+
   if (FLAGS_simulation_type != "timestepping") {
     drake::systems::ContinuousState<double>& state =
         context.get_mutable_continuous_state();
