#include <memory>
#include <string>

#include <gflags/gflags.h>
#include "drake/manipulation/util/sim_diagram_builder.h"
#include "drake/multibody/joints/floating_base_types.h"
#include "drake/multibody/parsers/urdf_parser.h"
#include "drake/multibody/rigid_body_plant/rigid_body_plant.h"
#include "drake/multibody/rigid_body_tree_construction.h"
#include "drake/systems/lcm/lcm_publisher_system.h"
#include "drake/systems/lcm/lcm_subscriber_system.h"
#include "drake/systems/lcm/lcm_interface_system.h"
#include "drake/multibody/rigid_body_tree.h"
#include "drake/systems/analysis/runge_kutta2_integrator.h"
#include "drake/systems/analysis/runge_kutta3_integrator.h"
#include "drake/systems/analysis/simulator.h"
#include "drake/systems/framework/diagram.h"
#include "drake/systems/framework/diagram_builder.h"

#include "dairlib/lcmt_robot_input.hpp"
#include "dairlib/lcmt_robot_output.hpp"
#include "attic/multibody/multibody_solvers.h"
#include "systems/primitives/subvector_pass_through.h"
#include "systems/robot_lcm_systems.h"

#include "examples/Cassie/cassie_utils.h"

#include "drake/systems/sensors/accelerometer.h"
#include "drake/systems/sensors/gyroscope.h"
#include "systems/sensors/sim_cassie_sensor_aggregator.h"

namespace dairlib {

using dairlib::systems::SubvectorPassThrough;
using dairlib::multibody::PositionSolver;
using drake::solvers::MathematicalProgramResult;
using drake::systems::lcm::LcmSubscriberSystem;
using drake::systems::lcm::LcmPublisherSystem;

// Simulation parameters.
DEFINE_double(timestep, 1e-4, "The simulator time step (s)");
DEFINE_double(youngs_modulus, 1e8, "The contact model's Young's modulus (Pa)");
DEFINE_double(us, 0.7, "The static coefficient of friction");
DEFINE_double(ud, 0.7, "The dynamic coefficient of friction");
DEFINE_double(v_tol, 0.01,
              "The maximum slipping speed allowed during stiction (m/s)");
DEFINE_double(dissipation, 2, "The contact model's dissipation (s/m)");
DEFINE_double(contact_radius, 2e-4,
              "The characteristic scale of contact patch (m)");
DEFINE_string(simulation_type, "compliant",
              "The type of simulation to use: "
              "'compliant' or 'timestepping'");
DEFINE_double(dt, 1e-3,
              "The step size to use for "
              "'simulation_type=timestepping' (ignored for "
              "'simulation_type=compliant'");
DEFINE_double(publish_rate, 1000, "Publishing frequency (Hz)");
DEFINE_bool(publish_state, true,
    "Publish state CASSIE_STATE (set to false when running w/dispatcher");

// Cassie model paramter
DEFINE_bool(floating_base, false, "Fixed or floating base model");
DEFINE_bool(is_imu_sim, true, "With simulated imu sensor or not");

int do_main(int argc, char* argv[]) {
  gflags::ParseCommandLineFlags(&argc, &argv, true);

  std::unique_ptr<RigidBodyTree<double>> tree;
  if (FLAGS_floating_base)
    tree = makeCassieTreePointer("examples/Cassie/urdf/cassie_v2.urdf",
                                 drake::multibody::joints::kQuaternion);
  else
    tree = makeCassieTreePointer();

  // Add imu frame to Cassie's pelvis
  if (FLAGS_is_imu_sim) addImuFrameToCassiePelvis(tree);

  drake::systems::DiagramBuilder<double> builder;

  if (!FLAGS_is_imu_sim && !FLAGS_publish_state) {
    throw std::logic_error(
        "Must publish either via CASSIE_OUTPUT or CASSIE_STATE");
  }

  if (FLAGS_simulation_type != "timestepping") FLAGS_dt = 0.0;
  auto plant = builder.AddSystem<drake::systems::RigidBodyPlant<double>>(
      std::move(tree), FLAGS_dt);

  auto lcm = builder.AddSystem<drake::systems::lcm::LcmInterfaceSystem>();

  // Note: this sets identical contact parameters across all object pairs:
  drake::systems::CompliantMaterial default_material;
  default_material.set_youngs_modulus(FLAGS_youngs_modulus)
      .set_dissipation(FLAGS_dissipation)
      .set_friction(FLAGS_us, FLAGS_ud);
  plant->set_default_compliant_material(default_material);
  drake::systems::CompliantContactModelParameters model_parameters;
  model_parameters.characteristic_radius = FLAGS_contact_radius;
  model_parameters.v_stiction_tolerance = FLAGS_v_tol;
  plant->set_contact_model_parameters(model_parameters);

  // Create input receiver
  auto input_sub =
      builder.AddSystem(LcmSubscriberSystem::Make<dairlib::lcmt_robot_input>(
          "CASSIE_INPUT", lcm));
  auto input_receiver = builder.AddSystem<systems::RobotInputReceiver>(
      plant->get_rigid_body_tree());
  auto passthrough = builder.AddSystem<SubvectorPassThrough>(
      input_receiver->get_output_port(0).size(), 0,
      plant->get_input_port(0).size());
  // To get rid of the timestamp which is at the tail of a timestapedVector
  builder.Connect(input_sub->get_output_port(),
                  input_receiver->get_input_port(0));
  builder.Connect(input_receiver->get_output_port(0),
                  passthrough->get_input_port());
  builder.Connect(passthrough->get_output_port(), plant->get_input_port(0));

  if (FLAGS_publish_state) {
    // Create state publisher
    auto state_sender = builder.AddSystem<systems::RobotOutputSender>(
        plant->get_rigid_body_tree());
    auto state_pub =
        builder.AddSystem(LcmPublisherSystem::Make<dairlib::lcmt_robot_output>(
            "CASSIE_STATE", lcm, 1.0 / FLAGS_publish_rate));
    builder.Connect(plant->state_output_port(),
                    state_sender->get_input_port_state());
    builder.Connect(state_sender->get_output_port(0),
                    state_pub->get_input_port());
  }

  // Create cassie output (containing simulated sensor) publisher
  if (FLAGS_is_imu_sim) {
    auto cassie_sensor_aggregator =
        addImuAndAggregatorToSimulation(builder, plant, passthrough);
    auto cassie_sensor_pub =
        builder.AddSystem(LcmPublisherSystem::Make<dairlib::lcmt_cassie_out>(
            "CASSIE_OUTPUT", lcm, 1.0 / FLAGS_publish_rate));
    builder.Connect(cassie_sensor_aggregator->get_output_port(0),
                    cassie_sensor_pub->get_input_port());
  }

  // Creates and adds LCM publisher for visualization.
  // builder.AddVisualizer(&lcm);
  // auto visualizer = builder.AddSystem<systems::DrakeVisualizer>
  //                   (plant->get_rigid_body_tree(), &lcm);
  // Raw state vector to visualizer.
  // builder.Connect(plant->state_output_port(), visualizer->get_input_port(0));

  auto diagram = builder.Build();

  drake::systems::Simulator<double> simulator(*diagram);
  drake::systems::Context<double>& context =
      diagram->GetMutableSubsystemContext(*plant,
                                          &simulator.get_mutable_context());

  // drake::systems::Context<double>& sim_context =
      // simulator.get_mutable_context();
  // auto integrator =
  //     simulator.reset_integrator<drake::systems::RungeKutta2Integrator<double>>(
  //         *diagram, FLAGS_timestep, &sim_context);
  // auto integrator =
  //   simulator.reset_integrator<drake::systems::RungeKutta3Integrator<double>>
  //   (*diagram, &sim_context);
  // integrator->set_maximum_step_size(FLAGS_timestep);

  Eigen::VectorXd x0 =
      Eigen::VectorXd::Zero(plant->get_rigid_body_tree().get_num_positions() +
                            plant->get_rigid_body_tree().get_num_velocities());
<<<<<<< HEAD
  if(FLAGS_floating_base)
    if(x0(4)==0 && x0(5)==0 && x0(6)==0)
      x0(3) = 1; // Quaternion's origin
=======
>>>>>>> 0f1e81fa

  std::map<std::string, int> map =
      plant->get_rigid_body_tree().computePositionNameToIndexMap();
  x0(map.at("hip_pitch_left")) = .269;
  x0(map.at("hip_pitch_right")) = .269;
  // x0(map.at("achilles_hip_pitch_left")) = -.44;
  // x0(map.at("achilles_hip_pitch_right")) = -.44;
  // x0(map.at("achilles_heel_pitch_left")) = -.105;
  // x0(map.at("achilles_heel_pitch_right")) = -.105;
  x0(map.at("knee_left")) = -.644;
  x0(map.at("knee_right")) = -.644;
  x0(map.at("ankle_joint_left")) = .792;
  x0(map.at("ankle_joint_right")) = .792;

  // x0(map.at("toe_crank_left")) = -90.0*M_PI/180.0;
  // x0(map.at("toe_crank_right")) = -90.0*M_PI/180.0;

  // x0(map.at("plantar_crank_pitch_left")) = 90.0*M_PI/180.0;
  // x0(map.at("plantar_crank_pitch_right")) = 90.0*M_PI/180.0;

  x0(map.at("toe_left")) = -60.0 * M_PI / 180.0;
  x0(map.at("toe_right")) = -60.0 * M_PI / 180.0;

  std::vector<int> fixed_joints;
  fixed_joints.push_back(map.at("hip_pitch_left"));
  fixed_joints.push_back(map.at("hip_pitch_right"));
  fixed_joints.push_back(map.at("knee_left"));
  fixed_joints.push_back(map.at("knee_right"));

  if (FLAGS_floating_base) {
    double quaternion_norm = x0.segment(3, 4).norm();
    if (quaternion_norm != 0)  // Unit Quaternion
      x0.segment(3, 4) = x0.segment(3, 4) / quaternion_norm;
    else  // in case the user enters 0-norm quaternion
      x0(3) = 1;
  }

  Eigen::VectorXd q0 =
      x0.head(plant->get_rigid_body_tree().get_num_positions());
  PositionSolver position_solver(plant->get_rigid_body_tree(), q0);
  position_solver.SetInitialGuessQ(q0);

  // Creating the map for the fixed joints constraint
  std::map<int, double> fixed_joints_map;
  for (auto& ind : fixed_joints) {
    fixed_joints_map[ind] = x0(ind);
  }

  position_solver.AddFixedJointsConstraint(fixed_joints_map);

  MathematicalProgramResult program_result = position_solver.Solve();

  if (!program_result.is_success()) {
    std::cout << "Solver error: " << program_result.get_solution_result() << std::endl;
    return 0;
  }

  q0 = position_solver.GetSolutionQ();
  x0.head(plant->get_rigid_body_tree().get_num_positions()) = q0;

  std::cout << q0 << std::endl;

  if (FLAGS_simulation_type != "timestepping") {
    drake::systems::ContinuousState<double>& state =
        context.get_mutable_continuous_state();
    std::cout << "Continuous " << state.size() << std::endl;
    state.SetFromVector(x0);
    // state[4] = 1;
    // state[3] = 0;
    // state[4] = 0;
  } else {
    std::cout << "ngroups " << context.num_discrete_state_groups()
              << std::endl;
    drake::systems::BasicVector<double>& state =
        context.get_mutable_discrete_state(0);
    std::cout << "Discrete " << state.size() << std::endl;
    state.SetFromVector(x0);
    // state[4] = 1;
    // state[3] = 0;
    // state[4] = 0;
  }

  // int num_u = plant->get_num_actuators();
  // auto zero_input = Eigen::MatrixXd::Zero(num_u,1);
  // context.FixInputPort(0, zero_input);

  simulator.set_publish_every_time_step(false);
  simulator.set_publish_at_initialization(false);
  simulator.set_target_realtime_rate(1.0);
  simulator.Initialize();

  simulator.StepTo(std::numeric_limits<double>::infinity());
  // simulator.StepTo(.001);
  return 0;
}

}  // namespace dairlib

int main(int argc, char* argv[]) { return dairlib::do_main(argc, argv); }<|MERGE_RESOLUTION|>--- conflicted
+++ resolved
@@ -166,12 +166,6 @@
   Eigen::VectorXd x0 =
       Eigen::VectorXd::Zero(plant->get_rigid_body_tree().get_num_positions() +
                             plant->get_rigid_body_tree().get_num_velocities());
-<<<<<<< HEAD
-  if(FLAGS_floating_base)
-    if(x0(4)==0 && x0(5)==0 && x0(6)==0)
-      x0(3) = 1; // Quaternion's origin
-=======
->>>>>>> 0f1e81fa
 
   std::map<std::string, int> map =
       plant->get_rigid_body_tree().computePositionNameToIndexMap();
