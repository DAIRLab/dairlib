#include "examples/Cassie/input_supervisor.h"

#include <Eigen/Dense>
#include <dairlib/lcmt_controller_failure.hpp>
#include <gtest/gtest.h>

#include "dairlib/lcmt_controller_switch.hpp"
#include "examples/Cassie/cassie_utils.h"

#include "drake/multibody/plant/multibody_plant.h"

namespace dairlib {
namespace systems {

using Eigen::VectorXd;

class InputSupervisorTest : public ::testing::Test {
 protected:
  InputSupervisorTest()
      : plant_(drake::multibody::MultibodyPlant<double>(0.0)) {
    addCassieMultibody(&plant_, nullptr, true /*floating base*/,
                       "examples/Cassie/urdf/cassie_v2.urdf",
                       true /*spring model*/, false /*loop closure*/);
    plant_.Finalize();
<<<<<<< HEAD
    input_limits_ = 20.0 * VectorXd::Ones(plant_.num_actuators());
    supervisor_ = std::make_unique<InputSupervisor>(
        plant_, "DEFAULT_CONTROL_CHANNEL", 10.0, 0.01, input_limits_,
        min_consecutive_failures);
=======
    VectorXd input_limit = 20.0 * VectorXd::Ones(10);
    supervisor_ = std::make_unique<InputSupervisor>(
        plant_, "DEFAULT_CONTROL_CHANNEL", 10.0, 0.01, input_limit, min_consecutive_failures);
>>>>>>> 55ca2111
    context_ = supervisor_->CreateDefaultContext();
    status_output_ = std::make_unique<dairlib::lcmt_input_supervisor_status>();
    cassie_out_ = std::make_unique<dairlib::lcmt_cassie_out>();
    motor_output_ =
        std::make_unique<TimestampedVector<double>>(plant_.num_actuators());
    command_input_ =
        std::make_unique<TimestampedVector<double>>(plant_.num_actuators());
    state_input_ = std::make_unique<OutputVector<double>>(
        plant_.num_positions(), plant_.num_velocities(),
        plant_.num_actuators());

    state_input_port_ = supervisor_->get_input_port_state().get_index();
  }

  int state_input_port_;
  drake::multibody::MultibodyPlant<double> plant_;
  Eigen::VectorXd input_limits_;
  const int min_consecutive_failures = 5;
  std::unique_ptr<InputSupervisor> supervisor_;
  std::unique_ptr<dairlib::lcmt_input_supervisor_status> status_output_;
  std::unique_ptr<dairlib::lcmt_cassie_out> cassie_out_;
  std::unique_ptr<TimestampedVector<double>> motor_output_;
  std::unique_ptr<TimestampedVector<double>> command_input_;
  std::unique_ptr<OutputVector<double>> state_input_;
  std::unique_ptr<drake::systems::Context<double>> context_;
};

TEST_F(InputSupervisorTest, BlendEffortsTest) {
  VectorXd prev_input = VectorXd::Zero(plant_.num_actuators());
  VectorXd desired_input = 10 * VectorXd::Ones(plant_.num_actuators());
  double blend_start_time = 0.5;
  double timestamp = 1.0;
  double blend_duration = 1.0;
  std::unique_ptr<drake::Value<lcmt_controller_switch>> switch_msg =
      std::make_unique<drake::Value<lcmt_controller_switch>>();
  std::unique_ptr<drake::Value<lcmt_controller_failure>> controller_failure =
      std::make_unique<drake::Value<lcmt_controller_failure>>();
  cassie_out_->pelvis.radio.channel[15] = 0;
  switch_msg->get_mutable_value().blend_duration = blend_duration;
  switch_msg->get_mutable_value().utime = blend_start_time * 1e6;
  command_input_->get_mutable_value() = desired_input;
  command_input_->set_timestamp(timestamp);
  supervisor_->get_input_port_state().FixValue(context_.get(), *state_input_);
  supervisor_->get_input_port_cassie().FixValue(context_.get(), *cassie_out_);
  supervisor_->get_input_port_safety_controller().FixValue(context_.get(),
                                                           *command_input_);
  supervisor_->get_input_port_controller_switch().FixValue(
      context_.get(), (drake::AbstractValue&)*switch_msg);
  supervisor_->get_input_port_controller_error().FixValue(
      context_.get(), (drake::AbstractValue&)*controller_failure);
  supervisor_->get_input_port_command().FixValue(context_.get(),
                                                 *command_input_);
  supervisor_->UpdateErrorFlag(*context_,
                               &context_->get_mutable_discrete_state());
  supervisor_->SetMotorTorques(*context_, motor_output_.get());

  VectorXd output_from_supervisor = motor_output_->get_value();
  double alpha = (timestamp - blend_start_time) / blend_duration;

  EXPECT_EQ(output_from_supervisor, alpha * desired_input);
}

}  // namespace systems
}  // namespace dairlib

int main(int argc, char** argv) {
  ::testing::InitGoogleTest(&argc, argv);
  return RUN_ALL_TESTS();
}<|MERGE_RESOLUTION|>--- conflicted
+++ resolved
@@ -22,16 +22,9 @@
                        "examples/Cassie/urdf/cassie_v2.urdf",
                        true /*spring model*/, false /*loop closure*/);
     plant_.Finalize();
-<<<<<<< HEAD
-    input_limits_ = 20.0 * VectorXd::Ones(plant_.num_actuators());
-    supervisor_ = std::make_unique<InputSupervisor>(
-        plant_, "DEFAULT_CONTROL_CHANNEL", 10.0, 0.01, input_limits_,
-        min_consecutive_failures);
-=======
     VectorXd input_limit = 20.0 * VectorXd::Ones(10);
     supervisor_ = std::make_unique<InputSupervisor>(
         plant_, "DEFAULT_CONTROL_CHANNEL", 10.0, 0.01, input_limit, min_consecutive_failures);
->>>>>>> 55ca2111
     context_ = supervisor_->CreateDefaultContext();
     status_output_ = std::make_unique<dairlib::lcmt_input_supervisor_status>();
     cassie_out_ = std::make_unique<dairlib::lcmt_cassie_out>();
@@ -48,7 +41,6 @@
 
   int state_input_port_;
   drake::multibody::MultibodyPlant<double> plant_;
-  Eigen::VectorXd input_limits_;
   const int min_consecutive_failures = 5;
   std::unique_ptr<InputSupervisor> supervisor_;
   std::unique_ptr<dairlib::lcmt_input_supervisor_status> status_output_;
