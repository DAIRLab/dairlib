#include "examples/Cassie/input_supervisor.h"

#include <Eigen/Dense>
#include <gtest/gtest.h>

#include "dairlib/lcmt_controller_switch.hpp"
#include "examples/Cassie/cassie_utils.h"

#include "drake/multibody/plant/multibody_plant.h"

namespace dairlib {
namespace systems {

using Eigen::VectorXd;

class InputSupervisorTest : public ::testing::Test {
 protected:
  InputSupervisorTest()
      : plant_(drake::multibody::MultibodyPlant<double>(0.0)) {
    addCassieMultibody(&plant_, nullptr, true /*floating base*/,
                       "examples/Cassie/urdf/cassie_v2.urdf",
                       true /*spring model*/, false /*loop closure*/);
    plant_.Finalize();
    supervisor_ = std::make_unique<InputSupervisor>(
        plant_, 10.0, 0.01, min_consecutive_failures, 20.0);
    context_ = supervisor_->CreateDefaultContext();
<<<<<<< HEAD
    status_output_ = std::make_unique<TimestampedVector<double>>(1);
=======
    status_output_ = std::make_unique<dairlib::lcmt_input_supervisor_status>();
>>>>>>> 7e40a31c
    motor_output_ =
        std::make_unique<TimestampedVector<double>>(plant_.num_actuators());
    command_input_ =
        std::make_unique<TimestampedVector<double>>(plant_.num_actuators());
    state_input_ = std::make_unique<OutputVector<double>>(
        plant_.num_positions(), plant_.num_velocities(),
        plant_.num_actuators());
<<<<<<< HEAD
    //    controller_switch_input_ =
    //    std::make_unique<lcmt_controller_switch>();
    //    controller_switch_input_->utime = 0;
    //    controller_switch_input_->channel = "CONTROLLER_CHANNEL";
    command_input_port_ = supervisor_->get_input_port_command().get_index();
    state_input_port_ = supervisor_->get_input_port_state().get_index();
    controller_switch_input_port_ =
        supervisor_->get_input_port_controller_switch().get_index();
  }

  int command_input_port_;
  int state_input_port_;
  int controller_switch_input_port_;
  drake::multibody::MultibodyPlant<double> plant_;
  const int min_consecutive_failures = 5;
  std::unique_ptr<InputSupervisor> supervisor_;
  std::unique_ptr<TimestampedVector<double>> status_output_;
=======

//    command_input_port_ = supervisor_->get_input_port_command().get_index();
    state_input_port_ = supervisor_->get_input_port_state().get_index();
//    controller_switch_input_port_ =
//        supervisor_->get_input_port_controller_switch().get_index();
  }

//  int command_input_port_;
  int state_input_port_;
//  int controller_switch_input_port_;
  drake::multibody::MultibodyPlant<double> plant_;
  const int min_consecutive_failures = 5;
  std::unique_ptr<InputSupervisor> supervisor_;
  std::unique_ptr<dairlib::lcmt_input_supervisor_status> status_output_;
>>>>>>> 7e40a31c
  std::unique_ptr<TimestampedVector<double>> motor_output_;
  std::unique_ptr<TimestampedVector<double>> command_input_;
  std::unique_ptr<OutputVector<double>> state_input_;
  //  std::unique_ptr<lcmt_controller_switch> controller_switch_input_;
  std::unique_ptr<drake::systems::Context<double>> context_;
};

TEST_F(InputSupervisorTest, StatusBitTest) {
  double output_bit;
  VectorXd zero_input = VectorXd::Zero(plant_.num_actuators());
  command_input_->get_mutable_value() = zero_input;

  supervisor_->get_input_port_command().FixValue(context_.get(),
                                                 *command_input_);
  supervisor_->SetStatus(*context_, status_output_.get());
  output_bit = status_output_->status;
  EXPECT_EQ(output_bit, 0);

  VectorXd large_input = 100 * VectorXd::Ones(plant_.num_actuators());
  command_input_->get_mutable_value() = large_input;
  supervisor_->get_input_port_command().FixValue(context_.get(),
                                                 *command_input_);
  supervisor_->SetStatus(*context_, status_output_.get());
  output_bit = status_output_->status;
  EXPECT_EQ(output_bit, 2);

  VectorXd high_velocities = 100 * VectorXd::Ones(plant_.num_velocities());
  state_input_->SetVelocities(high_velocities);
  supervisor_->get_input_port_state().FixValue(context_.get(), *state_input_);
  supervisor_->get_input_port_controller_switch().FixValue(
      context_.get(),
      *std::make_unique<drake::Value<lcmt_controller_switch>>());
  supervisor_->UpdateErrorFlag(*context_,
                               &context_->get_mutable_discrete_state());
  supervisor_->SetStatus(*context_, status_output_.get());
  output_bit = status_output_->status;
  EXPECT_EQ(output_bit, 3);

  // Trigger the min_consecutive_failures
  for (int i = 0; i < min_consecutive_failures; ++i) {
    supervisor_->UpdateErrorFlag(*context_,
                                 &context_->get_mutable_discrete_state());
  }
  supervisor_->SetStatus(*context_, status_output_.get());
  output_bit = status_output_->status;
  EXPECT_EQ(output_bit, 7);
}

TEST_F(InputSupervisorTest, BlendEffortsTest) {
  VectorXd prev_input = VectorXd::Zero(plant_.num_actuators());
  VectorXd desired_input = 10 * VectorXd::Ones(plant_.num_actuators());
  double blend_start_time = 0.5;
  double timestamp = 1.0;
  double blend_duration = 1.0;
  std::unique_ptr<drake::Value<lcmt_controller_switch>> switch_msg =
      std::make_unique<drake::Value<lcmt_controller_switch>>();
  switch_msg->get_mutable_value().blend_duration = blend_duration;
  switch_msg->get_mutable_value().utime = blend_start_time * 1e6;
  command_input_->get_mutable_value() = desired_input;
  command_input_->set_timestamp(timestamp);
  supervisor_->get_input_port_state().FixValue(context_.get(), *state_input_);
  supervisor_->get_input_port_controller_switch().FixValue(
      context_.get(), (drake::AbstractValue&)*switch_msg);
  supervisor_->get_input_port_command().FixValue(context_.get(),
                                                 *command_input_);
  supervisor_->UpdateErrorFlag(*context_,
                               &context_->get_mutable_discrete_state());
  supervisor_->SetMotorTorques(*context_, motor_output_.get());

  VectorXd output_from_supervisor = motor_output_->get_value();
  double alpha = (timestamp - blend_start_time) / blend_duration;

  EXPECT_EQ(context_->get_discrete_state().get_vector(1)[0], blend_start_time);
  EXPECT_EQ(output_from_supervisor, alpha * desired_input);
}

<<<<<<< HEAD
}  // namespace
=======
>>>>>>> 7e40a31c
}  // namespace systems
}  // namespace dairlib

int main(int argc, char** argv) {
  ::testing::InitGoogleTest(&argc, argv);
  return RUN_ALL_TESTS();
}<|MERGE_RESOLUTION|>--- conflicted
+++ resolved
@@ -24,11 +24,7 @@
     supervisor_ = std::make_unique<InputSupervisor>(
         plant_, 10.0, 0.01, min_consecutive_failures, 20.0);
     context_ = supervisor_->CreateDefaultContext();
-<<<<<<< HEAD
-    status_output_ = std::make_unique<TimestampedVector<double>>(1);
-=======
     status_output_ = std::make_unique<dairlib::lcmt_input_supervisor_status>();
->>>>>>> 7e40a31c
     motor_output_ =
         std::make_unique<TimestampedVector<double>>(plant_.num_actuators());
     command_input_ =
@@ -36,25 +32,6 @@
     state_input_ = std::make_unique<OutputVector<double>>(
         plant_.num_positions(), plant_.num_velocities(),
         plant_.num_actuators());
-<<<<<<< HEAD
-    //    controller_switch_input_ =
-    //    std::make_unique<lcmt_controller_switch>();
-    //    controller_switch_input_->utime = 0;
-    //    controller_switch_input_->channel = "CONTROLLER_CHANNEL";
-    command_input_port_ = supervisor_->get_input_port_command().get_index();
-    state_input_port_ = supervisor_->get_input_port_state().get_index();
-    controller_switch_input_port_ =
-        supervisor_->get_input_port_controller_switch().get_index();
-  }
-
-  int command_input_port_;
-  int state_input_port_;
-  int controller_switch_input_port_;
-  drake::multibody::MultibodyPlant<double> plant_;
-  const int min_consecutive_failures = 5;
-  std::unique_ptr<InputSupervisor> supervisor_;
-  std::unique_ptr<TimestampedVector<double>> status_output_;
-=======
 
 //    command_input_port_ = supervisor_->get_input_port_command().get_index();
     state_input_port_ = supervisor_->get_input_port_state().get_index();
@@ -69,7 +46,6 @@
   const int min_consecutive_failures = 5;
   std::unique_ptr<InputSupervisor> supervisor_;
   std::unique_ptr<dairlib::lcmt_input_supervisor_status> status_output_;
->>>>>>> 7e40a31c
   std::unique_ptr<TimestampedVector<double>> motor_output_;
   std::unique_ptr<TimestampedVector<double>> command_input_;
   std::unique_ptr<OutputVector<double>> state_input_;
@@ -146,10 +122,6 @@
   EXPECT_EQ(output_from_supervisor, alpha * desired_input);
 }
 
-<<<<<<< HEAD
-}  // namespace
-=======
->>>>>>> 7e40a31c
 }  // namespace systems
 }  // namespace dairlib
 
