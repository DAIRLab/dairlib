--- conflicted
+++ resolved
@@ -3,130 +3,15 @@
 #include <Eigen/Dense>
 #include <gtest/gtest.h>
 
-<<<<<<< HEAD
 #include "dairlib/lcmt_controller_switch.hpp"
-    #include "examples/Cassie/cassie_utils.h"
-#include "drake/multibody/plant/multibody_plant.h"
-
-    namespace dairlib {
-  namespace systems {
-  namespace {
-
-  using Eigen::VectorXd;
-
-  // class InputSupervisorTest: public ::testing::Test {};
-
-  class InputSupervisorTest : public ::testing::Test {
-   protected:
-    InputSupervisorTest()
-        : plant_(drake::multibody::MultibodyPlant<double>(0.0)) {
-      addCassieMultibody(&plant_, nullptr, true /*floating base*/,
-                         "examples/Cassie/urdf/cassie_v2.urdf",
-                         true /*spring model*/, false /*loop closure*/);
-      plant_.Finalize();
-      supervisor_ = std::make_unique<InputSupervisor>(
-          plant_, 10.0, 0.01, min_consecutive_failures, 20.0);
-      context_ = supervisor_->CreateDefaultContext();
-      status_output_ = std::make_unique<TimestampedVector<double>>(1);
-      motor_output_ =
-          std::make_unique<TimestampedVector<double>>(plant_.num_actuators());
-      command_input_ =
-          std::make_unique<TimestampedVector<double>>(plant_.num_actuators());
-      state_input_ = std::make_unique<OutputVector<double>>(
-          plant_.num_positions(), plant_.num_velocities(),
-          plant_.num_actuators());
-      //    controller_switch_input_ =
-      //    std::make_unique<lcmt_controller_switch>();
-      //    controller_switch_input_->utime = 0;
-      //    controller_switch_input_->channel = "CONTROLLER_CHANNEL";
-      command_input_port_ = supervisor_->get_input_port_command().get_index();
-      state_input_port_ = supervisor_->get_input_port_state().get_index();
-      controller_switch_input_port_ =
-          supervisor_->get_input_port_controller_switch().get_index();
-    }
-
-    int command_input_port_;
-    int state_input_port_;
-    int controller_switch_input_port_;
-    drake::multibody::MultibodyPlant<double> plant_;
-    const int min_consecutive_failures = 5;
-    std::unique_ptr<InputSupervisor> supervisor_;
-    std::unique_ptr<TimestampedVector<double>> status_output_;
-    std::unique_ptr<TimestampedVector<double>> motor_output_;
-    std::unique_ptr<TimestampedVector<double>> command_input_;
-    std::unique_ptr<OutputVector<double>> state_input_;
-    //  std::unique_ptr<lcmt_controller_switch> controller_switch_input_;
-    std::unique_ptr<drake::systems::Context<double>> context_;
-  };
-
-  TEST_F(InputSupervisorTest, StatusBitTest) {
-    double output_bit;
-    VectorXd zero_input = VectorXd::Zero(plant_.num_actuators());
-    command_input_->get_mutable_value() = zero_input;
-
-    supervisor_->get_input_port_command().FixValue(context_.get(),
-                                                   *command_input_);
-    supervisor_->SetStatus(*context_, status_output_.get());
-    output_bit = status_output_->get_value()[0];
-    EXPECT_EQ(output_bit, 0);
-
-    VectorXd large_input = 100 * VectorXd::Ones(plant_.num_actuators());
-    command_input_->get_mutable_value() = large_input;
-    supervisor_->get_input_port_command().FixValue(context_.get(),
-                                                   *command_input_);
-    supervisor_->SetStatus(*context_, status_output_.get());
-    output_bit = status_output_->get_value()[0];
-    EXPECT_EQ(output_bit, 2);
-
-    VectorXd high_velocities = 100 * VectorXd::Ones(plant_.num_velocities());
-    state_input_->SetVelocities(high_velocities);
-    supervisor_->get_input_port_state().FixValue(context_.get(), *state_input_);
-    supervisor_->get_input_port_controller_switch().FixValue(
-        context_.get(),
-        *std::make_unique<drake::Value<lcmt_controller_switch>>());
-    supervisor_->UpdateErrorFlag(*context_,
-                                 &context_->get_mutable_discrete_state());
-    supervisor_->SetStatus(*context_, status_output_.get());
-    output_bit = status_output_->get_value()[0];
-    EXPECT_EQ(output_bit, 3);
-
-    // Trigger the min_consecutive_failures
-    for (int i = 0; i < min_consecutive_failures; ++i) {
-      supervisor_->UpdateErrorFlag(*context_,
-                                   &context_->get_mutable_discrete_state());
-    }
-    supervisor_->SetStatus(*context_, status_output_.get());
-    output_bit = status_output_->get_value()[0];
-    EXPECT_EQ(output_bit, 7);
-  }
-
-  TEST_F(InputSupervisorTest, BlendEffortsTest) {
-    VectorXd prev_input = VectorXd::Zero(plant_.num_actuators());
-    VectorXd desired_input = 10 * VectorXd::Ones(plant_.num_actuators());
-    double blend_start_time = 0.5;
-    double timestamp = 1.0;
-    double blend_duration = 1.0;
-    std::unique_ptr<drake::Value<lcmt_controller_switch>> switch_msg =
-        std::make_unique<drake::Value<lcmt_controller_switch>>();
-    switch_msg->get_mutable_value().blend_duration = blend_duration;
-    switch_msg->get_mutable_value().utime = blend_start_time * 1e6;
-    command_input_->get_mutable_value() = desired_input;
-    command_input_->set_timestamp(timestamp);
-    supervisor_->get_input_port_state().FixValue(context_.get(), *state_input_);
-    supervisor_->get_input_port_controller_switch().FixValue(context_.get(), (drake::AbstractValue&)*switch_msg);
-    supervisor_->get_input_port_command().FixValue(context_.get(), *command_input_);
-=======
 #include "examples/Cassie/cassie_utils.h"
 
 #include "drake/multibody/plant/multibody_plant.h"
 
 namespace dairlib {
 namespace systems {
-namespace {
 
 using Eigen::VectorXd;
-
-// class InputSupervisorTest: public ::testing::Test {};
 
 class InputSupervisorTest : public ::testing::Test {
  protected:
@@ -140,19 +25,31 @@
         plant_, 10.0, 0.01, min_consecutive_failures, 20.0);
     context_ = supervisor_->CreateDefaultContext();
     status_output_ = std::make_unique<TimestampedVector<double>>(1);
+    motor_output_ =
+        std::make_unique<TimestampedVector<double>>(plant_.num_actuators());
     command_input_ =
         std::make_unique<TimestampedVector<double>>(plant_.num_actuators());
     state_input_ = std::make_unique<OutputVector<double>>(
         plant_.num_positions(), plant_.num_velocities(),
         plant_.num_actuators());
+
+//    command_input_port_ = supervisor_->get_input_port_command().get_index();
+    state_input_port_ = supervisor_->get_input_port_state().get_index();
+//    controller_switch_input_port_ =
+//        supervisor_->get_input_port_controller_switch().get_index();
   }
 
+//  int command_input_port_;
+  int state_input_port_;
+//  int controller_switch_input_port_;
   drake::multibody::MultibodyPlant<double> plant_;
   const int min_consecutive_failures = 5;
   std::unique_ptr<InputSupervisor> supervisor_;
   std::unique_ptr<TimestampedVector<double>> status_output_;
+  std::unique_ptr<TimestampedVector<double>> motor_output_;
   std::unique_ptr<TimestampedVector<double>> command_input_;
   std::unique_ptr<OutputVector<double>> state_input_;
+  //  std::unique_ptr<lcmt_controller_switch> controller_switch_input_;
   std::unique_ptr<drake::systems::Context<double>> context_;
 };
 
@@ -178,6 +75,9 @@
   VectorXd high_velocities = 100 * VectorXd::Ones(plant_.num_velocities());
   state_input_->SetVelocities(high_velocities);
   supervisor_->get_input_port_state().FixValue(context_.get(), *state_input_);
+  supervisor_->get_input_port_controller_switch().FixValue(
+      context_.get(),
+      *std::make_unique<drake::Value<lcmt_controller_switch>>());
   supervisor_->UpdateErrorFlag(*context_,
                                &context_->get_mutable_discrete_state());
   supervisor_->SetStatus(*context_, status_output_.get());
@@ -186,26 +86,43 @@
 
   // Trigger the min_consecutive_failures
   for (int i = 0; i < min_consecutive_failures; ++i) {
->>>>>>> e29a0975
     supervisor_->UpdateErrorFlag(*context_,
                                  &context_->get_mutable_discrete_state());
-    supervisor_->SetMotorTorques(*context_, motor_output_.get());
+  }
+  supervisor_->SetStatus(*context_, status_output_.get());
+  output_bit = status_output_->get_value()[0];
+  EXPECT_EQ(output_bit, 7);
+}
 
-    VectorXd output_from_supervisor = motor_output_->get_value();
-    double alpha = (timestamp - blend_start_time) / blend_duration;
+TEST_F(InputSupervisorTest, BlendEffortsTest) {
+  VectorXd prev_input = VectorXd::Zero(plant_.num_actuators());
+  VectorXd desired_input = 10 * VectorXd::Ones(plant_.num_actuators());
+  double blend_start_time = 0.5;
+  double timestamp = 1.0;
+  double blend_duration = 1.0;
+  std::unique_ptr<drake::Value<lcmt_controller_switch>> switch_msg =
+      std::make_unique<drake::Value<lcmt_controller_switch>>();
+  switch_msg->get_mutable_value().blend_duration = blend_duration;
+  switch_msg->get_mutable_value().utime = blend_start_time * 1e6;
+  command_input_->get_mutable_value() = desired_input;
+  command_input_->set_timestamp(timestamp);
+  supervisor_->get_input_port_state().FixValue(context_.get(), *state_input_);
+  supervisor_->get_input_port_controller_switch().FixValue(
+      context_.get(), (drake::AbstractValue&)*switch_msg);
+  supervisor_->get_input_port_command().FixValue(context_.get(),
+                                                 *command_input_);
+  supervisor_->UpdateErrorFlag(*context_,
+                               &context_->get_mutable_discrete_state());
+  supervisor_->SetMotorTorques(*context_, motor_output_.get());
 
-    EXPECT_EQ(context_->get_discrete_state().get_vector(1)[0],
-              blend_start_time);
-    EXPECT_EQ(output_from_supervisor, alpha * desired_input);
-  }
+  VectorXd output_from_supervisor = motor_output_->get_value();
+  double alpha = (timestamp - blend_start_time) / blend_duration;
 
-<<<<<<< HEAD
-  }  // namespace
-  }  // namespace systems
-=======
-}  // namespace
+  EXPECT_EQ(context_->get_discrete_state().get_vector(1)[0], blend_start_time);
+  EXPECT_EQ(output_from_supervisor, alpha * desired_input);
+}
+
 }  // namespace systems
->>>>>>> e29a0975
 }  // namespace dairlib
 
 int main(int argc, char** argv) {
