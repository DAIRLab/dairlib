#include <gflags/gflags.h>
#include <memory>
#include <chrono>


#include "drake/lcm/drake_lcm.h"
#include "drake/geometry/drake_visualizer.h"
<<<<<<< HEAD
=======
#include "drake/geometry/geometry_visualization.h"
>>>>>>> f7cc54c5
#include "drake/systems/analysis/simulator.h"
#include "drake/systems/framework/diagram.h"
#include "drake/systems/framework/diagram_builder.h"
#include "drake/systems/primitives/constant_vector_source.h"
#include "drake/multibody/tree/revolute_joint.h"
#include "drake/multibody/parsing/parser.h"
#include "drake/geometry/scene_graph.h"
#include "drake/common/find_resource.h"

namespace dairlib {
using drake::geometry::DrakeVisualizer;
using drake::geometry::SceneGraph;
using drake::multibody::RevoluteJoint;
using drake::multibody::multibody_plant::MultibodyPlant;
using drake::multibody::parsing::Parser;
using drake::systems::Context;
using drake::systems::DiagramBuilder;
using drake::systems::Simulator;

// Simulation parameters.
DEFINE_double(target_realtime_rate, 1.0,  
              "Desired rate relative to real time.  See documentation for "
              "Simulator::set_target_realtime_rate() for details.");
DEFINE_bool(time_stepping, false, "If 'true', the plant is modeled as a "
    "discrete system with periodic updates. "
    "If 'false', the plant is modeled as a continuous system.");
DEFINE_bool(enable_caching, true, "Enable simulator caching.");
DEFINE_double(dt, 1e-3, "The step size to use for compliant, ignored for time_stepping)");

int do_main(int argc, char* argv[]) {
  gflags::ParseCommandLineFlags(&argc, &argv, true);

  DiagramBuilder<double> builder;

  SceneGraph<double>& scene_graph = *builder.AddSystem<SceneGraph>();
  scene_graph.set_name("scene_graph");

  const double time_step = FLAGS_time_stepping ? FLAGS_dt : 0.0;

  MultibodyPlant<double>& plant =
      *builder.AddSystem<MultibodyPlant>(time_step);

  // NOTE: will need to change path as appropriate
  std::string full_name = "/home/posa/workspace/dairlib/examples/Cassie/urdf/cassie_v2.urdf";
  Parser parser(&plant, &scene_graph);
  parser.AddModelFromFile(full_name);

  plant.WeldFrames(
    plant.world_frame(), plant.GetFrameByName("pelvis"),
    drake::math::RigidTransform<double>(Eigen::Vector3d::Zero()).GetAsIsometry3());
  plant.Finalize();

  auto input_source = builder.AddSystem<drake::systems::ConstantVectorSource<double>>(
      Eigen::VectorXd::Zero(plant.num_actuators()));

  builder.Connect(input_source->get_output_port(),
                  plant.get_actuation_input_port());

  builder.Connect(
    plant.get_geometry_poses_output_port(),
    scene_graph.get_source_pose_port(plant.get_source_id().value()));

  builder.Connect(scene_graph.get_query_output_port(),
                  plant.get_geometry_query_input_port());

<<<<<<< HEAD
  DrakeVisualizer<double>::AddToBuilder(&builder, scene_graph);
=======
  drake::geometry::DrakeVisualizer::AddToBuilder(&builder, scene_graph);
>>>>>>> f7cc54c5
  auto diagram = builder.Build();


  // Create a context for this system:
  std::unique_ptr<Context<double>> diagram_context =
      diagram->CreateDefaultContext();
  diagram->SetDefaultContext(diagram_context.get());
  Context<double>& plant_context =
      diagram->GetMutableSubsystemContext(plant, diagram_context.get());


  plant.GetJointByName<RevoluteJoint>("hip_pitch_left").
      set_angle(&plant_context, .269);
  plant.GetJointByName<RevoluteJoint>("knee_left").
      set_angle(&plant_context, -.7);
  plant.GetJointByName<RevoluteJoint>("ankle_joint_left").
      set_angle(&plant_context, 1);

  plant.GetJointByName<RevoluteJoint>("hip_pitch_right").
      set_angle(&plant_context, .269);
  plant.GetJointByName<RevoluteJoint>("knee_right").
      set_angle(&plant_context, -.7);
  plant.GetJointByName<RevoluteJoint>("ankle_joint_right").
      set_angle(&plant_context, 1);



  Simulator<double> simulator(*diagram, std::move(diagram_context));
  if (FLAGS_enable_caching) {
    simulator.get_context().EnableCaching();
  }

  simulator.set_target_realtime_rate(FLAGS_target_realtime_rate);
  simulator.Initialize();
  auto start = std::chrono::high_resolution_clock::now();
  simulator.AdvanceTo(5);
  auto stop = std::chrono::high_resolution_clock::now();
  auto duration = 
      std::chrono::duration_cast<std::chrono::milliseconds>(stop - start);
  std::cout << "5 second simulation took " << duration.count() <<
               " milliseconds." << std::endl;

  return 0;
}

}  // namespace dairlib

int main(int argc, char* argv[]) {
  return dairlib::do_main(argc, argv);
}<|MERGE_RESOLUTION|>--- conflicted
+++ resolved
@@ -2,21 +2,16 @@
 #include <memory>
 #include <chrono>
 
-
+#include "drake/common/find_resource.h"
+#include "drake/geometry/drake_visualizer.h"
+#include "drake/geometry/scene_graph.h"
 #include "drake/lcm/drake_lcm.h"
-#include "drake/geometry/drake_visualizer.h"
-<<<<<<< HEAD
-=======
-#include "drake/geometry/geometry_visualization.h"
->>>>>>> f7cc54c5
+#include "drake/multibody/parsing/parser.h"
+#include "drake/multibody/tree/revolute_joint.h"
 #include "drake/systems/analysis/simulator.h"
 #include "drake/systems/framework/diagram.h"
 #include "drake/systems/framework/diagram_builder.h"
 #include "drake/systems/primitives/constant_vector_source.h"
-#include "drake/multibody/tree/revolute_joint.h"
-#include "drake/multibody/parsing/parser.h"
-#include "drake/geometry/scene_graph.h"
-#include "drake/common/find_resource.h"
 
 namespace dairlib {
 using drake::geometry::DrakeVisualizer;
@@ -29,7 +24,7 @@
 using drake::systems::Simulator;
 
 // Simulation parameters.
-DEFINE_double(target_realtime_rate, 1.0,  
+DEFINE_double(target_realtime_rate, 1.0,
               "Desired rate relative to real time.  See documentation for "
               "Simulator::set_target_realtime_rate() for details.");
 DEFINE_bool(time_stepping, false, "If 'true', the plant is modeled as a "
@@ -74,11 +69,7 @@
   builder.Connect(scene_graph.get_query_output_port(),
                   plant.get_geometry_query_input_port());
 
-<<<<<<< HEAD
   DrakeVisualizer<double>::AddToBuilder(&builder, scene_graph);
-=======
-  drake::geometry::DrakeVisualizer::AddToBuilder(&builder, scene_graph);
->>>>>>> f7cc54c5
   auto diagram = builder.Build();
 
 
@@ -116,7 +107,7 @@
   auto start = std::chrono::high_resolution_clock::now();
   simulator.AdvanceTo(5);
   auto stop = std::chrono::high_resolution_clock::now();
-  auto duration = 
+  auto duration =
       std::chrono::duration_cast<std::chrono::milliseconds>(stop - start);
   std::cout << "5 second simulation took " << duration.count() <<
                " milliseconds." << std::endl;
