#include <gflags/gflags.h>

#include "dairlib/lcmt_robot_output.hpp"
#include "examples/Cassie/cassie_utils.h"
#include "multibody/com_pose_system.h"
#include "multibody/multibody_utils.h"
#include "multibody/stepping_stone_utils.h"
#include "multibody/visualization_utils.h"
#include "systems/primitives/subvector_pass_through.h"
#include "systems/robot_lcm_systems.h"

#include "drake/geometry/drake_visualizer.h"
#include "drake/geometry/meshcat_visualizer.h"
#include "drake/geometry/meshcat_visualizer_params.h"
#include "drake/systems/analysis/simulator.h"
#include "drake/systems/framework/diagram_builder.h"
#include "drake/systems/lcm/lcm_interface_system.h"
#include "drake/systems/lcm/lcm_subscriber_system.h"
#include "drake/systems/rendering/multibody_position_to_geometry_pose.h"

namespace dairlib {

DEFINE_bool(floating_base, true, "Fixed or floating base model");
DEFINE_bool(com, true, "Visualize the COM as a sphere");
DEFINE_bool(
    com_ground, true,
    "If com=true, sets whether the COM should be shown on the ground (z=0)"
    " or at the correct height.");
DEFINE_string(channel, "CASSIE_STATE_DISPATCHER",
              "LCM channel for receiving state. "
              "Use CASSIE_STATE_SIMULATION to get state from simulator, and "
              "use CASSIE_STATE_DISPATCHER to get state from state estimator");
// Terrain
DEFINE_double(ground_incline, 0, "in radians. Positive is walking downhill");
DEFINE_string(stepping_stone_yaml, "",
              "yaml file with boxy stepping stones to visualize");

using dairlib::systems::RobotOutputReceiver;
using dairlib::systems::SubvectorPassThrough;
using dairlib::systems::InitializeRobotOutputSubscriberWithValidQuaternionPositions;
using drake::geometry::DrakeVisualizer;
using drake::geometry::SceneGraph;
using drake::geometry::Sphere;
using drake::math::RigidTransformd;
using drake::multibody::MultibodyPlant;
using drake::multibody::RigidBody;
using drake::multibody::SpatialInertia;
using drake::multibody::UnitInertia;
using drake::systems::Simulator;
using drake::systems::lcm::LcmSubscriberSystem;
using drake::systems::rendering::MultibodyPositionToGeometryPose;

int do_main(int argc, char* argv[]) {
  gflags::ParseCommandLineFlags(&argc, &argv, true);

  drake::systems::DiagramBuilder<double> builder;

  SceneGraph<double>& scene_graph = *builder.AddSystem<SceneGraph>();
  scene_graph.set_name("scene_graph");

  MultibodyPlant<double> plant(0.0);
<<<<<<< HEAD
  if (!FLAGS_stepping_stone_yaml.empty()) {
    multibody::AddSteppingStonesToSimFromYaml(
        &plant,
        &scene_graph,
        FLAGS_stepping_stone_yaml,
        1.0);
=======

  AddCassieMultibody(&plant, &scene_graph, FLAGS_floating_base, "examples/Cassie/urdf/cassie_v2_shells.urdf");
  if (FLAGS_floating_base) {
    // Ground direction
    Eigen::Vector3d ground_normal(sin(FLAGS_ground_incline), 0,
                                  cos(FLAGS_ground_incline));
    multibody::AddFlatTerrain(&plant, &scene_graph, 0.8, 0.8, ground_normal, false);
>>>>>>> 1fda2f44
  }

  AddCassieMultibody(&plant, &scene_graph, FLAGS_floating_base);
  plant.Finalize();

  /// Set visualizer lcm url to ttl=0 to avoid sending DrakeViewerDraw
  /// messages to Cassie
  auto lcm = builder.AddSystem<drake::systems::lcm::LcmInterfaceSystem>(
      "udpm://239.255.76.67:7667?ttl=0");

  // Create state receiver.
  auto state_sub =
      builder.AddSystem(LcmSubscriberSystem::Make<dairlib::lcmt_robot_output>(
          FLAGS_channel, lcm));
  auto state_receiver = builder.AddSystem<RobotOutputReceiver>(plant);
  builder.Connect(*state_sub, *state_receiver);

  auto passthrough = builder.AddSystem<SubvectorPassThrough>(
      state_receiver->get_output_port(0).size(), 0, plant.num_positions());
  builder.Connect(*state_receiver, *passthrough);

  auto to_pose =
      builder.AddSystem<MultibodyPositionToGeometryPose<double>>(plant);
  builder.Connect(*passthrough, *to_pose);
  builder.Connect(
      to_pose->get_output_port(),
      scene_graph.get_source_pose_port(plant.get_source_id().value()));

  // *******Add COM visualization**********
  auto ball_plant = multibody::ConstructBallPlant(&scene_graph);
  if (FLAGS_com) {
    // connect
    auto q_passthrough = builder.AddSystem<SubvectorPassThrough>(
        state_receiver->get_output_port(0).size(), 0, plant.num_positions());
    builder.Connect(state_receiver->get_output_port(0),
                    q_passthrough->get_input_port());
    auto rbt_passthrough = builder.AddSystem<multibody::ComPoseSystem>(plant);

    auto ball_to_pose =
        builder.AddSystem<MultibodyPositionToGeometryPose<double>>(*ball_plant);
    builder.Connect(*q_passthrough, *rbt_passthrough);
    if (FLAGS_com_ground) {
      builder.Connect(rbt_passthrough->get_xy_com_output_port(),
                      ball_to_pose->get_input_port());
    } else {
      builder.Connect(rbt_passthrough->get_com_output_port(),
                      ball_to_pose->get_input_port());
    }
    builder.Connect(
        ball_to_pose->get_output_port(),
        scene_graph.get_source_pose_port(ball_plant->get_source_id().value()));
  }

  DrakeVisualizer<double>::AddToBuilder(&builder, scene_graph, lcm);

  drake::geometry::MeshcatVisualizerParams params;
  params.publish_period = 1.0/60.0;
  auto meshcat = std::make_shared<drake::geometry::Meshcat>();
  auto visualizer = &drake::geometry::MeshcatVisualizer<double>::AddToBuilder(
      &builder, scene_graph, meshcat, std::move(params));
  // state_receiver->set_publish_period(1.0/30.0);  // framerate

  auto diagram = builder.Build();
  auto context = diagram->CreateDefaultContext();

<<<<<<< HEAD
  auto& state_sub_context = diagram->GetMutableSubsystemContext(
      *state_sub, context.get());
  InitializeRobotOutputSubscriberWithValidQuaternionPositions(
      state_sub_context, plant);
=======
  /// Initialize the lcm subscriber to avoid triggering runtime errors
  /// during initialization due to internal checks
  /// (unit quaternion check in MultibodyPositionToGeometryPose
  /// internal calculations)
  auto& state_sub_context = diagram->GetMutableSubsystemContext(
      *state_sub, context.get());
  state_receiver->InitializeSubscriberPositions(plant, state_sub_context);
>>>>>>> 1fda2f44

  /// Use the simulator to drive at a fixed rate
  /// If set_publish_every_time_step is true, this publishes twice
  /// Set realtime rate. Otherwise, runs as fast as possible
  auto stepper =
      std::make_unique<Simulator<double>>(*diagram, std::move(context));
  stepper->set_publish_every_time_step(false);
  stepper->set_publish_at_initialization(false);
  stepper->set_target_realtime_rate(1.0);
  stepper->Initialize();

  drake::log()->info("visualizer started");

  stepper->AdvanceTo(std::numeric_limits<double>::infinity());

  return 0;
}

}  // namespace dairlib

int main(int argc, char* argv[]) { return dairlib::do_main(argc, argv); }<|MERGE_RESOLUTION|>--- conflicted
+++ resolved
@@ -10,8 +10,6 @@
 #include "systems/robot_lcm_systems.h"
 
 #include "drake/geometry/drake_visualizer.h"
-#include "drake/geometry/meshcat_visualizer.h"
-#include "drake/geometry/meshcat_visualizer_params.h"
 #include "drake/systems/analysis/simulator.h"
 #include "drake/systems/framework/diagram_builder.h"
 #include "drake/systems/lcm/lcm_interface_system.h"
@@ -37,7 +35,6 @@
 
 using dairlib::systems::RobotOutputReceiver;
 using dairlib::systems::SubvectorPassThrough;
-using dairlib::systems::InitializeRobotOutputSubscriberWithValidQuaternionPositions;
 using drake::geometry::DrakeVisualizer;
 using drake::geometry::SceneGraph;
 using drake::geometry::Sphere;
@@ -59,25 +56,24 @@
   scene_graph.set_name("scene_graph");
 
   MultibodyPlant<double> plant(0.0);
-<<<<<<< HEAD
   if (!FLAGS_stepping_stone_yaml.empty()) {
     multibody::AddSteppingStonesToSimFromYaml(
         &plant,
         &scene_graph,
         FLAGS_stepping_stone_yaml,
         1.0);
-=======
+  }
 
+  AddCassieMultibody(&plant, &scene_graph, FLAGS_floating_base,
+                     "examples/Cassie/urdf/cassie_v2_shells.urdf");
   AddCassieMultibody(&plant, &scene_graph, FLAGS_floating_base, "examples/Cassie/urdf/cassie_v2_shells.urdf");
   if (FLAGS_floating_base) {
     // Ground direction
     Eigen::Vector3d ground_normal(sin(FLAGS_ground_incline), 0,
                                   cos(FLAGS_ground_incline));
     multibody::AddFlatTerrain(&plant, &scene_graph, 0.8, 0.8, ground_normal, false);
->>>>>>> 1fda2f44
   }
 
-  AddCassieMultibody(&plant, &scene_graph, FLAGS_floating_base);
   plant.Finalize();
 
   /// Set visualizer lcm url to ttl=0 to avoid sending DrakeViewerDraw
@@ -130,22 +126,11 @@
 
   DrakeVisualizer<double>::AddToBuilder(&builder, scene_graph, lcm);
 
-  drake::geometry::MeshcatVisualizerParams params;
-  params.publish_period = 1.0/60.0;
-  auto meshcat = std::make_shared<drake::geometry::Meshcat>();
-  auto visualizer = &drake::geometry::MeshcatVisualizer<double>::AddToBuilder(
-      &builder, scene_graph, meshcat, std::move(params));
   // state_receiver->set_publish_period(1.0/30.0);  // framerate
 
   auto diagram = builder.Build();
   auto context = diagram->CreateDefaultContext();
 
-<<<<<<< HEAD
-  auto& state_sub_context = diagram->GetMutableSubsystemContext(
-      *state_sub, context.get());
-  InitializeRobotOutputSubscriberWithValidQuaternionPositions(
-      state_sub_context, plant);
-=======
   /// Initialize the lcm subscriber to avoid triggering runtime errors
   /// during initialization due to internal checks
   /// (unit quaternion check in MultibodyPositionToGeometryPose
@@ -153,7 +138,6 @@
   auto& state_sub_context = diagram->GetMutableSubsystemContext(
       *state_sub, context.get());
   state_receiver->InitializeSubscriberPositions(plant, state_sub_context);
->>>>>>> 1fda2f44
 
   /// Use the simulator to drive at a fixed rate
   /// If set_publish_every_time_step is true, this publishes twice
