#include <gflags/gflags.h>

#include "drake/systems/framework/diagram_builder.h"
#include "drake/geometry/geometry_visualization.h"
#include "drake/systems/lcm/lcm_subscriber_system.h"
#include "drake/systems/lcm/lcm_interface_system.h"
#include "drake/systems/analysis/simulator.h"
#include "drake/systems/rendering/multibody_position_to_geometry_pose.h"
#include "systems/primitives/subvector_pass_through.h"

#include "dairlib/lcmt_robot_output.hpp"
#include "systems/robot_lcm_systems.h"
#include "examples/Cassie/cassie_utils.h"
#include "multibody/multibody_utils.h"
#include "multibody/com_pose_system.h"

namespace dairlib {

DEFINE_bool(floating_base, true, "Fixed or floating base model");
<<<<<<< HEAD
DEFINE_bool(com, true, "Visualize the COM as a sphere");
DEFINE_bool(com_ground, true,
    "If com=true, sets whether the COM should be shown on the ground (z=0)"
    " or at the correct height.");
DEFINE_string(channel, "CASSIE_STATE", "LCM channel for receiving state.");
=======
DEFINE_string(channel, "CASSIE_STATE_DISPATCHER",
    "LCM channel for receiving state. "
    "Use CASSIE_STATE_SIMULATION to get state from simulator, and "
    "use CASSIE_STATE_DISPATCHER to get state from state estimator");
>>>>>>> 1b31499c

using std::endl;
using std::cout;
using drake::geometry::SceneGraph;
using drake::multibody::MultibodyPlant;
using dairlib::systems::SubvectorPassThrough;
using drake::systems::Simulator;
using dairlib::systems::RobotOutputReceiver;
using drake::systems::rendering::MultibodyPositionToGeometryPose;
using drake::systems::lcm::LcmSubscriberSystem;

using drake::multibody::RigidBody;
using drake::multibody::SpatialInertia;
using drake::multibody::UnitInertia;
using drake::math::RigidTransformd;
using drake::geometry::Sphere;
using drake::systems::rendering::MultibodyPositionToGeometryPose;

int do_main(int argc, char* argv[]) {
  gflags::ParseCommandLineFlags(&argc, &argv, true);

  drake::systems::DiagramBuilder<double> builder;

  SceneGraph<double>& scene_graph = *builder.AddSystem<SceneGraph>();
  scene_graph.set_name("scene_graph");

  MultibodyPlant<double> plant;

  addCassieMultibody(&plant, &scene_graph, FLAGS_floating_base);
  plant.Finalize();

  auto lcm = builder.AddSystem<drake::systems::lcm::LcmInterfaceSystem>();

  // Create state receiver.
  auto state_sub = builder.AddSystem(LcmSubscriberSystem::Make<
      dairlib::lcmt_robot_output>(FLAGS_channel, lcm));
  auto state_receiver = builder.AddSystem<RobotOutputReceiver>(plant);
  builder.Connect(*state_sub, *state_receiver);

  auto passthrough = builder.AddSystem<SubvectorPassThrough>(
    state_receiver->get_output_port(0).size(), 0, plant.num_positions());
  builder.Connect(*state_receiver, *passthrough);

  auto to_pose =
      builder.AddSystem<MultibodyPositionToGeometryPose<double>>(plant);
  builder.Connect(*passthrough, *to_pose);
  builder.Connect(to_pose->get_output_port(), scene_graph.get_source_pose_port(
    plant.get_source_id().value()));

  // *******Add COM visualization**********
  auto ball_plant = std::make_unique<MultibodyPlant<double>>();
  if (FLAGS_com) {
    double radius = .02;
    UnitInertia<double> G_Bcm = UnitInertia<double>::SolidSphere(radius);
    SpatialInertia<double> M_Bcm(1, Eigen::Vector3d::Zero(), G_Bcm);

    const RigidBody<double>& ball = ball_plant->AddRigidBody("Ball", M_Bcm);

    ball_plant->RegisterAsSourceForSceneGraph(&scene_graph);
    // Add visual for the COM.
    const Eigen::Vector4d orange(1.0, 0.55, 0.0, 1.0);
    const RigidTransformd X_BS = RigidTransformd::Identity();
    ball_plant->RegisterVisualGeometry(ball, X_BS, Sphere(radius), "visual",
        orange);
    ball_plant->Finalize();

    // connect
    auto q_passthrough = builder.AddSystem<SubvectorPassThrough>(
      state_receiver->get_output_port(0).size(), 0, plant.num_positions());
    builder.Connect(state_receiver->get_output_port(0),
                    q_passthrough->get_input_port());
    auto rbt_passthrough =
      builder.AddSystem<multibody::ComPoseSystem>(plant);

    auto ball_to_pose =
        builder.AddSystem<MultibodyPositionToGeometryPose<double>>(*ball_plant);
    builder.Connect(*q_passthrough, *rbt_passthrough);
    if (FLAGS_com_ground) {
      builder.Connect(rbt_passthrough->get_xy_com_output_port(),
          ball_to_pose->get_input_port());
    } else {
      builder.Connect(rbt_passthrough->get_com_output_port(),
          ball_to_pose->get_input_port());
    }
    builder.Connect(ball_to_pose->get_output_port(),
        scene_graph.get_source_pose_port(ball_plant->get_source_id().value()));
  }

  drake::geometry::ConnectDrakeVisualizer(&builder, scene_graph);

  // state_receiver->set_publish_period(1.0/30.0);  // framerate

  auto diagram = builder.Build();

  auto context = diagram->CreateDefaultContext();

  /// Use the simulator to drive at a fixed rate
  /// If set_publish_every_time_step is true, this publishes twice
  /// Set realtime rate. Otherwise, runs as fast as possible
  auto stepper = std::make_unique<Simulator<double>>(*diagram,
                                                     std::move(context));
  stepper->set_publish_every_time_step(false);
  stepper->set_publish_at_initialization(false);
  stepper->set_target_realtime_rate(1.0);
  stepper->Initialize();

  drake::log()->info("visualizer started");

  stepper->StepTo(std::numeric_limits<double>::infinity());

  return 0;
}

}  // namespace dairlib

int main(int argc, char* argv[]) {
  return dairlib::do_main(argc, argv);
}<|MERGE_RESOLUTION|>--- conflicted
+++ resolved
@@ -17,19 +17,15 @@
 namespace dairlib {
 
 DEFINE_bool(floating_base, true, "Fixed or floating base model");
-<<<<<<< HEAD
 DEFINE_bool(com, true, "Visualize the COM as a sphere");
 DEFINE_bool(com_ground, true,
     "If com=true, sets whether the COM should be shown on the ground (z=0)"
     " or at the correct height.");
-DEFINE_string(channel, "CASSIE_STATE", "LCM channel for receiving state.");
-=======
 DEFINE_string(channel, "CASSIE_STATE_DISPATCHER",
     "LCM channel for receiving state. "
     "Use CASSIE_STATE_SIMULATION to get state from simulator, and "
     "use CASSIE_STATE_DISPATCHER to get state from state estimator");
->>>>>>> 1b31499c
-
+    
 using std::endl;
 using std::cout;
 using drake::geometry::SceneGraph;
