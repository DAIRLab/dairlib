#include <gflags/gflags.h>

<<<<<<< HEAD
=======
#include "drake/systems/framework/diagram_builder.h"
#include "drake/geometry/drake_visualizer.h"
#include "drake/systems/lcm/lcm_subscriber_system.h"
#include "drake/systems/lcm/lcm_interface_system.h"
#include "drake/systems/analysis/simulator.h"
#include "drake/systems/rendering/multibody_position_to_geometry_pose.h"
#include "systems/primitives/subvector_pass_through.h"

>>>>>>> ce7ed106
#include "dairlib/lcmt_robot_output.hpp"
#include "examples/Cassie/cassie_utils.h"
#include "multibody/com_pose_system.h"
#include "multibody/multibody_utils.h"
#include "multibody/visualization_utils.h"
#include "systems/primitives/subvector_pass_through.h"
#include "systems/robot_lcm_systems.h"
#include "drake/geometry/drake_visualizer.h"
#include "drake/systems/analysis/simulator.h"
#include "drake/systems/framework/diagram_builder.h"
#include "drake/systems/lcm/lcm_interface_system.h"
#include "drake/systems/lcm/lcm_subscriber_system.h"
#include "drake/systems/rendering/multibody_position_to_geometry_pose.h"

namespace dairlib {

DEFINE_bool(floating_base, true, "Fixed or floating base model");
DEFINE_bool(com, true, "Visualize the COM as a sphere");
DEFINE_bool(
    com_ground, true,
    "If com=true, sets whether the COM should be shown on the ground (z=0)"
    " or at the correct height.");
DEFINE_string(channel, "CASSIE_STATE_DISPATCHER",
              "LCM channel for receiving state. "
              "Use CASSIE_STATE_SIMULATION to get state from simulator, and "
              "use CASSIE_STATE_DISPATCHER to get state from state estimator");

using dairlib::systems::RobotOutputReceiver;
using dairlib::systems::SubvectorPassThrough;
using drake::geometry::DrakeVisualizer;
using drake::geometry::SceneGraph;
using drake::geometry::Sphere;
using drake::math::RigidTransformd;
using drake::multibody::MultibodyPlant;
<<<<<<< HEAD
=======
using drake::systems::Simulator;
using drake::systems::lcm::LcmSubscriberSystem;
using drake::systems::rendering::MultibodyPositionToGeometryPose;
using std::cout;
using std::endl;

>>>>>>> ce7ed106
using drake::multibody::RigidBody;
using drake::multibody::SpatialInertia;
using drake::multibody::UnitInertia;
using drake::systems::Simulator;
using drake::systems::lcm::LcmSubscriberSystem;
using drake::systems::rendering::MultibodyPositionToGeometryPose;
using std::cout;
using std::endl;

int do_main(int argc, char* argv[]) {
  gflags::ParseCommandLineFlags(&argc, &argv, true);

  drake::systems::DiagramBuilder<double> builder;

  SceneGraph<double>& scene_graph = *builder.AddSystem<SceneGraph>();
  scene_graph.set_name("scene_graph");

  MultibodyPlant<double> plant(0.0);

  addCassieMultibody(&plant, &scene_graph, FLAGS_floating_base);
  if (FLAGS_floating_base) {
    multibody::addFlatTerrain(&plant, &scene_graph, 0.8, 0.8);
  }

  plant.Finalize();

  auto lcm = builder.AddSystem<drake::systems::lcm::LcmInterfaceSystem>();

  // Create state receiver.
  auto state_sub =
      builder.AddSystem(LcmSubscriberSystem::Make<dairlib::lcmt_robot_output>(
          FLAGS_channel, lcm));
  auto state_receiver = builder.AddSystem<RobotOutputReceiver>(plant);
  builder.Connect(*state_sub, *state_receiver);

  auto passthrough = builder.AddSystem<SubvectorPassThrough>(
      state_receiver->get_output_port(0).size(), 0, plant.num_positions());
  builder.Connect(*state_receiver, *passthrough);

  auto to_pose =
      builder.AddSystem<MultibodyPositionToGeometryPose<double>>(plant);
  builder.Connect(*passthrough, *to_pose);
  builder.Connect(
      to_pose->get_output_port(),
      scene_graph.get_source_pose_port(plant.get_source_id().value()));

  // *******Add COM visualization**********
  auto ball_plant = multibody::ConstructBallPlant(&scene_graph);
  if (FLAGS_com) {
    // connect
    auto q_passthrough = builder.AddSystem<SubvectorPassThrough>(
        state_receiver->get_output_port(0).size(), 0, plant.num_positions());
    builder.Connect(state_receiver->get_output_port(0),
                    q_passthrough->get_input_port());
    auto rbt_passthrough = builder.AddSystem<multibody::ComPoseSystem>(plant);

    auto ball_to_pose =
        builder.AddSystem<MultibodyPositionToGeometryPose<double>>(*ball_plant);
    builder.Connect(*q_passthrough, *rbt_passthrough);
    if (FLAGS_com_ground) {
      builder.Connect(rbt_passthrough->get_xy_com_output_port(),
                      ball_to_pose->get_input_port());
    } else {
      builder.Connect(rbt_passthrough->get_com_output_port(),
                      ball_to_pose->get_input_port());
    }
    builder.Connect(
        ball_to_pose->get_output_port(),
        scene_graph.get_source_pose_port(ball_plant->get_source_id().value()));
  }

  DrakeVisualizer<double>::AddToBuilder(&builder, scene_graph);

  // state_receiver->set_publish_period(1.0/30.0);  // framerate

  auto diagram = builder.Build();

  auto context = diagram->CreateDefaultContext();

  /// Use the simulator to drive at a fixed rate
  /// If set_publish_every_time_step is true, this publishes twice
  /// Set realtime rate. Otherwise, runs as fast as possible
  auto stepper =
      std::make_unique<Simulator<double>>(*diagram, std::move(context));
  stepper->set_publish_every_time_step(false);
  stepper->set_publish_at_initialization(false);
  stepper->set_target_realtime_rate(1.0);
  stepper->Initialize();

  drake::log()->info("visualizer started");

  stepper->AdvanceTo(std::numeric_limits<double>::infinity());

  return 0;
}

}  // namespace dairlib

int main(int argc, char* argv[]) { return dairlib::do_main(argc, argv); }<|MERGE_RESOLUTION|>--- conflicted
+++ resolved
@@ -1,7 +1,5 @@
 #include <gflags/gflags.h>
 
-<<<<<<< HEAD
-=======
 #include "drake/systems/framework/diagram_builder.h"
 #include "drake/geometry/drake_visualizer.h"
 #include "drake/systems/lcm/lcm_subscriber_system.h"
@@ -10,27 +8,17 @@
 #include "drake/systems/rendering/multibody_position_to_geometry_pose.h"
 #include "systems/primitives/subvector_pass_through.h"
 
->>>>>>> ce7ed106
 #include "dairlib/lcmt_robot_output.hpp"
+#include "systems/robot_lcm_systems.h"
 #include "examples/Cassie/cassie_utils.h"
+#include "multibody/multibody_utils.h"
 #include "multibody/com_pose_system.h"
-#include "multibody/multibody_utils.h"
-#include "multibody/visualization_utils.h"
-#include "systems/primitives/subvector_pass_through.h"
-#include "systems/robot_lcm_systems.h"
-#include "drake/geometry/drake_visualizer.h"
-#include "drake/systems/analysis/simulator.h"
-#include "drake/systems/framework/diagram_builder.h"
-#include "drake/systems/lcm/lcm_interface_system.h"
-#include "drake/systems/lcm/lcm_subscriber_system.h"
-#include "drake/systems/rendering/multibody_position_to_geometry_pose.h"
 
 namespace dairlib {
 
 DEFINE_bool(floating_base, true, "Fixed or floating base model");
 DEFINE_bool(com, true, "Visualize the COM as a sphere");
-DEFINE_bool(
-    com_ground, true,
+DEFINE_bool(com_ground, true,
     "If com=true, sets whether the COM should be shown on the ground (z=0)"
     " or at the correct height.");
 DEFINE_string(channel, "CASSIE_STATE_DISPATCHER",
@@ -42,26 +30,19 @@
 using dairlib::systems::SubvectorPassThrough;
 using drake::geometry::DrakeVisualizer;
 using drake::geometry::SceneGraph;
-using drake::geometry::Sphere;
-using drake::math::RigidTransformd;
 using drake::multibody::MultibodyPlant;
-<<<<<<< HEAD
-=======
 using drake::systems::Simulator;
 using drake::systems::lcm::LcmSubscriberSystem;
 using drake::systems::rendering::MultibodyPositionToGeometryPose;
 using std::cout;
 using std::endl;
 
->>>>>>> ce7ed106
 using drake::multibody::RigidBody;
 using drake::multibody::SpatialInertia;
 using drake::multibody::UnitInertia;
-using drake::systems::Simulator;
-using drake::systems::lcm::LcmSubscriberSystem;
+using drake::math::RigidTransformd;
+using drake::geometry::Sphere;
 using drake::systems::rendering::MultibodyPositionToGeometryPose;
-using std::cout;
-using std::endl;
 
 int do_main(int argc, char* argv[]) {
   gflags::ParseCommandLineFlags(&argc, &argv, true);
@@ -83,45 +64,57 @@
   auto lcm = builder.AddSystem<drake::systems::lcm::LcmInterfaceSystem>();
 
   // Create state receiver.
-  auto state_sub =
-      builder.AddSystem(LcmSubscriberSystem::Make<dairlib::lcmt_robot_output>(
-          FLAGS_channel, lcm));
+  auto state_sub = builder.AddSystem(LcmSubscriberSystem::Make<
+      dairlib::lcmt_robot_output>(FLAGS_channel, lcm));
   auto state_receiver = builder.AddSystem<RobotOutputReceiver>(plant);
   builder.Connect(*state_sub, *state_receiver);
 
   auto passthrough = builder.AddSystem<SubvectorPassThrough>(
-      state_receiver->get_output_port(0).size(), 0, plant.num_positions());
+    state_receiver->get_output_port(0).size(), 0, plant.num_positions());
   builder.Connect(*state_receiver, *passthrough);
 
   auto to_pose =
       builder.AddSystem<MultibodyPositionToGeometryPose<double>>(plant);
   builder.Connect(*passthrough, *to_pose);
-  builder.Connect(
-      to_pose->get_output_port(),
-      scene_graph.get_source_pose_port(plant.get_source_id().value()));
+  builder.Connect(to_pose->get_output_port(), scene_graph.get_source_pose_port(
+    plant.get_source_id().value()));
 
   // *******Add COM visualization**********
-  auto ball_plant = multibody::ConstructBallPlant(&scene_graph);
+  auto ball_plant = std::make_unique<MultibodyPlant<double>>(0.0);
   if (FLAGS_com) {
+    double radius = .02;
+    UnitInertia<double> G_Bcm = UnitInertia<double>::SolidSphere(radius);
+    SpatialInertia<double> M_Bcm(1, Eigen::Vector3d::Zero(), G_Bcm);
+
+    const RigidBody<double>& ball = ball_plant->AddRigidBody("Ball", M_Bcm);
+
+    ball_plant->RegisterAsSourceForSceneGraph(&scene_graph);
+    // Add visual for the COM.
+    const Eigen::Vector4d orange(1.0, 0.55, 0.0, 1.0);
+    const RigidTransformd X_BS = RigidTransformd::Identity();
+    ball_plant->RegisterVisualGeometry(ball, X_BS, Sphere(radius), "visual",
+        orange);
+    ball_plant->Finalize();
+
     // connect
     auto q_passthrough = builder.AddSystem<SubvectorPassThrough>(
-        state_receiver->get_output_port(0).size(), 0, plant.num_positions());
+      state_receiver->get_output_port(0).size(), 0, plant.num_positions());
     builder.Connect(state_receiver->get_output_port(0),
                     q_passthrough->get_input_port());
-    auto rbt_passthrough = builder.AddSystem<multibody::ComPoseSystem>(plant);
+    auto rbt_passthrough =
+      builder.AddSystem<multibody::ComPoseSystem>(plant);
 
     auto ball_to_pose =
         builder.AddSystem<MultibodyPositionToGeometryPose<double>>(*ball_plant);
     builder.Connect(*q_passthrough, *rbt_passthrough);
     if (FLAGS_com_ground) {
       builder.Connect(rbt_passthrough->get_xy_com_output_port(),
-                      ball_to_pose->get_input_port());
+          ball_to_pose->get_input_port());
     } else {
       builder.Connect(rbt_passthrough->get_com_output_port(),
-                      ball_to_pose->get_input_port());
+          ball_to_pose->get_input_port());
     }
-    builder.Connect(
-        ball_to_pose->get_output_port(),
+    builder.Connect(ball_to_pose->get_output_port(),
         scene_graph.get_source_pose_port(ball_plant->get_source_id().value()));
   }
 
@@ -136,8 +129,8 @@
   /// Use the simulator to drive at a fixed rate
   /// If set_publish_every_time_step is true, this publishes twice
   /// Set realtime rate. Otherwise, runs as fast as possible
-  auto stepper =
-      std::make_unique<Simulator<double>>(*diagram, std::move(context));
+  auto stepper = std::make_unique<Simulator<double>>(*diagram,
+                                                     std::move(context));
   stepper->set_publish_every_time_step(false);
   stepper->set_publish_at_initialization(false);
   stepper->set_target_realtime_rate(1.0);
@@ -152,4 +145,6 @@
 
 }  // namespace dairlib
 
-int main(int argc, char* argv[]) { return dairlib::do_main(argc, argv); }+int main(int argc, char* argv[]) {
+  return dairlib::do_main(argc, argv);
+}