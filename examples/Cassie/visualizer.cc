--- conflicted
+++ resolved
@@ -10,6 +10,8 @@
 #include "systems/robot_lcm_systems.h"
 
 #include "drake/geometry/drake_visualizer.h"
+#include "drake/geometry/meshcat_visualizer.h"
+#include "drake/geometry/meshcat_visualizer_params.h"
 #include "drake/systems/analysis/simulator.h"
 #include "drake/systems/framework/diagram_builder.h"
 #include "drake/systems/lcm/lcm_interface_system.h"
@@ -56,22 +58,12 @@
   scene_graph.set_name("scene_graph");
 
   MultibodyPlant<double> plant(0.0);
-<<<<<<< HEAD
   if (!FLAGS_stepping_stone_yaml.empty()) {
     multibody::AddSteppingStonesToSimFromYaml(
         &plant,
         &scene_graph,
         FLAGS_stepping_stone_yaml,
         1.0);
-=======
-
-  AddCassieMultibody(&plant, &scene_graph, FLAGS_floating_base, "examples/Cassie/urdf/cassie_v2_shells.urdf");
-  if (FLAGS_floating_base) {
-    // Ground direction
-    Eigen::Vector3d ground_normal(sin(FLAGS_ground_incline), 0,
-                                  cos(FLAGS_ground_incline));
-    multibody::AddFlatTerrain(&plant, &scene_graph, 0.8, 0.8, ground_normal, false);
->>>>>>> 052763db
   }
 
   AddCassieMultibody(&plant, &scene_graph, FLAGS_floating_base,
