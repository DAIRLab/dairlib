--- conflicted
+++ resolved
@@ -32,8 +32,8 @@
     srcs = ["run_gait_dircon.cc"],
     data = ["PlanarWalker.urdf"],
     deps = [
-<<<<<<< HEAD
         "//common",
+        "//multibody:visualization_utils",
         "//systems/primitives",
         "//systems/trajectory_optimization/dircon",
         "@drake//:drake_shared_library",
@@ -49,10 +49,7 @@
         "//common",
         "//lcm:dircon_trajectory_saver",
         "//lcm:lcm_trajectory_saver",
-=======
-        "//common",
         "//multibody:visualization_utils",
->>>>>>> 70ee9c3b
         "//systems/primitives",
         "//systems/trajectory_optimization/dircon",
         "@drake//:drake_shared_library",
