--- conflicted
+++ resolved
@@ -73,28 +73,9 @@
     vector<PiecewisePolynomial<double>> init_vc_traj) {
 
   drake::systems::DiagramBuilder<double> builder;
-<<<<<<< HEAD
   MultibodyPlant<T>& plant = *plant_ptr;
   SceneGraph<double>& scene_graph =
       *builder.AddSystem(std::move(scene_graph_ptr));
-=======
-  MultibodyPlant<double> plant(0.0);
-  SceneGraph<double>& scene_graph = *builder.AddSystem<SceneGraph>();
-  Parser parser(&plant, &scene_graph);
-
-  std::string full_name =
-      FindResourceOrThrow("examples/PlanarWalker/PlanarWalker.urdf");
-  parser.AddModelFromFile(full_name);
-
-  plant.mutable_gravity_field().set_gravity_vector(
-      -9.81 * Eigen::Vector3d::UnitZ());
-
-  plant.WeldFrames(
-      plant.world_frame(), plant.GetFrameByName("base"),
-      drake::math::RigidTransform<double>());
-
-  plant.Finalize();
->>>>>>> afe7d41c
 
   auto positions_map = multibody::makeNameToPositionsMap(plant);
   auto velocities_map = multibody::makeNameToVelocitiesMap(plant);
@@ -111,19 +92,12 @@
   pt << 0, 0, -.5;
   bool isXZ = true;
 
-<<<<<<< HEAD
-  auto leftFootConstraint = DirconPositionData<T>(plant, left_lower_leg,
-                                                       pt, isXZ);
-  auto rightFootConstraint = DirconPositionData<T>(plant, right_lower_leg,
-                                                        pt, isXZ);
-=======
   Vector3d normal;
   normal << 0, 0, 1;
-  auto leftFootConstraint = DirconPositionData<double>(plant, left_lower_leg,
+  auto leftFootConstraint = DirconPositionData<T>(plant, left_lower_leg,
                                                        pt, isXZ, normal);
-  auto rightFootConstraint = DirconPositionData<double>(plant, right_lower_leg,
+  auto rightFootConstraint = DirconPositionData<T>(plant, right_lower_leg,
                                                         pt, isXZ, normal);
->>>>>>> afe7d41c
 
   double mu = 1;
   leftFootConstraint.addFixedNormalFrictionConstraints(mu);
@@ -167,7 +141,7 @@
   trajopt->AddDurationBounds(duration, duration);
 
   trajopt->SetSolverOption(drake::solvers::SnoptSolver::id(),
-                           "Print file", "snopt.out");
+                           "Print file", "../snopt.out");
   trajopt->SetSolverOption(drake::solvers::SnoptSolver::id(),
                            "Major iterations limit", 100);
 
@@ -286,49 +260,31 @@
   gflags::ParseCommandLineFlags(&argc, &argv, true);
   std::srand(time(0));  // Initialize random number generator.
 
-<<<<<<< HEAD
-  auto plant = std::make_unique<MultibodyPlant<double>>();
+  auto plant = std::make_unique<MultibodyPlant<double>>(0.0);
   auto scene_graph = std::make_unique<SceneGraph<double>>();
   Parser parser(plant.get(), scene_graph.get());
-=======
-  MultibodyPlant<double> plant(0.0);
-  SceneGraph<double> scene_graph;
-  Parser parser(&plant, &scene_graph);
->>>>>>> afe7d41c
   std::string full_name =
       dairlib::FindResourceOrThrow("examples/PlanarWalker/PlanarWalker.urdf");
 
   parser.AddModelFromFile(full_name);
 
-<<<<<<< HEAD
-  plant->template AddForceElement<
-      drake::multibody::UniformGravityFieldElement>();
+  plant->mutable_gravity_field().set_gravity_vector(
+      -9.81 * Eigen::Vector3d::UnitZ());
 
   plant->WeldFrames(
       plant->world_frame(), plant->GetFrameByName("base"),
-      drake::math::RigidTransform<double>(Vector3d::Zero()).GetAsIsometry3());
-=======
-  plant.WeldFrames(
-      plant.world_frame(), plant.GetFrameByName("base"),
       drake::math::RigidTransform<double>());
->>>>>>> afe7d41c
 
   plant->Finalize();
 
-<<<<<<< HEAD
   Eigen::VectorXd x0 = Eigen::VectorXd::Zero(plant->num_positions() +
                        plant->num_velocities());
 
-=======
-  
-    int N = 10;
->>>>>>> afe7d41c
   Eigen::VectorXd init_l_vec(2);
   init_l_vec << 0, 20*9.81;
-  int nu = plant.num_actuators();
-  int nx = plant.num_positions() + plant.num_velocities();
-
-  Eigen::VectorXd x0 = Eigen::VectorXd::Zero(nx);
+  int nu = plant->num_actuators();
+  int nx = plant->num_positions() + plant->num_velocities();
+  int N = 10;
 
   std::vector<MatrixXd> init_x;
   std::vector<MatrixXd> init_u;
