--- conflicted
+++ resolved
@@ -73,28 +73,9 @@
     vector<PiecewisePolynomial<double>> init_vc_traj) {
 
   drake::systems::DiagramBuilder<double> builder;
-<<<<<<< HEAD
   MultibodyPlant<T>& plant = *plant_ptr;
   SceneGraph<double>& scene_graph =
       *builder.AddSystem(std::move(scene_graph_ptr));
-=======
-  MultibodyPlant<double> plant(0.0);
-  SceneGraph<double>& scene_graph = *builder.AddSystem<SceneGraph>();
-  Parser parser(&plant, &scene_graph);
-
-  std::string full_name =
-      FindResourceOrThrow("examples/PlanarWalker/PlanarWalker.urdf");
-  parser.AddModelFromFile(full_name);
-
-  plant.mutable_gravity_field().set_gravity_vector(
-      -9.81 * Eigen::Vector3d::UnitZ());
-
-  plant.WeldFrames(
-      plant.world_frame(), plant.GetFrameByName("base"),
-      drake::math::RigidTransform<double>());
-
-  plant.Finalize();
->>>>>>> 923cc32b
 
   auto positions_map = multibody::makeNameToPositionsMap(plant);
   auto velocities_map = multibody::makeNameToVelocitiesMap(plant);
@@ -111,19 +92,11 @@
   pt << 0, 0, -.5;
   bool isXZ = true;
 
-<<<<<<< HEAD
   auto leftFootConstraint = DirconPositionData<T>(plant, left_lower_leg,
                                                        pt, isXZ);
   auto rightFootConstraint = DirconPositionData<T>(plant, right_lower_leg,
                                                         pt, isXZ);
-=======
-  Vector3d normal;
-  normal << 0, 0, 1;
-  auto leftFootConstraint = DirconPositionData<double>(plant, left_lower_leg,
-                                                       pt, isXZ, normal);
-  auto rightFootConstraint = DirconPositionData<double>(plant, right_lower_leg,
-                                                        pt, isXZ, normal);
->>>>>>> 923cc32b
+
 
   double mu = 1;
   leftFootConstraint.addFixedNormalFrictionConstraints(mu);
@@ -286,47 +259,29 @@
   gflags::ParseCommandLineFlags(&argc, &argv, true);
   std::srand(time(0));  // Initialize random number generator.
 
-<<<<<<< HEAD
   auto plant = std::make_unique<MultibodyPlant<double>>();
   auto scene_graph = std::make_unique<SceneGraph<double>>();
   Parser parser(plant.get(), scene_graph.get());
-=======
-  MultibodyPlant<double> plant(0.0);
-  SceneGraph<double> scene_graph;
-  Parser parser(&plant, &scene_graph);
->>>>>>> 923cc32b
   std::string full_name =
       dairlib::FindResourceOrThrow("examples/PlanarWalker/PlanarWalker.urdf");
 
   parser.AddModelFromFile(full_name);
 
-<<<<<<< HEAD
   plant->template AddForceElement<
       drake::multibody::UniformGravityFieldElement>();
 
   plant->WeldFrames(
       plant->world_frame(), plant->GetFrameByName("base"),
-      drake::math::RigidTransform<double>(Vector3d::Zero()).GetAsIsometry3());
-=======
-  plant.WeldFrames(
-      plant.world_frame(), plant.GetFrameByName("base"),
       drake::math::RigidTransform<double>());
->>>>>>> 923cc32b
 
   plant->Finalize();
 
-<<<<<<< HEAD
-  Eigen::VectorXd x0 = Eigen::VectorXd::Zero(plant->num_positions() +
-                       plant->num_velocities());
-
-=======
-  
-    int N = 10;
->>>>>>> 923cc32b
+  int N = 10;
+
   Eigen::VectorXd init_l_vec(2);
   init_l_vec << 0, 20*9.81;
-  int nu = plant.num_actuators();
-  int nx = plant.num_positions() + plant.num_velocities();
+  int nu = plant->num_actuators();
+  int nx = plant->num_positions() + plant->num_velocities();
 
   Eigen::VectorXd x0 = Eigen::VectorXd::Zero(nx);
 
