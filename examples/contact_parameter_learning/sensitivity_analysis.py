--- conflicted
+++ resolved
@@ -172,11 +172,7 @@
 
 
 def get_stiffness_range(sim_type, k0, discretization_n = 5):
-<<<<<<< HEAD
-    return {'stiffness' : (k0 * np.logspace(-1, 1, base=10, num=discretization_n)).tolist()}
-=======
     return {'stiffness' : (k0 * np.logspace(-1, 1, num=discretization_n)).tolist()}
->>>>>>> 205f5ad2
 
 def get_friction_range(sim_type, mu_0):
     params_range = {}
