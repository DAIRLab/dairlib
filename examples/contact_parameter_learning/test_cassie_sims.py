--- conflicted
+++ resolved
@@ -1,6 +1,6 @@
 import drake_cassie_sim_v2
 import mujoco_cassie_sim_v2
-# import isaac_cassie_sim
+import isaac_cassie_sim
 import bullet_cassie_sim
 import sys
 import matplotlib.pyplot as plt
@@ -20,11 +20,7 @@
 
 def test_sim(sim):
   params = sim.default_params
-<<<<<<< HEAD
-  hardware_traj_num = '00'
-=======
-  hardware_traj_num = '11'
->>>>>>> 6c4fb403
+  hardware_traj_num = '15'
   sim.make(params, hardware_traj_num)
   rollout = sim.advance_to(0.0495)
   # sim.free_sim()
@@ -62,7 +58,7 @@
   test_sim(sim)
 
 if __name__ == '__main__':
-  test_drake_sim()
+  # test_drake_sim()
   # test_mujoco_sim()
   # test_isaac_sim()
-  # test_bullet_sim()+  test_bullet_sim()