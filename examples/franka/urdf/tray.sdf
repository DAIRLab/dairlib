<?xml version="1.0"?>
<sdf version="1.7">
  <model name="tray">
    <link name="tray">
      <inertial>
<<<<<<< HEAD
        <pose>0 0 0 0 0 0</pose>
        <mass>2</mass>
        <!-- Inertia values were calculated to be consistent with the mass and
             geometry size, assuming a uniform density. -->
        <inertia>
          <ixx>0.060067</ixx>
          <ixy>0</ixy>
          <ixz>0</ixz>
          <iyy>0.060067</iyy>
          <iyz>0</iyz>
          <izz>0.12</izz>
=======
        <mass>0.25</mass>
        <!-- Inertia values were calculated to be consistent with the mass and
             geometry size, assuming a uniform density. -->
        <inertia>
          <ixx>0.00668</ixx>
          <ixy>0</ixy>
          <ixz>0</ixz>
          <iyy>0.00668</iyy>
          <iyz>0</iyz>
          <izz>0.01333</izz>
>>>>>>> 077ed0c2
        </inertia>
      </inertial>
      <visual name="tray">
        <geometry>
          <box>
            <size>0.4 0.4 0.02</size>
          </box>
        </geometry>
        <material>
          <diffuse>0.3 0.3 0.3 1</diffuse>
        </material>
      </visual>
      <collision name="box">
        <geometry>
          <box>
            <size>0.4 0.4 0.02</size>
          </box>
        </geometry>
        <drake:proximity_properties>
<!--          <drake:rigid_hydroelastic/>-->
          <drake:compliant_hydroelastic/>
          <drake:hydroelastic_modulus> 3.0e7 </drake:hydroelastic_modulus>
          <drake:mesh_resolution_hint> 1.0 </drake:mesh_resolution_hint>
          <!-- geometry/box does not take mesh_resolution_hint into account
            because it always uses the coarsest mesh. We place it here in
            case you want to change the box to something else like capsules,
            cylinders, ellipsoids, or spheres.
          -->
<!--          <drake:mesh_resolution_hint>0.1</drake:mesh_resolution_hint>-->
          <!-- Both mu_dynamic and mu_static are used in Continuous system.
            Only mu_dynamic is used in Discrete system.
          -->
          <drake:mu_dynamic>0.2</drake:mu_dynamic>
          <drake:mu_static>0.2</drake:mu_static>
        </drake:proximity_properties>
      </collision>
    </link>
  </model>
</sdf><|MERGE_RESOLUTION|>--- conflicted
+++ resolved
@@ -3,7 +3,6 @@
   <model name="tray">
     <link name="tray">
       <inertial>
-<<<<<<< HEAD
         <pose>0 0 0 0 0 0</pose>
         <mass>2</mass>
         <!-- Inertia values were calculated to be consistent with the mass and
@@ -15,18 +14,6 @@
           <iyy>0.060067</iyy>
           <iyz>0</iyz>
           <izz>0.12</izz>
-=======
-        <mass>0.25</mass>
-        <!-- Inertia values were calculated to be consistent with the mass and
-             geometry size, assuming a uniform density. -->
-        <inertia>
-          <ixx>0.00668</ixx>
-          <ixy>0</ixy>
-          <ixz>0</ixz>
-          <iyy>0.00668</iyy>
-          <iyz>0</iyz>
-          <izz>0.01333</izz>
->>>>>>> 077ed0c2
         </inertia>
       </inertial>
       <visual name="tray">
