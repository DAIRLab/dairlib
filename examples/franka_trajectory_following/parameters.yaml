# bouncy ball parameters

# impedance control parameters
translational_stiffness: 500 # 200
rotational_stiffness: 10 # 2
damping_ratio: 1
stiffness_null: 4 # try changing to 2
damping_null: 4 # try changing to using damping ratio null
q_null_desired: [0, 0.361, 0, -2.223, 0, 2.584, 0]
moving_offset: 0 #0.0005
pushing_offset: 0 #-0.001

# c3 parameters
mu: 1                   # changes need to be consistent with urdf
Q_default: 0
Q_finger: 500           # finger xyz cost
Q_ball_x: 30000  #10000
Q_ball_y: 30000  #10000
Q_finger_vel: 10        # translational velocity cost
Q_ball_vel: 0.1         # angular & translational velocity cost
Qnew_finger: 1000000    # Qnew costs
Qnew_ball_x: 1
Qnew_ball_y: 1
R: 0.01                 # torque cost in xyz
G: 0.01
U_default: 1
U_pos_vel: 10           # first 19 diag elements of U
U_u: 1                  # last 3 diag elements of U
q_init_finger: [0, 0, 0.0775] # TODO: tune this
#q_init_finger: [0, 0, 0.0399] # parameters that work for wrong EE model
q_init_ball_c3: [1, 0, 0, 0, 0.05, 0.05, 0.03] # last 3 elements don't matter
dt: 0.015 # 0.03
velocity_limit: 1
orientation_degrees: 10
axis_option: 2

# initialization/simulation parameters
q_init_franka: [0, 0.275, 0, -2.222, 0, 2.497, 0]
q_init_ball: [1, 0, 0, 0] # xyz computed according to x_c, y_c, traj_radius, phase, and ball_radius
initial_start: [0.55, 0, 0.12]
initial_finish: [0, 0, 0.07]  # xy computed according to x_c, y_c, traj_radius, and phase
stabilize_time1: 0.5
move_time: 0.75
stabilize_time2: 0.75
sim_dt: 0.0001 # 0.00005
realtime_rate: 1.0

# trajectory parameters
traj_radius: 0.1
phase: 0 # starting at 180 avoids first hard push
x_c: 0.55
y_c: 0
degree_increment: 20
time_increment: 4
hold_order: 1 # 0 for zero order hold, 1 for first order hold

# if enable_adaptive_path is set to 1, the trajectory above is not used
lead_angle: 40 # angle in degrees
enable_adaptive_path: 1 # 0 to use regular path, 1 to use path that adjusts to ball in real time

# geometry parameters
ball_radius: 0.0315           # changes need to be consistent with sphere urdf, geometry mesh, AND vision
finger_radius: 0.0195         # changes need to be consistent with franka_box and model urdfs
EE_offset: [0, 0, 0.0153]     # changes need to be consistent with franka_box urdf
table_offset: -0.0245         # chances need to be consistent with franka_box, model urdf, AND vision
model_table_offset: -0.0245   # changes need to be consistent with model urdf

# Misc
contact_threshold: 0.01
enable_heuristic: 0
enable_contact: 1
ball_stddev: 0.0001 # standard deviation of 0-mean noise on ball state estimation

# gaiting parameters
<<<<<<< HEAD
roll_phase: 1.25  # 1
return_phase: 1 # 0.5
gait_parameters: [0.02, 0.0951, 0.0911, 0.0791] # try playing with first param here
=======
roll_phase: 1  #2.5
return_phase: 0.5 #0.75
gait_parameters: [0.02, 0.0951, 0.0911, 0.0691] # try playing with first param here
>>>>>>> b7a452ae
# gait parameters represent height above the table

# filters
dt_filter_length: 10
alpha_p: 0.2
alpha_v: 1<|MERGE_RESOLUTION|>--- conflicted
+++ resolved
@@ -72,15 +72,9 @@
 ball_stddev: 0.0001 # standard deviation of 0-mean noise on ball state estimation
 
 # gaiting parameters
-<<<<<<< HEAD
-roll_phase: 1.25  # 1
-return_phase: 1 # 0.5
-gait_parameters: [0.02, 0.0951, 0.0911, 0.0791] # try playing with first param here
-=======
 roll_phase: 1  #2.5
 return_phase: 0.5 #0.75
 gait_parameters: [0.02, 0.0951, 0.0911, 0.0691] # try playing with first param here
->>>>>>> b7a452ae
 # gait parameters represent height above the table
 
 # filters
