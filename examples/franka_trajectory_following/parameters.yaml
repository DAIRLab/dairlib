# bouncy ball parameters

# impedance control parameters
translational_stiffness: 500 # 200
<<<<<<< HEAD
rotational_stiffness: 40 # 2
=======
rotational_stiffness: 10 # 2
>>>>>>> c5daac84
damping_ratio: 1
stiffness_null: 10 # try changing to 2
damping_null: 4 # try changing to using damping ratio null
q_null_desired: [0, 0.361, 0, -2.223, 0, 2, 0]
moving_offset: 0 #0.0005
pushing_offset: 0 #-0.001

# c3 parameters
mu: 1                   # changes need to be consistent with urdf
Q_default: 0
Q_finger: 500           # finger xyz cost
Q_ball_x: 30000  #10000
Q_ball_y: 30000  #10000
Q_finger_vel: 10        # translational velocity cost
Q_ball_vel: 0.1         # angular & translational velocity cost
Qnew_finger: 1000000    # Qnew costs
Qnew_ball_x: 1
Qnew_ball_y: 1
R: 0.01                 # torque cost in xyz
G: 0.01
U_default: 1
U_pos_vel: 10           # first 19 diag elements of U
U_u: 1                  # last 3 diag elements of U
q_init_finger: [0, 0, 0.0775] # TODO: tune this
#q_init_finger: [0, 0, 0.0399] # parameters that work for wrong EE model
q_init_ball_c3: [1, 0, 0, 0, 0.05, 0.05, 0.03] # last 3 elements don't matter
dt: 0.015 # 0.03
velocity_limit: 1

# initialization/simulation parameters
q_init_franka: [0, 0.275, 0, -2.222, 0, 2.497, 0]
q_init_ball: [1, 0, 0, 0] # xyz computed according to x_c, y_c, traj_radius, phase, and ball_radius
initial_start: [0.55, 0, 0.12]
initial_finish: [0, 0, 0.07]  # xy computed according to x_c, y_c, traj_radius, and phase
stabilize_time1: 0.5
move_time: 0.75
stabilize_time2: 0.75
sim_dt: 0.0001 # 0.00005
realtime_rate: 1.0

# trajectory parameters
traj_radius: 0.1
phase: 0 # starting at 180 avoids first hard push
x_c: 0.55
y_c: 0
degree_increment: 20
time_increment: 4
hold_order: 1 # 0 for zero order hold, 1 for first order hold

# if enable_adaptive_path is set to 1, the trajectory above is not used
lead_angle: 40 # angle in degrees
enable_adaptive_path: 1 # 0 to use regular path, 1 to use path that adjusts to ball in real time

# geometry parameters
ball_radius: 0.0315           # changes need to be consistent with sphere urdf, geometry mesh, AND vision
finger_radius: 0.0195         # changes need to be consistent with franka_box and model urdfs
EE_offset: [0, 0, 0.0153]     # changes need to be consistent with franka_box urdf
table_offset: -0.0235         # chances need to be consistent with franka_box, model urdf, AND vision
model_table_offset: -0.0235   # changes need to be consistent with model urdf

# Misc
contact_threshold: 0.01
enable_heuristic: 0
enable_contact: 1
ball_stddev: 0.0001 # standard deviation of 0-mean noise on ball state estimation

# gaiting parameters
roll_phase: 1.5  # 1
return_phase: 0.75 # 0.5
gait_parameters: [0.02, 0.0951, 0.0911, 0.0691] # try playing with first param here
# gait parameters represent height above the table

# filters
dt_filter_length: 10
alpha_p: 0.2
alpha_v: 1<|MERGE_RESOLUTION|>--- conflicted
+++ resolved
@@ -2,15 +2,11 @@
 
 # impedance control parameters
 translational_stiffness: 500 # 200
-<<<<<<< HEAD
-rotational_stiffness: 40 # 2
-=======
 rotational_stiffness: 10 # 2
->>>>>>> c5daac84
 damping_ratio: 1
-stiffness_null: 10 # try changing to 2
+stiffness_null: 4 # try changing to 2
 damping_null: 4 # try changing to using damping ratio null
-q_null_desired: [0, 0.361, 0, -2.223, 0, 2, 0]
+q_null_desired: [0, 0.361, 0, -2.223, 0, 2.584, 0]
 moving_offset: 0 #0.0005
 pushing_offset: 0 #-0.001
 
@@ -64,8 +60,8 @@
 ball_radius: 0.0315           # changes need to be consistent with sphere urdf, geometry mesh, AND vision
 finger_radius: 0.0195         # changes need to be consistent with franka_box and model urdfs
 EE_offset: [0, 0, 0.0153]     # changes need to be consistent with franka_box urdf
-table_offset: -0.0235         # chances need to be consistent with franka_box, model urdf, AND vision
-model_table_offset: -0.0235   # changes need to be consistent with model urdf
+table_offset: -0.0245         # chances need to be consistent with franka_box, model urdf, AND vision
+model_table_offset: -0.0245   # changes need to be consistent with model urdf
 
 # Misc
 contact_threshold: 0.01
@@ -74,8 +70,8 @@
 ball_stddev: 0.0001 # standard deviation of 0-mean noise on ball state estimation
 
 # gaiting parameters
-roll_phase: 1.5  # 1
-return_phase: 0.75 # 0.5
+roll_phase: 1  #2.5
+return_phase: 0.5 #0.75
 gait_parameters: [0.02, 0.0951, 0.0911, 0.0691] # try playing with first param here
 # gait parameters represent height above the table
 
