--- conflicted
+++ resolved
@@ -43,23 +43,14 @@
 q_init_ball: [1, 0, 0, 0] # xyz computed according to x_c, y_c, traj_radius, phase, and ball_radius
 #initial_start: [0.4, 0, 0.08]
 initial_start: [0.5, 0, 0.12]
-<<<<<<< HEAD
-initial_finish: [0, 0, 0.07]  # xy computed according to x_c, y_c, traj_radius, and phase
-=======
 initial_finish: [-0.03, 0, 0.07]  # xy computed according to x_c, y_c, traj_radius, and phase
->>>>>>> e8283c1b
 stabilize_time1: 2
 move_time: 1
 stabilize_time2: 200
 sim_dt: 0.0001 # 0.00005
 
-<<<<<<< HEAD
-traj_radius: 0.15
-phase: 270 # in degrees
-=======
 traj_radius: 0.2
 phase: 0 # in degrees
->>>>>>> e8283c1b
 x_c: 0.50
 y_c: 0.0
 degree_increment: 20
