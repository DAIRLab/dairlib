#include <vector>
#include <math.h>
#include <gflags/gflags.h>
#include <signal.h>

#include "drake/systems/analysis/simulator.h"
#include "drake/systems/framework/diagram_builder.h"
#include "drake/systems/lcm/lcm_interface_system.h"
#include "drake/systems/lcm/lcm_publisher_system.h"
#include "drake/systems/lcm/lcm_subscriber_system.h"
#include <drake/lcm/drake_lcm.h>
#include <drake/multibody/tree/multibody_element.h>
#include <drake/multibody/parsing/parser.h>
#include <drake/common/trajectories/piecewise_polynomial.h>
#include <drake/math/rigid_transform.h>
#include "drake/math/autodiff.h"
#include "drake/systems/primitives/trajectory_source.h"


#include "systems/robot_lcm_systems.h"
#include "dairlib/lcmt_robot_input.hpp"
#include "dairlib/lcmt_robot_output.hpp"
#include "dairlib/lcmt_c3.hpp"
#include "multibody/multibody_utils.h"
#include "systems/system_utils.h"

#include "examples/franka_trajectory_following/c3_parameters.h"
#include "examples/franka_trajectory_following/systems/c3_trajectory_source.h"
#include "examples/franka_trajectory_following/systems/gravity_compensator.h"
#include "systems/robot_lcm_systems.h"
#include "systems/controllers/impedance_controller.h"
#include "systems/framework/lcm_driven_loop.h"

#define ROS

#ifdef ROS

#include "ros/ros.h"
#include "std_msgs/Float64MultiArray.h"
#include "systems/ros/ros_publisher_system.h"
#include "systems/ros/c3_ros_conversions.h"

void SigintHandler(int sig) {
  ros::shutdown();
  exit(sig);
}

#endif

DEFINE_string(channel, "FRANKA_OUTPUT",
              "LCM channel for receiving state. "
              "Use FRANKA_OUTPUT to get state from simulator, and "
              "use FRANKA_ROS_OUTPUT to get state from franka_ros");

namespace dairlib {

using drake::geometry::SceneGraph;
using drake::multibody::MultibodyPlant;
using drake::multibody::AddMultibodyPlantSceneGraph;
using drake::math::RigidTransform;
using drake::systems::DiagramBuilder;
using drake::systems::lcm::LcmPublisherSystem;
using drake::systems::lcm::LcmSubscriberSystem;
using drake::systems::Context;
using drake::multibody::Parser;
using multibody::makeNameToPositionsMap;
using multibody::makeNameToVelocitiesMap;
using drake::trajectories::PiecewisePolynomial;

using Eigen::VectorXd;
using Eigen::MatrixXd;

int DoMain(int argc, char* argv[]){
  gflags::ParseCommandLineFlags(&argc, &argv, true);

  C3Parameters param = drake::yaml::LoadYamlFile<C3Parameters>(
    "examples/franka_trajectory_following/parameters.yaml");

  drake::lcm::DrakeLcm drake_lcm;
  // drake::lcm::DrakeLcm drake_network("udpm://239.255.76.67:7667?ttl=1");

  MultibodyPlant<double> plant(0.0);
  Parser parser(&plant);
  parser.AddModelFromFile("examples/franka_trajectory_following/robot_properties_fingers/urdf/franka_box.urdf");
  parser.AddModelFromFile("examples/franka_trajectory_following/robot_properties_fingers/urdf/sphere.urdf");
  
  /// Fix base of finger to world
  RigidTransform<double> X_WI = RigidTransform<double>::Identity();
  plant.WeldFrames(plant.world_frame(), plant.GetFrameByName("panda_link0"), X_WI);
  plant.Finalize();

  DiagramBuilder<double> builder;
  auto state_receiver = builder.AddSystem<systems::RobotOutputReceiver>(plant);

  /* -------------------------------------------------------------------------------------------*/

  DiagramBuilder<double> builder_f;
  auto [plant_f, scene_graph] = AddMultibodyPlantSceneGraph(&builder_f, 0.0);
  Parser parser_f(&plant_f);
  parser_f.AddModelFromFile("examples/franka_trajectory_following/robot_properties_fingers/urdf/franka_box.urdf");
  parser_f.AddModelFromFile("examples/franka_trajectory_following/robot_properties_fingers/urdf/sphere.urdf");

  plant_f.WeldFrames(plant_f.world_frame(), plant_f.GetFrameByName("panda_link0"), X_WI);
  plant_f.Finalize();

  auto diagram_f = builder_f.Build();
  auto diagram_context_f = diagram_f->CreateDefaultContext();
  auto& context_f = diagram_f->GetMutableSubsystemContext(plant_f, diagram_context_f.get());

  /* -------------------------------------------------------------------------------------------*/

  int nq = plant.num_positions();

  VectorXd q = VectorXd::Zero(nq);
  auto context = plant.CreateDefaultContext();

  double translational_stiffness = param.translational_stiffness;
  double rotational_stiffness = param.rotational_stiffness;
  double damping_ratio = param.damping_ratio;

  MatrixXd K = MatrixXd::Zero(6,6);
  MatrixXd B = MatrixXd::Zero(6,6);
  K.block(0,0,3,3) << rotational_stiffness * MatrixXd::Identity(3,3);
  K.block(3,3,3,3) << translational_stiffness * MatrixXd::Identity(3,3);
  B.block(0,0,3,3) << 2 * damping_ratio * sqrt(rotational_stiffness) * MatrixXd::Identity(3,3);
  B.block(3,3,3,3) << 2 * damping_ratio * sqrt(translational_stiffness) * MatrixXd::Identity(3,3);

  MatrixXd K_null = param.stiffness_null * MatrixXd::Identity(7,7);
  MatrixXd B_null = param.damping_null * MatrixXd::Identity(7,7);
  VectorXd qd = param.q_null_desired;

  drake::geometry::GeometryId sphere_geoms = 
    plant_f.GetCollisionGeometriesForBody(plant.GetBodyByName("sphere"))[0];
  drake::geometry::GeometryId EE_geoms = 
    plant_f.GetCollisionGeometriesForBody(plant.GetBodyByName("panda_link10"))[0];
  std::vector<drake::geometry::GeometryId> contact_geoms = {EE_geoms, sphere_geoms};

  int num_friction_directions = 2;
  double moving_offset = param.moving_offset;
  double pushing_offset = param.pushing_offset;

  auto controller = builder.AddSystem<systems::controllers::ImpedanceController>(
      plant, plant_f, *context, context_f, K, B, K_null, B_null, qd,
      contact_geoms, num_friction_directions, moving_offset, pushing_offset);
  auto gravity_compensator = builder.AddSystem<systems::GravityCompensator>(plant, *context);

  /* -------------------------------------------------------------------------------------------*/
  /// create trajectory source
  // double time_inc = 10;
  // double num_points = 10;

  // std::vector<MatrixXd> points(num_points);
  // std::vector<double> times;
  // points[0] = Vector3d(0.55, 0.0, 0.12);
  // points[1] = Vector3d(0.55, 0.0, 0.12);
  // points[2] = Vector3d(0.55, 0.0, 0.12);
  // points[3] = Vector3d(0.55, 0.0, 0.12);
  // points[4] = Vector3d(0.55, 0.1, 0.12);
  // points[5] = Vector3d(0.3, 0.1, 0.12);
  // points[6] = Vector3d(0.5, -0.1, 0.12);
  // points[7] = Vector3d(0.55, -0.1, 0.2);
  // points[8] = Vector3d(0.55, -0.1, 0.1);
  // points[9] = Vector3d(0.55, 0.0, 0.12);

  // double time_inc = 10;
  // double num_points = 2;

  // std::vector<MatrixXd> points(num_points);
  // std::vector<double> times;
  // points[0] = Vector3d(0.55, 0.0, 0.12);
  // points[1] = Vector3d(0.60, 0.05, 0.20);

  double time_inc = 2;
  double num_points = 5;

  double l = 0.15;

  std::vector<MatrixXd> points(num_points);
  std::vector<double> times;
  points[0] = Vector3d(0.55, 0.0, 0.12);
  points[1] = Vector3d(0.55, 0.0+l, 0.12);
  points[2] = Vector3d(0.55-l, 0.0+l, 0.12);
  points[3] = Vector3d(0.55-l, 0.0, 0.12);
  points[4] = Vector3d(0.55, 0.0, 0.12);


  for (int i = 0; i < num_points; i++){
    times.push_back(i*time_inc);
  }

  auto ee_trajectory = drake::trajectories::PiecewisePolynomial<
    double>::FirstOrderHold(times, points);

  auto input_trajectory = builder.AddSystem<systems::C3TrajectorySource>(
      ee_trajectory);
  builder.Connect(state_receiver->get_output_port(0),
    input_trajectory->get_input_port(0));
  builder.Connect(input_trajectory->get_output_port(0),
    controller->get_input_port(1));

  /* -------------------------------------------------------------------------------------------*/

  builder.Connect(state_receiver->get_output_port(0), 
    controller->get_input_port(0));
  
<<<<<<< HEAD
  auto control_sender = builder.AddSystem<systems::RobotCommandSender>(plant);
  builder.Connect(controller->get_output_port(), gravity_compensator->get_input_port());
  builder.Connect(gravity_compensator->get_output_port(), control_sender->get_input_port());

  auto control_publisher = builder.AddSystem(
      LcmPublisherSystem::Make<dairlib::lcmt_robot_input>(
        "FRANKA_INPUT", &drake_lcm, 
        {drake::systems::TriggerType::kForced}, 0.0));
  
  builder.Connect(control_sender->get_output_port(),
      control_publisher->get_input_port());
=======
  // sim
  if (FLAGS_channel == "FRANKA_OUTPUT"){
    auto control_sender = builder.AddSystem<systems::RobotCommandSender>(plant);
    builder.Connect(controller->get_output_port(), gravity_compensator->get_input_port());
    builder.Connect(gravity_compensator->get_output_port(), control_sender->get_input_port());

    auto control_publisher = builder.AddSystem(
        LcmPublisherSystem::Make<dairlib::lcmt_robot_input>(
          "FRANKA_INPUT", &drake_lcm, 
          {drake::systems::TriggerType::kForced}, 0.0));
    builder.Connect(control_sender->get_output_port(),
        control_publisher->get_input_port());
  }
>>>>>>> 9e7ab90a

  /* -------------------------------------------------------------------------------------------*/
#ifdef ROS
  else if (FLAGS_channel == "FRANKA_ROS_OUTPUT"){
    /// Publish to ROS topic
    ros::init(argc, argv, "impedance_controller");
    ros::NodeHandle node_handle;
    signal(SIGINT, SigintHandler);

    auto impedance_to_ros = builder.AddSystem<systems::TimestampedVectorToROS>(7);
    // try making this kForced
    auto ros_publisher = builder.AddSystem(
        systems::RosPublisherSystem<std_msgs::Float64MultiArray>::Make("/c3/franka_input", &node_handle, .0005));
    
    builder.Connect(controller->get_output_port(), impedance_to_ros->get_input_port());
    builder.Connect(impedance_to_ros->get_output_port(), ros_publisher->get_input_port());

    auto ros_lcm_sender = builder.AddSystem<systems::RobotCommandSender>(plant);
    auto echo_ros_lcm = builder.AddSystem(
        LcmPublisherSystem::Make<dairlib::lcmt_robot_input>(
          "FRANKA_INPUT_WO_G", &drake_lcm, 
          {drake::systems::TriggerType::kForced}, 0.0));
    builder.Connect(controller->get_output_port(),
        ros_lcm_sender->get_input_port());
    builder.Connect(ros_lcm_sender->get_output_port(),
        echo_ros_lcm->get_input_port());
  }
#endif

  auto diagram = builder.Build();
  // DrawAndSaveDiagramGraph(*diagram, "examples/franka_trajectory_following/diagram_run_impedance_experiment");


  auto context_d = diagram->CreateDefaultContext();
  auto& receiver_context = diagram->GetMutableSubsystemContext(*state_receiver, context_d.get());
  (void) receiver_context; // suppressed unused variable warning

  systems::LcmDrivenLoop<dairlib::lcmt_robot_output> loop(
      &drake_lcm, std::move(diagram), state_receiver, FLAGS_channel, true);
  
  loop.Simulate(std::numeric_limits<double>::infinity());

  return 0;
}

} // namespace dairlib

int main(int argc, char* argv[]) { dairlib::DoMain(argc, argv);}<|MERGE_RESOLUTION|>--- conflicted
+++ resolved
@@ -202,20 +202,7 @@
 
   builder.Connect(state_receiver->get_output_port(0), 
     controller->get_input_port(0));
-  
-<<<<<<< HEAD
-  auto control_sender = builder.AddSystem<systems::RobotCommandSender>(plant);
-  builder.Connect(controller->get_output_port(), gravity_compensator->get_input_port());
-  builder.Connect(gravity_compensator->get_output_port(), control_sender->get_input_port());
-
-  auto control_publisher = builder.AddSystem(
-      LcmPublisherSystem::Make<dairlib::lcmt_robot_input>(
-        "FRANKA_INPUT", &drake_lcm, 
-        {drake::systems::TriggerType::kForced}, 0.0));
-  
-  builder.Connect(control_sender->get_output_port(),
-      control_publisher->get_input_port());
-=======
+
   // sim
   if (FLAGS_channel == "FRANKA_OUTPUT"){
     auto control_sender = builder.AddSystem<systems::RobotCommandSender>(plant);
@@ -229,7 +216,6 @@
     builder.Connect(control_sender->get_output_port(),
         control_publisher->get_input_port());
   }
->>>>>>> 9e7ab90a
 
   /* -------------------------------------------------------------------------------------------*/
 #ifdef ROS
