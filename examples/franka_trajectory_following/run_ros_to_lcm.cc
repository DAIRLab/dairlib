--- conflicted
+++ resolved
@@ -24,7 +24,7 @@
 using drake::systems::lcm::LcmSubscriberSystem;
 
 using dairlib::systems::RosSubscriberSystem;
-using dairlib::systems::RosPublisherSystem;<<<<<<
+using dairlib::systems::RosPublisherSystem;
 using dairlib::systems::ROSToRobotOutputLCM;
 using dairlib::systems::ROSToC3LCM;
 
@@ -45,19 +45,11 @@
   DiagramBuilder<double> builder;
 
   /// systems
-
-  TODO: find correct topic name for joint states !!!
-
   auto ros_subscriber =
-<<<<<<< HEAD
-      builder.AddSystem(RosSubscriberSystem<std_msgs::Float64MultiArray>::Make(
-          "/c3/franka_output", &node_handle));
-  auto to_robot_output = builder.AddSystem(ROSToRobotOutputLCM::Make(4, 3, 3));  
-=======
-      builder.AddSystem(RosSubscriberSystem<sensor_msgs:JointState>::Make(
-          "", &node_handle));
+      builder.AddSystem(RosSubscriberSystem<sensor_msgs::JointState>::Make(
+          "/franka_state_controller/joint_states", &node_handle));
   auto to_robot_output = builder.AddSystem(ROSToRobotOutputLCM::Make(14, 13, 7));  
->>>>>>> d8b8702a
+  
   // change this to output correctly (i.e. when ros subscriber gets new message)
   auto robot_output_pub = builder.AddSystem(
     LcmPublisherSystem::Make<dairlib::lcmt_robot_output>(
