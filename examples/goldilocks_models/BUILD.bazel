package(default_visibility = ["//visibility:public"])

cc_binary(
    name = "find_goldilocks_models",
    srcs = ["find_goldilocks_models.cc"],
    data = glob(["examples/goldilocks_models/PlanarWalkerWithTorso.urdf"]),
    deps = [
        ":dynamics_expression",
        ":goldilocks_utils",
        ":initial_guess",
        ":kinematics_expression",
        ":task",
        "//common:eigen_utils",
        "//examples/goldilocks_models/find_models:traj_opt_given_weigths",
        "//systems/goldilocks_models",
        "//systems/trajectory_optimization:dircon",
        "@drake//:drake_shared_library",
        "@gflags",
    ],
)

cc_binary(
    name = "plan_with_RoM_FoM",
    srcs = ["plan_with_RoM_FoM.cc"],
    data = glob(["examples/goldilocks_models/PlanarWalkerWithTorso.urdf"]),
    deps = [
        ":dynamics_expression",
        ":goldilocks_utils",
        ":kinematics_expression",
        "//common",
        "//examples/goldilocks_models/planning:RoM_planning_traj_opt",
        "//systems/goldilocks_models",
        "@drake//:drake_shared_library",
        "@gflags",
    ],
)

cc_library(
    name = "kinematics_expression",
    srcs = [
        "kinematics_expression.cc",
    ],
    hdrs = [
        "kinematics_expression.h",
    ],
    deps = [
        "//multibody:utils",
        "@drake//:drake_shared_library",
    ],
)

cc_library(
    name = "dynamics_expression",
    srcs = [
        "dynamics_expression.cc",
    ],
    hdrs = [
        "dynamics_expression.h",
    ],
    deps = [
        "@drake//:drake_shared_library",
    ],
)

# cc_binary(
#     name = "kinematics_expression_test",
#     srcs = ["kinematics_expression_test.cc"],
#     deps = [
#         ":kinematics_expression",
#         "//common",
#         "@drake//:drake_shared_library",
#     ],
# )

# cc_binary(
#     name = "dynamics_expression_test",
#     srcs = ["dynamics_expression_test.cc"],
#     deps = [
#         ":dynamics_expression",
#     ],
# )

cc_binary(
    name = "test_initial_guess",
    srcs = ["test_initial_guess.cc"],
    deps = [
        ":initial_guess",
        "//common",
        "@drake//:drake_shared_library",
        "@gflags",
    ],
)

cc_library(
    name = "dummy_constraint",
    srcs = [
        "dummy_constraint.cc",
    ],
    hdrs = [
        "dummy_constraint.h",
    ],
    deps = [
        "//multibody:utils",
        "@drake//:drake_shared_library",
    ],
)

cc_library(
    name = "goldilocks_utils",
    srcs = [
        "goldilocks_utils.cc",
    ],
    hdrs = [
        "goldilocks_utils.h",
    ],
    deps = [
        "//systems/goldilocks_models",
        "@drake//:drake_shared_library",
    ],
)

<<<<<<< HEAD
#edited by jianshu
cc_library(
    name = "initial_guess",
    srcs = [
        "initial_guess.cc",
    ],
    hdrs = [
        "initial_guess.h",
    ],
    deps = [
        ":goldilocks_utils",
        "//systems/goldilocks_models",
        "@drake//:drake_shared_library",
    ],
)

cc_binary(
    name = "run_cassie_osc_walking_controller",
    srcs = ["run_cassie_osc_walking_controller.cc"],
=======
cc_library(
    name = "task",
    srcs = [
        "task.cc",
    ],
    hdrs = [
        "task.h",
    ],
>>>>>>> 365127ba
    deps = [
        "//common:eigen_utils",
        "@drake//:drake_shared_library",
    ],
)<|MERGE_RESOLUTION|>--- conflicted
+++ resolved
@@ -119,7 +119,6 @@
     ],
 )
 
-<<<<<<< HEAD
 #edited by jianshu
 cc_library(
     name = "initial_guess",
@@ -136,10 +135,6 @@
     ],
 )
 
-cc_binary(
-    name = "run_cassie_osc_walking_controller",
-    srcs = ["run_cassie_osc_walking_controller.cc"],
-=======
 cc_library(
     name = "task",
     srcs = [
@@ -148,7 +143,6 @@
     hdrs = [
         "task.h",
     ],
->>>>>>> 365127ba
     deps = [
         "//common:eigen_utils",
         "@drake//:drake_shared_library",
