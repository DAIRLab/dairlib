package(default_visibility = ["//visibility:public"])

cc_binary(
    name = "find_goldilocks_models",
    srcs = ["find_goldilocks_models.cc"],
    data = glob(["examples/goldilocks_models/PlanarWalkerWithTorso.urdf"]),
    deps = [
        ":goldilocks_utils",
        ":task",
        "//common:eigen_utils",
        "//common:file_utils",
        "//examples/Cassie:cassie_utils",
        "//examples/goldilocks_models/find_models:initial_guess",
        "//examples/goldilocks_models/find_models:traj_opt_given_weigths",
        "//systems/trajectory_optimization:dircon",
        "@drake//:drake_shared_library",
        "@gflags",
    ],
)

cc_binary(
<<<<<<< HEAD
    name = "find_boundary",
    srcs = ["find_boundary.cc"],
    deps = [
        ":goldilocks_utils",
        ":task",
        "//common:eigen_utils",
        "//common:file_utils",
        "//examples/Cassie:cassie_utils",
        "//examples/goldilocks_models/find_models:initial_guess",
        "//examples/goldilocks_models/find_models:traj_opt_given_weigths",
        "//systems/trajectory_optimization:dircon",
        "@drake//:drake_shared_library",
        "@gflags",
        "//examples/goldilocks_models/find_boundary_utils:search_setting",
    ],
)

cc_binary(
    name = "plan_with_RoM_FoM",
    srcs = ["plan_with_RoM_FoM.cc"],
=======
    name = "plan_with_rom_fom_five_link",
    srcs = ["plan_with_rom_fom_five_link.cc"],
>>>>>>> 4deb7ab9
    data = glob(["examples/goldilocks_models/PlanarWalkerWithTorso.urdf"]),
    deps = [
        ":goldilocks_utils",
        ":reduced_order_models",
        "//common",
        "//common:file_utils",
        "//examples/goldilocks_models/planning:rom_traj_opt",
        "@drake//:drake_shared_library",
        "@gflags",
    ],
)

cc_library(
    name = "goldilocks_utils",
    srcs = [
        "goldilocks_utils.cc",
    ],
    hdrs = [
        "goldilocks_utils.h",
    ],
    deps = [
        ":reduced_order_models",
        "//common:file_utils",
        "//examples/Cassie:cassie_utils",
        "@drake//:drake_shared_library",
    ],
)

cc_library(
    name = "task",
    srcs = [
        "task.cc",
    ],
    hdrs = [
        "task.h",
    ],
    deps = [
        "//common:eigen_utils",
        "@drake//:drake_shared_library",
    ],
)

cc_library(
    name = "reduced_order_models",
    srcs = [
        "reduced_order_models.cc",
    ],
    hdrs = [
        "reduced_order_models.h",
    ],
    deps = [
        "//common:file_utils",
        "//multibody:utils",
        "@drake//:drake_shared_library",
    ],
)

cc_binary(
    name = "run_cassie_rom_controller",
    srcs = ["run_cassie_rom_controller.cc"],
    deps = [
        ":reduced_order_models",
        "//examples/Cassie:cassie_urdf",
        "//examples/Cassie:cassie_utils",
        "//examples/Cassie:simulator_drift",
        "//examples/Cassie/osc",
        "//examples/goldilocks_models/controller:control_parameters",
        "//examples/goldilocks_models/controller:planned_traj_guard",
        "//examples/goldilocks_models/controller:rom_traj_receiver",
        "//multibody:utils",
        "//systems:drake_signal_lcm_systems",
        "//systems:robot_lcm_systems",
        "//systems/controllers:fsm_event_time",
        "//systems/framework:lcm_driven_loop",
        "//systems/primitives",
        "@drake//:drake_shared_library",
        "@gflags",
    ],
)

cc_binary(
    name = "run_cassie_rom_planner_process",
    srcs = ["run_cassie_rom_planner_process.cc"],
    deps = [
        ":reduced_order_models",
        "//examples/Cassie:cassie_urdf",
        "//examples/Cassie:cassie_utils",
        "//examples/Cassie:simulator_drift",
        "//examples/Cassie/osc",
        "//examples/goldilocks_models/controller:cassie_rom_planner_system",
        "//examples/goldilocks_models/controller:control_parameters",
        "//examples/goldilocks_models/controller:rom_traj_receiver",
        "//lcm:lcm_trajectory_saver",
        "//lcmtypes:lcmt_robot",
        "//multibody:multipose_visualizer",
        "//multibody:utils",
        "//systems:drake_signal_lcm_systems",
        "//systems:robot_lcm_systems",
        "//systems/controllers/osc:osc_utils",
        "//systems/framework:lcm_driven_loop",
        "//systems/primitives",
        "@drake//:drake_shared_library",
        "@gflags",
    ],
)

cc_binary(
    name = "multibody_sim_with_init_state",
    srcs = ["multibody_sim_with_init_state.cc"],
    deps = [
        "//examples/Cassie:cassie_fixed_point_solver",
        "//examples/Cassie:cassie_urdf",
        "//examples/Cassie:cassie_utils",
        "//examples/goldilocks_models:goldilocks_utils",
        "//systems:robot_lcm_systems",
        "//systems/controllers/osc:osc_utils",
        "//systems/primitives",
        "@drake//:drake_shared_library",
        "@gflags",
    ],
)<|MERGE_RESOLUTION|>--- conflicted
+++ resolved
@@ -19,7 +19,6 @@
 )
 
 cc_binary(
-<<<<<<< HEAD
     name = "find_boundary",
     srcs = ["find_boundary.cc"],
     deps = [
@@ -38,12 +37,8 @@
 )
 
 cc_binary(
-    name = "plan_with_RoM_FoM",
-    srcs = ["plan_with_RoM_FoM.cc"],
-=======
     name = "plan_with_rom_fom_five_link",
     srcs = ["plan_with_rom_fom_five_link.cc"],
->>>>>>> 4deb7ab9
     data = glob(["examples/goldilocks_models/PlanarWalkerWithTorso.urdf"]),
     deps = [
         ":goldilocks_utils",
