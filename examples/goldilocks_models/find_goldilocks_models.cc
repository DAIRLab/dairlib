--- conflicted
+++ resolved
@@ -259,7 +259,7 @@
 
 void getInitFileName(const string dir,int total_sample_num, string * init_file,
         const string & nominal_traj_init_file,
-        int iter, int sample, double current_step_size,
+        int iter, int sample,
         double min_sl, double max_sl, double min_gi, double max_gi,
         double min_tr, double max_tr,
         bool is_get_nominal,bool without_uniform_grid,
@@ -273,7 +273,7 @@
     // (n_rerun == 0)
     if (without_uniform_grid){
         *init_file = set_initial_guess(dir, iter, sample, total_sample_num,
-                current_step_size, min_sl, max_sl, min_gi, max_gi, min_tr, max_tr);
+                min_sl, max_sl, min_gi, max_gi, min_tr, max_tr);
     }
     else{
         *init_file = to_string(iter-1) + "_" + to_string(sample) + string("_w.csv");
@@ -286,7 +286,6 @@
   } else{
       if(without_uniform_grid){
           *init_file = set_initial_guess(dir, iter, sample, total_sample_num,
-                  current_step_size,
                   min_sl, max_sl, min_gi, max_gi,min_tr, max_tr);
       } else{
           *init_file = to_string(iter - 1) +  "_" +
@@ -1544,14 +1543,8 @@
     duration = 0.4; // 0.4;
   }
   cout << "duration = " << duration << endl;
-<<<<<<< HEAD
-  DRAKE_DEMAND(N_sample_sl % 2 == 1);
-  DRAKE_DEMAND(N_sample_gi % 2 == 1);
-  DRAKE_DEMAND(N_sample_tr % 2 == 1);
 
   uniform_grid ? cout << "Uniform grid\n" : cout << "Without uniform grid,use interpolated initial guess\n";
-=======
->>>>>>> d38321e3
   cout << "N_sample_sl = " << N_sample_sl << endl;
   cout << "N_sample_gi = " << N_sample_gi << endl;
   cout << "N_sample_tr = " << N_sample_tr << endl;
@@ -1614,7 +1607,13 @@
        << max_ground_incline << endl;
   cout << "turning rate ranges from " << min_turning_rate << " to "
        << max_turning_rate << endl;
-
+  // Distribution without grid
+  std::uniform_real_distribution<> dist_sl_large_range(
+            min_stride_length, max_stride_length);
+  std::uniform_real_distribution<> dist_gi_large_range(
+            min_ground_incline, max_ground_incline);
+  std::uniform_real_distribution<> dist_tr_large_range(
+            min_turning_rate, max_turning_rate);
   /// How to restrict the number of samples is still under testing
   /// For now, the range of ground incline and stride length will not change while
   /// the number of them decreases.
@@ -2065,35 +2064,7 @@
   std::map<std::tuple<int, int, int>, int> inverse_task_idx_map;
   ConstructTaskIdxMap(&forward_task_idx_map, &inverse_task_idx_map, N_sample_sl,
                       N_sample_gi, N_sample_tr);
-<<<<<<< HEAD
-  // Tasks setup
-  // Distribution for uniform grid
-  std::uniform_real_distribution<> dist_sl(-delta_stride_length / 2,
-                                           delta_stride_length / 2);
-  vector<double> delta_stride_length_vec;
-  for (int i = 0 - N_sample_sl / 2; i < N_sample_sl - N_sample_sl / 2; i++)
-    delta_stride_length_vec.push_back(i * delta_stride_length);
-  std::uniform_real_distribution<> dist_gi(-delta_ground_incline / 2,
-                                           delta_ground_incline / 2);
-  vector<double> delta_ground_incline_vec;
-  for (int i = 0 - N_sample_gi / 2; i < N_sample_gi - N_sample_gi / 2; i++)
-    delta_ground_incline_vec.push_back(i * delta_ground_incline);
-  std::uniform_real_distribution<> dist_tr(-delta_turning_rate / 2,
-                                           delta_turning_rate / 2);
-  vector<double> delta_turning_rate_vec;
-  for (int i = 0 - N_sample_tr / 2; i < N_sample_tr - N_sample_tr / 2; i++)
-    delta_turning_rate_vec.push_back(i * delta_turning_rate);
-
-  // Distribution without grid
-  std::uniform_real_distribution<> dist_sl_large_range(
-          min_stride_length, max_stride_length);
-  std::uniform_real_distribution<> dist_gi_large_range(
-          min_ground_incline, max_ground_incline);
-  std::uniform_real_distribution<> dist_tr_large_range(
-          min_turning_rate, max_turning_rate);
-
-=======
->>>>>>> d38321e3
+
   // Some setup
   int n_theta = n_theta_s + n_theta_sDDot;
   VectorXd theta(n_theta);
@@ -2387,7 +2358,7 @@
           // Get file name of initial seed
           string init_file_pass_in;
           bool without_uniform_grid = ! uniform_grid;
-          getInitFileName(dir, N_sample, &init_file_pass_in, init_file, iter, sample_idx,current_iter_step_size,
+          getInitFileName(dir, N_sample, &init_file_pass_in, init_file, iter, sample_idx,
                           min_stride_length, max_stride_length, min_ground_incline, max_ground_incline,
                           min_turning_rate,max_turning_rate,
                           is_get_nominal, without_uniform_grid,
