#include <gflags/gflags.h>
#include <stdio.h>  // For removing files
#include <thread>  // multi-threading
#include <chrono>
#include <ctime>
#include <queue>  // First in first out
#include <deque>  // queue with feature of finding elements
#include <utility>  // std::pair, std::make_pair
#include <bits/stdc++.h>  // system call
#include <cmath>
#include <numeric> // std::accumulate
#include <tuple>
#include <Eigen/QR>  // CompleteOrthogonalDecomposition

#include "drake/multibody/parsing/parser.h"
#include "drake/solvers/choose_best_solver.h"
#include "drake/solvers/mathematical_program.h"
#include "drake/solvers/snopt_solver.h"
#include "drake/solvers/solve.h"

#include "common/find_resource.h"
#include "examples/goldilocks_models/dynamics_expression.h"
#include "examples/goldilocks_models/find_models/traj_opt_given_weigths.h"
#include "examples/goldilocks_models/kinematics_expression.h"
#include "examples/goldilocks_models/goldilocks_utils.h"
#include "examples/goldilocks_models/initial_guess.h"
#include "systems/goldilocks_models/file_utils.h"

using std::cin;
using std::cout;
using std::endl;
using std::vector;
using std::pair;
using std::string;
using std::to_string;
using Eigen::Vector3d;
using Eigen::VectorXd;
using Eigen::VectorXcd;
using Eigen::MatrixXd;
using Eigen::MatrixXi;
using drake::solvers::MathematicalProgram;
using drake::solvers::MathematicalProgramResult;

using drake::geometry::SceneGraph;
using drake::multibody::MultibodyPlant;
using drake::multibody::Body;
using drake::multibody::Parser;
using drake::AutoDiffXd;
using dairlib::FindResourceOrThrow;

namespace dairlib::goldilocks_models {

// Robot models
DEFINE_int32(robot_option, 0, "0: plannar robot. 1: cassie_fixed_spring");
// Reduced order models
DEFINE_int32(rom_option, -1, "");

// tasks
DEFINE_int32(N_sample_sl, -1, "Sampling # for stride length");
DEFINE_int32(N_sample_gi, -1, "Sampling # for ground incline");
DEFINE_int32(N_sample_tr, -1, "Sampling # for turning rate");
DEFINE_bool(is_zero_touchdown_impact, false,
            "No impact force at fist touchdown");
DEFINE_bool(is_add_tau_in_cost, true, "Add RoM input in the cost function");
DEFINE_bool(is_uniform_grid, true, "Uniform grid of task space");
DEFINE_bool(is_restricted_sample_number, false, "Restrict the number of samples. This makes sense"
                                               "only when is_uniform_grid=false");

// inner loop
DEFINE_string(init_file, "", "Initial Guess for Trajectory Optimization");
DEFINE_bool(is_use_interpolated_initial_guess,false,"Use interpolated initial guess"
                                            " for Trajectory Optimization");
DEFINE_double(major_feasibility_tol, 1e-4,
              "nonlinear constraint violation tol");
DEFINE_int32(
    max_inner_iter, 150,
    "Max iteration # for traj opt. Sometimes, snopt takes very small steps "
    "(TODO: find out why), so maybe it's better to stop at some iterations and "
    "resolve again.");
DEFINE_int32(n_node, -1, "# of nodes for traj opt");
DEFINE_double(eps_regularization, 1e-8, "Weight of regularization term"); //1e-4

// outer loop
DEFINE_int32(iter_start, 0, "The starting iteration #. 0 is nominal traj.");
DEFINE_bool(is_stochastic, true, "Random tasks or fixed tasks");
DEFINE_bool(is_newton, false, "Newton method or gradient descent");
DEFINE_double(h_step, -1, "The step size for outer loop");
DEFINE_int32(max_outer_iter, 10000, "Max iteration # for theta update");
DEFINE_double(
    beta_momentum, 0.8,
    "The weight on the previous step direction."
    "beta_momentum = 0 means we only use gradient at current iter."
    "Momentum can give you faster convergence (seen in experiment), and avoid "
    "some local minima caused by step size."
    "See: https://distill.pub/2017/momentum/"
    "WARNING: beta_momentum is not used in newton's method");

// Solving for the cost gradient
//  I didn't benchmark if method 4 to 6 get very slow when model parameter size
//  is big (i.e. B matrix has many columns).
//  The accuracy decreases in the direction from method 4 to method 6, while the
//  solving speed increases (method4 is about 10x faster than method6).
//  Method 1 and 2 require the matrix (A in Ax=b) being positive definite.
DEFINE_int32(method_to_solve_system_of_equations, 4,
             "Method 0: use optimization program to solve it "
             "Method 1: inverse the matrix by schur complement "
             "Method 2: inverse the matrix by inverse() "
             "Method 3: use Moore-Penrose pseudo inverse "
             "Method 4: linear solve by householderQr "
             "Method 5: linear solve by ColPivHouseholderQR "
             "Method 6: linear solve by bdcSvd ");

// How to update the model iterations
DEFINE_bool(start_current_iter_as_rerun, false,
            "Is `iter_start` a rerun? If it is, then you start with the stored "
            "tasks and use previous solution as initial guess");
DEFINE_int32(N_rerun, -1, "snopt might settle down at a bad sub-optimal"
                          " solution, so we rerun.");
DEFINE_double(fail_threshold, 0.2,
              "Maximum acceptable failure rate of samples");
DEFINE_bool(get_good_sol_from_adjacent_sample, true,
            "Get a good solution from adjacent samples to improve the solution "
            "quality of the current sample");
DEFINE_bool(use_theta_gamma_from_files,false,
        "To run the program with theta and gamma from saving files");

// Other features for how to start the program
DEFINE_bool(
    read_previous_step_size, true,
    "We need the previous step size, if it fails to evaluate at `iter_start`");
DEFINE_bool(start_iterations_with_shrinking_stepsize, false,
            "Start the iterations with shrinking step size. Skip the smaple "
            "evaluation steps.");
DEFINE_double(initial_extra_shrink_factor, -1,
              "shrinking factor for the step size");
DEFINE_bool(is_debug, false, "Debugging or not");
DEFINE_bool(is_manual_initial_theta, false,
            "Assign initial theta of our choice");

// Extend model from passive to actuated
DEFINE_bool(extend_model, false, "Extend the model in iteration # iter_start "
                                 "which is not equal to 0.");
DEFINE_int32(extend_model_iter, -1, "The starting iteration #");

// Multithread
DEFINE_bool(is_multithread, true, "Use multi-thread or not");
DEFINE_int32(n_thread_to_use, -1, "# of threads you want to use");

// Others
DEFINE_string(
    program_name, "",
    "The name of the program (to keep a record for future references)");
DEFINE_bool(turn_off_cin, false, "disable std::cin to the program");

void createMBP(MultibodyPlant<double>* plant, int robot_option) {
  if (robot_option == 0) {
    Parser parser(plant);
    std::string full_name = FindResourceOrThrow(
                              "examples/goldilocks_models/PlanarWalkerWithTorso.urdf");
    parser.AddModelFromFile(full_name);
    plant->mutable_gravity_field().set_gravity_vector(
      -9.81 * Eigen::Vector3d::UnitZ());
    plant->WeldFrames(
      plant->world_frame(), plant->GetFrameByName("base"),
      drake::math::RigidTransform<double>());
    plant->Finalize();

  } else if (robot_option == 1) {
    Parser parser(plant);
    string full_name =
      FindResourceOrThrow("examples/Cassie/urdf/cassie_fixed_springs.urdf");
    parser.AddModelFromFile(full_name);
    plant->mutable_gravity_field().set_gravity_vector(
      -9.81 * Eigen::Vector3d::UnitZ());
    plant->Finalize();
  } else {
    throw std::runtime_error("Should not reach here");
  }
}
void setCostWeight(double* Q, double* R, double* all_cost_scale,
                   int robot_option) {
  if (robot_option == 0) {
    *Q = 1;
    *R = 0.1;
    //*all_cost_scale = 1;  // not implemented yet
  } else if (robot_option == 1) {
    *Q = 5 * 0.1;
    *R = 0.1 * 0.01;
    *all_cost_scale = 0.2/* * 0.12*/;
  }
}
void setRomDim(int* n_s, int* n_tau, int rom_option) {
  if (rom_option == 0) {
    // 2D -- lipm
    *n_s = 2;
    *n_tau = 0;
  } else if (rom_option == 1) {
    // 4D -- lipm + swing foot
    *n_s = 4;
    *n_tau = 2;
  } else if (rom_option == 2) {
    // 1D -- fix com vertical acceleration
    *n_s = 1;
    *n_tau = 0;
  } else if (rom_option == 3) {
    // 3D -- fix com vertical acceleration + swing foot
    *n_s = 3;
    *n_tau = 2;
  } else {
    throw std::runtime_error("Should not reach here");
  }
}
void setRomBMatrix(MatrixXd* B_tau, int rom_option) {
  if ((rom_option == 0) || (rom_option == 2)) {
    // passive rom, so we don't need B_tau
  }
  else if (rom_option == 1) {
    DRAKE_DEMAND(B_tau->rows() == 4);
    (*B_tau)(2, 0) = 1;
    (*B_tau)(3, 1) = 1;
  }
  else if (rom_option == 3) {
    DRAKE_DEMAND(B_tau->rows() == 3);
    (*B_tau)(1, 0) = 1;
    (*B_tau)(2, 1) = 1;
  } else {
    throw std::runtime_error("Should not reach here");
  }
}
void setInitialTheta(VectorXd& theta_s, VectorXd& theta_sDDot,
                     int n_feature_s, int rom_option) {
  // // Testing intial theta
  // theta_s = 0.25*VectorXd::Ones(n_theta_s);
  // theta_sDDot = 0.5*VectorXd::Ones(n_theta_sDDot);
  // theta_s = VectorXd::Random(n_theta_s);
  // theta_sDDot = VectorXd::Random(n_theta_sDDot);

  if (rom_option == 0) {
    // 2D -- lipm
    theta_s(0) = 1;
    theta_s(1 + n_feature_s) = 1;
    theta_sDDot(0) = 1;
  } else if (rom_option == 1) {
    // 4D -- lipm + swing foot
    theta_s(0) = 1;
    theta_s(1 + n_feature_s) = 1;
    theta_s(2 + 2 * n_feature_s) = 1;
    theta_s(3 + 3 * n_feature_s) = 1;
    theta_sDDot(0) = 1;
  } else if (rom_option == 2) {
    // 1D -- fix com vertical acceleration
    theta_s(1) = 1;
  } else if (rom_option == 3) {
    // 3D -- fix com vertical acceleration + swing foot
    theta_s(1) = 1;
    theta_s(2 + 1 * n_feature_s) = 1;
    theta_s(3 + 2 * n_feature_s) = 1;
  } else {
    throw std::runtime_error("Should not reach here");
  }
}

void getInitFileName(const string dir,int total_sample_num, string * init_file, const string & nominal_traj_init_file,
                     int iter, int sample,double min_sl, double max_sl, double min_gi, double max_gi,
                     double min_tr, double max_tr,
                     bool is_get_nominal,bool is_use_interpolated_initial_guess,
                     bool rerun_current_iteration, bool has_been_all_success,
                     bool step_size_shrinked_last_loop, int n_rerun,
                     int sample_idx_to_help, bool is_debug) {
  if (is_get_nominal && !rerun_current_iteration) {
    *init_file = nominal_traj_init_file;
  } else if (step_size_shrinked_last_loop && n_rerun == 0) {
    // the step size was shrink in previous iter and it's not a local rerun
    // (n_rerun == 0)
    if (is_use_interpolated_initial_guess){
        //      modified by Jianshu to test new initial guess
        *init_file = set_initial_guess(dir, iter, sample, total_sample_num, min_sl, max_sl, min_gi, max_gi,
                min_tr, max_tr);
    }
    else{
        *init_file = to_string(iter-1) + "_" + to_string(sample) + string("_w.csv");
    }
  } else if (sample_idx_to_help >= 0) {
    *init_file = to_string(iter) + "_" + to_string(sample_idx_to_help) +
                 string("_w.csv");
  } else if (rerun_current_iteration) {
    *init_file = to_string(iter) + "_" + to_string(sample) + string("_w.csv");
  }else if(is_use_interpolated_initial_guess){
//      modified by Jianshu to test new initial guess
      *init_file = set_initial_guess(dir, iter, sample, total_sample_num, min_sl, max_sl, min_gi, max_gi,
              min_tr, max_tr);
  } else{
      *init_file = to_string(iter - 1) +  "_" +
                   to_string(sample) + string("_w.csv");
  }

  //Testing
  if (is_debug) {
    // Hacks for improving solution quality

    *init_file = to_string(iter) + "_" + to_string(sample) + string("_w.csv");
  }
}

int selectThreadIdxToWait(const vector<pair<int, int>>& assigned_thread_idx,
                          vector<std::shared_ptr<int>> thread_finished_vec) {
  int counter = 0;
  while (true) {
    // cout << "Check if any thread has finished...\n";
    for (unsigned int i = 0; i < assigned_thread_idx.size(); i++) {
      if (*(thread_finished_vec[assigned_thread_idx[i].second]) == 1) {
        *(thread_finished_vec[assigned_thread_idx[i].second]) = 0;
        // cout << "sample"<<assigned_thread_idx[i].second<<" just finished\n";
        return i;
      }
    }
    if ((counter % 60 == 0)) {
      // cout << "No files exists yet. Sleep for 1 seconds.\n";
    }
    counter++;
    std::this_thread::sleep_for(std::chrono::milliseconds(1000));
  }
}

void waitForAllThreadsToJoin(vector<std::thread*> * threads,
                             vector<pair<int, int>> * assigned_thread_idx,
                             vector<std::shared_ptr<int>> thread_finished_vec) {
  //TODO: can I kill the thread instead of waiting for it to finish?

  while (!assigned_thread_idx->empty()) {
    // Select index to wait and delete csv files
    int selected_idx =
        selectThreadIdxToWait(*assigned_thread_idx, thread_finished_vec);
    int thread_to_wait_idx = (*assigned_thread_idx)[selected_idx].first;
    //string string_to_be_print = "Waiting for thread #" +
    //                            to_string(thread_to_wait_idx) + " to join...\n";
    // cout << string_to_be_print;
    (*threads)[thread_to_wait_idx]->join();
    delete (*threads)[thread_to_wait_idx];
    //string_to_be_print = "Thread #" + to_string(thread_to_wait_idx) +
    //                     " has joined.\n";
    // cout << string_to_be_print;
    /*cout << "Before erase: ";
    for (int i = 0; i < assigned_thread_idx->size(); i++) {
      cout << (*assigned_thread_idx)[i].second << ", ";
    }
    cout << endl;*/
    assigned_thread_idx->erase(assigned_thread_idx->begin() + selected_idx);
    /*cout << "After erase: ";
    for (int i = 0; i < assigned_thread_idx->size(); i++) {
      cout << (*assigned_thread_idx)[i].second << ", ";
    }
    cout << endl;*/
  }
}

void extendModel(string dir, int iter, int n_feature_s,
                 int & n_s, int & n_sDDot, int & n_tau,
                 int & n_feature_sDDot,
                 int & n_theta_s, int & n_theta_sDDot, int & n_theta,
                 MatrixXd & B_tau, VectorXd & theta_s, VectorXd & theta_sDDot,
                 VectorXd & theta, VectorXd & prev_theta,
                 VectorXd & step_direction,
                 VectorXd & prev_step_direction, double & ave_min_cost_so_far,
                 int & rom_option, int robot_option) {

  VectorXd theta_s_append = readCSV(dir +
                                    string("theta_s_append.csv")).col(0);
  int n_extend = theta_s_append.rows() / n_feature_s;

  // update rom_option
  if(rom_option == 0) {
    rom_option = 1;
  } else if (rom_option == 2) {
    rom_option = 3;
  } else {
    throw std::runtime_error("Should not reach here");
  }

  // update n_s, n_sDDot and n_tau
  int old_n_s = n_s;
  n_s += n_extend;
  n_sDDot += n_extend;
  n_tau += n_extend;
  // update n_feature_sDDot
  int old_n_feature_sDDot = n_feature_sDDot;
  DynamicsExpression dyn_expression(n_sDDot, 0, rom_option, robot_option);
  VectorXd dummy_s = VectorXd::Zero(n_s);
  n_feature_sDDot = dyn_expression.getFeature(dummy_s, dummy_s).size();
  // update n_theta_s and n_theta_sDDot
  n_theta_s = n_s * n_feature_s;
  n_theta_sDDot = n_sDDot * n_feature_sDDot;
  n_theta = n_theta_s + n_theta_sDDot;
  cout << "Updated n_s = " << n_s << endl;
  cout << "Updated n_sDDot = " << n_sDDot << endl;
  cout << "Updated n_tau = " << n_tau << endl;
  cout << "Updated n_feature_sDDot = " << n_feature_sDDot << endl;
  cout << "Updated n_theta_s = " << n_theta_s << endl;
  cout << "Updated n_theta_sDDot = " << n_theta_sDDot << endl;
  cout << "Updated n_theta = " << n_theta << endl;

  // update B_tau
  MatrixXd B_tau_old = B_tau;
  B_tau.resize(n_sDDot, n_tau);
  B_tau = MatrixXd::Zero(n_sDDot, n_tau);
  B_tau.block(0, 0, B_tau_old.rows(), B_tau_old.cols()) = B_tau_old;
  B_tau.block(B_tau_old.rows(), B_tau_old.cols(), n_extend, n_extend) =
    MatrixXd::Identity(n_extend, n_extend);
  cout << "Updated B_tau = \n" << B_tau << endl;
  writeCSV(dir + string("B_tau (before extension).csv"), B_tau_old);
  writeCSV(dir + string("B_tau.csv"), B_tau);
  // update theta_s
  string prefix = to_string(iter) +  "_";
  writeCSV(dir + prefix + string("theta_s (before extension).csv"),
           theta_s);
  MatrixXd theta_s_old = theta_s;
  theta_s.resize(n_theta_s);
  theta_s << theta_s_old, theta_s_append;
  // update theta_sDDot
  writeCSV(dir + prefix + string("theta_sDDot (before extension).csv"),
           theta_sDDot);
  MatrixXd theta_sDDot_old = theta_sDDot;
  theta_sDDot.resize(n_theta_sDDot);
  theta_sDDot = VectorXd::Zero(n_theta_sDDot);
  VectorXd new_idx = readCSV(dir +
                             string("theta_sDDot_new_index.csv")).col(0);
  for (int i = 0; i < old_n_feature_sDDot; i++)
    for (int j = 0; j < old_n_s; j++)
      theta_sDDot(new_idx(i) + j * n_feature_sDDot) = theta_sDDot_old(
            i + j * old_n_feature_sDDot);
  // update theta
  theta.resize(n_theta);
  theta << theta_s, theta_sDDot;

  // Some setup
  prev_theta.resize(n_theta);
  prev_theta = theta;
  step_direction.resize(n_theta);
  prev_step_direction.resize(n_theta);
  prev_step_direction =
      VectorXd::Zero(n_theta);  // must initialize it because of momentum term
  ave_min_cost_so_far = std::numeric_limits<double>::infinity();
}

void extractActiveAndIndependentRows(
    int sample, double active_tol, double indpt_row_tol, string dir,
    const vector<std::shared_ptr<MatrixXd>>& B_vec,
    const vector<std::shared_ptr<MatrixXd>>& A_vec,
    const vector<std::shared_ptr<MatrixXd>>& H_vec,
    const vector<std::shared_ptr<VectorXd>>& b_vec,
    const vector<std::shared_ptr<VectorXd>>& lb_vec,
    const vector<std::shared_ptr<VectorXd>>& ub_vec,
    const vector<std::shared_ptr<VectorXd>>& y_vec,
    const vector<std::shared_ptr<VectorXd>>& w_sol_vec,
    int method_to_solve_system_of_equations,
    const vector<std::shared_ptr<int>>& nw_vec,
    const vector<std::shared_ptr<int>>& nl_vec,
    const vector<std::shared_ptr<MatrixXd>>& A_active_vec,
    const vector<std::shared_ptr<MatrixXd>>& B_active_vec) {
  string prefix = to_string(sample) + "_";

  DRAKE_ASSERT(b_vec[sample]->cols() == 1);
  DRAKE_ASSERT(lb_vec[sample]->cols() == 1);
  DRAKE_ASSERT(ub_vec[sample]->cols() == 1);
  DRAKE_ASSERT(y_vec[sample]->cols() == 1);
  DRAKE_ASSERT(w_sol_vec[sample]->cols() == 1);

  int nt_i = B_vec[sample]->cols();
  int nw_i = A_vec[sample]->cols();

  int nl_i = 0;
  for (int i = 0; i < y_vec[sample]->rows(); i++) {
    if ((*(y_vec[sample]))(i) >= (*(ub_vec[sample]))(i) - active_tol ||
        (*(y_vec[sample]))(i) <= (*(lb_vec[sample]))(i) + active_tol)
      nl_i++;
  }

  MatrixXd A_active(nl_i, nw_i);
  MatrixXd B_active(nl_i, nt_i);

  nl_i = 0;
  for (int i = 0; i < y_vec[sample]->rows(); i++) {
    if ((*(y_vec[sample]))(i) >= (*(ub_vec[sample]))(i) - active_tol ||
        (*(y_vec[sample]))(i) <= (*(lb_vec[sample]))(i) + active_tol) {
      A_active.row(nl_i) = A_vec[sample]->row(i);
      B_active.row(nl_i) = B_vec[sample]->row(i);
      nl_i++;
    }
  }

  bool is_testing = false;
  if (is_testing) {
    // Run a quadprog to check if the solution to the following problem is 0
    // Theoratically, it should be 0. Otherwise, something is wrong
    // min 0.5*w^T Q w + c^T w
    // st  A w = 0
    if (sample == 0) {
      cout << "\n (After extracting active constraints) Run traj opt to "
           "check if your quadratic approximation is correct\n";
      cout << "sample# | Solve Status | Solve time | Cost | w_sol norm | (this "
              "should be 0 if w=0 is optimal)\n";
    }
    nl_i = A_active.rows();
    MathematicalProgram quadprog;
    auto w2 = quadprog.NewContinuousVariables(nw_i, "w2");
    quadprog.AddLinearConstraint( A_active,
                                  VectorXd::Zero(nl_i),
                                  VectorXd::Zero(nl_i),
                                  w2);
    quadprog.AddQuadraticCost(*(H_vec[sample]), *(b_vec[sample]), w2);

    // (Testing) use snopt to solve the QP
    bool use_snopt = true;
    drake::solvers::SnoptSolver snopt_solver;

    auto start = std::chrono::high_resolution_clock::now();
    const auto result =
        use_snopt ? snopt_solver.Solve(quadprog) : Solve(quadprog);
    auto finish = std::chrono::high_resolution_clock::now();
    std::chrono::duration<double> elapsed = finish - start;

    auto solution_result = result.get_solution_result();
    if (result.is_success()) {
      VectorXd w_sol_check = result.GetSolution(
          quadprog.decision_variables());
      cout << sample << " | " << solution_result << " | " << elapsed.count()
           << "| " << result.get_optimal_cost() << " | " << w_sol_check.norm()
           << " | " << w_sol_check.transpose() * (*(b_vec[sample])) << endl;
    } else {
      cout << sample << " | " << solution_result << " | " << elapsed.count()
           << " | " << result.get_optimal_cost() << endl;
    }
  }

  // Only add the rows that are linearly independent if the method requires A to
  // be positive definite
  if (method_to_solve_system_of_equations == 1 ||
      method_to_solve_system_of_equations == 2) {
    // extract_method = 0: Do SVD each time when adding a row. (This has been
    //  working, but we later realized that the way we extract B matrix might be
    //  incorrect in theory)
    // extract_method = 1: Do SVD only once (see the notes on 20200220).
    int extract_method = 1;

    if (extract_method == 0) {
      /*cout << "n_w = " << nw_i << endl;
      cout << "Start extracting independent rows of A (# of rows = " << nl_i << ")\n";*/
      vector<int> full_row_rank_idx;
      full_row_rank_idx.push_back(0);
      for (int i = 1; i < nl_i; i++) {
        // cout << "total i = " << nl_i;
        // cout << ", i = " << i << endl;
        // Construct test matrix
        int n_current_rows = full_row_rank_idx.size();
        MatrixXd A_test(n_current_rows + 1, nw_i);
        for (unsigned int j = 0 ; j < full_row_rank_idx.size(); j++) {
          A_test.block(j, 0, 1, nw_i) =
              A_active.row(full_row_rank_idx[j]);
        }
        A_test.block(n_current_rows, 0, 1, nw_i) = A_active.row(i);

        // Perform svd to check rank
        Eigen::BDCSVD<MatrixXd> svd(A_test);
        // double sigular_value = svd.singularValues()(n_current_rows);
        if (svd.singularValues()(n_current_rows) > indpt_row_tol) {
          full_row_rank_idx.push_back(i);
        }

        if ((int)full_row_rank_idx.size() == nw_i) {
          cout << "# of A's row is the same as the # of col. So stop adding rows.\n";
          break;
        }
      }
      nl_i = full_row_rank_idx.size();
      /*cout << "Finished extracting independent rows of A (# of rows = " <<
         nl_i << ")\n\n";*/

      // Assign the rows
      MatrixXd A_processed(nl_i, nw_i);
      MatrixXd B_processed(nl_i, nt_i);
      for (int i = 0; i < nl_i; i++) {
        A_processed.row(i) = A_active.row(full_row_rank_idx[i]);
        B_processed.row(i) = B_active.row(full_row_rank_idx[i]);
      }

      // Store the results in csv files
      *(nw_vec[sample]) = nw_i;
      *(nl_vec[sample]) = nl_i;
      A_active_vec[sample]->resizeLike(A_processed);
      B_active_vec[sample]->resizeLike(B_processed);
      *(A_active_vec[sample]) = A_processed;
      *(B_active_vec[sample]) = B_processed;
    } else if (extract_method == 1) {
      // SVD
      Eigen::BDCSVD<MatrixXd> svd(A_active,
                                  Eigen::ComputeFullU | Eigen::ComputeFullV);

      // find the rank of the matrix (use absolute tolerance)
      const auto& singular_values = svd.singularValues();
      int rank = 0;
      for (rank = 0; rank < singular_values.size(); ++rank) {
        if (singular_values(rank) < indpt_row_tol) {
          break;
        }
      }

      // Assign the rows
      // (I believe either adjoint() or transpose() works here because U is a
      // real matrix when A is a real matrix)
      MatrixXd A_processed =
          svd.matrixU().block(0, 0, nl_i, rank).transpose() * A_active;
      MatrixXd B_processed =
          svd.matrixU().block(0, 0, nl_i, rank).transpose() * B_active;

      // Store the results in csv files
      *(nw_vec[sample]) = nw_i;
      *(nl_vec[sample]) = rank;
      A_active_vec[sample]->resizeLike(A_processed);
      B_active_vec[sample]->resizeLike(B_processed);
      *(A_active_vec[sample]) = A_processed;
      *(B_active_vec[sample]) = B_processed;
    } else {
      throw std::runtime_error("Should not reach here");
    }

    // cout << "sample #" << sample;
    // cout << "    A active and independent rows = " << nl_i << endl;
  } else {
    // No need to extract independent rows, so store the result right away

    // Store the results in csv files
    *(nw_vec[sample]) = nw_i;
    *(nl_vec[sample]) = nl_i;
    A_active_vec[sample]->resizeLike(A_active);
    B_active_vec[sample]->resizeLike(B_active);
    *(A_active_vec[sample]) = A_active;
    *(B_active_vec[sample]) = B_active;
  }
}

MatrixXd solveInvATimesB(const MatrixXd & A, const MatrixXd & B) {
  // Least squares solution to AX = B
  MatrixXd X = (A.transpose() * A).ldlt().solve(A.transpose() * B);

  // TODO: Test if the following line works better
  // MatrixXd X = A.completeOrthogonalDecomposition().solve(B);

  MatrixXd abs_resid = (A * X - B).cwiseAbs();
  VectorXd left_one = VectorXd::Ones(abs_resid.rows());
  VectorXd right_one = VectorXd::Ones(abs_resid.cols());
  cout << "sum-abs-residual: " << left_one.transpose()*abs_resid*right_one <<
       endl;
  return X;
}
// MatrixXd solveInvATimesB(const MatrixXd & A, const VectorXd & b) {
//   MatrixXd X = (A.transpose() * A).ldlt().solve(A.transpose() * b);
//   cout << "residual-norm: "<< (A*X-b).norm() << endl;
//   return X;
// }

MatrixXd MoorePenrosePseudoInverse(const MatrixXd& mat,
                                   double singular_tolerance = 1e-8) {
  Eigen::BDCSVD<MatrixXd> svd(mat, Eigen::ComputeFullU | Eigen::ComputeFullV);
  const auto& singular_values = svd.singularValues();
  Eigen::MatrixXd inv_singular_values(mat.cols(), mat.rows());
  inv_singular_values.setZero();
  for (unsigned int i = 0; i < singular_values.size(); ++i) {
    if (singular_values(i) > singular_tolerance) {
      inv_singular_values(i, i) = 1.0 / singular_values(i);
    } else {
      inv_singular_values(i, i) = 0;
    }
  }
  return svd.matrixV() * inv_singular_values * svd.matrixU().adjoint();
}

void calcWInTermsOfTheta(int sample, const string& dir,
                         const vector<std::shared_ptr<int>>& nl_vec,
                         const vector<std::shared_ptr<int>>& nw_vec,
                         const vector<std::shared_ptr<MatrixXd>>& A_active_vec,
                         const vector<std::shared_ptr<MatrixXd>>& B_active_vec,
                         const vector<std::shared_ptr<MatrixXd>>& H_vec,
                         const vector<std::shared_ptr<VectorXd>>& b_vec,
                         int method_to_solve_system_of_equations,
                         const vector<std::shared_ptr<MatrixXd>>& P_vec,
                         const vector<std::shared_ptr<VectorXd>>& q_vec) {
  string prefix = to_string(sample) + "_";

  if (sample == 0) {
    cout << "sample # | max element of abs-Pi | qi norm (this number should be "
            "close to 0)\n";
  }

  MatrixXd Pi(*(nw_vec[sample]), B_active_vec[sample]->cols());
  VectorXd qi(*(nw_vec[sample]));
  if (method_to_solve_system_of_equations == 0) {
    // Method 0: use optimization program to solve it??? ///////////////////////
    throw std::runtime_error(
        "method_to_solve_system_of_equations = 0 is not implemented yet.");
  } else if (method_to_solve_system_of_equations == 1) {
    // Method 1: use schur complement (see notes) //////////////////////////////
    // This one requires the Hessian H to be pd.
    // Also, although this method might be more computationally efficient, the
    // accuracy is not as high as when we use inverse() directly. The reason is
    // that the condition number of A and invH is high, so AinvHA' makes it very
    // ill-conditioned.
    MatrixXd AinvHA = (*(A_active_vec[sample])) * solveInvATimesB(
        *(H_vec[sample]), A_active_vec[sample]->transpose());
    VectorXd invQc = solveInvATimesB(*(H_vec[sample]), *(b_vec[sample]));
    MatrixXd E = solveInvATimesB(AinvHA, *(B_active_vec[sample]));
    VectorXd F = -solveInvATimesB(AinvHA, (*(A_active_vec[sample])) * invQc);
    // Testing
    Eigen::BDCSVD<MatrixXd> svd(AinvHA);
    cout << "AinvHA':\n";
    cout << "  biggest singular value is " << svd.singularValues()(0) << endl;
    cout << "  smallest singular value is "
         << svd.singularValues().tail(1) << endl;
    cout << "The condition number of A and invH are large. That's why AinvHA'"
            "is ill-conditioned.\n";
    // cout << "singular values are \n" << svd.singularValues() << endl;

    Pi = -solveInvATimesB(*(H_vec[sample]),
                          A_active_vec[sample]->transpose() * E);
    qi = -solveInvATimesB(
        *(H_vec[sample]),
        (*(b_vec[sample])) + A_active_vec[sample]->transpose() * F);
    cout << "qi norm (this number should be close to 0) = "
         << qi.norm() << endl;
  } else if ((method_to_solve_system_of_equations >= 2) &&
             (method_to_solve_system_of_equations <= 6)) {
    // H_ext = [H A'; A 0]
    int nl_i = (*(nl_vec[sample]));
    int nw_i = (*(nw_vec[sample]));
    MatrixXd H_ext(nw_i + nl_i, nw_i + nl_i);
    H_ext.block(0, 0, nw_i, nw_i) = (*(H_vec[sample]));
    H_ext.block(0, nw_i, nw_i, nl_i) = A_active_vec[sample]->transpose();
    H_ext.block(nw_i, 0, nl_i, nw_i) = (*(A_active_vec[sample]));
    H_ext.block(nw_i, nw_i, nl_i, nl_i) = MatrixXd::Zero(nl_i, nl_i);

    if (method_to_solve_system_of_equations == 2) {
      // Method 2: use inverse() directly //////////////////////////////////////
      // (This one requires the Hessian H to be pd.)
      // This method has been working pretty well, but it requires H to be pd.
      // And in order to get pd H, we need to extract independent row of matrix
      // A, which takes too much time in the current method.
      MatrixXd inv_H_ext = H_ext.inverse();

      MatrixXd inv_H_ext11 = inv_H_ext.block(0, 0, nw_i, nw_i);
      MatrixXd inv_H_ext12 = inv_H_ext.block(0, nw_i, nw_i, nl_i);

      Pi = -inv_H_ext12 * (*(B_active_vec[sample]));
      qi = -inv_H_ext11 * (*(b_vec[sample]));
    } else if (method_to_solve_system_of_equations == 3) {
      // Method 3: use Moore–Penrose pseudo inverse ////////////////////////////
      MatrixXd inv_H_ext = MoorePenrosePseudoInverse(H_ext, 1e-8);

      MatrixXd inv_H_ext11 = inv_H_ext.block(0, 0, nw_i, nw_i);
      MatrixXd inv_H_ext12 = inv_H_ext.block(0, nw_i, nw_i, nl_i);

      Pi = -inv_H_ext12 * (*(B_active_vec[sample]));
      qi = -inv_H_ext11 * (*(b_vec[sample]));
    } else if (method_to_solve_system_of_equations == 4) {
      // Method 4: linear solve with householderQr /////////////////////////////
      MatrixXd B_aug =
          MatrixXd::Zero(H_ext.rows(), B_active_vec[sample]->cols());
      B_aug.bottomRows(nl_i) = -(*(B_active_vec[sample]));

      Pi = H_ext.householderQr().solve(B_aug).topRows(nw_i);
      qi = VectorXd::Zero(nw_i);
    } else if (method_to_solve_system_of_equations == 5) {
      // Method 5: linear solve with ColPivHouseholderQR ///////////////////////
      MatrixXd B_aug =
          MatrixXd::Zero(H_ext.rows(), B_active_vec[sample]->cols());
      B_aug.bottomRows(nl_i) = -(*(B_active_vec[sample]));

      Pi = Eigen::ColPivHouseholderQR<MatrixXd>(H_ext).solve(B_aug).topRows(
          nw_i);
      qi = VectorXd::Zero(nw_i);
    } else if (method_to_solve_system_of_equations == 6) {
      // Method 6: linear solve with bdcSvd ////////////////////////////////////
      // https://eigen.tuxfamily.org/dox/group__TutorialLinearAlgebra.html
      MatrixXd B_aug =
          MatrixXd::Zero(H_ext.rows(), B_active_vec[sample]->cols());
      B_aug.bottomRows(nl_i) = -(*(B_active_vec[sample]));

      Pi = H_ext.bdcSvd(Eigen::ComputeThinU | Eigen::ComputeThinV)
               .solve(B_aug)
               .topRows(nw_i);
      qi = VectorXd::Zero(nw_i);
    }
  } else  {
    throw std::runtime_error("Should not reach here");
  }

  P_vec[sample]->resizeLike(Pi);
  q_vec[sample]->resizeLike(qi);
  *(P_vec[sample]) = Pi;
  *(q_vec[sample]) = qi;

  // Testing
  MatrixXd abs_Pi = Pi.cwiseAbs();
  VectorXd left_one = VectorXd::Ones(abs_Pi.rows());
  VectorXd right_one = VectorXd::Ones(abs_Pi.cols());
  // cout << "sum-abs-Pi: " <<
  //      left_one.transpose()*abs_Pi*right_one << endl;
  // cout << "sum-abs-Pi divide by m*n: " <<
  //      left_one.transpose()*abs_Pi*right_one / (abs_Pi.rows()*abs_Pi.cols())
  //      << endl;
  double max_Pi_element = abs_Pi(0, 0);
  for (int i = 0; i < abs_Pi.rows(); i++)
    for (int j = 0; j < abs_Pi.cols(); j++) {
      if (abs_Pi(i, j) > max_Pi_element) max_Pi_element = abs_Pi(i, j);
    }
  /*string to_be_print = "sample #" + to_string(sample) + ":  " +
                       "max element of abs-Pi = " + to_string(max_Pi_element) +
                       "\n           qi norm (this number should be close to 0) = " +
                       to_string(qi.norm()) + "\n";*/
  string to_be_print = to_string(sample) + " | " + to_string(max_Pi_element) +
                       " | " + to_string(qi.norm()) + "\n";
  cout << to_be_print;
}

void ConstructTaskIdxMap(
    std::map<int, std::tuple<int, int, int>>* forward_task_idx_map,
    std::map<std::tuple<int, int, int>, int>* inverse_task_idx_map,
    int N_sample_sl, int N_sample_gi, int N_sample_tr) {
  int sample_idx = 0;
  for (int k = 0; k < N_sample_tr; k++) {
    for (int j = 0; j < N_sample_gi; j++) {
      for (int i = 0; i < N_sample_sl; i++) {
        (*forward_task_idx_map)[sample_idx] = {i, j, k};
        (*inverse_task_idx_map)[{i, j, k}] = sample_idx;
        sample_idx++;
      }
    }
  }
}

MatrixXi GetAdjSampleIndices(
    int N_sample_sl, int N_sample_gi, int N_sample_tr, int N_sample,
    int task_dim,
    const std::map<std::tuple<int, int, int>, int>& inverse_task_idx_map) {
  // cout << "Constructing adjacent index list...\n";
  MatrixXi adjacent_sample_indices =
      -1 * MatrixXi::Ones(N_sample, 2 * task_dim);
  MatrixXi delta_idx = MatrixXi::Identity(3, 3);
  for (int k = 0; k < N_sample_tr; k++) {  // turning rate axis
    for (int j = 0; j < N_sample_gi; j++) {  // ground incline axis
      for (int i = 0; i < N_sample_sl; i++) {  // stride length axis
        int current_sample_idx = inverse_task_idx_map.at({i, j, k});
        for (int h = 0; h < delta_idx.rows(); h++) {
          int new_i = i + delta_idx(h, 0);
          int new_j = j + delta_idx(h, 1);
          int new_k = k + delta_idx(h, 2);
          if ((new_i >= 0) && (new_i < N_sample_sl) && (new_j >= 0) &&
              (new_j < N_sample_gi) && (new_k >= 0) && (new_k < N_sample_tr)) {
            int adjacent_sample_idx =
                inverse_task_idx_map.at({new_i, new_j, new_k});
            // Add to adjacent_sample_idx (both directions)
            for (int l = 0; l < 2 * task_dim; l++) {
              if (adjacent_sample_indices(current_sample_idx, l) < 0) {
                adjacent_sample_indices(current_sample_idx, l) =
                    adjacent_sample_idx;
                break;
              }
            }
            for (int l = 0; l < 2 * task_dim; l++) {
              if (adjacent_sample_indices(adjacent_sample_idx, l) < 0) {
                adjacent_sample_indices(adjacent_sample_idx, l) =
                    current_sample_idx;
                break;
              }
            }
          }
        }
      }
    }
  }
  return adjacent_sample_indices;
}
bool IsSampleBeingEvaluated(const vector<pair<int, int>>& assigned_thread_idx,
                            int sample_idx) {
  for (auto& member : assigned_thread_idx) {
    if (member.second == sample_idx) {
      return true;
    }
  }
  return false;
}

// `GetAdjacentHelper` and `RecordSolutionQualityAndQueueList` are methods for
// getting good solution from adjacent samples
void GetAdjacentHelper(int sample_idx, MatrixXi& sample_idx_waiting_to_help,
                       MatrixXi& sample_idx_that_helped,
                       int& sample_idx_to_help, int task_dim) {
  for (int i = 0; i < 2 * task_dim; i++) {
    if (sample_idx_waiting_to_help(sample_idx, i) >= 0) {
      sample_idx_to_help = sample_idx_waiting_to_help(sample_idx, i);
      // remove sample_idx_to_help from sample_idx_waiting_to_help
      sample_idx_waiting_to_help(sample_idx, i) = -1;

      // add sample_idx_to_help to sample_idx_that_helped
      for (int j = 0; j < 2 * task_dim; j++) {
        if (sample_idx_that_helped(sample_idx, j) < 0) {
          sample_idx_that_helped(sample_idx, j) = sample_idx_to_help;
          break;
        }
      }
      break;
    }
  }
  cout << "before adding idx # " << sample_idx << endl;
  cout << "sample_idx_waiting_to_help = \n"
       << sample_idx_waiting_to_help.transpose() << endl;
  cout << "sample_idx_that_helped = \n"
       << sample_idx_that_helped.transpose() << endl;
  DRAKE_DEMAND(sample_idx_to_help != -1);  // must exist a helper
}
void RecordSolutionQualityAndQueueList(
    const string& dir, const string& prefix, int sample_idx,
    const vector<pair<int, int>>& assigned_thread_idx,
    const MatrixXi& adjacent_sample_indices,
    double max_cost_increase_rate_before_ask_for_help,
    double max_adj_cost_diff_rate_before_ask_for_help,
    bool is_limit_difference_of_two_adjacent_costs, int sample_success,
    bool current_sample_is_queued, int task_dim, const vector<int>& n_rerun,
    int N_rerun, vector<double>& each_min_cost_so_far,
    vector<int>& is_good_solution, MatrixXi& sample_idx_waiting_to_help,
    MatrixXi& sample_idx_that_helped, std::deque<int>& awaiting_sample_idx) {
  double sample_cost = (readCSV(dir + prefix + string("c.csv")))(0, 0);

  // When the current sample cost is lower than before, update
  // 1. `each_min_cost_so_far` and
  bool current_sample_improved =
      (sample_cost < each_min_cost_so_far[sample_idx]);
  if (current_sample_improved) {
    each_min_cost_so_far[sample_idx] = sample_cost;
  }

  // Calculate low_below_adjacent_cost and high_above_adjacent_cost
  vector<int> low_adjacent_cost_idx;
  vector<int> high_adjacent_cost_idx;
  if (is_limit_difference_of_two_adjacent_costs) {
    for (int i = 0; i < adjacent_sample_indices.cols(); i++) {
      int adj_idx = adjacent_sample_indices(sample_idx, i);
      if (adj_idx == -1) continue;

      double cost_diff =
          sample_cost - each_min_cost_so_far[adj_idx];
      // if the current sample cost is much higher than the adjacent cost
      if (cost_diff > max_adj_cost_diff_rate_before_ask_for_help *
                          each_min_cost_so_far[sample_idx]) {
        // If the adjacent sample has a good solution and has finished basic reruns
        if ((is_good_solution[adj_idx] == 1) &&
            (n_rerun[adj_idx] >= N_rerun)) {
          low_adjacent_cost_idx.push_back(adj_idx);
        }
      }
      // if the current sample cost is much lower than the adjacent cost
      else if (cost_diff < -max_adj_cost_diff_rate_before_ask_for_help *
                                 each_min_cost_so_far[sample_idx]) {
        // If the adjacent sample has a good solution and has finished basic reruns
        if ((is_good_solution[adj_idx] == 1) &&
            (n_rerun[adj_idx] >= N_rerun)) {
          high_adjacent_cost_idx.push_back(adj_idx);
        }
      }
    }
  }
  bool too_high_above_adjacent_cost = !low_adjacent_cost_idx.empty();
  //bool too_low_below_adjacent_cost = !high_adjacent_cost_idx.empty();

  // Printing
  /*cout << "low_adjacent_cost_idx = ";
  for(auto mem : low_adjacent_cost_idx) {
    cout << mem << ", ";
  } cout << endl;
  cout << "high_adjacent_cost_idx = ";
  for(auto mem : high_adjacent_cost_idx) {
    cout << mem << ", ";
  } cout << endl;*/


  // Record whether or not the current sample got a good solution. A good
  // solution (of the current sample) means:
  // 1. optimal solution found
  // 2. the cost didn't increase too much compared to that of the
  // previous iteration
  // 3. (optional) the cost is not too high above the adjacent costs
  if ((sample_success == 1) &&
      (sample_cost <= (1 + max_cost_increase_rate_before_ask_for_help) *
                          each_min_cost_so_far[sample_idx]) &&
      !too_high_above_adjacent_cost) {
    // Set the current sample to be having good solution
    is_good_solution[sample_idx] = 1;

    // Remove the helpers which wait to help the current sample since it's
    // successful. However, the removal not necessary in the algorithm.

    // Look for any adjacent sample that needs help
    for (int j = 0; j < adjacent_sample_indices.cols(); j++) {
      int adj_idx = adjacent_sample_indices(sample_idx, j);
      if (adj_idx == -1) continue;

      // if the current sample improved after it helped others, than wipe it off
      // the helped_list, and also add the idx that needs help
      if (current_sample_improved) {
        // Remove current sample from sample_idx_that_helped.
        bool already_exist = false;
        for (int i = 0; i < 2 * task_dim; i++) {
          if (sample_idx_that_helped(adj_idx, i) == sample_idx) {
            sample_idx_that_helped(adj_idx, i) = -1;
            already_exist = true;
            break;
          }
        }
        // Add current sample to sample_idx_waiting_to_help.
        if (already_exist) {
          for (int i = 0; i < 2 * task_dim; i++) {
            if (sample_idx_waiting_to_help(adj_idx, i) == -1) {
              sample_idx_waiting_to_help(adj_idx, i) = sample_idx;
              break;
            }
          }
        }
      }

      bool this_adjacent_sample_needs_help = false;
      bool current_sample_has_helped = false;

      bool adj_has_bad_sol = is_good_solution[adj_idx] == 0;
      bool adj_has_too_high_cost =
          (find(high_adjacent_cost_idx.begin(), high_adjacent_cost_idx.end(),
                adj_idx) != high_adjacent_cost_idx.end());

      /*cout << "(sample_idx, adj_idx, adj_has_bad_sol, adj_has_too_high_cost) = "
           << sample_idx << ", " << adj_idx << ", " << adj_has_bad_sol << ", "
           << adj_has_too_high_cost << endl;*/
      bool revert_good_adj_sol_to_bad_sol = false; // for printing
      if (adj_has_bad_sol) {
        this_adjacent_sample_needs_help = true;

        // Add current sample to the helper list of adjacent sample
        // (add if it doesn't exist in both sample_idx_waiting_to_help
        //  and sample_idx_that_helped)
        bool already_exist = false;
        for (int i = 0; i < 2 * task_dim; i++) {
          already_exist = already_exist || (sample_idx_waiting_to_help(
                                                adj_idx, i) == sample_idx);
        }
        for (int i = 0; i < 2 * task_dim; i++) {
          already_exist = already_exist ||
                          (sample_idx_that_helped(adj_idx, i) == sample_idx);
          current_sample_has_helped =
              current_sample_has_helped ||
              (sample_idx_that_helped(adj_idx, i) == sample_idx);
        }
        if (!already_exist) {
          for (int i = 0; i < 2 * task_dim; i++) {
            if (sample_idx_waiting_to_help(adj_idx, i) == -1) {
              sample_idx_waiting_to_help(adj_idx, i) = sample_idx;
              break;
            }
          }
        }
      } else if (adj_has_too_high_cost) {
        this_adjacent_sample_needs_help = true;

        is_good_solution[adj_idx] = 0;
        revert_good_adj_sol_to_bad_sol = true;

        // Add current sample to sample_idx_waiting_to_help.
        bool already_exist = false;
        for (int i = 0; i < 2 * task_dim; i++) {
          already_exist = already_exist || (sample_idx_waiting_to_help(
                                                adj_idx, i) == sample_idx);
        }
        if (!already_exist) {
          for (int i = 0; i < 2 * task_dim; i++) {
            if (sample_idx_waiting_to_help(adj_idx, i) == -1) {
              sample_idx_waiting_to_help(adj_idx, i) = sample_idx;
              break;
            }
          }
        }
        // Remove current sample from sample_idx_that_helped.
        for (int i = 0; i < 2 * task_dim; i++) {
          if (sample_idx_that_helped(adj_idx, i) == sample_idx) {
            sample_idx_that_helped(adj_idx, i) = -1;
            break;
          }
        }
      }
      // end if (adjacent sample has bad sol) and else if

      // Queue adjacent samples if
      // 1. it's not in the awaiting_sample_idx and not being evaluated
      // 2. the adjacent sample needs help
      // 3. the current sample hasn't helped the adjacent sample
      if (this_adjacent_sample_needs_help && !current_sample_has_helped) {
        if (revert_good_adj_sol_to_bad_sol) {
          cout << "idx #" << sample_idx
               << " cost is too low below that of adjacent idx #" << adj_idx
               << ", so revert the flag to bad sol. ";
        } else {
          cout << "idx #" << sample_idx << " got good sol, and idx #" << adj_idx
               << " needs help. ";
        }
        if ((find(awaiting_sample_idx.begin(), awaiting_sample_idx.end(),
                  adj_idx) == awaiting_sample_idx.end()) &&
            !(IsSampleBeingEvaluated(assigned_thread_idx, adj_idx))) {
          awaiting_sample_idx.push_back(adj_idx);
          cout << "Add #" << adj_idx << " to queue";
        }
        cout << "\n";
      }
    }  // end for (Look for any adjacent sample that needs help)

  } else {
    // Set the current sample to be having bad solution
    is_good_solution[sample_idx] = 0;

    // Look for any adjacent sample that can help
    for (int j = 0; j < adjacent_sample_indices.cols(); j++) {
      bool this_adjacent_sample_can_help = false;
      bool this_adjacent_sample_is_waiting_to_help = false;

      // if the adjacent sample has a good solution, then add it to the
      // helper list
      int adj_idx = adjacent_sample_indices(sample_idx, j);
      if (adj_idx == -1) continue;

      bool adj_has_good_sol = is_good_solution[adj_idx] == 1;
      bool adj_has_too_low_cost =
          (find(low_adjacent_cost_idx.begin(), low_adjacent_cost_idx.end(),
                adj_idx) != low_adjacent_cost_idx.end());

      bool low_adj_cost_idx_has_helped = false;
      for (int i = 0; i < 2 * task_dim; i++) {
        low_adj_cost_idx_has_helped = low_adj_cost_idx_has_helped ||
            (sample_idx_that_helped(sample_idx, i) == adj_idx);
      }

      bool add_adj_as_helper_because_low_cost = false; // for printing message
      if (adj_has_too_low_cost && !low_adj_cost_idx_has_helped) {
        this_adjacent_sample_can_help = true;
        this_adjacent_sample_is_waiting_to_help = true;

        add_adj_as_helper_because_low_cost = true;

        // Add adj_idx to the top of the helper list because it has a good
        // solution (very low cost)
        // TODO: You can improve this algorithm, since currently if there are
        // two adj with low cost, then you might push one of the adj in the back
        // of the list.
        int already_exist_matrix_idx = -1;
        for (int i = 0; i < 2 * task_dim; i++) {
          if (sample_idx_waiting_to_help(sample_idx, i) == adj_idx) {
            already_exist_matrix_idx = i;
            break;
          }
        }
        int first_helper_idx = sample_idx_waiting_to_help(sample_idx, 0);
        sample_idx_waiting_to_help(sample_idx, 0) = adj_idx;
        if (already_exist_matrix_idx < 0) {
          for (int i = 1; i < 2 * task_dim; i++) {
            if (sample_idx_waiting_to_help(sample_idx, i) == -1) {
              sample_idx_waiting_to_help(sample_idx, i) = first_helper_idx;
              break;
            }
          }
        } else if (already_exist_matrix_idx > 0) {
          for (int i = 1; i < 2 * task_dim; i++) {
            if (sample_idx_waiting_to_help(sample_idx, i) == adj_idx) {
              sample_idx_waiting_to_help(sample_idx, i) = first_helper_idx;
              break;
            }
          }
        }
      } else if (adj_has_good_sol) {
        this_adjacent_sample_can_help = true;

        // The helper list
        // (add if it doesn't exist in both sample_idx_waiting_to_help
        //  and sample_idx_that_helped)
        bool already_exist = false;
        for (int i = 0; i < 2 * task_dim; i++) {
          already_exist = already_exist || (sample_idx_waiting_to_help(
                                                sample_idx, i) == adj_idx);
          this_adjacent_sample_is_waiting_to_help = already_exist;
        }
        for (int i = 0; i < 2 * task_dim; i++) {
          already_exist = already_exist ||
                          (sample_idx_that_helped(sample_idx, i) == adj_idx);
        }
        if (!already_exist) {
          for (int i = 0; i < 2 * task_dim; i++) {
            if (sample_idx_waiting_to_help(sample_idx, i) == -1) {
              sample_idx_waiting_to_help(sample_idx, i) = adj_idx;
              break;
            }
          }
          this_adjacent_sample_is_waiting_to_help = true;
        }
      }

      // Queue the current sample back if
      // 1. the current sample is not queued yet
      // 2. the adjacent sample can help
      // 3. the adjacent sample is waiting to help current sample
      if (!current_sample_is_queued && this_adjacent_sample_can_help &&
          this_adjacent_sample_is_waiting_to_help) {
        awaiting_sample_idx.push_back(sample_idx);
        current_sample_is_queued = true;
        if (add_adj_as_helper_because_low_cost) {
          cout << "idx #" << sample_idx
               << " cost is too high above adjacent idx #" << adj_idx
               << ", so add #" << sample_idx << " to queue\n";
        } else {
          cout << "idx #" << sample_idx << " got bad sol ";
          if (sample_success == 0) {
            cout << "(snopt didn't find an optimal sol)";
          } else {
            cout << "(cost increased too much)";
          }
          cout << ", and idx #" << adj_idx
               << " can help, so add #" << sample_idx << " to queue\n";
        }
      }
    }  // end for (Look for any adjacent sample that can help)
  }    // end if current sample has good solution
}

// Calculate the cost gradient and its norm
void CalcCostGradientAndNorm(vector<int> successful_idx_list,
                             const vector<std::shared_ptr<MatrixXd>>& P_vec,
                             const vector<std::shared_ptr<VectorXd>>& q_vec,
                             const vector<std::shared_ptr<VectorXd>>& b_vec,
                             const string& dir, const string& prefix,
                             VectorXd* gradient_cost, double* norm_grad_cost) {
  cout << "Calculating gradient\n";
  gradient_cost->setZero();
  for (auto idx : successful_idx_list) {
    (*gradient_cost) += P_vec[idx]->transpose() * (*(b_vec[idx]));
  }
  (*gradient_cost) /= successful_idx_list.size();

  // Calculate gradient norm
  (*norm_grad_cost) = gradient_cost->norm();
  writeCSV(dir + prefix + string("norm_grad_cost.csv"),
           (*norm_grad_cost) * VectorXd::Ones(1));
  cout << "gradient_cost norm: " << (*norm_grad_cost) << endl << endl;
}

// Newton's method (not exactly the same, cause Q_theta is not pd but psd)
// See your IOE611 lecture notes on page 7-17 to page 7-20
void CalcNewtonStepAndNewtonDecrement(
    int n_theta, vector<int> successful_idx_list,
    const vector<std::shared_ptr<MatrixXd>>& P_vec,
    const vector<std::shared_ptr<MatrixXd>>& H_vec,
    const VectorXd& gradient_cost, const string& dir, const string& prefix,
    VectorXd* newton_step, double* lambda_square) {
  /*// Check if Q_theta is pd
  cout << "Checking if Q_theta is psd...\n";
  MatrixXd Q_theta = MatrixXd::Zero(n_theta, n_theta);
  for (auto idx : successful_idx_list)
    Q_theta += P_vec[idx]->transpose()*(*(H_vec[idx]))*(*(P_vec[idx]));
  VectorXd eivals_real = Q_theta.eigenvalues().real();
  for (int i = 0; i < eivals_real.size(); i++) {
    if (eivals_real(i) <= 0)
      cout << "Q_theta is not positive definite (with e-value = "
           << eivals_real(i) << ")\n";
  }
  cout << endl;*/

  // cout << "Getting Newton step\n";
  MatrixXd Q_theta = MatrixXd::Zero(n_theta, n_theta);
  for (auto idx : successful_idx_list) {
    Q_theta += P_vec[idx]->transpose() * (*(H_vec[idx])) * (*(P_vec[idx])) /
               successful_idx_list.size();
  }
  double mu = 1e-4;  // 1e-6 caused unstable and might diverge
  MatrixXd inv_Q_theta =
      (Q_theta + mu * MatrixXd::Identity(n_theta, n_theta)).inverse();
  (*newton_step) = -inv_Q_theta * gradient_cost;

  // Testing
  /*Eigen::BDCSVD<MatrixXd> svd(inv_Q_theta);
  cout << "inv_Q_theta's smallest and biggest singular value " <<
       svd.singularValues().tail(1) << ", " <<
       svd.singularValues()(0) << endl;*/

  // Newton decrement (can be a criterion to terminate your newton steps)
  (*lambda_square) = -gradient_cost.transpose() * (*newton_step);
  cout << "lambda_square = " << (*lambda_square) << endl;

  // Store Newton decrement in a file
  writeCSV(dir + prefix + string("lambda_square.csv"),
           (*lambda_square) * VectorXd::Ones(1));
}

// Calculate the step direction and its norm
void GetStepDirectionAndNorm(bool is_newton, const VectorXd& newton_step,
                             const VectorXd& gradient_cost,
                             double beta_momentum, const string& dir,
                             const string& prefix,
                             VectorXd* prev_step_direction,
                             VectorXd* step_direction,
                             double* step_direction_norm) {
  if (is_newton) {
    (*step_direction) = newton_step;
  } else {
    // gradient descent with momentum term
    (*step_direction) = -gradient_cost + beta_momentum * (*prev_step_direction);
  }
  writeCSV(dir + prefix + string("step_direction.csv"), (*step_direction));
  (*prev_step_direction) = (*step_direction);

  // Calculate ans store the step direction norm
  (*step_direction_norm) = step_direction->norm();
  cout << "step_direction norm: " << (*step_direction_norm) << endl << endl;
  writeCSV(dir + prefix + string("step_direction_norm.csv"),
           (*step_direction_norm) * VectorXd::Ones(1));
}

// Get the step size (heuristically tuned)
void GetHeuristicStepSize(double h_step, double step_direction_norm,
                          const string& dir, const string& prefix,
                          double* current_iter_step_size) {
  // (*current_iter_step_size) = h_step;
  if (step_direction_norm > 1) {
//    (*current_iter_step_size) = h_step / sqrt(step_direction_norm);  // Heuristic
    (*current_iter_step_size) = h_step / step_direction_norm;  // Heuristic
  } else {
    (*current_iter_step_size) = h_step;
  }

  // Store the step size in a file
  writeCSV(dir + prefix + string("step_size.csv"),
           (*current_iter_step_size) * VectorXd::Ones(1));
  cout << "step size = " << (*current_iter_step_size) << "\n\n";
}

// Check if the model has achieved an optimum
bool HasAchievedOptimum(bool is_newton, double stopping_threshold,
                        double lambda_square, double norm_grad_cost) {
  if (is_newton) {
    if (lambda_square < stopping_threshold) {
      cout << "Found optimal theta.\n\n";
      return true;
    }
  } else {
    if (norm_grad_cost < stopping_threshold) {
      cout << "Found optimal theta.\n\n";
      return true;
    }
  }
  return false;
}

/*void remove_old_multithreading_files(const string& dir, int iter, int N_sample) {
  cout << "\nRemoving old thread_finished.csv files... ";
  for (int i = 0; i < N_sample; i++) {
    string prefix = to_string(iter) + "_" + to_string(i) + "_";
    if (file_exist(dir + prefix + "thread_finished.csv")) {
      bool rm = (remove((dir + prefix + string("thread_finished.csv")).c_str()) == 0);
      if ( !rm ) cout << "Error deleting files\n";
      cout << prefix + "thread_finished.csv removed\n";
    }
  }
  cout << "Done.\n";
}*/

/*void readApproxQpFiles(vector<VectorXd> * w_sol_vec, vector<MatrixXd> * A_vec,
                       vector<MatrixXd> * H_vec,
                       vector<VectorXd> * y_vec,
                       vector<VectorXd> * lb_vec, vector<VectorXd> * ub_vec,
                       vector<VectorXd> * b_vec, vector<VectorXd> * c_vec,
                       vector<MatrixXd> * B_vec,
                       int N_sample, int iter, string dir) {
  // The order of samples in each vector must start from 0 to N_sample (because
  // of the code where you compare the current cost and previous cost)
  for (int sample = 0; sample < N_sample; sample++) {
    string prefix = to_string(iter) +  "_" + to_string(sample) + "_";
    VectorXd success =
        readCSV(dir + prefix + string("is_success.csv")).col(0);
    if (success(0)) {
      w_sol_vec->push_back(readCSV(dir + prefix + string("w.csv")));
      A_vec->push_back(readCSV(dir + prefix + string("A.csv")));
      H_vec->push_back(readCSV(dir + prefix + string("H.csv")));
      y_vec->push_back(readCSV(dir + prefix + string("y.csv")));
      lb_vec->push_back(readCSV(dir + prefix + string("lb.csv")));
      ub_vec->push_back(readCSV(dir + prefix + string("ub.csv")));
      b_vec->push_back(readCSV(dir + prefix + string("b.csv")));
      c_vec->push_back(readCSV(dir + prefix + string("c.csv")));
      B_vec->push_back(readCSV(dir + prefix + string("B.csv")));

      bool rm = true;
      rm = (remove((dir + prefix + string("A.csv")).c_str()) == 0) & rm;
      rm = (remove((dir + prefix + string("H.csv")).c_str()) == 0) & rm;
      rm = (remove((dir + prefix + string("y.csv")).c_str()) == 0) & rm;
      rm = (remove((dir + prefix + string("lb.csv")).c_str()) == 0) & rm;
      rm = (remove((dir + prefix + string("ub.csv")).c_str()) == 0) & rm;
      rm = (remove((dir + prefix + string("b.csv")).c_str()) == 0) & rm;
      rm = (remove((dir + prefix + string("B.csv")).c_str()) == 0) & rm;
      if ( !rm )
        cout << "Error deleting files\n";
    }
  }
}*/

/*void readNonredundentMatrixFile(vector<int> * nw_vec,
                                vector<int> * nl_vec,
                                vector<MatrixXd> * A_active_vec,
                                vector<MatrixXd> * B_active_vec,
                                int n_succ_sample, string dir) {
  for (int sample = 0; sample < n_succ_sample; sample++) {
    string prefix = to_string(sample) + "_";

    nw_vec->push_back(int(readCSV(dir + prefix + string("nw_i.csv"))(0)));
    nl_vec->push_back(int(readCSV(dir + prefix + string("nl_i.csv"))(0)));
    A_active_vec->push_back(readCSV(dir + prefix + string("A_processed.csv")));
    B_active_vec->push_back(readCSV(dir + prefix + string("B_processed.csv")));

    bool rm = true;
    rm = (remove((dir + prefix + string("nw_i.csv")).c_str()) == 0) & rm;
    rm = (remove((dir + prefix + string("nl_i.csv")).c_str()) == 0) & rm;
    rm = (remove((dir + prefix + string("A_processed.csv")).c_str()) == 0) & rm;
    rm = (remove((dir + prefix + string("B_processed.csv")).c_str()) == 0) & rm;
    if ( !rm )
      cout << "Error deleting files\n";
  }
}*/

/*void readPiQiFile(vector<MatrixXd> * P_vec, vector<VectorXd> * q_vec,
                  int n_succ_sample, const string& dir) {
  for (int sample = 0; sample < n_succ_sample; sample++) {
    string prefix = to_string(sample) + "_";

    P_vec->push_back(readCSV(dir + prefix + string("Pi.csv")));
    q_vec->push_back(readCSV(dir + prefix + string("qi.csv")));

    bool rm = true;
    rm = (remove((dir + prefix + string("Pi.csv")).c_str()) == 0) & rm;
    rm = (remove((dir + prefix + string("qi.csv")).c_str()) == 0) & rm;
    if ( !rm )
      cout << "Error deleting files\n";
  }
}*/

int findGoldilocksModels(int argc, char* argv[]) {
  gflags::ParseCommandLineFlags(&argc, &argv, true);

  cout << "Trail name: " << FLAGS_program_name << endl;
  cout << "Git commit hash: " << endl;
  std::system("git rev-parse HEAD");
  cout << "Result of \"git diff-index HEAD\":" << endl;
  std::system("git diff-index HEAD");
  cout << endl;

  // Create MBP
  MultibodyPlant<double> plant(0.0);
  createMBP(&plant, FLAGS_robot_option);

  // Create autoDiff version of the plant
  MultibodyPlant<AutoDiffXd> plant_autoDiff(plant);
  cout << endl;

  // Random number generator
  std::random_device randgen;
  std::default_random_engine e1(randgen());
  std::random_device randgen2;
  std::default_random_engine e2(randgen2());
  std::random_device randgen3;
  std::default_random_engine e3(randgen3());

  // Files parameters
  /*const string dir = "examples/goldilocks_models/find_models/data/robot_" +
      to_string(FLAGS_robot_option) + "/";*/
  const string dir = "../dairlib_data/goldilocks_models/find_models/robot_" +
                     to_string(FLAGS_robot_option) + "/";
  string init_file = FLAGS_init_file;
  string prefix = "";
  if (!CreateFolderIfNotExist(dir)) return 0;

  // Parameters for tasks (stride length and ground incline)
  cout << "\nTasks settings:\n";
  bool uniform_grid = FLAGS_is_uniform_grid;
  bool restricted_sample_number = FLAGS_is_restricted_sample_number;

  int N_sample_sl = (FLAGS_N_sample_sl == -1)? 1 : FLAGS_N_sample_sl;
  int N_sample_gi = (FLAGS_N_sample_gi == -1)? 1 : FLAGS_N_sample_gi;
  int N_sample_tr = (FLAGS_N_sample_tr == -1)? 1 : FLAGS_N_sample_tr;
  int N_sample = N_sample_sl * N_sample_gi * N_sample_tr;  // 1;
  if (FLAGS_robot_option == 0) {
    DRAKE_DEMAND(FLAGS_N_sample_tr < 1);
  }

  double delta_stride_length;
  double stride_length_0;
  if (FLAGS_robot_option == 0) {
    delta_stride_length = 0.015;
    stride_length_0 = 0.3;
  } else if (FLAGS_robot_option == 1) {
    if (FLAGS_is_stochastic) {
      delta_stride_length = 0.015;//0.066; // 0.066 might be too big;
    } else {
      delta_stride_length = 0.1;
    }
    stride_length_0 = 0.2;  //0.15
  } else {
    throw std::runtime_error("Should not reach here");
    delta_stride_length = 0;
    stride_length_0 = 0;
  }
  double delta_ground_incline;
  double ground_incline_0 = 0;
  if (FLAGS_robot_option == 0) {
    delta_ground_incline = 0.05;
  } else if (FLAGS_robot_option == 1) {
    if (FLAGS_is_stochastic) {
      delta_ground_incline = 0.05;//0.066; // 0.066 might be too big
    } else {
      delta_ground_incline = 0.08;
    }
  } else {
    throw std::runtime_error("Should not reach here");
    delta_ground_incline = 0;
  }
  double delta_turning_rate;
  double turning_rate_0 = 0;
  if (FLAGS_robot_option == 0) {
    delta_turning_rate = 0.0;
  } else if (FLAGS_robot_option == 1) {
    delta_turning_rate = 0.125;
  } else {
    throw std::runtime_error("Should not reach here");
    delta_turning_rate = 0;
  }
  double duration = 0.4;
  if (FLAGS_robot_option == 0) {
    duration = 0.746;  // Fix the duration now since we add cost ourselves
  } else if (FLAGS_robot_option == 1) {
    duration = 0.4; // 0.4;
  }
  cout << "duration = " << duration << endl;
  DRAKE_DEMAND(N_sample_sl % 2 == 1);
  DRAKE_DEMAND(N_sample_gi % 2 == 1);
  DRAKE_DEMAND(N_sample_tr % 2 == 1);

  cout << "use_theta_gamma_from_files = " << FLAGS_use_theta_gamma_from_files << endl;
  uniform_grid ? cout << "Uniform grid\n" : cout << "Without uniform grid\n";
  cout << "N_sample_sl = " << N_sample_sl << endl;
  cout << "N_sample_gi = " << N_sample_gi << endl;
  cout << "N_sample_tr = " << N_sample_tr << endl;
  cout << "delta_stride_length = " << delta_stride_length << endl;
  cout << "stride_length_0 = " << stride_length_0 << endl;
  cout << "delta_ground_incline = " << delta_ground_incline << endl;
  cout << "ground_incline_0 = " << ground_incline_0 << endl;
  cout << "delta_turning_rate = " << delta_turning_rate << endl;
  cout << "turning_rate_0 = " << turning_rate_0 << endl;
  double min_stride_length =
      (FLAGS_is_stochastic)
          ? stride_length_0 -
                delta_stride_length * ((N_sample_sl - 1) / 2 + 0.5)
          : stride_length_0 - delta_stride_length * ((N_sample_sl - 1) / 2);
  double max_stride_length =
      (FLAGS_is_stochastic)
          ? stride_length_0 +
                delta_stride_length * ((N_sample_sl - 1) / 2 + 0.5)
          : stride_length_0 + delta_stride_length * ((N_sample_sl - 1) / 2);
  double min_ground_incline =
      (FLAGS_is_stochastic)
          ? ground_incline_0 -
                delta_ground_incline * ((N_sample_gi - 1) / 2 + 0.5)
          : ground_incline_0 - delta_ground_incline * ((N_sample_gi - 1) / 2);
  double max_ground_incline =
      (FLAGS_is_stochastic)
          ? ground_incline_0 +
                delta_ground_incline * ((N_sample_gi - 1) / 2 + 0.5)
          : ground_incline_0 + delta_ground_incline * ((N_sample_gi - 1) / 2);
  double min_turning_rate =
      (FLAGS_is_stochastic && (FLAGS_N_sample_tr > 0))
          ? turning_rate_0 - delta_turning_rate * ((N_sample_tr - 1) / 2 + 0.5)
          : turning_rate_0 - delta_turning_rate * ((N_sample_tr - 1) / 2);
  double max_turning_rate =
      (FLAGS_is_stochastic && (FLAGS_N_sample_tr > 0))
          ? turning_rate_0 + delta_turning_rate * ((N_sample_tr - 1) / 2 + 0.5)
          : turning_rate_0 + delta_turning_rate * ((N_sample_tr - 1) / 2);
  DRAKE_DEMAND(min_stride_length >= 0);
  cout << "stride length ranges from " << min_stride_length << " to "
       << max_stride_length << endl;
  cout << "ground incline ranges from " << min_ground_incline << " to "
       << max_ground_incline << endl;
  cout << "turning rate ranges from " << min_turning_rate << " to "
       << max_turning_rate << endl;

  /// How to restrict the number of samples is still under testing
  /// For now, the range of ground incline and stride length will not change while
  /// the number of them will be the square root of themselves.
  if(!uniform_grid && restricted_sample_number){
      N_sample_gi = pow(N_sample_gi, 0.5);
      N_sample_sl = pow(N_sample_sl, 0.5);
      N_sample_tr = pow(N_sample_tr, 0.5);
      N_sample = N_sample_sl * N_sample_gi * N_sample_tr;
      cout << "Restrict the number of samples in one iteration" << endl;
      cout << "Restricted N_sample_sl = " << N_sample_sl << endl;
      cout << "Restricted N_sample_gi = " << N_sample_gi << endl;
      cout << "Restricted N_sample_tr = " << N_sample_tr << endl;
  }

  VectorXd previous_ground_incline = VectorXd::Zero(N_sample);
  VectorXd previous_stride_length = VectorXd::Zero(N_sample);
  VectorXd previous_turning_rate = VectorXd::Zero(N_sample);
  if (FLAGS_start_current_iter_as_rerun ||
      FLAGS_start_iterations_with_shrinking_stepsize) {
    for (int i = 0; i < N_sample; i++) {
      if (FLAGS_N_sample_sl > 0) {
              previous_stride_length(i) =
          readCSV(dir + to_string(FLAGS_iter_start) + "_" + to_string(i) +
              string("_stride_length.csv"))(0);
      }
      if (FLAGS_N_sample_gi > 0) {
              previous_ground_incline(i) =
          readCSV(dir + to_string(FLAGS_iter_start) + "_" + to_string(i) +
                  string("_ground_incline.csv"))(0);
      }
      if (FLAGS_N_sample_tr > 0) {
        previous_turning_rate(i) =
            readCSV(dir + to_string(FLAGS_iter_start) + "_" + to_string(i) +
                string("_turning_rate.csv"))(0);
      }
    }
    // print
    /*for (int i = 0; i < N_sample; i++) {
      cout << previous_ground_incline(i) << ", ";
    }
    cout << endl;
    for (int i = 0; i < N_sample; i++) {
      cout << previous_stride_length(i) << ", ";
    }
    cout << endl;*/
  }

  // Parameters for the outer loop optimization
  cout << "\nOptimization setting (outer loop):\n";
  int iter_start = FLAGS_iter_start;
  int max_outer_iter = FLAGS_max_outer_iter;
  double stopping_threshold = 1e-4;

  // beta_momentum = 0 means we only use gradient at current iter.
  // Momentum can give you faster convergence. And get out of a local minimum
  // caused by step size. See: https://distill.pub/2017/momentum/ WARNING:
  // beta_momentum is not used in newton's method
  double beta_momentum = FLAGS_beta_momentum;
  double h_step;
  if (FLAGS_h_step > 0) {
    h_step = FLAGS_h_step;
  } else {
    h_step = 1e-3;
    if (FLAGS_robot_option == 0) {
      // After adding tau
      // 1e-4 doesn't diverge   // This is with  h_step / sqrt(norm_grad_cost(0));
      // 1e-3 diverges
      // Before adding tau
      // 1e-3 is small enough to avoid gittering at the end
      // 1e-2 is a good compromise on both speed and gittering
      // 1e-1 caused divergence when close to optimal sol
      h_step = 1e-4;
      /*if (beta_momentum != 0) {
        // haven't tried or tuned this yet.
        h_step = 1e-5;
      }*/
    } else if (FLAGS_robot_option == 1) {
      // Without tau: (This is with  h_step / sqrt(norm_grad_cost(0));)
      //  1e-4: doesn't always decrease with a fixed task
      //  1e-5: barely increase with a fixed task

      // Both with and without tau (I believe), fixed task.
      // h_step = 1e-3;  // This is with h_step / norm_grad_cost_double. (and with
                      // old traj opt)

      // (20200216) After using new traj opt
      h_step = 1e-4;  // maybe h_step shouldn't be too high, because rom
                      // constraint is the constraint that is hard to satisfy?
      if (!FLAGS_is_stochastic) {
        h_step = 1e-3;  // we can always shrink steps if the cost goes up with
                        // fixed tasks (it should go down theoretically)
      }
      if (beta_momentum != 0) {
        // haven't tried or tuned this yet.
        h_step = 1e-3;
      }
    }
  }
  double eps_regularization = FLAGS_eps_regularization;
  double indpt_row_tol = 1e-6;//1e-6
  bool is_newton = FLAGS_is_newton;
  bool is_stochastic = FLAGS_is_stochastic;
  int N_rerun;
  if (FLAGS_N_rerun > -1) {
    N_rerun = FLAGS_N_rerun;
  } else {
    if (FLAGS_robot_option == 0) {
      N_rerun = 1;
    } else if (FLAGS_robot_option == 1) {
      N_rerun = 1;//2;
    } else {
      N_rerun = 0;
    }
  }
  const int method_to_solve_system_of_equations =
      FLAGS_method_to_solve_system_of_equations;
  // With bigger momentum, you might need a larger tolerance.
  // If not uniform grid, considering sample cost increase makes no sense.
  // So, use a very large tolerance on increase rate.
  double max_sample_cost_increase_rate = 0;
  if (FLAGS_robot_option == 0) {
      if(uniform_grid){
          max_sample_cost_increase_rate = FLAGS_is_stochastic? 2.0: 0.01;
      }else{
          max_sample_cost_increase_rate = 100;
      }
  } else if (FLAGS_robot_option== 1) {
      if(uniform_grid){
          max_sample_cost_increase_rate = FLAGS_is_stochastic? 0.5: 0.01; //0.3
      }else{
          max_sample_cost_increase_rate = 100;
      }
  } else {
    throw std::runtime_error("Should not reach here");
  }
  /// Increase the tolerance for restricted number
  /// Maybe we can turn off the shrinking step size when using restricted number of sample
  /// Didn't see improvement after shrinking the step size.
  double max_average_cost_increase_rate = 0;
  if (FLAGS_robot_option == 0) {
    max_average_cost_increase_rate = FLAGS_is_stochastic? 0.5: 0.01;
    if(restricted_sample_number)
    {
        max_average_cost_increase_rate = 2;
    }
  } else if (FLAGS_robot_option== 1) {
<<<<<<< HEAD
    max_average_cost_increase_rate = FLAGS_is_stochastic? 0.2: 0.01;//0.15
    if(restricted_sample_number)
    {
        max_average_cost_increase_rate = 1;
    }
=======
    max_average_cost_increase_rate = FLAGS_is_stochastic? 0.2: 0.01;//0.2//0.15
>>>>>>> 91ea0fa8
  } else {
    throw std::runtime_error("Should not reach here");
  }
  // Since sometimes the above increase rates are too restrictive and cause the
  // optimization to get stuck in some iteration, we relax the increase rate
  // every `n_shrink_before_relaxing_tolerance` times of step size shrinking
  int n_shrink_before_relaxing_tolerance = 6;
  is_newton ? cout << "Newton method\n" : cout << "Gradient descent method\n";
  is_stochastic ? cout << "Stochastic\n" : cout << "Non-stochastic\n";
  FLAGS_is_use_interpolated_initial_guess ? cout << "New_initial_guess\n" : cout << "Original_initial_guess\n";
  cout << "Step size = " << h_step << endl;
  cout << "beta_momentum = " << beta_momentum << endl;
  cout << "eps_regularization = " << eps_regularization << endl;
  cout << "is_add_tau_in_cost = " << FLAGS_is_add_tau_in_cost << endl;
  FLAGS_is_zero_touchdown_impact ? cout << "Zero touchdown impact\n" :
                                        cout << "Non-zero touchdown impact\n";
  cout << "# of re-run in each iteration = " << N_rerun << endl;
  cout << "Failure rate threshold before seeing a all-success iteration = "
       << FLAGS_fail_threshold << endl;
  cout << "method_to_solve_system_of_equations = "
       << method_to_solve_system_of_equations << endl;
  cout << "The maximum rate the cost of each sample cost can increase before "
          "shrinking step size = "
       << max_sample_cost_increase_rate << endl;
  cout << "The maximum rate the averaged cost can increase before shrinking "
          "step size = "
       << max_average_cost_increase_rate << endl;
  cout << "n_shrink_before_relaxing_tolerance = "
       << n_shrink_before_relaxing_tolerance << endl;
  // Outer loop setting - help from adjacent samples
  bool get_good_sol_from_adjacent_sample =
      FLAGS_get_good_sol_from_adjacent_sample;
  if (FLAGS_robot_option == 0 || !uniform_grid) {
    // five-link robot doesn't seem to need help
    // adjacent sample makes no sense in non-uniform grid
    get_good_sol_from_adjacent_sample = false;
  }

  double max_cost_increase_rate_before_ask_for_help = 0.1;
  if (FLAGS_robot_option == 0) {
    max_cost_increase_rate_before_ask_for_help = 0.5;
  } else if (FLAGS_robot_option == 1) {
    max_cost_increase_rate_before_ask_for_help = 0.15; //0.1
  }
  double max_adj_cost_diff_rate_before_ask_for_help = 0.1;
  if (FLAGS_robot_option == 0) {
    max_adj_cost_diff_rate_before_ask_for_help = 0.5;
  } else if (FLAGS_robot_option == 1) {
    max_adj_cost_diff_rate_before_ask_for_help = 0.5; //0.1
  }
  bool is_limit_difference_of_two_adjacent_costs =
      max_adj_cost_diff_rate_before_ask_for_help > 0;
  cout << "Get good sols from adjacent samples to improve solution quality? "
       << get_good_sol_from_adjacent_sample << endl;
  if (get_good_sol_from_adjacent_sample) {
    cout << "The maximum rate the cost can increase before asking adjacent "
            "samples for help = "
         << max_cost_increase_rate_before_ask_for_help << endl;
    cout << "The maximum cost difference rate between two adjacent samples = "
         << max_adj_cost_diff_rate_before_ask_for_help << endl;
  }
  /// Notes: currently, there are a few conditions under any of which the
  /// program would rerun trajectory optimization:
  ///  1. if N_rerun is not 0, then after SNOPT found a solution this program
  ///  feeds the solution back to SNOPT as a initial condition to resolve the
  ///  program for N_rerun number of times.
  ///  2. after N_rerun number of reruns, if there are two adjacent samples
  ///  whose cost ratio (difference) are greater than a certain value decided by
  ///  `max_adj_cost_diff_rate_before_ask_for_help` , then this program
  ///  re-evaluates the sample with a high cost and feed it the solution with
  ///  low cost as an initial condition.
  ///  3. after N_rerun number of reruns, if any sample cost increases over a
  ///  certain rate determined by `max_cost_increase_rate_before_ask_for_help`,
  ///  then the program re-evaluates the sample (if any adjacent sample has
  ///  lower cost).
  ///  4. if all the samples are evaluated successfully and if the total cost
  ///  increases over a certain rate determined by
  ///  `max_cost_increase_rate_before_ask_for_help`, then the program rerun the
  ///  iteration

  // Parameters for the inner loop optimization
  int max_inner_iter = FLAGS_max_inner_iter;
  if (FLAGS_robot_option == 0) {
    max_inner_iter = 300;
  }
  double Q = 0; // Cost on velocity
  double R = 0;  // Cost on input effort
  double all_cost_scale = 1;
  setCostWeight(&Q, &R, &all_cost_scale, FLAGS_robot_option);
  int n_node = 20;
  if (FLAGS_robot_option == 0) {
    n_node = 20;
  } else if (FLAGS_robot_option == 1) {
    n_node = 20;
  }
  if (FLAGS_n_node > 0) n_node = FLAGS_n_node;
  cout << "\nOptimization setting (inner loop):\n";
  cout << "max_inner_iter = " << max_inner_iter << endl;
  cout << "major_optimality_tolerance = " << FLAGS_major_feasibility_tol << endl;
  cout << "major_feasibility_tolerance = " << FLAGS_major_feasibility_tol << endl;
  cout << "n_node = " << n_node << endl;
  if (FLAGS_robot_option == 1) {
    // If the node density is too low, it's harder for SNOPT to converge well.
    // The ratio of distance per nodes = 0.2/16 is fine for snopt, but
    // 0.3 / 16 is too high.
    // However, currently it takes too much time to compute with many nodes, so
    // we try 0.3/24.
    double max_distance_per_node = 0.3 / 16;
    DRAKE_DEMAND((max_stride_length / n_node) <= max_distance_per_node);
  }

  // Reduced order model parameters
  cout << "\nReduced-order model setting:\n";
  cout << "Warning: Need to make sure that the implementation in "
       "DynamicsExpression agrees with n_s and n_tau.\n";
  int rom_option = (FLAGS_rom_option >= 0) ? FLAGS_rom_option : 0;
  int n_s = 0;
  int n_tau = 0;
  setRomDim(&n_s, &n_tau, rom_option);
  int n_sDDot = n_s; // Assume that are the same (no quaternion)
  MatrixXd B_tau = MatrixXd::Zero(n_sDDot, n_tau);
  setRomBMatrix(&B_tau, rom_option);
  cout << "n_s = " << n_s << ", n_tau = " << n_tau << endl;
  cout << "B_tau = \n" << B_tau << endl;
  writeCSV(dir + string("B_tau.csv"), B_tau);
  cout << "rom_option = " << rom_option << " ";
  switch (rom_option) {
    case 0: cout << "(2D -- lipm)\n";
      break;
    case 1: cout << "(4D -- lipm + swing foot)\n";
      break;
    case 2: cout << "(1D -- fix com vertical acceleration)\n";
      break;
    case 3: cout << "(3D -- fix com vertical acceleration + swing foot)\n";
      break;
  }
  cout << "Make sure that n_s and B_tau are correct.\n";
  if (!FLAGS_turn_off_cin) {
    cout <<"Proceed? (Y/N)\n";
    char answer[1];
    cin >> answer;
    if (!((answer[0] == 'Y') || (answer[0] == 'y'))) {
      cout << "Ending the program.\n";
      return 0;
    } else {
      cout << "Continue constructing the problem...\n";
    }
  }

  // Reduced order model setup
  KinematicsExpression<double> kin_expression(n_s, 0, &plant, FLAGS_robot_option);
  DynamicsExpression dyn_expression(n_sDDot, 0, rom_option, FLAGS_robot_option);
  VectorXd dummy_q = VectorXd::Ones(plant.num_positions());
  VectorXd dummy_s = VectorXd::Ones(n_s);
  int n_feature_s = kin_expression.getFeature(dummy_q).size();
  int n_feature_sDDot =
    dyn_expression.getFeature(dummy_s, dummy_s).size();
  cout << "n_feature_s = " << n_feature_s << endl;
  cout << "n_feature_sDDot = " << n_feature_sDDot << endl;
  int n_theta_s = n_s * n_feature_s;
  int n_theta_sDDot = n_sDDot * n_feature_sDDot;
  VectorXd theta_s(n_theta_s);
  VectorXd theta_sDDot(n_theta_sDDot);

  // Initial guess of theta
  theta_s = VectorXd::Zero(n_theta_s);
  theta_sDDot = VectorXd::Zero(n_theta_sDDot);
  if (iter_start == 0) {
    setInitialTheta(theta_s, theta_sDDot, n_feature_s, rom_option);
    cout << "Make sure that you use the right initial theta.\n";
    if (!FLAGS_turn_off_cin) {
      cout << "Proceed? (Y/N)\n";
      char answer[1];
      cin >> answer;
      if (!((answer[0] == 'Y') || (answer[0] == 'y'))) {
        cout << "Ending the program.\n";
        return 0;
      } else {
        cout << "Continue constructing the problem...\n";
      }
    }
  }
  else {
    if (!FLAGS_is_manual_initial_theta) {
      theta_s = readCSV(dir + to_string(iter_start) +
                        string("_theta_s.csv")).col(0);
      theta_sDDot = readCSV(dir + to_string(iter_start) +
                            string("_theta_sDDot.csv")).col(0);
    }
    else {
      MatrixXd theta_s_0_mat =
        readCSV(dir + string("theta_s_0.csv"));
      MatrixXd theta_sDDot_0_mat =
        readCSV(dir + string("theta_sDDot_0.csv"));
      theta_s.head(theta_s_0_mat.rows()) = theta_s_0_mat.col(0);
      theta_sDDot.head(theta_sDDot_0_mat.rows()) = theta_sDDot_0_mat.col(0);
    }
  }

  // Vectors/Matrices for the outer loop
  vector<std::shared_ptr<VectorXd>> w_sol_vec(N_sample);
  vector<std::shared_ptr<MatrixXd>> H_vec(N_sample);
  vector<std::shared_ptr<VectorXd>> b_vec(N_sample);
  vector<std::shared_ptr<VectorXd>> c_vec(N_sample);
  vector<std::shared_ptr<MatrixXd>> A_vec(N_sample);
  vector<std::shared_ptr<MatrixXd>> A_active_vec(N_sample);
  vector<std::shared_ptr<VectorXd>> lb_vec(N_sample);
  vector<std::shared_ptr<VectorXd>> ub_vec(N_sample);
  vector<std::shared_ptr<VectorXd>> y_vec(N_sample);
  vector<std::shared_ptr<MatrixXd>> B_vec(N_sample);
  vector<std::shared_ptr<MatrixXd>> B_active_vec(N_sample);
  vector<std::shared_ptr<int>> is_success_vec(N_sample);
  for (int i = 0; i < N_sample; i++) {
    w_sol_vec[i] = std::make_shared<VectorXd>();
    H_vec[i] = std::make_shared<MatrixXd>();
    b_vec[i] = std::make_shared<VectorXd>();
    c_vec[i] = std::make_shared<VectorXd>();
    A_vec[i] = std::make_shared<MatrixXd>();
    A_active_vec[i] = std::make_shared<MatrixXd>();
    lb_vec[i] = std::make_shared<VectorXd>();
    ub_vec[i] = std::make_shared<VectorXd>();
    y_vec[i] = std::make_shared<VectorXd>();
    B_vec[i] = std::make_shared<MatrixXd>();
    B_active_vec[i] = std::make_shared<MatrixXd>();
    is_success_vec[i] = std::make_shared<int>();
  }
  // Vectors/Matrices for the outer loop (when cost descent is successful)
  vector<std::shared_ptr<int>> nw_vec(N_sample);  // size of traj opt dec var
  vector<std::shared_ptr<int>> nl_vec(N_sample);  // # of active constraints
  vector<std::shared_ptr<MatrixXd>> P_vec(N_sample);  // w = P_i * theta + q_i
  vector<std::shared_ptr<VectorXd>> q_vec(N_sample);
  for (int i = 0; i < N_sample; i++) {
    nw_vec[i] = std::make_shared<int>();
    nl_vec[i] = std::make_shared<int>();
    P_vec[i] = std::make_shared<MatrixXd>();
    q_vec[i] = std::make_shared<VectorXd>();
  }

  // Multithreading setup
  cout << "\nMultithreading settings:\n";
  int CORES = static_cast<int>(std::thread::hardware_concurrency());
  cout << "# of threads availible on this computer: " << CORES << endl;
  if (FLAGS_n_thread_to_use > 0) CORES = FLAGS_n_thread_to_use;
  cout << "is multithread? " << FLAGS_is_multithread << endl;
  cout << "# of threads to be used " << CORES << endl;
  vector<std::shared_ptr<int>> thread_finished_vec(N_sample);
  for (int i = 0; i < N_sample; i++) {
    thread_finished_vec[i] = std::make_shared<int>(0);
  }
  cout << "thread_finished_vec = ";
  for (auto member : thread_finished_vec) {
    cout << *member << ", ";
  } cout << endl;

  // Some setup
  cout << "\nOther settings:\n";
  cout << "is_debug? " << FLAGS_is_debug << endl;
  cout << "is_manual_initial_theta = " << FLAGS_is_manual_initial_theta << endl;
  double ave_min_cost_so_far = std::numeric_limits<double>::infinity();
  std::vector<double> each_min_cost_so_far(
      N_sample, std::numeric_limits<double>::infinity());
  if (iter_start > 1  && !FLAGS_is_debug) {
    for (int iter = iter_start - 1; iter > 0; iter--) {
      // Check if the cost for all samples exist
      bool all_exsit = true;
      for (int i = 0; i < N_sample; i++) {
        all_exsit = all_exsit && file_exist(dir + to_string(iter) + "_" +
                                            to_string(i) + string("_c.csv"));
      }
      if (!all_exsit) {
        break;
      }

      // Get total cost and individual cost
      double old_total_cost = 0;
      for (int i = 0; i < N_sample; i++) {
        double c = readCSV(dir + to_string(iter) +  "_" +
            to_string(i) + string("_c.csv"))(0,0);
        old_total_cost += c;

        // Assign individual cost
        if (each_min_cost_so_far[i] > c) {
          each_min_cost_so_far[i] = c;
        }
      }

      // Assign ave_min_cost_so_far
      if (ave_min_cost_so_far > old_total_cost / N_sample) {
        ave_min_cost_so_far = old_total_cost / N_sample;
      }
    }
    cout << "ave_min_cost_so_far = " << ave_min_cost_so_far << endl;
  }
  // Task indices setup
  std::map<int, std::tuple<int, int, int>> forward_task_idx_map;
  std::map<std::tuple<int, int, int>, int> inverse_task_idx_map;
  ConstructTaskIdxMap(&forward_task_idx_map, &inverse_task_idx_map, N_sample_sl,
                      N_sample_gi, N_sample_tr);
  // Tasks setup
  // Distribution for uniform grid
  std::uniform_real_distribution<> dist_sl(-delta_stride_length / 2,
                                           delta_stride_length / 2);
  vector<double> delta_stride_length_vec;
  for (int i = 0 - N_sample_sl / 2; i < N_sample_sl - N_sample_sl / 2; i++)
    delta_stride_length_vec.push_back(i * delta_stride_length);
  std::uniform_real_distribution<> dist_gi(-delta_ground_incline / 2,
                                           delta_ground_incline / 2);
  vector<double> delta_ground_incline_vec;
  for (int i = 0 - N_sample_gi / 2; i < N_sample_gi - N_sample_gi / 2; i++)
    delta_ground_incline_vec.push_back(i * delta_ground_incline);
  std::uniform_real_distribution<> dist_tr(-delta_turning_rate / 2,
                                           delta_turning_rate / 2);
  vector<double> delta_turning_rate_vec;
  for (int i = 0 - N_sample_tr / 2; i < N_sample_tr - N_sample_tr / 2; i++)
    delta_turning_rate_vec.push_back(i * delta_turning_rate);

  // Distribution without grid
  std::uniform_real_distribution<> dist_sl_large_range(
          min_stride_length, max_stride_length);
  std::uniform_real_distribution<> dist_gi_large_range(
          min_ground_incline, max_ground_incline);
  std::uniform_real_distribution<> dist_tr_large_range(
          min_turning_rate, max_turning_rate);

  // Some setup
  int n_theta = n_theta_s + n_theta_sDDot;
  VectorXd theta(n_theta);
  theta << theta_s, theta_sDDot;
  bool rerun_current_iteration = FLAGS_start_current_iter_as_rerun;
  bool has_been_all_success = iter_start > 1;
  if ((FLAGS_start_current_iter_as_rerun && (iter_start >= 1)) ||
      (!FLAGS_start_current_iter_as_rerun && (iter_start >= 2))) {
    int iter_check_all_success =
        FLAGS_start_current_iter_as_rerun ? iter_start : iter_start - 1;

    bool samples_are_success = true;
    for (int i = 0; i < N_sample; i++) {
      samples_are_success =
          samples_are_success &&
          readCSV(dir + to_string(iter_check_all_success) + "_" + to_string(i) +
                  string("_is_success.csv"))(0, 0);
    }
    has_been_all_success = samples_are_success;
  }
  cout << "has_been_all_success? " << has_been_all_success << endl;
  cout << "iteration #" << iter_start << " is a rerun? "
       << rerun_current_iteration << endl;

  VectorXd step_direction;
  VectorXd prev_step_direction =
      VectorXd::Zero(n_theta);  // must initialize this because of momentum term
  if (iter_start > 1) {
    cout << "Reading previous step direction... (will get memory issue if the "
            "file doesn't exist)\n";
    step_direction =
        readCSV(dir + to_string(iter_start - 1) + string("_step_direction.csv"))
            .col(0);
    prev_step_direction =
        readCSV(dir + to_string(iter_start - 1) + string("_step_direction.csv"))
            .col(0);
  }
  double current_iter_step_size = h_step;
  if ((iter_start > 1) && FLAGS_read_previous_step_size) {
    cout << "Reading previous step size... (will get memory issue if the file "
            "doesn't exist)\n";
    current_iter_step_size = readCSV(dir + to_string(iter_start - 1) +
                                     string("_step_size.csv"))(0, 0);
  }

  VectorXd prev_theta = theta;
  if (iter_start > 1) {
    MatrixXd prev_theta_s_mat =
      readCSV(dir + to_string(iter_start - 1) + string("_theta_s.csv"));
    MatrixXd prev_theta_sDDot_mat =
      readCSV(dir + to_string(iter_start - 1) + string("_theta_sDDot.csv"));
    prev_theta << prev_theta_s_mat.col(0), prev_theta_sDDot_mat.col(0);
  }

  bool start_iterations_with_shrinking_stepsize =
      FLAGS_start_iterations_with_shrinking_stepsize;
  if (FLAGS_start_iterations_with_shrinking_stepsize) {
    DRAKE_DEMAND(FLAGS_read_previous_step_size);
  }

  if (FLAGS_initial_extra_shrink_factor > 0) {
    DRAKE_DEMAND(FLAGS_start_iterations_with_shrinking_stepsize);
    current_iter_step_size /= FLAGS_initial_extra_shrink_factor;
  }

  bool step_size_shrinked_last_loop = false;

  bool extend_model = FLAGS_extend_model;
  int extend_model_iter = (FLAGS_extend_model_iter == -1) ?
                          iter_start : FLAGS_extend_model_iter;
  extend_model_iter = (extend_model_iter == 0) ? 1 : extend_model_iter;
  bool has_visit_this_iter_for_model_extension = false;
  if (extend_model) {
    cout << "\nWill extend the model at iteration # " << extend_model_iter <<
         " by ";
    VectorXd theta_s_append = readCSV(dir +
                                      string("theta_s_append.csv")).col(0);
    DRAKE_DEMAND(theta_s_append.rows() % n_feature_s == 0);
    int n_extend = theta_s_append.rows() / n_feature_s;
    cout << n_extend << " dimension.\n";

    cout << "Make sure that you include both old and new version of dynamics "
         "feature.\n";
    if (!FLAGS_turn_off_cin) {
      cout << "Proceed? (Y/N)\n";
      char answer[1];
      cin >> answer;
      if (!((answer[0] == 'Y') || (answer[0] == 'y'))) {
        cout << "Ending the program.\n";
        return 0;
      } else {
        cout << "Continue constructing the problem...\n";
      }
    }
  }

  // Setup for getting good solution from adjacent samples
  int task_dim =
      int(N_sample_sl > 1) + int(N_sample_gi > 1) + int(N_sample_tr > 1);
  const MatrixXi adjacent_sample_indices =
      GetAdjSampleIndices(N_sample_sl, N_sample_gi, N_sample_tr, N_sample,
                          task_dim, inverse_task_idx_map);
  cout << "dimension of the task space = " << task_dim << endl;
  cout << "adjacent_sample_indices = \n"
       << adjacent_sample_indices.transpose() << endl;

  cout << "\nStart iterating...\n";
  // Start the gradient descent
  int iter;
  int n_shrink_step = 0;
  auto iter_start_time = std::chrono::system_clock::now();
  for (iter = iter_start; iter <= max_outer_iter; iter++)  {
    bool is_get_nominal = iter == 0;

    // Print info about iteration # and current time
    if (!start_iterations_with_shrinking_stepsize) {
      auto clock_now = std::chrono::system_clock::now();
      if (!is_get_nominal) {
        std::chrono::duration<double> iteration_elapse =
            clock_now - iter_start_time;
        iter_start_time = clock_now;
        cout << "\nLast iteration takes " << iteration_elapse.count() << "s.\n";
      }
      std::time_t current_time = std::chrono::system_clock::to_time_t(clock_now);
      cout << "Current time: " << std::ctime(&current_time);
      cout << "************ Iteration " << iter << " ("
           << n_shrink_step << "-time step size shrinking) *************" << endl;
      if (iter != 0) {
        cout << "theta_sDDot.head(6) = " << theta_sDDot.head(6).transpose() << endl;
      }
    }

    // store initial parameter values
    prefix = to_string(iter) +  "_";
    if (!is_get_nominal || !FLAGS_is_debug) {
      writeCSV(dir + prefix + string("theta_s.csv"), theta_s);
      writeCSV(dir + prefix + string("theta_sDDot.csv"), theta_sDDot);
    }

    // setup for each iteration
    int max_inner_iter_pass_in = is_get_nominal ? 200 : max_inner_iter;
    bool extend_model_this_iter = extend_model && (iter == extend_model_iter) &&
                                  !has_visit_this_iter_for_model_extension;
    if (iter == extend_model_iter)
      has_visit_this_iter_for_model_extension = true;

    // reset is_success_vec before trajectory optimization
    for (int i = 0; i < N_sample; i++) {
      *(is_success_vec[i]) = 0;
    }

    // Run trajectory optimization for different tasks first
    bool all_samples_are_success = true;
    bool a_sample_is_success = false;
    bool success_rate_is_high_enough = true;
    if (start_iterations_with_shrinking_stepsize) {
      // skip the sample evaluation
    } else {
      // Print message
      cout << "sample# (rerun #) | stride | incline | turning | init_file | "
              "Status | Solve time | Cost (tau cost)\n";

      // Create vector of threads for multithreading
      vector<std::thread*> threads(std::min(CORES, N_sample));

      // Create a index list indicating which thread is available for use
      std::queue<int> available_thread_idx;
      for (int i = 0; i < std::min(CORES, N_sample); i++)
        available_thread_idx.push(i);
      vector<pair<int, int>> assigned_thread_idx;

      // Setup for rerun
      // rerun is a "hack" for snopt solver. Since it doesn't always find a good
      // solution in one solve, we rerun it a few times.
      std::vector<int> n_rerun(N_sample, -1);
      std::deque<int> awaiting_sample_idx;
      for (int i = 0; i < N_sample; i++)
        awaiting_sample_idx.push_back(i);

      // Set up for feeding good sample solution to adjacent bad samples
      std::vector<int> is_good_solution(N_sample, -1);  // -1 means unset,
                                                        // 0 is bad, 1 is good
      // In the following int matrices, each row is a list that contains the
      // sample idx that can help (or helped)
      // -1 means empty.
      // TODO: you can re-implement this with
      //  std::vector<std::shared_ptr<std::vector<int>>>
      //  so the code is cleaner.
      MatrixXi sample_idx_waiting_to_help =
          -1 * MatrixXi::Ones(N_sample, 2 * task_dim);
      MatrixXi sample_idx_that_helped =
          -1 * MatrixXi::Ones(N_sample, 2 * task_dim);
      std::vector<double> local_each_min_cost_so_far = each_min_cost_so_far;

      // Set up for deciding if we should update the solution
      std::vector<double> cost_threshold_for_update(
          N_sample, std::numeric_limits<double>::infinity());

      // Evaluate samples
      int n_failed_sample = 0;
      while (!awaiting_sample_idx.empty() || !assigned_thread_idx.empty()) {
        /*cout << "awaiting_sample_idx = ";
        for (auto mem : awaiting_sample_idx) {
          cout << mem << ", ";
        } cout << endl;
        cout << "assigned_sample_idx = ";
        for (auto mem : assigned_thread_idx) {
          cout << mem.second << ", ";
        } cout << endl;*/

        //std::system("lscpu | grep CPU\\ MHz"); // print the current cpu clock speed
        //std::system("top -bn2 | grep \"Cpu(s)\" | sed \"s/.*, *\\([0-9.]*\\)%* id.*/\1/\" | awk '{print 100 - $1\"%\"}'"); // print the CPU usage
        //std::system("free -m"); // print memory usage

        // Evaluate a sample when there is an available thread. Otherwise, wait.
        if (!awaiting_sample_idx.empty() && !available_thread_idx.empty()) {
          // Pick a sample to evaluate
          int sample_idx = awaiting_sample_idx.front();
          awaiting_sample_idx.pop_front();

          // Record # of reruns
          n_rerun[sample_idx] += 1;
          bool current_sample_is_a_rerun =
              rerun_current_iteration || (n_rerun[sample_idx] > 0);

          // setup for each sample
          double stride_length =
              stride_length_0 + delta_stride_length_vec[std::get<0>(
                                    forward_task_idx_map.at(sample_idx))];
          double ground_incline =
              ground_incline_0 + delta_ground_incline_vec[std::get<1>(
                                     forward_task_idx_map.at(sample_idx))];
          double turning_rate =
              turning_rate_0 + delta_turning_rate_vec[std::get<2>(
                                   forward_task_idx_map.at(sample_idx))];
          if (!is_get_nominal && is_stochastic) {
              if (uniform_grid) {
                  if (FLAGS_N_sample_sl > 0) {
                      stride_length += dist_sl(e1);
                  }
                  if (FLAGS_N_sample_gi > 0) {
                      ground_incline += dist_gi(e2);
                  }
                  if (FLAGS_N_sample_tr > 0) {
                      turning_rate += dist_tr(e3);
                  }
              } else {
                  stride_length = dist_sl_large_range(e1);
                  ground_incline = dist_gi_large_range(e2);
                  turning_rate = dist_tr_large_range(e3);
              }
          }
//          // if use the gamma from file, overwrite the gamma
          bool use_gamma_from_files = FLAGS_use_theta_gamma_from_files;
          if(use_gamma_from_files){
              stride_length = (readCSV(dir + to_string(iter) + string("_")
                      + to_string(sample_idx) + string("_stride_length.csv")))(0,0);
              ground_incline = (readCSV(dir + to_string(iter) + string("_")
                      + to_string(sample_idx) + string("_ground_incline.csv")))(0,0);
              turning_rate = (readCSV(dir + to_string(iter) + string("_")
                                        + to_string(sample_idx) + string("_turning_rate.csv")))(0,0);
          }

          // Store the tasks or overwrite it with previous tasks
          // (You need step_size_shrinked_last_loop because you might start the
          // program with shrinking step size)
          if (current_sample_is_a_rerun || step_size_shrinked_last_loop) {
            stride_length = previous_stride_length(sample_idx);
            ground_incline = previous_ground_incline(sample_idx);
            turning_rate = previous_turning_rate(sample_idx);
          } else {
            previous_stride_length(sample_idx) = stride_length;
            previous_ground_incline(sample_idx) = ground_incline;
            previous_turning_rate(sample_idx) = turning_rate;
          }
          // Store tasks in files so we can use it in visualization
          prefix = to_string(iter) +  "_" + to_string(sample_idx) + "_";
          writeCSV(dir + prefix + string("stride_length.csv"),
                   stride_length * MatrixXd::Ones(1, 1));
          writeCSV(dir + prefix + string("ground_incline.csv"),
                   ground_incline * MatrixXd::Ones(1, 1));
          writeCSV(dir + prefix + string("turning_rate.csv"),
                   turning_rate * MatrixXd::Ones(1, 1));

          // (Feature -- get initial guess from adjacent successful samples)
          // If the current sample already finished N_rerun, then it means that
          // there exists a adjacent sample that can help the current sample.
          int sample_idx_to_help = -1;
          if (get_good_sol_from_adjacent_sample) {
            if (n_rerun[sample_idx] > N_rerun) {
              cout << "is_good_solution = ";
              for (auto & mem : is_good_solution) {
                cout << mem << ", ";
              } cout << endl;
              GetAdjacentHelper(sample_idx, sample_idx_waiting_to_help,
                                sample_idx_that_helped, sample_idx_to_help,
                                task_dim);
            }
          }

          // Get file name of initial seed
          string init_file_pass_in;
          int total_sample_num = N_sample_sl*N_sample_gi;
          bool is_use_interpolated_initial_guess = FLAGS_is_use_interpolated_initial_guess;
          getInitFileName(dir, total_sample_num, &init_file_pass_in, init_file, iter, sample_idx,
                          min_stride_length, max_stride_length, min_ground_incline, max_ground_incline,
                          min_turning_rate,max_turning_rate,
                          is_get_nominal, is_use_interpolated_initial_guess,
                          current_sample_is_a_rerun, has_been_all_success,
                          step_size_shrinked_last_loop, n_rerun[sample_idx],
                          sample_idx_to_help,
                          FLAGS_is_debug);


          // Set up feasibility and optimality tolerance
          // TODO: tighten tolerance at the last rerun for getting better
          //  solution?

          // Trajectory optimization with fixed model parameters
          //string string_to_be_print = "Adding sample #" + to_string(sample_idx) +
          //  " to thread #" + to_string(available_thread_idx.front()) + "...\n";
          // cout << string_to_be_print;
          threads[available_thread_idx.front()] = new std::thread(trajOptGivenWeights,
              std::ref(plant), std::ref(plant_autoDiff),
              n_s, n_sDDot, n_tau,
              n_feature_s, n_feature_sDDot, std::ref(B_tau),
              std::ref(theta_s), std::ref(theta_sDDot),
              stride_length, ground_incline, turning_rate,
              duration, n_node, max_inner_iter_pass_in,
              FLAGS_major_feasibility_tol, FLAGS_major_feasibility_tol,
              std::ref(dir), init_file_pass_in, prefix,
              std::ref(w_sol_vec),
              std::ref(A_vec),
              std::ref(H_vec),
              std::ref(y_vec),
              std::ref(lb_vec),
              std::ref(ub_vec),
              std::ref(b_vec),
              std::ref(c_vec),
              std::ref(B_vec),
              std::ref(is_success_vec),
              std::ref(thread_finished_vec),
              Q, R, all_cost_scale,
              eps_regularization,
              is_get_nominal,
              FLAGS_is_zero_touchdown_impact,
              extend_model_this_iter,
              FLAGS_is_add_tau_in_cost,
              sample_idx, n_rerun[sample_idx],
              cost_threshold_for_update[sample_idx], N_rerun,
              rom_option,
              FLAGS_robot_option);
          //string_to_be_print = "Finished adding sample #" + to_string(sample_idx) +
          //  " to thread # " + to_string(available_thread_idx.front()) + ".\n";
          // cout << string_to_be_print;

          assigned_thread_idx.push_back(
            std::make_pair(available_thread_idx.front(), sample_idx));
          available_thread_idx.pop();
        } else {
          // Select the thread to join
          int selected_idx =
              selectThreadIdxToWait(assigned_thread_idx, thread_finished_vec);
          // cout << "selected_idx = " << selected_idx << endl;

          // Wait for the selected thread to join, then delete thread
          int thread_to_wait_idx = assigned_thread_idx[selected_idx].first;
          int sample_idx = assigned_thread_idx[selected_idx].second;
          //string string_to_be_print = "Waiting for thread #" +
          //                            to_string(thread_to_wait_idx) +
          //                            " to join...\n";
          // cout << string_to_be_print;
          threads[thread_to_wait_idx]->join();
          delete threads[thread_to_wait_idx];
          //string_to_be_print = "Thread #" +
          //                     to_string(thread_to_wait_idx) +
          //                     " has joined.\n";
          // cout << string_to_be_print;
          available_thread_idx.push(thread_to_wait_idx);
          assigned_thread_idx.erase(assigned_thread_idx.begin() + selected_idx);
          // BTW, erasing middle members is computationally inefficient:
          //   http://www.cplusplus.com/reference/vector/vector/erase/

          // Queue the current sample back if
          // 1. it's not the last evaluation for this sample
          bool current_sample_is_queued = false;
          if (n_rerun[sample_idx] < N_rerun) {
            awaiting_sample_idx.push_back(sample_idx);
            current_sample_is_queued = true;
          }

          // Record success history
          prefix = to_string(iter) +  "_" + to_string(sample_idx) + "_";
          int sample_success =
              (readCSV(dir + prefix + string("is_success.csv")))(0, 0);

          // Update cost_threshold_for_update
          if ((sample_success == 1) && (n_rerun[sample_idx] >= N_rerun)) {
            auto sample_cost = (readCSV(dir + prefix + string("c.csv")))(0, 0);
            if (sample_cost < cost_threshold_for_update[sample_idx]) {
              cost_threshold_for_update[sample_idx] = sample_cost;
            }
          }

          // Get good initial guess from adjacent samples's solution
          if (get_good_sol_from_adjacent_sample) {
            if (n_rerun[sample_idx] >= N_rerun) {
              RecordSolutionQualityAndQueueList(
                  dir, prefix, sample_idx, assigned_thread_idx,
                  adjacent_sample_indices,
                  max_cost_increase_rate_before_ask_for_help,
                  max_adj_cost_diff_rate_before_ask_for_help,
                  is_limit_difference_of_two_adjacent_costs, sample_success,
                  current_sample_is_queued, task_dim, n_rerun, N_rerun,
                  local_each_min_cost_so_far, is_good_solution,
                  sample_idx_waiting_to_help, sample_idx_that_helped,
                  awaiting_sample_idx);
            }
          }

          // If the current sample is queued again because it could be helped by
          // adjacent samples, then don't conclude that it's a failure yet
          auto it = find(awaiting_sample_idx.begin(), awaiting_sample_idx.end(),
                         sample_idx);
          if (it != awaiting_sample_idx.end()) {
            sample_success = 1;
          }

          // Accumulate failed samples
          if (sample_success != 1) {
            n_failed_sample++;
          }

          // Logic of fail or success
          all_samples_are_success =
              (all_samples_are_success & (sample_success == 1));
          a_sample_is_success = (a_sample_is_success | (sample_success == 1));
          double fail_rate = double(n_failed_sample) / double(N_sample);
          if (fail_rate > FLAGS_fail_threshold) {
            success_rate_is_high_enough = false;
          } else if ((fail_rate > 0) && is_get_nominal) {
            success_rate_is_high_enough = false;
          }

          // Stop evaluating if
          // 1. any sample failed after a all-success iteration
          // 2. fail rate higher than threshold before seeing all-success
          // iteration
          if ((has_been_all_success && (!all_samples_are_success)) ||
              (!has_been_all_success && (!success_rate_is_high_enough))) {
            // Wait for the assigned threads to join, and then break;
            cout << n_failed_sample << " # of samples failed to find solution."
                 " Latest failed sample is sample#" << sample_idx <<
                 ". Wait for all threads to join and stop current iteration.\n";
            waitForAllThreadsToJoin(&threads, &assigned_thread_idx,
                                    thread_finished_vec);
            break;
          }

          // If in debug mode, stop evaluating.
          if (FLAGS_is_debug) {
            // Wait for the assigned threads to join, and then break;
            /*cout << "In debug mode. Wait for all threads to join and stop "
                    "current iteration.\n";
            waitForAllThreadsToJoin(&threads, &assigned_thread_idx, thread_finished_vec);
            break;*/
          }
        }
      }  // while(sample < N_sample)
    }  // end if-else (start_iterations_with_shrinking_stepsize)
    if (FLAGS_is_debug) break;

    // cout << "Only run for 1 iteration. for testing.\n";
    // for (int i = 0; i < 100; i++) {cout << '\a';}  // making noise to notify
    // break;

    // Logic for how to iterate
    if (start_iterations_with_shrinking_stepsize) {
      rerun_current_iteration = true;
    } else {
      if (all_samples_are_success && !is_get_nominal) {
        has_been_all_success = true;
      }
      // If all samples have been evaluated successfully in previous iteration,
      // we don't allow any failure in the following iterations
      bool current_iter_is_success = has_been_all_success
                                     ? all_samples_are_success
                                     : success_rate_is_high_enough;

      // Rerun the current iteration when the iteration was not successful
      rerun_current_iteration = !current_iter_is_success;
    }

    // Some checks to prevent wrong logic
    if (start_iterations_with_shrinking_stepsize) {
      DRAKE_DEMAND(
          !extend_model_this_iter);  // shouldn't extend model while starting
                                     // the program with adjusting step size
      DRAKE_DEMAND(iter > 1);  // shouldn't be iter 0 or 1
    }

    // Update parameters, adjusting step size or extend model
    step_size_shrinked_last_loop = false;
    if (is_get_nominal) {
      if (rerun_current_iteration) {
        iter -= 1;
      }
    } else if (extend_model_this_iter) {  // Extend the model
      cout << "Start extending model...\n";
      extendModel(dir, iter, n_feature_s,
                  n_s, n_sDDot, n_tau,
                  n_feature_sDDot,
                  n_theta_s, n_theta_sDDot, n_theta,
                  B_tau, theta_s, theta_sDDot, theta,
                  prev_theta, step_direction, prev_step_direction, ave_min_cost_so_far,
                  rom_option, FLAGS_robot_option);

      // So that we can re-run the current iter
      cout << "Reset \"has_been_all_success\" to false, in case the next iter "
           "is infeasible.\n";
      iter -= 1;
      has_been_all_success = false;
      rerun_current_iteration = true;

      // Never extend model again (we just extend it once)
      extend_model = false;
      continue;
    }  // end if extend_model_this_iter
    else if (rerun_current_iteration) {  // rerun the current iteration
      iter -= 1;
      n_shrink_step++;

      current_iter_step_size = current_iter_step_size / 2;
      // if(current_iter_step_size<1e-5){
      //   cout<<"switch to the other method.";
      //   is_newton = !is_newton;
      // }
      cout << "Step size shrinks to " << current_iter_step_size <<
           ". Redo this iteration.\n\n";

      // Descent
      theta = prev_theta + current_iter_step_size * step_direction;

      // Assign theta_s and theta_sDDot
      theta_s = theta.head(n_theta_s);
      theta_sDDot = theta.tail(n_theta_sDDot);

      // for start_iterations_with_shrinking_stepsize
      start_iterations_with_shrinking_stepsize = false;

      step_size_shrinked_last_loop = true;
    }  // end if rerun_current_iteration
    else {
      // The code only reach here when the current iteration is successful.

      /*// Read in the following files of the successful samples:
      // w_sol_vec, A_vec, H_vec, y_vec, lb_vec, ub_vec, b_vec, c_vec, B_vec;
      auto start_time_read_file = std::chrono::high_resolution_clock::now();

      readApproxQpFiles(&w_sol_vec, &A_vec, &H_vec, &y_vec, &lb_vec, &ub_vec,
                        &b_vec, &c_vec, &B_vec,
                        N_sample, iter, dir);

      // Print out elapsed time
      auto finish_time_read_file = std::chrono::high_resolution_clock::now();
      std::chrono::duration<double> elapsed_read_file =
          finish_time_read_file - start_time_read_file;
      cout << "\nTime spent on reading files of sample evaluation: "
           << to_string(int(elapsed_read_file.count())) << " seconds\n";
      cout << endl;*/

      // Construct an index list for the successful sample
      std::vector<int> successful_idx_list;
      for (uint i = 0; i < is_success_vec.size(); i++) {
        if ((*(is_success_vec[i])) == 1) {
          successful_idx_list.push_back(i);
        }
      }

      // number of successful sample
      int n_succ_sample = successful_idx_list.size();

      // TODO: we only consider successful samples here. double check if the
      //  following implementation is correct

      // Calculate the total cost of the successful samples
      double total_cost = 0;
      for (auto idx : successful_idx_list) {
        total_cost += (*(c_vec[idx]))(0) / n_succ_sample;
      }
      if (total_cost <= ave_min_cost_so_far) ave_min_cost_so_far = total_cost;

      // Print the total cost of this iteration
      cout << "total_cost = " << total_cost << " (min so far: " <<
           ave_min_cost_so_far << ")\n\n";

      // Update each cost when all samples are successful
      if (all_samples_are_success) {
        for (int idx = 0; idx < N_sample; idx++) {
          if ((*(c_vec[idx]))(0) < each_min_cost_so_far[idx]) {
            each_min_cost_so_far[idx] = (*(c_vec[idx]))(0);
          }
        }
      }

      // We further decide if we should still shrink the step size because the
      // cost is not small enough (we do this because sometimes snopt cannot
      // find a good solution when the step size is too big).
      // - We still do this when we are using stochastic tasks although the
      // tasks difficulty varies from iterations to iterations. We can
      // heuristically pick a range that contains the task difficulty variation,
      // so that we don't eliminate the sample with hard task.
      // - (changed) We don't do this on iteration 2 because sometimes the cost
      // goes up from iteration 1 to 2 (somehow).
      // - We require that ALL the samples were evaluated successfully when
      // shrinking the step size based on cost.
      if ((iter > 1) && all_samples_are_success) {
        // 1. average cost
        if (total_cost > ave_min_cost_so_far) {
          cout << "Average cost went up by "
               << (total_cost - ave_min_cost_so_far) / ave_min_cost_so_far * 100
               << "%.\n";
        }
        double tol_total_cost =
            max_average_cost_increase_rate *
            (1 + std::floor(n_shrink_step /
                            (double)n_shrink_before_relaxing_tolerance));
        if (total_cost > (1 + tol_total_cost) * ave_min_cost_so_far) {
          cout << "The cost went up too much (over " << tol_total_cost * 100
               << "%). Shrink the step size.\n\n";
          start_iterations_with_shrinking_stepsize = true;
          iter--;
          continue;
        }

        // 2. each sample cost
        double tol_sample_cost =
            max_sample_cost_increase_rate *
            (1 + std::floor(n_shrink_step /
                            (double)n_shrink_before_relaxing_tolerance));
        DRAKE_DEMAND(c_vec.size() == each_min_cost_so_far.size());
        bool exit_current_iter_to_shrink_step_size = false;
        for (auto idx : successful_idx_list) {
          // print
          if ((*(c_vec[idx]))(0) > each_min_cost_so_far[idx]) {
            cout << "Cost #" << idx << " went up by "
                 << ((*(c_vec[idx]))(0) - each_min_cost_so_far[idx]) /
                        each_min_cost_so_far[idx] * 100
                 << "%.\n";
          }
          // If cost goes up, we restart the iteration and shrink the step size.
          if ((*(c_vec[idx]))(0) >
              (1 + tol_sample_cost) * each_min_cost_so_far[idx]) {
            cout << "The cost went up too much (over " << tol_sample_cost * 100
                 << "%). Shrink the step size.\n\n";
            start_iterations_with_shrinking_stepsize = true;
            iter--;
            exit_current_iter_to_shrink_step_size = true;
            break;
          }
        }
        if (exit_current_iter_to_shrink_step_size) continue;
      }

      // Update parameters below

      // Extract active and independent constraints (multithreading)
      auto start_time_extract = std::chrono::high_resolution_clock::now();
      {
        cout << "\nExtracting active (and independent rows) of A...\n";
        vector<std::thread*> threads(std::min(CORES, n_succ_sample));
        int temp_start_of_idx_list = 0;
        while (temp_start_of_idx_list < n_succ_sample) {
          int temp_end_of_idx_list =
              (temp_start_of_idx_list + CORES >= n_succ_sample)
                  ? n_succ_sample
                  : temp_start_of_idx_list + CORES;
          int thread_idx = 0;
          for (int idx_of_idx_list = temp_start_of_idx_list;
               idx_of_idx_list < temp_end_of_idx_list; idx_of_idx_list++) {
            threads[thread_idx] = new std::thread(
                extractActiveAndIndependentRows,
                successful_idx_list[idx_of_idx_list],
                FLAGS_major_feasibility_tol, indpt_row_tol, dir,
                std::ref(B_vec), std::ref(A_vec), std::ref(H_vec),
                std::ref(b_vec), std::ref(lb_vec), std::ref(ub_vec),
                std::ref(y_vec), std::ref(w_sol_vec),
                method_to_solve_system_of_equations,
                std::ref(nw_vec),std::ref(nl_vec),
                std::ref(A_active_vec),std::ref(B_active_vec));
            thread_idx++;
          }
          thread_idx = 0;
          for (int idx_of_idx_list = temp_start_of_idx_list;
               idx_of_idx_list < temp_end_of_idx_list; idx_of_idx_list++) {
            threads[thread_idx]->join();
            delete threads[thread_idx];
            thread_idx++;
          }
          temp_start_of_idx_list = temp_end_of_idx_list;
        }
      }
      /*// Read the matrices after extractions
      readNonredundentMatrixFile(&nw_vec, &nl_vec,
                                 &A_active_vec, &B_active_vec,
                                 n_succ_sample, dir);*/
      // Print out elapsed time
      auto finish_time_extract = std::chrono::high_resolution_clock::now();
      std::chrono::duration<double> elapsed_extract =
          finish_time_extract - start_time_extract;
      cout << "Time spent on extracting active (and independent rows) of A: "
           << to_string(int(elapsed_extract.count())) << " seconds\n";
      cout << endl;


      // Reference for solving a sparse linear system
      // https://eigen.tuxfamily.org/dox/group__TopicSparseSystems.html
      // https://eigen.tuxfamily.org/dox/group__LeastSquares.html

      // Our calculation below is based on the fact that the H matrices are pd and
      // symmetric, so we check them here.
      // However, H turned out not to be psd, since we have timestep h as decision
      // variable. (It came from running cost. ~h*u'*R*u, etc)
      // Fixed it by adding running cost by hand (but the timestep is fixed now).
      // Now H is always pd because we also added a regularization term.
      /*cout << "Checking if H is pd and symmetric\n";
      for (int sample = 0; sample < n_succ_sample; sample++) {
        // Check if H is symmetric
        VectorXd One_w = VectorXd::Ones(nw_vec[sample]);
        double sum =
          One_w.transpose() * (H_vec[sample] - H_vec[sample].transpose()) * One_w;
        if (sum != 0) cout << "H is not symmetric\n";

        // Check if H is pd
        VectorXd eivals_real = H_vec[sample].eigenvalues().real();
        for (int i = 0; i < eivals_real.size(); i++) {
          if (eivals_real(i) <= 0)
            cout << "H is not positive definite (with e-value = "
                 << eivals_real(i) << ")\n";
        }
      }
      cout << "Finished checking\n\n";*/

      // Get w in terms of theta (Get P_i and q_i where w = P_i * theta + q_i)
      auto start_time_calc_w = std::chrono::high_resolution_clock::now();
      {
        // cout << "Getting P matrix and q vecotr\n";
        vector<std::thread*> threads(std::min(CORES, n_succ_sample));
        int temp_start_of_idx_list = 0;
        while (temp_start_of_idx_list < n_succ_sample) {
          int temp_end_of_idx_list =
              (temp_start_of_idx_list + CORES >= n_succ_sample)
                  ? n_succ_sample
                  : temp_start_of_idx_list + CORES;
          int thread_idx = 0;
          for (int idx_of_idx_list = temp_start_of_idx_list;
               idx_of_idx_list < temp_end_of_idx_list; idx_of_idx_list++) {
            threads[thread_idx] = new std::thread(
                calcWInTermsOfTheta, successful_idx_list[idx_of_idx_list], dir,
                std::ref(nl_vec), std::ref(nw_vec), std::ref(A_active_vec),
                std::ref(B_active_vec), std::ref(H_vec), std::ref(b_vec),
                method_to_solve_system_of_equations,
                std::ref(P_vec), std::ref(q_vec));
            thread_idx++;
          }
          thread_idx = 0;
          for (int idx_of_idx_list = temp_start_of_idx_list;
               idx_of_idx_list < temp_end_of_idx_list; idx_of_idx_list++) {
            threads[thread_idx]->join();
            delete threads[thread_idx];
            thread_idx++;
          }
          temp_start_of_idx_list = temp_end_of_idx_list;
        }
      }
      /*// Read P_i and q_i
      readPiQiFile(&P_vec, &q_vec, n_succ_sample, dir);*/
      // Print out elapsed time
      auto finish_time_calc_w = std::chrono::high_resolution_clock::now();
      std::chrono::duration<double> elapsed_calc_w =
          finish_time_calc_w - start_time_calc_w;
      cout << "Time spent on getting w in terms of theta: "
           << to_string(int(elapsed_calc_w.count())) << " seconds\n";
      cout << endl;

      prefix = to_string(iter) + "_";

      // Get gradient of the cost wrt theta and the norm of the gradient
      // Assumption: H_vec[sample] are symmetric
      VectorXd gradient_cost(n_theta);
      double norm_grad_cost;
      CalcCostGradientAndNorm(successful_idx_list, P_vec, q_vec, b_vec, dir,
                              prefix, &gradient_cost, &norm_grad_cost);

      // Calculate Newton step and the decrement
      VectorXd newton_step(n_theta);
      double lambda_square;
      CalcNewtonStepAndNewtonDecrement(n_theta, successful_idx_list, P_vec,
                                       H_vec, gradient_cost, dir, prefix,
                                       &newton_step, &lambda_square);

      // Check optimality
      if (HasAchievedOptimum(is_newton, stopping_threshold, lambda_square,
                      norm_grad_cost)) {
        break;
      }

      // Calculate step_direction
      double step_direction_norm;
      GetStepDirectionAndNorm(
          is_newton, newton_step, gradient_cost, beta_momentum, dir, prefix,
          &prev_step_direction, &step_direction, &step_direction_norm);

      // Calculate step size
      GetHeuristicStepSize(h_step, step_direction_norm, dir, prefix,
                           &current_iter_step_size);

      // Gradient descent
      prev_theta = theta;
      theta = theta + current_iter_step_size * step_direction;

      // Assign theta_s and theta_sDDot
      theta_s = theta.head(n_theta_s);
      theta_sDDot = theta.tail(n_theta_sDDot);

      // For message printed to the terminal
      n_shrink_step = 0;

      //cout << '\a';  // making noise to notify the user the end of an iteration
    }  // end if(!is_get_nominal)
  }  // end for


  cout << "Exited the outer loop.\n";
  cout << '\a';  // making noise to notify the user the end of an iteration

  // store parameter values

  // if we want to use theta from files for next iteration,
  // we need to overwrite the original theta with theta in files.
  bool use_theta_from_files = FLAGS_use_theta_gamma_from_files;
  prefix = to_string(iter + 1) +  "_";
  if (use_theta_from_files){
      theta_s = readCSV(dir + prefix + string("theta_s.csv"));
      theta_sDDot = readCSV(dir + prefix + string("theta_sDDot.csv"));
  }
  if (!FLAGS_is_debug) {
      writeCSV(dir + prefix + string("theta_s.csv"), theta_s);
      writeCSV(dir + prefix + string("theta_sDDot.csv"), theta_sDDot);
  }

  return 0;
}  // int findGoldilocksModels

}  // namespace dairlib::goldilocks_models

int main(int argc, char* argv[]) {
    return dairlib::goldilocks_models::findGoldilocksModels(argc, argv);
}<|MERGE_RESOLUTION|>--- conflicted
+++ resolved
@@ -1741,15 +1741,11 @@
         max_average_cost_increase_rate = 2;
     }
   } else if (FLAGS_robot_option== 1) {
-<<<<<<< HEAD
     max_average_cost_increase_rate = FLAGS_is_stochastic? 0.2: 0.01;//0.15
     if(restricted_sample_number)
     {
         max_average_cost_increase_rate = 1;
     }
-=======
-    max_average_cost_increase_rate = FLAGS_is_stochastic? 0.2: 0.01;//0.2//0.15
->>>>>>> 91ea0fa8
   } else {
     throw std::runtime_error("Should not reach here");
   }
