--- conflicted
+++ resolved
@@ -58,14 +58,9 @@
 DEFINE_bool(is_add_tau_in_cost, true, "Add RoM input in the cost function");
 
 // inner loop
-<<<<<<< HEAD
 DEFINE_string(init_file, "w0.csv", "Initial Guess for Trajectory Optimization");
 DEFINE_bool(is_use_interpolated_initial_guess,false,"Use interpolated initial guess"
                                             " for Trajectory Optimization");
-=======
-DEFINE_string(init_file, "", "Initial Guess for Trajectory Optimization. "
-                             "E.g. w0.csv");
->>>>>>> 9d01a3a6
 DEFINE_double(major_feasibility_tol, 1e-4,
               "nonlinear constraint violation tol");
 DEFINE_int32(
