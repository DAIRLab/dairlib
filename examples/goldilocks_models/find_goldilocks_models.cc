#include <gflags/gflags.h>
#include <stdio.h>  // For removing files
#include <thread>  // multi-threading
#include <chrono>
#include <ctime>
#include <queue>  // First in first out
#include <deque>  // queue with feature of finding elements
#include <utility>  // std::pair, std::make_pair
#include <bits/stdc++.h>  // system call

#include "drake/multibody/parsing/parser.h"
#include "drake/solvers/mathematical_program.h"
#include "drake/solvers/solve.h"

#include "common/find_resource.h"
#include "examples/goldilocks_models/dynamics_expression.h"
#include "examples/goldilocks_models/find_models/traj_opt_given_weigths.h"
#include "examples/goldilocks_models/kinematics_expression.h"
#include "examples/goldilocks_models/goldilocks_utils.h"
#include "examples/goldilocks_models/initial_guess.h"
#include "systems/goldilocks_models/file_utils.h"

using std::cin;
using std::cout;
using std::endl;
using std::vector;
using std::pair;
using std::string;
using std::to_string;
using Eigen::Vector3d;
using Eigen::VectorXd;
using Eigen::VectorXcd;
using Eigen::MatrixXd;
using Eigen::MatrixXi;
using drake::solvers::MathematicalProgram;
using drake::solvers::MathematicalProgramResult;

using drake::geometry::SceneGraph;
using drake::multibody::MultibodyPlant;
using drake::multibody::Body;
using drake::multibody::Parser;
using drake::AutoDiffXd;
using dairlib::FindResourceOrThrow;

namespace dairlib::goldilocks_models {

// Robot models
DEFINE_int32(robot_option, 0, "0: plannar robot. 1: cassie_fixed_spring");
// Reduced order models
DEFINE_int32(rom_option, -1, "");

// tasks
DEFINE_int32(N_sample_sl, 1, "Sampling # for stride length");
DEFINE_int32(N_sample_gi, 1, "Sampling # for ground incline");
DEFINE_bool(is_zero_touchdown_impact, false,
            "No impact force at fist touchdown");
DEFINE_bool(is_add_tau_in_cost, true, "Add RoM input in the cost function");

// inner loop
DEFINE_string(init_file, "", "Initial Guess for Trajectory Optimization");
DEFINE_bool(is_use_interpolated_initial_guess,false,"Use interpolated initial guess"
                                            " for Trajectory Optimization");
DEFINE_double(major_feasibility_tol, 1e-4,
              "nonlinear constraint violation tol");
DEFINE_int32(
    max_inner_iter, 150,
    "Max iteration # for traj opt. Sometimes, snopt takes very small steps "
    "(TODO: find out why), so maybe it's better to stop at some iterations and "
    "resolve again.");
DEFINE_int32(n_node, -1, "# of nodes for traj opt");
DEFINE_double(eps_regularization, 1e-8, "Weight of regularization term"); //1e-4

// outer loop
DEFINE_int32(iter_start, 0, "The starting iteration #. 0 is nominal traj.");
DEFINE_bool(is_stochastic, true, "Random tasks or fixed tasks");
DEFINE_bool(is_newton, false, "Newton method or gradient descent");
DEFINE_double(h_step, -1, "The step size for outer loop");
DEFINE_double(beta_momentum, -1, "Momentum term in gradient descent");
DEFINE_int32(max_outer_iter, 10000, "Max iteration # for theta update");
DEFINE_double(beta_momentum, 0.8, "The weight on the previous step direction");

// How to update the model iterations
DEFINE_bool(start_current_iter_as_rerun, false,
            "Is `iter_start` a rerun? If it is, then you start with the stored "
            "tasks and use previous solution as initial guess");
DEFINE_int32(N_rerun, -1, "snopt might settle down at a bad sub-optimal"
                          " solution, so we rerun.");
DEFINE_double(fail_threshold, 0.2,
              "Maximum acceptable failure rate of samples");

// Other features for how to start the program
DEFINE_bool(
    read_previous_step_size, true,
    "We need the previous step size, if it fails to evaluate at `iter_start`");
DEFINE_bool(start_iterations_with_shrinking_stepsize, false,
            "Start the iterations with shrinking step size. Skip the smaple "
            "evaluation steps.");
DEFINE_double(initial_extra_shrink_factor, -1,
              "shrinking factor for the step size");
DEFINE_bool(is_debug, false, "Debugging or not");
DEFINE_bool(is_manual_initial_theta, false,
            "Assign initial theta of our choice");

// Extend model from passive to actuated
DEFINE_bool(extend_model, false, "Extend the model in iteration # iter_start "
                                 "which is not equal to 0.");
DEFINE_int32(extend_model_iter, -1, "The starting iteration #");

// Multithread
DEFINE_bool(is_multithread, true, "Use multi-thread or not");
DEFINE_int32(n_thread_to_use, -1, "# of threads you want to use");

// Others
DEFINE_string(
    program_name, "",
    "The name of the program (to keep a record for future references)");

// Not tested yet. So backup before you try this.
bool is_to_improve_solution = false;

// Not sure why using the below function caused a problem.
// Valgrind said: Conditional jump or move depends on uninitialised value(s)
/*bool userAnsweredYes() {
  char answer[1];
  cin >> answer;
  if ((answer[0] == 'Y') || (answer[0] == 'y')) {
    return true;
  } else {
    return false;
  }
}*/

void createMBP(MultibodyPlant<double>* plant, int robot_option) {
  if (robot_option == 0) {
    Parser parser(plant);
    std::string full_name = FindResourceOrThrow(
                              "examples/goldilocks_models/PlanarWalkerWithTorso.urdf");
    parser.AddModelFromFile(full_name);
    plant->mutable_gravity_field().set_gravity_vector(
      -9.81 * Eigen::Vector3d::UnitZ());
    plant->WeldFrames(
      plant->world_frame(), plant->GetFrameByName("base"),
      drake::math::RigidTransform<double>());
    plant->Finalize();

  } else if (robot_option == 1) {
    Parser parser(plant);
    string full_name =
      FindResourceOrThrow("examples/Cassie/urdf/cassie_fixed_springs.urdf");
    parser.AddModelFromFile(full_name);
    plant->mutable_gravity_field().set_gravity_vector(
      -9.81 * Eigen::Vector3d::UnitZ());
    plant->Finalize();
  } else {
    throw std::runtime_error("Should not reach here");
  }
}
void setCostWeight(double* Q, double* R, double* all_cost_scale,
                   int robot_option) {
  if (robot_option == 0) {
    *Q = 1;
    *R = 0.1;
    //*all_cost_scale = 1;  // not implemented yet
  } else if (robot_option == 1) {
    *Q = 5 * 0.1;
    *R = 0.1 * 0.01;
    *all_cost_scale = 0.2;
  }
}
void setRomDim(int* n_s, int* n_tau, int rom_option) {
  if (rom_option == 0) {
    // 2D -- lipm
    *n_s = 2;
    *n_tau = 0;
  } else if (rom_option == 1) {
    // 4D -- lipm + swing foot
    *n_s = 4;
    *n_tau = 2;
  } else if (rom_option == 2) {
    // 1D -- fix com vertical acceleration
    *n_s = 1;
    *n_tau = 0;
  } else if (rom_option == 3) {
    // 3D -- fix com vertical acceleration + swing foot
    *n_s = 3;
    *n_tau = 2;
  } else {
    throw std::runtime_error("Should not reach here");
  }
}
void setRomBMatrix(MatrixXd* B_tau, int rom_option) {
  if ((rom_option == 0) || (rom_option == 2)) {
    // passive rom, so we don't need B_tau
  }
  else if (rom_option == 1) {
    DRAKE_DEMAND(B_tau->rows() == 4);
    (*B_tau)(2, 0) = 1;
    (*B_tau)(3, 1) = 1;
  }
  else if (rom_option == 3) {
    DRAKE_DEMAND(B_tau->rows() == 3);
    (*B_tau)(1, 0) = 1;
    (*B_tau)(2, 1) = 1;
  } else {
    throw std::runtime_error("Should not reach here");
  }
}
void setInitialTheta(VectorXd& theta_s, VectorXd& theta_sDDot,
                     int n_feature_s, int rom_option) {
  // // Testing intial theta
  // theta_s = 0.25*VectorXd::Ones(n_theta_s);
  // theta_sDDot = 0.5*VectorXd::Ones(n_theta_sDDot);
  // theta_s = VectorXd::Random(n_theta_s);
  // theta_sDDot = VectorXd::Random(n_theta_sDDot);

  if (rom_option == 0) {
    // 2D -- lipm
    theta_s(0) = 1;
    theta_s(1 + n_feature_s) = 1;
    theta_sDDot(0) = 1;
  } else if (rom_option == 1) {
    // 4D -- lipm + swing foot
    theta_s(0) = 1;
    theta_s(1 + n_feature_s) = 1;
    theta_s(2 + 2 * n_feature_s) = 1;
    theta_s(3 + 3 * n_feature_s) = 1;
    theta_sDDot(0) = 1;
  } else if (rom_option == 2) {
    // 1D -- fix com vertical acceleration
    theta_s(1) = 1;
  } else if (rom_option == 3) {
    // 3D -- fix com vertical acceleration + swing foot
    theta_s(1) = 1;
    theta_s(2 + 1 * n_feature_s) = 1;
    theta_s(3 + 2 * n_feature_s) = 1;
  } else {
    throw std::runtime_error("Should not reach here");
  }
}

void getInitFileName(const string dir,int total_sample_num, string * init_file, const string & nominal_traj_init_file,
                     int iter, int sample,double min_sl, double max_sl, double min_gi, double max_gi,
                     bool is_get_nominal,bool is_use_interpolated_initial_guess,
                     bool rerun_current_iteration, bool has_been_all_success,
                     bool step_size_shrinked_last_loop, int n_rerun,
                     int sample_idx_to_help, bool is_debug) {
  if (is_get_nominal && !rerun_current_iteration) {
    *init_file = nominal_traj_init_file;
  } else if (step_size_shrinked_last_loop && n_rerun == 0) {
    // the step size was shrink in previous iter and it's not a local rerun
    // (n_rerun == 0)
    if (is_use_interpolated_initial_guess){
        //      modified by Jianshu to test new initial guess
        *init_file = set_initial_guess(dir, iter, sample, total_sample_num, min_sl, max_sl, min_gi, max_gi);
    }
    else{
        *init_file = to_string(iter-1) + "_" + to_string(sample) + string("_w.csv");
    }
  } else if (sample_idx_to_help >= 0) {
    *init_file = to_string(iter) + "_" + to_string(sample_idx_to_help) +
                 string("_w.csv");
  } else if (rerun_current_iteration) {
    *init_file = to_string(iter) + "_" + to_string(sample) + string("_w.csv");
  }else if(is_use_interpolated_initial_guess){
//      modified by Jianshu to test new initial guess
      *init_file = set_initial_guess(dir, iter, sample, total_sample_num, min_sl, max_sl, min_gi, max_gi);
  } else{
      *init_file = to_string(iter - 1) +  "_" +
                   to_string(sample) + string("_w.csv");
  }

  // Testing:
  if (is_to_improve_solution) {
    cout << "testing with manual init file: ";
    *init_file = to_string(iter) +  "_" +
                 to_string(sample) + string("_w.csv");
    cout << *init_file << endl;
  }

  //Testing
  if (is_debug) {
    // Hacks for improving solution quality

    *init_file = to_string(iter) + "_" + to_string(sample) + string("_w.csv");
  }
}

void remove_old_multithreading_files(const string& dir, int iter, int N_sample) {
  cout << "\nRemoving old thread_finished.csv files... ";
  for (int i = 0; i < N_sample; i++) {
    string prefix = to_string(iter) + "_" + to_string(i) + "_";
    if (file_exist(dir + prefix + "thread_finished.csv")) {
      bool rm = (remove((dir + prefix + string("thread_finished.csv")).c_str()) == 0);
      if ( !rm ) cout << "Error deleting files\n";
      cout << prefix + "thread_finished.csv removed\n";
    }
  }
  cout << "Done.\n";
}

int selectThreadIdxToWait(const vector<pair<int, int>> & assigned_thread_idx,
                          string dir, int iter) {
  bool no_files_exsit = true;
  int counter = 0;
  while (no_files_exsit) {
    // cout << "Check if any file exists...\n";
    for (unsigned int i = 0; i < assigned_thread_idx.size(); i++) {
      string prefix = to_string(iter) +  "_" +
                      to_string(assigned_thread_idx[i].second) + "_";
      if (file_exist(dir + prefix + "thread_finished.csv")) {
        bool rm = (remove((dir + prefix + string("thread_finished.csv")).c_str()) == 0);
        if ( !rm ) cout << "Error deleting files\n";
        // cout << prefix + "thread_finished.csv exists\n";
        return i;
      }
    }
    if (no_files_exsit) {
      if ((counter % 60 == 0)) {
        // cout << "No files exists yet. Sleep for 1 seconds.\n";
      }
      std::this_thread::sleep_for(std::chrono::milliseconds(1000));
    }
    counter++;
  }
  // should never reach here
  cout << "Error: The code should never reach here.\n";
  return -1;
}

void waitForAllThreadsToJoin(vector<std::thread*> * threads,
                             vector<pair<int, int>> * assigned_thread_idx,
                             const string& dir, int iter) {
  //TODO: can I kill the thread instead of waiting for it to finish?

  while (!assigned_thread_idx->empty()) {
    // Select index to wait and delete csv files
    int selected_idx = selectThreadIdxToWait(*assigned_thread_idx, dir, iter);
    int thread_to_wait_idx = (*assigned_thread_idx)[selected_idx].first;
    //string string_to_be_print = "Waiting for thread #" +
    //                            to_string(thread_to_wait_idx) + " to join...\n";
    // cout << string_to_be_print;
    (*threads)[thread_to_wait_idx]->join();
    delete (*threads)[thread_to_wait_idx];
    //string_to_be_print = "Thread #" + to_string(thread_to_wait_idx) +
    //                     " has joined.\n";
    // cout << string_to_be_print;
    /*cout << "Before erase: ";
    for (int i = 0; i < assigned_thread_idx->size(); i++) {
      cout << (*assigned_thread_idx)[i].second << ", ";
    }
    cout << endl;*/
    assigned_thread_idx->erase(assigned_thread_idx->begin() + selected_idx);
    /*cout << "After erase: ";
    for (int i = 0; i < assigned_thread_idx->size(); i++) {
      cout << (*assigned_thread_idx)[i].second << ", ";
    }
    cout << endl;*/
  }
}

void extendModel(string dir, int iter, int n_feature_s,
                 int & n_s, int & n_sDDot, int & n_tau,
                 int & n_feature_sDDot,
                 int & n_theta_s, int & n_theta_sDDot, int & n_theta,
                 MatrixXd & B_tau, VectorXd & theta_s, VectorXd & theta_sDDot,
                 VectorXd & theta, VectorXd & prev_theta,
                 VectorXd & step_direction,
                 VectorXd & prev_step_direction, double & ave_min_cost_so_far,
                 int & rom_option, int robot_option) {

  VectorXd theta_s_append = readCSV(dir +
                                    string("theta_s_append.csv")).col(0);
  int n_extend = theta_s_append.rows() / n_feature_s;

  // update rom_option
  if(rom_option == 0) {
    rom_option = 1;
  } else if (rom_option == 2) {
    rom_option = 3;
  } else {
    throw std::runtime_error("Should not reach here");
  }

  // update n_s, n_sDDot and n_tau
  int old_n_s = n_s;
  n_s += n_extend;
  n_sDDot += n_extend;
  n_tau += n_extend;
  // update n_feature_sDDot
  int old_n_feature_sDDot = n_feature_sDDot;
  DynamicsExpression dyn_expression(n_sDDot, 0, rom_option, robot_option);
  VectorXd dummy_s = VectorXd::Zero(n_s);
  n_feature_sDDot = dyn_expression.getFeature(dummy_s, dummy_s).size();
  // update n_theta_s and n_theta_sDDot
  n_theta_s = n_s * n_feature_s;
  n_theta_sDDot = n_sDDot * n_feature_sDDot;
  n_theta = n_theta_s + n_theta_sDDot;
  cout << "Updated n_s = " << n_s << endl;
  cout << "Updated n_sDDot = " << n_sDDot << endl;
  cout << "Updated n_tau = " << n_tau << endl;
  cout << "Updated n_feature_sDDot = " << n_feature_sDDot << endl;
  cout << "Updated n_theta_s = " << n_theta_s << endl;
  cout << "Updated n_theta_sDDot = " << n_theta_sDDot << endl;
  cout << "Updated n_theta = " << n_theta << endl;

  // update B_tau
  MatrixXd B_tau_old = B_tau;
  B_tau.resize(n_sDDot, n_tau);
  B_tau = MatrixXd::Zero(n_sDDot, n_tau);
  B_tau.block(0, 0, B_tau_old.rows(), B_tau_old.cols()) = B_tau_old;
  B_tau.block(B_tau_old.rows(), B_tau_old.cols(), n_extend, n_extend) =
    MatrixXd::Identity(n_extend, n_extend);
  cout << "Updated B_tau = \n" << B_tau << endl;
  writeCSV(dir + string("B_tau (before extension).csv"), B_tau_old);
  writeCSV(dir + string("B_tau.csv"), B_tau);
  // update theta_s
  string prefix = to_string(iter) +  "_";
  writeCSV(dir + prefix + string("theta_s (before extension).csv"),
           theta_s);
  MatrixXd theta_s_old = theta_s;
  theta_s.resize(n_theta_s);
  theta_s << theta_s_old, theta_s_append;
  // update theta_sDDot
  writeCSV(dir + prefix + string("theta_sDDot (before extension).csv"),
           theta_sDDot);
  MatrixXd theta_sDDot_old = theta_sDDot;
  theta_sDDot.resize(n_theta_sDDot);
  theta_sDDot = VectorXd::Zero(n_theta_sDDot);
  VectorXd new_idx = readCSV(dir +
                             string("theta_sDDot_new_index.csv")).col(0);
  for (int i = 0; i < old_n_feature_sDDot; i++)
    for (int j = 0; j < old_n_s; j++)
      theta_sDDot(new_idx(i) + j * n_feature_sDDot) = theta_sDDot_old(
            i + j * old_n_feature_sDDot);
  // update theta
  theta.resize(n_theta);
  theta << theta_s, theta_sDDot;

  // Some setup
  prev_theta.resize(n_theta);
  prev_theta = theta;
  step_direction.resize(n_theta);
  prev_step_direction.resize(n_theta);
  prev_step_direction =
      VectorXd::Zero(n_theta);  // must initialize it because of momentum term
  ave_min_cost_so_far = std::numeric_limits<double>::infinity();
}

void readApproxQpFiles(vector<VectorXd> * w_sol_vec, vector<MatrixXd> * A_vec,
                       vector<MatrixXd> * H_vec,
                       vector<VectorXd> * y_vec,
                       vector<VectorXd> * lb_vec, vector<VectorXd> * ub_vec,
                       vector<VectorXd> * b_vec, vector<VectorXd> * c_vec,
                       vector<MatrixXd> * B_vec,
                       int N_sample, int iter, string dir) {
  // The order of samples in each vector must start from 0 to N_sample (because
  // of the code where you compare the current cost and previous cost)
  for (int sample = 0; sample < N_sample; sample++) {
    string prefix = to_string(iter) +  "_" + to_string(sample) + "_";
    VectorXd success =
      readCSV(dir + prefix + string("is_success.csv")).col(0);
    if (success(0)) {
      w_sol_vec->push_back(readCSV(dir + prefix + string("w.csv")));
      A_vec->push_back(readCSV(dir + prefix + string("A.csv")));
      H_vec->push_back(readCSV(dir + prefix + string("H.csv")));
      y_vec->push_back(readCSV(dir + prefix + string("y.csv")));
      lb_vec->push_back(readCSV(dir + prefix + string("lb.csv")));
      ub_vec->push_back(readCSV(dir + prefix + string("ub.csv")));
      b_vec->push_back(readCSV(dir + prefix + string("b.csv")));
      c_vec->push_back(readCSV(dir + prefix + string("c.csv")));
      B_vec->push_back(readCSV(dir + prefix + string("B.csv")));

      bool rm = true;
      rm = (remove((dir + prefix + string("A.csv")).c_str()) == 0) & rm;
      rm = (remove((dir + prefix + string("H.csv")).c_str()) == 0) & rm;
      rm = (remove((dir + prefix + string("y.csv")).c_str()) == 0) & rm;
      rm = (remove((dir + prefix + string("lb.csv")).c_str()) == 0) & rm;
      rm = (remove((dir + prefix + string("ub.csv")).c_str()) == 0) & rm;
      rm = (remove((dir + prefix + string("b.csv")).c_str()) == 0) & rm;
      rm = (remove((dir + prefix + string("B.csv")).c_str()) == 0) & rm;
      if ( !rm )
        cout << "Error deleting files\n";
    }
  }
}

void extractActiveAndIndependentRows(int sample, double indpt_row_tol,
                                     string dir,
                                     const vector<MatrixXd> & B_vec,
                                     const vector<MatrixXd> & A_vec,
                                     const vector<MatrixXd> & H_vec,
                                     const vector<VectorXd> & b_vec,
                                     const vector<VectorXd> & lb_vec,
                                     const vector<VectorXd> & ub_vec,
                                     const vector<VectorXd> & y_vec,
                                     const vector<VectorXd> & w_sol_vec,
                                     int method_to_solve_system_of_equations) {
  string prefix = to_string(sample) + "_";

  DRAKE_ASSERT(b_vec[sample].cols() == 1);
  DRAKE_ASSERT(lb_vec[sample].cols() == 1);
  DRAKE_ASSERT(ub_vec[sample].cols() == 1);
  DRAKE_ASSERT(y_vec[sample].cols() == 1);
  DRAKE_ASSERT(w_sol_vec[sample].cols() == 1);

  int nt_i = B_vec[sample].cols();
  int nw_i = A_vec[sample].cols();

  int nl_i = 0;
  double tol = 1e-4;
  for (int i = 0; i < y_vec[sample].rows(); i++) {
    if (y_vec[sample](i) >= ub_vec[sample](i) - tol ||
        y_vec[sample](i) <= lb_vec[sample](i) + tol)
      nl_i++;
  }

  MatrixXd A_active(nl_i, nw_i);
  MatrixXd B_active(nl_i, nt_i);

  nl_i = 0;
  for (int i = 0; i < y_vec[sample].rows(); i++) {
    if (y_vec[sample](i) >= ub_vec[sample](i) - tol ||
        y_vec[sample](i) <= lb_vec[sample](i) + tol) {
      A_active.row(nl_i) = A_vec[sample].row(i);
      B_active.row(nl_i) = B_vec[sample].row(i);
      nl_i++;
    }
  }

  bool is_testing = true;
  if (is_testing) {
    // Run a quadprog to check if the solution to the following problem is 0
    // Theoratically, it should be 0. Otherwise, something is wrong
    // min 0.5*w^T Q w + c^T w
    // st  A w = 0
    if (sample == 0) {
      cout << "\n (After extracting active constraints) Run traj opt to "
           "check if your quadratic approximation is correct\n";
      cout << "sample# | Solve Status | Cost | w_sol norm | (this should be 0 "
              "if w=0 is optimal)\n";
    }
    nl_i = A_active.rows();
    MathematicalProgram quadprog;
    auto w2 = quadprog.NewContinuousVariables(nw_i, "w2");
    quadprog.AddLinearConstraint( A_active,
                                  VectorXd::Zero(nl_i),
                                  VectorXd::Zero(nl_i),
                                  w2);
    quadprog.AddQuadraticCost(H_vec[sample], b_vec[sample], w2);
    const auto result = Solve(quadprog);
    auto solution_result = result.get_solution_result();
    if (result.is_success()) {
      VectorXd w_sol_check = result.GetSolution(
          quadprog.decision_variables());
      cout << sample << " | " << solution_result << " | "
           << result.get_optimal_cost() << " | " << w_sol_check.norm() << " | "
           << w_sol_check.transpose() * b_vec[sample] << endl;
    } else {
      cout << sample << " | " << solution_result << " | "
           << result.get_optimal_cost() << endl;
    }
  }

  // Only add the rows that are linearly independent if the method requires A to
  // be positive definite
  if (method_to_solve_system_of_equations != 3) {
    // extract_method = 0: Do SVD each time when adding a row. (might be incorrect)
    // extract_method = 1: Do SVD only once.
    // TODO: method = 1 hasn't been tested yet
    int extract_method = 1;

    if (extract_method == 0) {
      cout << "n_w = " << nw_i << endl;
      cout << "Start extracting independent rows of A (# of rows = " << nl_i << ")\n";
      vector<int> full_row_rank_idx;
      full_row_rank_idx.push_back(0);
      for (int i = 1; i < nl_i; i++) {
        // cout << "total i = " << nl_i;
        // cout << ", i = " << i << endl;
        // Construct test matrix
        int n_current_rows = full_row_rank_idx.size();
        MatrixXd A_test(n_current_rows + 1, nw_i);
        for (unsigned int j = 0 ; j < full_row_rank_idx.size(); j++) {
          A_test.block(j, 0, 1, nw_i) =
              A_active.row(full_row_rank_idx[j]);
        }
        A_test.block(n_current_rows, 0, 1, nw_i) = A_active.row(i);

        // Perform svd to check rank
        Eigen::BDCSVD<MatrixXd> svd(A_test);
        // double sigular_value = svd.singularValues()(n_current_rows);
        if (svd.singularValues()(n_current_rows) > indpt_row_tol) {
          full_row_rank_idx.push_back(i);
        }

        if ((int)full_row_rank_idx.size() == nw_i) {
          cout << "# of A's row is the same as the # of col. So stop adding rows.\n";
          break;
        }
      }
      nl_i = full_row_rank_idx.size();
      cout << "Finished extracting independent rows of A (# of rows = " << nl_i <<
           ")\n\n";

      // Assign the rows
      MatrixXd A_processed(nl_i, nw_i);
      MatrixXd B_processed(nl_i, nt_i);
      for (int i = 0; i < nl_i; i++) {
        A_processed.row(i) = A_active.row(full_row_rank_idx[i]);
        B_processed.row(i) = B_active.row(full_row_rank_idx[i]);
      }

      // Store the results in csv files
      VectorXd nw_i_VectorXd(1); nw_i_VectorXd << nw_i;
      VectorXd nl_i_VectorXd(1); nl_i_VectorXd << nl_i;
      writeCSV(dir + prefix + string("nw_i.csv"), nw_i_VectorXd);
      writeCSV(dir + prefix + string("nl_i.csv"), nl_i_VectorXd);
      writeCSV(dir + prefix + string("A_processed.csv"), A_processed);
      writeCSV(dir + prefix + string("B_processed.csv"), B_processed);
    } else if (extract_method == 1) {
      // SVD
      Eigen::BDCSVD<MatrixXd> svd(A_active,
                                  Eigen::ComputeFullU | Eigen::ComputeFullV);
      //svd.setThreshold(indpt_row_tol); // the threshold is the biggest singular value * tol
      //int rank = svd.rank();

      const auto& singular_values = svd.singularValues();
      int rank = 0;
      for (rank = 0; rank < singular_values.size(); ++rank) {
        if (singular_values(rank) < 0.5) {
          break;
        }
      }

      // Assign the rows
      MatrixXd A_processed =
          svd.matrixU().block(0, 0, nl_i, rank).transpose() * A_active;
      MatrixXd B_processed =
          svd.matrixU().block(0, 0, nl_i, rank).transpose() * B_active;

      // Store the results in csv files
      VectorXd nw_i_VectorXd(1); nw_i_VectorXd << nw_i;
      VectorXd nl_i_VectorXd(1); nl_i_VectorXd << rank;
      writeCSV(dir + prefix + string("nw_i.csv"), nw_i_VectorXd);
      writeCSV(dir + prefix + string("nl_i.csv"), nl_i_VectorXd);
      writeCSV(dir + prefix + string("A_processed.csv"), A_processed);
      writeCSV(dir + prefix + string("B_processed.csv"), B_processed);
    } else {
      throw std::runtime_error("Should not reach here");
    }

    // cout << "sample #" << sample;
    // cout << "    A active and independent rows = " << nl_i << endl;
  } else {
    // No need to extract independent rows, so store the result right away

    // Store the results in csv files
    VectorXd nw_i_VectorXd(1); nw_i_VectorXd << nw_i;
    VectorXd nl_i_VectorXd(1); nl_i_VectorXd << nl_i;
    writeCSV(dir + prefix + string("nw_i.csv"), nw_i_VectorXd);
    writeCSV(dir + prefix + string("nl_i.csv"), nl_i_VectorXd);
    writeCSV(dir + prefix + string("A_processed.csv"), A_active);
    writeCSV(dir + prefix + string("B_processed.csv"), B_active);
  }
}

void readNonredundentMatrixFile(vector<int> * nw_vec,
                                vector<int> * nl_vec,
                                vector<MatrixXd> * A_active_vec,
                                vector<MatrixXd> * B_active_vec,
                                int n_succ_sample, string dir) {
  for (int sample = 0; sample < n_succ_sample; sample++) {
    string prefix = to_string(sample) + "_";

    nw_vec->push_back(int(readCSV(dir + prefix + string("nw_i.csv"))(0)));
    nl_vec->push_back(int(readCSV(dir + prefix + string("nl_i.csv"))(0)));
    A_active_vec->push_back(readCSV(dir + prefix + string("A_processed.csv")));
    B_active_vec->push_back(readCSV(dir + prefix + string("B_processed.csv")));

    bool rm = true;
    rm = (remove((dir + prefix + string("nw_i.csv")).c_str()) == 0) & rm;
    rm = (remove((dir + prefix + string("nl_i.csv")).c_str()) == 0) & rm;
    rm = (remove((dir + prefix + string("A_processed.csv")).c_str()) == 0) & rm;
    rm = (remove((dir + prefix + string("B_processed.csv")).c_str()) == 0) & rm;
    if ( !rm )
      cout << "Error deleting files\n";
  }
}

MatrixXd solveInvATimesB(const MatrixXd & A, const MatrixXd & B) {
  MatrixXd X = (A.transpose() * A).ldlt().solve(A.transpose() * B);

  // TODO: Test if the following line works better
  // MatrixXd X = A.completeOrthogonalDecomposition().solve(B);

  MatrixXd abs_resid = (A * X - B).cwiseAbs();
  VectorXd left_one = VectorXd::Ones(abs_resid.rows());
  VectorXd right_one = VectorXd::Ones(abs_resid.cols());
  cout << "sum-abs-residual: " << left_one.transpose()*abs_resid*right_one <<
       endl;
  return X;
}
// MatrixXd solveInvATimesB(const MatrixXd & A, const VectorXd & b) {
//   MatrixXd X = (A.transpose() * A).ldlt().solve(A.transpose() * b);
//   cout << "residual-norm: "<< (A*X-b).norm() << endl;
//   return X;
// }

MatrixXd MoorePenrosePseudoInverse(const MatrixXd& mat,
                                   double singular_tolerance = 1e-8) {
  Eigen::BDCSVD<MatrixXd> svd(mat, Eigen::ComputeFullU | Eigen::ComputeFullV);
  const auto& singular_values = svd.singularValues();
  Eigen::MatrixXd inv_singular_values(mat.cols(), mat.rows());
  inv_singular_values.setZero();
  for (unsigned int i = 0; i < singular_values.size(); ++i) {
    if (singular_values(i) > singular_tolerance) {
      inv_singular_values(i, i) = 1.0 / singular_values(i);
    } else {
      inv_singular_values(i, i) = 0;
    }
  }
  return svd.matrixV() * inv_singular_values * svd.matrixU().adjoint();
}

void calcWInTermsOfTheta(int sample, const string& dir,
                         const vector<int> & nl_vec,
                         const vector<int> & nw_vec,
                         const vector<MatrixXd> & A_active_vec,
                         const vector<MatrixXd> & B_active_vec,
                         const vector<MatrixXd> & H_vec,
                         const vector<VectorXd> & b_vec,
                         int method_to_solve_system_of_equations) {
  string prefix = to_string(sample) + "_";

  if (sample == 0) {
    cout << "sample # | max element of abs-Pi | qi norm (this number should be "
            "close to 0)\n";
  }

  MatrixXd Pi(nw_vec[sample], B_active_vec[sample].cols());
  VectorXd qi(nw_vec[sample]);
  if (method_to_solve_system_of_equations == 0) {
    // Method 1: use optimization program to solve it??? ///////////////////////
    throw std::runtime_error(
        "method_to_solve_system_of_equations = 0 is not implemented yet.");
  } else if (method_to_solve_system_of_equations == 1) {
    // Method 2: use schur complement (see notes) //////////////////////////////
    // This one requires the Hessian H to be pd.
    // Also, although this method might be more computationally efficient, the
    // accuracy is not as high as when we use inverse() directly. The reason is
    // that the condition number of A and invH is high, so AinvHA' makes it very
    // ill-conditioned.
    MatrixXd AinvHA = A_active_vec[sample] * solveInvATimesB(
        H_vec[sample], A_active_vec[sample].transpose());
    VectorXd invQc = solveInvATimesB(H_vec[sample], b_vec[sample]);
    MatrixXd E = solveInvATimesB(AinvHA, B_active_vec[sample]);
    VectorXd F = -solveInvATimesB(AinvHA, A_active_vec[sample] * invQc);
    // Testing
    Eigen::BDCSVD<MatrixXd> svd(AinvHA);
    cout << "AinvHA':\n";
    cout << "  biggest singular value is " << svd.singularValues()(0) << endl;
    cout << "  smallest singular value is "
         << svd.singularValues().tail(1) << endl;
    cout << "The condition number of A and invH are large. That's why AinvHA'"
            "is ill-conditioned.\n";
    // cout << "singular values are \n" << svd.singularValues() << endl;

    Pi = -solveInvATimesB(H_vec[sample],
                          A_active_vec[sample].transpose() * E);
    qi = -solveInvATimesB(H_vec[sample],
                          b_vec[sample] + A_active_vec[sample].transpose() * F);
    cout << "qi norm (this number should be close to 0) = "
         << qi.norm() << endl;
  } else if (method_to_solve_system_of_equations == 2) {
    // Method 3: use inverse() directly ////////////////////////////////////////
    // (This one requires the Hessian H to be pd.)
    // This method has been working pretty well, but it requires H to be pd. And
    // in order to get pd H, we need to extract independent row of matrix A,
    // which takes too much time in the current method.

    // H_ext = [H A'; A 0]
    int nl_i = nl_vec[sample];
    int nw_i = nw_vec[sample];
    MatrixXd H_ext(nw_i + nl_i, nw_i + nl_i);
    H_ext.block(0, 0, nw_i, nw_i) = H_vec[sample];
    H_ext.block(0, nw_i, nw_i, nl_i) = A_active_vec[sample].transpose();
    H_ext.block(nw_i, 0, nl_i, nw_i) = A_active_vec[sample];
    H_ext.block(nw_i, nw_i, nl_i, nl_i) = MatrixXd::Zero(nl_i, nl_i);

    // Testing
    // Eigen::BDCSVD<MatrixXd> svd(H_vec[sample]);
    // cout << "H:\n";
    // cout << "  biggest singular value is " << svd.singularValues()(0) <<
    // endl; cout << "  smallest singular value is "
    //         << svd.singularValues().tail(1) << endl;
    // // cout << "singular values are \n" << svd.singularValues() << endl;
    // // Testing
    if (sample == 0) {
      Eigen::BDCSVD<MatrixXd> svd_3(H_ext);
      cout << "H_ext:\n";
      cout << "  biggest singular value is " << svd_3.singularValues()(0)
           << endl;
      cout << "  smallest singular value is " << svd_3.singularValues().tail(1)
           << endl;
    }

    // cout << "\nStart inverting the matrix.\n";
    MatrixXd inv_H_ext = H_ext.inverse();
    // cout << "Finsihed inverting the matrix.\n";
    // // Testing
    // Eigen::BDCSVD<MatrixXd> svd_5(inv_H_ext);
    // cout << "inv_H_ext:\n";
    // cout << "  biggest singular value is " << svd_5.singularValues()(0) <<
    // endl; cout << "  smallest singular value is "
    //      << svd_5.singularValues().tail(1) << endl;

    MatrixXd inv_H_ext11 = inv_H_ext.block(0, 0, nw_i, nw_i);
    MatrixXd inv_H_ext12 = inv_H_ext.block(0, nw_i, nw_i, nl_i);

    Pi = -inv_H_ext12 * B_active_vec[sample];
    qi = -inv_H_ext11 * b_vec[sample];
  } else if (method_to_solve_system_of_equations == 3) {
    // Method 4: use Moore–Penrose pseudo inverse //////////////////////////////

    // H_ext = [H A'; A 0]
    int nl_i = nl_vec[sample];
    int nw_i = nw_vec[sample];
    MatrixXd H_ext(nw_i + nl_i, nw_i + nl_i);
    H_ext.block(0, 0, nw_i, nw_i) = H_vec[sample];
    H_ext.block(0, nw_i, nw_i, nl_i) = A_active_vec[sample].transpose();
    H_ext.block(nw_i, 0, nl_i, nw_i) = A_active_vec[sample];
    H_ext.block(nw_i, nw_i, nl_i, nl_i) = MatrixXd::Zero(nl_i, nl_i);

    MatrixXd inv_H_ext = MoorePenrosePseudoInverse(H_ext, 1e-8);

    MatrixXd inv_H_ext11 = inv_H_ext.block(0, 0, nw_i, nw_i);
    MatrixXd inv_H_ext12 = inv_H_ext.block(0, nw_i, nw_i, nl_i);

    Pi = -inv_H_ext12 * B_active_vec[sample];
    qi = -inv_H_ext11 * b_vec[sample];
  }

  writeCSV(dir + prefix + string("Pi.csv"), Pi);
  writeCSV(dir + prefix + string("qi.csv"), qi);

  // Testing
  MatrixXd abs_Pi = Pi.cwiseAbs();
  VectorXd left_one = VectorXd::Ones(abs_Pi.rows());
  VectorXd right_one = VectorXd::Ones(abs_Pi.cols());
  // cout << "sum-abs-Pi: " <<
  //      left_one.transpose()*abs_Pi*right_one << endl;
  // cout << "sum-abs-Pi divide by m*n: " <<
  //      left_one.transpose()*abs_Pi*right_one / (abs_Pi.rows()*abs_Pi.cols())
  //      << endl;
  double max_Pi_element = abs_Pi(0, 0);
  for (int i = 0; i < abs_Pi.rows(); i++)
    for (int j = 0; j < abs_Pi.cols(); j++) {
      if (abs_Pi(i, j) > max_Pi_element) max_Pi_element = abs_Pi(i, j);
    }
  /*string to_be_print = "sample #" + to_string(sample) + ":  " +
                       "max element of abs-Pi = " + to_string(max_Pi_element) +
                       "\n           qi norm (this number should be close to 0) = " +
                       to_string(qi.norm()) + "\n";*/
  string to_be_print = to_string(sample) + " | " + to_string(max_Pi_element) +
                       " | " + to_string(qi.norm()) + "\n";
  cout << to_be_print;
}

void readPiQiFile(vector<MatrixXd> * P_vec, vector<VectorXd> * q_vec,
                  int n_succ_sample, const string& dir) {
  for (int sample = 0; sample < n_succ_sample; sample++) {
    string prefix = to_string(sample) + "_";

    P_vec->push_back(readCSV(dir + prefix + string("Pi.csv")));
    q_vec->push_back(readCSV(dir + prefix + string("qi.csv")));

    bool rm = true;
    rm = (remove((dir + prefix + string("Pi.csv")).c_str()) == 0) & rm;
    rm = (remove((dir + prefix + string("qi.csv")).c_str()) == 0) & rm;
    if ( !rm )
      cout << "Error deleting files\n";
  }
}

MatrixXi GetAdjSampleIndices(int N_sample_sl, int N_sample_gi, int N_sample) {
  MatrixXi adjacent_sample_indices = -1 * MatrixXi::Ones(N_sample, 4);
  MatrixXi delta_idx(2, 2);
  delta_idx << 1, 0, 0, 1;
  for (int j = 0; j < N_sample_gi; j++) {  // ground incline axis
    for (int i = 0; i < N_sample_sl; i++) {  // stride length axis
      int current_sample_idx = i + j * N_sample_sl;
      for (int k = 0; k < delta_idx.rows(); k++) {
        int new_i = i + delta_idx(k, 0);
        int new_j = j + delta_idx(k, 1);
        int adjacent_sample_idx = new_i + new_j * N_sample_sl;
        if ((new_i >= 0) && (new_i < N_sample_sl) && (new_j >= 0) &&
            (new_j < N_sample_gi)) {
          // Add to adjacent_sample_idx (both directions)
          for (int l = 0; l < 4; l++) {
            if (adjacent_sample_indices(current_sample_idx, l) < 0) {
              adjacent_sample_indices(current_sample_idx, l) =
                  adjacent_sample_idx;
              break;
            }
          }
          for (int l = 0; l < 4; l++) {
            if (adjacent_sample_indices(adjacent_sample_idx, l) < 0) {
              adjacent_sample_indices(adjacent_sample_idx, l) =
                  current_sample_idx;
              break;
            }
          }
        }
      }
    }
  }
  return adjacent_sample_indices;
}
bool IsSampleBeingEvaluated(const vector<pair<int, int>>& assigned_thread_idx,
                            int sample_idx) {
  for (auto& member : assigned_thread_idx) {
    if (member.second == sample_idx) {
      return true;
    }
  }
  return false;
}

// `GetAdjacentHelper` and `RecordSolutionQualityAndQueueList` are methods for
// getting good solution from adjacent samples
void GetAdjacentHelper(int sample_idx, MatrixXi& sample_idx_waiting_to_help,
                       MatrixXi& sample_idx_that_helped,
                       int& sample_idx_to_help) {
  for (int i = 0; i < 4; i++) {
    if (sample_idx_waiting_to_help(sample_idx, i) >= 0) {
      sample_idx_to_help = sample_idx_waiting_to_help(sample_idx, i);
      // remove sample_idx_to_help from sample_idx_waiting_to_help
      sample_idx_waiting_to_help(sample_idx, i) = -1;

      // add sample_idx_to_help to sample_idx_that_helped
      for (int j = 0; j < 4; j++) {
        if (sample_idx_that_helped(sample_idx, j) < 0) {
          sample_idx_that_helped(sample_idx, j) = sample_idx_to_help;
          break;
        }
      }
      break;
    }
  }
  cout << "before adding idx # " << sample_idx << endl;
  cout << "sample_idx_waiting_to_help = \n"
       << sample_idx_waiting_to_help.transpose() << endl;
  cout << "sample_idx_that_helped = \n"
       << sample_idx_that_helped.transpose() << endl;
  DRAKE_DEMAND(sample_idx_to_help != -1);  // must exist a helper
}
void RecordSolutionQualityAndQueueList(
    const string& dir, const string& prefix, int sample_idx,
    const vector<pair<int, int>>& assigned_thread_idx,
    const MatrixXi& adjacent_sample_indices,
    double max_cost_increase_rate_before_ask_for_help,
    double max_adj_cost_diff_rate_before_ask_for_help,
    bool is_limit_difference_of_two_adjacent_costs, int sample_success,
    bool current_sample_is_queued, const vector<int>& n_rerun, int N_rerun,
    vector<double>& each_min_cost_so_far, vector<int>& is_good_solution,
    MatrixXi& sample_idx_waiting_to_help, MatrixXi& sample_idx_that_helped,
    std::deque<int>& awaiting_sample_idx) {
  double sample_cost = (readCSV(dir + prefix + string("c.csv")))(0, 0);

  // When the current sample cost is lower than before, update
  // 1. `each_min_cost_so_far` and
  bool current_sample_improved =
      (sample_cost < each_min_cost_so_far[sample_idx]);
  if (current_sample_improved) {
    each_min_cost_so_far[sample_idx] = sample_cost;
  }

  // Calculate low_below_adjacent_cost and high_above_adjacent_cost
  vector<int> low_adjacent_cost_idx;
  vector<int> high_adjacent_cost_idx;
  if (is_limit_difference_of_two_adjacent_costs) {
    for (int i = 0; i < adjacent_sample_indices.cols(); i++) {
      int adj_idx = adjacent_sample_indices(sample_idx, i);
      if (adj_idx == -1) continue;

      double cost_diff =
          sample_cost - each_min_cost_so_far[adj_idx];
      // if the current sample cost is much higher than the adjacent cost
      if (cost_diff > max_adj_cost_diff_rate_before_ask_for_help *
                          each_min_cost_so_far[sample_idx]) {
        // If the adjacent sample has a good solution and has finished basic reruns
        if ((is_good_solution[adj_idx] == 1) &&
            (n_rerun[adj_idx] >= N_rerun)) {
          low_adjacent_cost_idx.push_back(adj_idx);
        }
      }
      // if the current sample cost is much lower than the adjacent cost
      else if (cost_diff < -max_adj_cost_diff_rate_before_ask_for_help *
                                 each_min_cost_so_far[sample_idx]) {
        // If the adjacent sample has a good solution and has finished basic reruns
        if ((is_good_solution[adj_idx] == 1) &&
            (n_rerun[adj_idx] >= N_rerun)) {
          high_adjacent_cost_idx.push_back(adj_idx);
        }
      }
    }
  }
  bool too_high_above_adjacent_cost = !low_adjacent_cost_idx.empty();
  //bool too_low_below_adjacent_cost = !high_adjacent_cost_idx.empty();

  // Printing
  /*cout << "low_adjacent_cost_idx = ";
  for(auto mem : low_adjacent_cost_idx) {
    cout << mem << ", ";
  } cout << endl;
  cout << "high_adjacent_cost_idx = ";
  for(auto mem : high_adjacent_cost_idx) {
    cout << mem << ", ";
  } cout << endl;*/


  // Record whether or not the current sample got a good solution. A good
  // solution (of the current sample) means:
  // 1. optimal solution found
  // 2. the cost didn't increase too much compared to that of the
  // previous iteration
  // 3. (optional) the cost is not too high above the adjacent costs
  if ((sample_success == 1) &&
      (sample_cost <= (1 + max_cost_increase_rate_before_ask_for_help) *
                          each_min_cost_so_far[sample_idx]) &&
      !too_high_above_adjacent_cost) {
    // Set the current sample to be having good solution
    is_good_solution[sample_idx] = 1;

    // Remove the helpers which wait to help the current sample since it's
    // successful. However, the removal not necessary in the algorithm.

    // Look for any adjacent sample that needs help
    for (int j = 0; j < adjacent_sample_indices.cols(); j++) {
      int adj_idx = adjacent_sample_indices(sample_idx, j);
      if (adj_idx == -1) continue;

      // if the current sample improved after it helped others, than wipe it off
      // the helped_list, and also add the idx that needs help
      if (current_sample_improved) {
        // Remove current sample from sample_idx_that_helped.
        bool already_exist = false;
        for (int i = 0; i < 4; i++) {
          if (sample_idx_that_helped(adj_idx, i) == sample_idx) {
            sample_idx_that_helped(adj_idx, i) = -1;
            already_exist = true;
            break;
          }
        }
        // Add current sample to sample_idx_waiting_to_help.
        if (already_exist) {
          for (int i = 0; i < 4; i++) {
            if (sample_idx_waiting_to_help(adj_idx, i) == -1) {
              sample_idx_waiting_to_help(adj_idx, i) = sample_idx;
              break;
            }
          }
        }
      }

      bool this_adjacent_sample_needs_help = false;
      bool current_sample_has_helped = false;

      bool adj_has_bad_sol = is_good_solution[adj_idx] == 0;
      bool adj_has_too_high_cost =
          (find(high_adjacent_cost_idx.begin(), high_adjacent_cost_idx.end(),
                adj_idx) != high_adjacent_cost_idx.end());

      /*cout << "(sample_idx, adj_idx, adj_has_bad_sol, adj_has_too_high_cost) = "
           << sample_idx << ", " << adj_idx << ", " << adj_has_bad_sol << ", "
           << adj_has_too_high_cost << endl;*/
      bool revert_good_adj_sol_to_bad_sol = false; // for printing
      if (adj_has_bad_sol) {
        this_adjacent_sample_needs_help = true;

        // Add current sample to the helper list of adjacent sample
        // (add if it doesn't exist in both sample_idx_waiting_to_help
        //  and sample_idx_that_helped)
        bool already_exist = false;
        for (int i = 0; i < 4; i++) {
          already_exist = already_exist || (sample_idx_waiting_to_help(
                                                adj_idx, i) == sample_idx);
        }
        for (int i = 0; i < 4; i++) {
          already_exist = already_exist ||
                          (sample_idx_that_helped(adj_idx, i) == sample_idx);
          current_sample_has_helped =
              current_sample_has_helped ||
              (sample_idx_that_helped(adj_idx, i) == sample_idx);
        }
        if (!already_exist) {
          for (int i = 0; i < 4; i++) {
            if (sample_idx_waiting_to_help(adj_idx, i) == -1) {
              sample_idx_waiting_to_help(adj_idx, i) = sample_idx;
              break;
            }
          }
        }
      } else if (adj_has_too_high_cost) {
        this_adjacent_sample_needs_help = true;

        is_good_solution[adj_idx] = 0;
        revert_good_adj_sol_to_bad_sol = true;

        // Add current sample to sample_idx_waiting_to_help.
        bool already_exist = false;
        for (int i = 0; i < 4; i++) {
          already_exist = already_exist || (sample_idx_waiting_to_help(
                                                adj_idx, i) == sample_idx);
        }
        if (!already_exist) {
          for (int i = 0; i < 4; i++) {
            if (sample_idx_waiting_to_help(adj_idx, i) == -1) {
              sample_idx_waiting_to_help(adj_idx, i) = sample_idx;
              break;
            }
          }
        }
        // Remove current sample from sample_idx_that_helped.
        for (int i = 0; i < 4; i++) {
          if (sample_idx_that_helped(adj_idx, i) == sample_idx) {
            sample_idx_that_helped(adj_idx, i) = -1;
            break;
          }
        }
      }
      // end if (adjacent sample has bad sol) and else if

      // Queue adjacent samples if
      // 1. it's not in the awaiting_sample_idx and not being evaluated
      // 2. the adjacent sample needs help
      // 3. the current sample hasn't helped the adjacent sample
      if (this_adjacent_sample_needs_help && !current_sample_has_helped) {
        if ((find(awaiting_sample_idx.begin(), awaiting_sample_idx.end(),
                  adj_idx) == awaiting_sample_idx.end()) &&
            !(IsSampleBeingEvaluated(assigned_thread_idx, adj_idx))) {
          awaiting_sample_idx.push_back(adj_idx);
        }
        if (revert_good_adj_sol_to_bad_sol) {
          cout << "idx #" << sample_idx
               << " cost is too low below that of adjacent idx #" << adj_idx
               << ", so add #" << adj_idx
               << " to queue (revert the flag to bad sol)\n";
        } else {
          cout << "idx #" << sample_idx << " got good sol, and idx #" << adj_idx
               << " needs help, so add #"<< adj_idx <<" to queue\n";
        }
      }
    }  // end for (Look for any adjacent sample that needs help)

  } else {
    // Set the current sample to be having bad solution
    is_good_solution[sample_idx] = 0;

    // Look for any adjacent sample that can help
    for (int j = 0; j < adjacent_sample_indices.cols(); j++) {
      bool this_adjacent_sample_can_help = false;
      bool this_adjacent_sample_is_waiting_to_help = false;

      // if the adjacent sample has a good solution, then add it to the
      // helper list
      int adj_idx = adjacent_sample_indices(sample_idx, j);
      if (adj_idx == -1) continue;

      bool adj_has_good_sol = is_good_solution[adj_idx] == 1;
      bool adj_has_too_low_cost =
          (find(low_adjacent_cost_idx.begin(), low_adjacent_cost_idx.end(),
                adj_idx) != low_adjacent_cost_idx.end());

      bool low_adj_cost_idx_has_helped = false;
      for (int i = 0; i < 4; i++) {
        low_adj_cost_idx_has_helped = low_adj_cost_idx_has_helped ||
            (sample_idx_that_helped(sample_idx, i) == adj_idx);
      }

      bool add_adj_as_helper_because_low_cost = false; // for printing message
      if (adj_has_too_low_cost && !low_adj_cost_idx_has_helped) {
        this_adjacent_sample_can_help = true;
        this_adjacent_sample_is_waiting_to_help = true;

        add_adj_as_helper_because_low_cost = true;

        // Add adj_idx to the top of the helper list because it has a good
        // solution (very low cost)
        // TODO: You can improve this algorithm, since currently if there are
        // two adj with low cost, then you might push one of the adj in the back
        // of the list.
        int already_exist_matrix_idx = -1;
        for (int i = 0; i < 4; i++) {
          if (sample_idx_waiting_to_help(sample_idx, i) == adj_idx) {
            already_exist_matrix_idx = i;
            break;
          }
        }
        int first_helper_idx = sample_idx_waiting_to_help(sample_idx, 0);
        sample_idx_waiting_to_help(sample_idx, 0) = adj_idx;
        if (already_exist_matrix_idx < 0) {
          for (int i = 1; i < 4; i++) {
            if (sample_idx_waiting_to_help(sample_idx, i) == -1) {
              sample_idx_waiting_to_help(sample_idx, i) = first_helper_idx;
              break;
            }
          }
        } else if (already_exist_matrix_idx > 0) {
          for (int i = 1; i < 4; i++) {
            if (sample_idx_waiting_to_help(sample_idx, i) == adj_idx) {
              sample_idx_waiting_to_help(sample_idx, i) = first_helper_idx;
              break;
            }
          }
        }
      } else if (adj_has_good_sol) {
        this_adjacent_sample_can_help = true;

        // The helper list
        // (add if it doesn't exist in both sample_idx_waiting_to_help
        //  and sample_idx_that_helped)
        bool already_exist = false;
        for (int i = 0; i < 4; i++) {
          already_exist = already_exist || (sample_idx_waiting_to_help(
                                                sample_idx, i) == adj_idx);
          this_adjacent_sample_is_waiting_to_help = already_exist;
        }
        for (int i = 0; i < 4; i++) {
          already_exist = already_exist ||
                          (sample_idx_that_helped(sample_idx, i) == adj_idx);
        }
        if (!already_exist) {
          for (int i = 0; i < 4; i++) {
            if (sample_idx_waiting_to_help(sample_idx, i) == -1) {
              sample_idx_waiting_to_help(sample_idx, i) = adj_idx;
              break;
            }
          }
          this_adjacent_sample_is_waiting_to_help = true;
        }
      }

      // Queue the current sample back if
      // 1. the current sample is not queued yet
      // 2. the adjacent sample can help
      // 3. the adjacent sample is waiting to help current sample
      if (!current_sample_is_queued && this_adjacent_sample_can_help &&
          this_adjacent_sample_is_waiting_to_help) {
        awaiting_sample_idx.push_back(sample_idx);
        current_sample_is_queued = true;
        if (add_adj_as_helper_because_low_cost) {
          cout << "idx #" << sample_idx
               << " cost is too high above adjacent idx #" << adj_idx
               << ", so add #" << sample_idx << " to queue\n";
        } else {
          cout << "idx #" << sample_idx << " got bad sol, and idx #" << adj_idx
               << " can help, so add #" << sample_idx << " to queue\n";
        }
      }
    }  // end for (Look for any adjacent sample that can help)
  }    // end if current sample has good solution
}

// Calculate the cost gradient and its norm
void CalcCostGradientAndNorm(int n_succ_sample, const vector<MatrixXd>& P_vec,
                             const vector<VectorXd>& q_vec,
                             const vector<VectorXd>& b_vec, const string& dir,
                             const string& prefix, VectorXd* gradient_cost,
                             double* norm_grad_cost) {
  cout << "Calculating gradient\n";
  gradient_cost->setZero();
  for (int sample = 0; sample < n_succ_sample; sample++) {
    (*gradient_cost) += P_vec[sample].transpose() * b_vec[sample];
  }
  (*gradient_cost) /= n_succ_sample;

  // Calculate gradient norm
  (*norm_grad_cost) = gradient_cost->norm();
  writeCSV(dir + prefix + string("norm_grad_cost.csv"),
           (*norm_grad_cost) * VectorXd::Ones(1));
  cout << "gradient_cost norm: " << (*norm_grad_cost) << endl << endl;
}

// Newton's method (not exactly the same, cause Q_theta is not pd but psd)
// See your IOE611 lecture notes on page 7-17 to page 7-20
void CalcNewtonStepAndNewtonDecrement(int n_theta, int n_succ_sample,
                                      const vector<MatrixXd>& P_vec,
                                      const vector<MatrixXd>& H_vec,
                                      const VectorXd& gradient_cost,
                                      const string& dir, const string& prefix,
                                      VectorXd* newton_step,
                                      double* lambda_square) {
  /*// Check if Q_theta is pd
  cout << "Checking if Q_theta is psd...\n";
  MatrixXd Q_theta = MatrixXd::Zero(n_theta, n_theta);
  for (int sample = 0; sample < n_succ_sample; sample++)
    Q_theta += P_vec[sample].transpose()*H_vec[sample]*P_vec[sample];
  VectorXd eivals_real = Q_theta.eigenvalues().real();
  for (int i = 0; i < eivals_real.size(); i++) {
    if (eivals_real(i) <= 0)
      cout << "Q_theta is not positive definite (with e-value = "
           << eivals_real(i) << ")\n";
  }
  cout << endl;*/

  // cout << "Getting Newton step\n";
  MatrixXd Q_theta = MatrixXd::Zero(n_theta, n_theta);
  for (int sample = 0; sample < n_succ_sample; sample++) {
    Q_theta += P_vec[sample].transpose() * H_vec[sample] * P_vec[sample] /
               n_succ_sample;
  }
  double mu = 1e-4;  // 1e-6 caused unstable and might diverge
  MatrixXd inv_Q_theta =
      (Q_theta + mu * MatrixXd::Identity(n_theta, n_theta)).inverse();
  (*newton_step) = -inv_Q_theta * gradient_cost;

  // Testing
  /*Eigen::BDCSVD<MatrixXd> svd(inv_Q_theta);
  cout << "inv_Q_theta's smallest and biggest singular value " <<
       svd.singularValues().tail(1) << ", " <<
       svd.singularValues()(0) << endl;*/

  // Newton decrement (can be a criterion to terminate your newton steps)
  (*lambda_square) = -gradient_cost.transpose() * (*newton_step);
  cout << "lambda_square = " << (*lambda_square) << endl;

  // Store Newton decrement in a file
  writeCSV(dir + prefix + string("lambda_square.csv"),
           (*lambda_square) * VectorXd::Ones(1));
}

// Calculate the step direction and its norm
void GetStepDirectionAndNorm(bool is_newton, const VectorXd& newton_step,
                             const VectorXd& gradient_cost,
                             double beta_momentum, const string& dir,
                             const string& prefix,
                             VectorXd* prev_step_direction,
                             VectorXd* step_direction,
                             double* step_direction_norm) {
  if (is_newton) {
    (*step_direction) = newton_step;
  } else {
    // gradient descent with momentum term
    (*step_direction) = -gradient_cost + beta_momentum * (*prev_step_direction);
  }
  writeCSV(dir + prefix + string("step_direction.csv"), (*step_direction));
  (*prev_step_direction) = (*step_direction);

  // Calculate ans store the step direction norm
  (*step_direction_norm) = step_direction->norm();
  cout << "step_direction norm: " << (*step_direction_norm) << endl << endl;
  writeCSV(dir + prefix + string("step_direction_norm.csv"),
           (*step_direction_norm) * VectorXd::Ones(1));
}

// Get the step size (heuristically tuned)
void GetHeuristicStepSize(double h_step, double step_direction_norm,
                          const string& dir, const string& prefix,
                          double* current_iter_step_size) {
  // (*current_iter_step_size) = h_step;
  if (step_direction_norm > 1) {
    // (*current_iter_step_size) = h_step / sqrt(norm_grad_cost);  // Heuristic
    // (*current_iter_step_size) = h_step / norm_grad_cost;  // Heuristic
    (*current_iter_step_size) = h_step / step_direction_norm;  // Heuristic
  } else {
    (*current_iter_step_size) = h_step;
  }

  // Store the step size in a file
  writeCSV(dir + prefix + string("step_size.csv"),
           (*current_iter_step_size) * VectorXd::Ones(1));
  cout << "step size = " << (*current_iter_step_size) << "\n\n";
}

// Check if the model has achieved an optimum
bool HasAchievedOptimum(bool is_newton, double stopping_threshold,
                        double lambda_square, double norm_grad_cost) {
  if (is_newton) {
    if (lambda_square < stopping_threshold) {
      cout << "Found optimal theta.\n\n";
      return true;
    }
  } else {
    if (norm_grad_cost < stopping_threshold) {
      cout << "Found optimal theta.\n\n";
      return true;
    }
  }
  return false;
}

int findGoldilocksModels(int argc, char* argv[]) {
  gflags::ParseCommandLineFlags(&argc, &argv, true);

  cout << "Trail name: " << FLAGS_program_name << endl;

  if (FLAGS_is_multithread) {
    cout << "Make sure that you turned off snopt log and constraint jacobian "
         "writing.\nProceed? (Y/N)\n";
    char answer[1];
    cin >> answer;
    if (!((answer[0] == 'Y') || (answer[0] == 'y'))) {
      cout << "Ending the program.\n";
      return 0;
    } else {
      cout << "Continue constructing the problem...\n";
    }
  }

  // Create MBP
  MultibodyPlant<double> plant(0.0);
  createMBP(&plant, FLAGS_robot_option);

  // Create autoDiff version of the plant
  MultibodyPlant<AutoDiffXd> plant_autoDiff(plant);

  // Random number generator
  std::random_device randgen;
  std::default_random_engine e1(randgen());
  std::random_device randgen2;
  std::default_random_engine e2(randgen2());

  // Files parameters
  /*const string dir = "examples/goldilocks_models/find_models/data/robot_" +
      to_string(FLAGS_robot_option) + "/";*/
  const string dir = "../dairlib_data/goldilocks_models/find_models/robot_" +
                     to_string(FLAGS_robot_option) + "/";
  string init_file = FLAGS_init_file;
  string prefix = "";
  if (!CreateFolderIfNotExist(dir)) return 0;

  // Parameters for tasks (stride length and ground incline)
  cout << "\nTasks settings:\n";
  int N_sample_sl = FLAGS_N_sample_sl;
  int N_sample_gi = FLAGS_N_sample_gi;
  int N_sample = N_sample_sl * N_sample_gi;  // 1;
  double delta_stride_length;
  double stride_length_0;
  if (FLAGS_robot_option == 0) {
    delta_stride_length = 0.015;
    stride_length_0 = 0.3;
  } else if (FLAGS_robot_option == 1) {
    if (FLAGS_is_stochastic) {
      delta_stride_length = 0.015;//0.066; // 0.066 might be too big;
    } else {
      delta_stride_length = 0.1;
    }
    stride_length_0 = 0.2;  //0.15
  } else {
    throw std::runtime_error("Should not reach here");
    delta_stride_length = 0;
    stride_length_0 = 0;
  }
  double delta_ground_incline;
  double ground_incline_0 = 0;
  if (FLAGS_robot_option == 0) {
    delta_ground_incline = 0.05;
  } else if (FLAGS_robot_option == 1) {
    if (FLAGS_is_stochastic) {
      delta_ground_incline = 0.05;//0.066; // 0.066 might be too big
    } else {
      delta_ground_incline = 0.08;
    }
  } else {
    throw std::runtime_error("Should not reach here");
    delta_ground_incline = 0;
  }
  double duration = 0.4;
  if (FLAGS_robot_option == 0) {
    duration = 0.746;  // Fix the duration now since we add cost ourselves
  } else if (FLAGS_robot_option == 1) {
    duration = 0.4; // 0.4;
  }
  cout << "duration = " << duration << endl;
  DRAKE_DEMAND(N_sample_sl % 2 == 1);
  DRAKE_DEMAND(N_sample_gi % 2 == 1);
  cout << "N_sample_sl = " << N_sample_sl << endl;
  cout << "N_sample_gi = " << N_sample_gi << endl;
  cout << "delta_stride_length = " << delta_stride_length << endl;
  cout << "stride_length_0 = " << stride_length_0 << endl;
  cout << "delta_ground_incline = " << delta_ground_incline << endl;
  cout << "ground_incline_0 = " << ground_incline_0 << endl;
  double min_stride_length =
      (FLAGS_is_stochastic)
          ? stride_length_0 -
                delta_stride_length * ((N_sample_sl - 1) / 2 + 0.5)
          : stride_length_0 - delta_stride_length * ((N_sample_sl - 1) / 2);
  double max_stride_length =
      (FLAGS_is_stochastic)
          ? stride_length_0 +
                delta_stride_length * ((N_sample_sl - 1) / 2 + 0.5)
          : stride_length_0 + delta_stride_length * ((N_sample_sl - 1) / 2);
  double min_ground_incline =
      (FLAGS_is_stochastic)
          ? ground_incline_0 -
                delta_ground_incline * ((N_sample_gi - 1) / 2 + 0.5)
          : ground_incline_0 - delta_ground_incline * ((N_sample_gi - 1) / 2);
  double max_ground_incline =
      (FLAGS_is_stochastic)
          ? ground_incline_0 +
                delta_ground_incline * ((N_sample_gi - 1) / 2 + 0.5)
          : ground_incline_0 + delta_ground_incline * ((N_sample_gi - 1) / 2);
  DRAKE_DEMAND(min_stride_length >= 0);
  cout << "stride length ranges from " << min_stride_length << " to "
       << max_stride_length << endl;
  cout << "ground incline ranges from " << min_ground_incline << " to "
       << max_ground_incline << endl;
  VectorXd previous_ground_incline = VectorXd::Zero(N_sample);
  VectorXd previous_stride_length = VectorXd::Zero(N_sample);
  if (FLAGS_start_current_iter_as_rerun ||
      FLAGS_start_iterations_with_shrinking_stepsize) {
    for (int i = 0; i < N_sample; i++) {
      previous_ground_incline(i) =
          readCSV(dir + to_string(FLAGS_iter_start) + "_" + to_string(i) +
                  string("_ground_incline.csv"))(0);
      previous_stride_length(i) =
          readCSV(dir + to_string(FLAGS_iter_start) + "_" + to_string(i) +
                  string("_stride_length.csv"))(0);
    }
    // print
    /*for (int i = 0; i < N_sample; i++) {
      cout << previous_ground_incline(i) << ", ";
    }
    cout << endl;
    for (int i = 0; i < N_sample; i++) {
      cout << previous_stride_length(i) << ", ";
    }
    cout << endl;*/
  }

  // Parameters for the outer loop optimization
  cout << "\nOptimization setting (outer loop):\n";
  int iter_start = FLAGS_iter_start;
  int max_outer_iter = FLAGS_max_outer_iter;
  double stopping_threshold = 1e-4;
  // beta_momentum = 0 means we only use gradient at current iter.
  // Momentum can give you faster convergence. And get out of a local minimum
  // caused by step size. See: https://distill.pub/2017/momentum/ WARNING:
  // beta_momentum is not used in newton's method
<<<<<<< HEAD

//  original momentum term in the code
//  double beta_momentum = 0.8;
  double beta_momentum;
  if(FLAGS_beta_momentum >= 0)
  {
      beta_momentum = FLAGS_beta_momentum;
  }else{
      beta_momentum = 0.8;
  }
=======
  double beta_momentum = FLAGS_beta_momentum;
>>>>>>> 5a33f78c
  double h_step;
  if (FLAGS_h_step > 0) {
    h_step = FLAGS_h_step;
  } else {
    h_step = 1e-3;
    if (FLAGS_robot_option == 0) {
      // After adding tau
      // 1e-4 doesn't diverge   // This is with  h_step / sqrt(norm_grad_cost(0));
      // 1e-3 diverges
      // Before adding tau
      // 1e-3 is small enough to avoid gittering at the end
      // 1e-2 is a good compromise on both speed and gittering
      // 1e-1 caused divergence when close to optimal sol
      h_step = 1e-4;
      /*if (beta_momentum != 0) {
        // haven't tried or tuned this yet.
        h_step = 1e-5;
      }*/
    } else if (FLAGS_robot_option == 1) {
      // Without tau: (This is with  h_step / sqrt(norm_grad_cost(0));)
      //  1e-4: doesn't always decrease with a fixed task
      //  1e-5: barely increase with a fixed task

      // Both with and without tau (I believe), fixed task.
      // h_step = 1e-3;  // This is with h_step / norm_grad_cost_double. (and with
                      // old traj opt)

      // (20200216) After using new traj opt
      h_step = 1e-4;  // maybe h_step shouldn't be too high, because rom
                      // constraint is the constraint that is hard to satisfy?
      if (!FLAGS_is_stochastic) {
        h_step = 1e-3;  // we can always shrink steps if the cost goes up with
                        // fixed tasks (it should go down theoretically)
      }
      if (beta_momentum != 0) {
        // haven't tried or tuned this yet.
        h_step = 1e-3;
      }
    }
  }
  double eps_regularization = FLAGS_eps_regularization;
  double indpt_row_tol = 1e-6;//1e-6
  bool is_newton = FLAGS_is_newton;
  bool is_stochastic = FLAGS_is_stochastic;
  int N_rerun;
  if (FLAGS_N_rerun > -1) {
    N_rerun = FLAGS_N_rerun;
  } else {
    if (FLAGS_robot_option == 0) {
      N_rerun = 1;
    } else if (FLAGS_robot_option == 1) {
      N_rerun = 1;//2;
    } else {
      N_rerun = 0;
    }
  }
  const int method_to_solve_system_of_equations = 3;
  double max_cost_increase_rate = 0;
  if (FLAGS_robot_option == 0) {
    max_cost_increase_rate = FLAGS_is_stochastic? 0.2: 0.01;
  } else if (FLAGS_robot_option== 1) {
    max_cost_increase_rate = FLAGS_is_stochastic? 0.15: 0.01;
  } else {
    throw std::runtime_error("Should not reach here");
  }
  double max_cost_increase_rate_before_ask_for_help = 0.1;
  double max_adj_cost_diff_rate_before_ask_for_help = 0.1;
  bool is_limit_difference_of_two_adjacent_costs =
      max_adj_cost_diff_rate_before_ask_for_help > 0;
  is_newton ? cout << "Newton method\n" : cout << "Gradient descent method\n";
  is_stochastic ? cout << "Stochastic\n" : cout << "Non-stochastic\n";
  cout << "Step size = " << h_step << endl;
  cout << "beta_momentum = " << beta_momentum << endl;
  cout << "eps_regularization = " << eps_regularization << endl;
  cout << "is_add_tau_in_cost = " << FLAGS_is_add_tau_in_cost << endl;
  FLAGS_is_zero_touchdown_impact ? cout << "Zero touchdown impact\n" :
                                        cout << "Non-zero touchdown impact\n";
  cout << "# of re-run in each iteration = " << N_rerun << endl;
  cout << "Failure rate threshold before seeing a all-success iteration = "
       << FLAGS_fail_threshold << endl;
  cout << "method_to_solve_system_of_equations = "
       << method_to_solve_system_of_equations << endl;
  cout << "The maximum rate the cost can increase before shrinking step size = "
       << max_cost_increase_rate << endl;
  cout << "The maximum rate the cost can increase before asking adjacent "
          "samples for help = "
       << max_cost_increase_rate_before_ask_for_help << endl;
  cout << "The maximum cost difference rate between two adjacent samples = "
       << max_adj_cost_diff_rate_before_ask_for_help << endl;

  // Parameters for the inner loop optimization
  int max_inner_iter = FLAGS_max_inner_iter;
  double Q = 0; // Cost on velocity
  double R = 0;  // Cost on input effort
  double all_cost_scale = 1;
  setCostWeight(&Q, &R, &all_cost_scale, FLAGS_robot_option);
  int n_node = 20;
  if (FLAGS_robot_option == 0) {
    n_node = 20;
  } else if (FLAGS_robot_option == 1) {
    n_node = 20;
  }
  if (FLAGS_n_node > 0) n_node = FLAGS_n_node;
  cout << "\nOptimization setting (inner loop):\n";
  cout << "max_inner_iter = " << max_inner_iter << endl;
  cout << "major_optimality_tolerance = " << FLAGS_major_feasibility_tol << endl;
  cout << "major_feasibility_tolerance = " << FLAGS_major_feasibility_tol << endl;
  cout << "n_node = " << n_node << endl;
  if (FLAGS_robot_option == 1) {
    // If the node density is too low, it's harder for SNOPT to converge well.
    // The ratio of distance per nodes = 0.2/16 is fine for snopt, but
    // 0.3 / 16 is too high.
    // However, currently it takes too much time to compute with many nodes, so
    // we try 0.3/24.
    double max_distance_per_node = 0.3 / 16;
    DRAKE_DEMAND((max_stride_length / n_node) <= max_distance_per_node);
  }

  // Reduced order model parameters
  cout << "\nReduced-order model setting:\n";
  cout << "Warning: Need to make sure that the implementation in "
       "DynamicsExpression agrees with n_s and n_tau.\n";
  int rom_option = (FLAGS_rom_option >= 0) ? FLAGS_rom_option : 0;
  int n_s = 0;
  int n_tau = 0;
  setRomDim(&n_s, &n_tau, rom_option);
  int n_sDDot = n_s; // Assume that are the same (no quaternion)
  MatrixXd B_tau = MatrixXd::Zero(n_sDDot, n_tau);
  setRomBMatrix(&B_tau, rom_option);
  cout << "n_s = " << n_s << ", n_tau = " << n_tau << endl;
  cout << "B_tau = \n" << B_tau << endl;
  writeCSV(dir + string("B_tau.csv"), B_tau);
  cout << "rom_option = " << rom_option << " ";
  switch (rom_option) {
    case 0: cout << "(2D -- lipm)\n";
      break;
    case 1: cout << "(4D -- lipm + swing foot)\n";
      break;
    case 2: cout << "(1D -- fix com vertical acceleration)\n";
      break;
    case 3: cout << "(3D -- fix com vertical acceleration + swing foot)\n";
      break;
  }
  cout << "Make sure that n_s and B_tau are correct.\nProceed? (Y/N)\n";
  char answer[1];
  cin >> answer;
  if (!((answer[0] == 'Y') || (answer[0] == 'y'))) {
    cout << "Ending the program.\n";
    return 0;
  } else {
    cout << "Continue constructing the problem...\n";
  }

  // Reduced order model setup
  KinematicsExpression<double> kin_expression(n_s, 0, &plant, FLAGS_robot_option);
  DynamicsExpression dyn_expression(n_sDDot, 0, rom_option, FLAGS_robot_option);
  VectorXd dummy_q = VectorXd::Ones(plant.num_positions());
  VectorXd dummy_s = VectorXd::Ones(n_s);
  int n_feature_s = kin_expression.getFeature(dummy_q).size();
  int n_feature_sDDot =
    dyn_expression.getFeature(dummy_s, dummy_s).size();
  cout << "n_feature_s = " << n_feature_s << endl;
  cout << "n_feature_sDDot = " << n_feature_sDDot << endl;
  int n_theta_s = n_s * n_feature_s;
  int n_theta_sDDot = n_sDDot * n_feature_sDDot;
  VectorXd theta_s(n_theta_s);
  VectorXd theta_sDDot(n_theta_sDDot);

  // Initial guess of theta
  theta_s = VectorXd::Zero(n_theta_s);
  theta_sDDot = VectorXd::Zero(n_theta_sDDot);
  if (iter_start == 0) {
    setInitialTheta(theta_s, theta_sDDot, n_feature_s, rom_option);
    cout << "Make sure that you use the right initial theta.\nProceed? (Y/N)\n";
    char answer[1];
    cin >> answer;
    if (!((answer[0] == 'Y') || (answer[0] == 'y'))) {
      cout << "Ending the program.\n";
      return 0;
    } else {
      cout << "Continue constructing the problem...\n";
    }
  }
  else {
    if (!FLAGS_is_manual_initial_theta) {
      theta_s = readCSV(dir + to_string(iter_start) +
                        string("_theta_s.csv")).col(0);
      theta_sDDot = readCSV(dir + to_string(iter_start) +
                            string("_theta_sDDot.csv")).col(0);
    }
    else {
      MatrixXd theta_s_0_mat =
        readCSV(dir + string("theta_s_0.csv"));
      MatrixXd theta_sDDot_0_mat =
        readCSV(dir + string("theta_sDDot_0.csv"));
      theta_s.head(theta_s_0_mat.rows()) = theta_s_0_mat.col(0);
      theta_sDDot.head(theta_sDDot_0_mat.rows()) = theta_sDDot_0_mat.col(0);
    }
  }

  // Vectors/Matrices for the outer loop
  vector<VectorXd> w_sol_vec;
  vector<MatrixXd> H_vec;
  vector<VectorXd> b_vec;
  vector<VectorXd> c_vec;
  vector<MatrixXd> A_vec;
  vector<MatrixXd> A_active_vec;
  vector<VectorXd> lb_vec;
  vector<VectorXd> ub_vec;
  vector<VectorXd> y_vec;
  vector<MatrixXd> B_vec;
  vector<MatrixXd> B_active_vec;

  // Multithreading setup
  cout << "\nMultithreading settings:\n";
  int CORES = static_cast<int>(std::thread::hardware_concurrency());
  if (FLAGS_n_thread_to_use > 0) CORES = FLAGS_n_thread_to_use;
  cout << "is multithread? " << FLAGS_is_multithread << endl;
  cout << "# of threads to be used " << CORES << endl;
  if (FLAGS_is_multithread) {
    remove_old_multithreading_files(dir, iter_start, N_sample);
  }

  // Some setup
  cout << "\nOther settings:\n";
  cout << "is_debug? " << FLAGS_is_debug << endl;
  cout << "is_manual_initial_theta = " << FLAGS_is_manual_initial_theta << endl;
  double ave_min_cost_so_far = std::numeric_limits<double>::infinity();
  std::vector<double> each_min_cost_so_far(
      N_sample, std::numeric_limits<double>::infinity());
  if (iter_start > 1  && !FLAGS_is_debug) {
    for (int iter = iter_start - 1; iter > 0; iter--) {
      // Check if the cost for all samples exist
      bool all_exsit = true;
      for (int i = 0; i < N_sample; i++) {
        all_exsit = all_exsit && file_exist(dir + to_string(iter) + "_" +
                                            to_string(i) + string("_c.csv"));
      }
      if (!all_exsit) {
        break;
      }

      // Get total cost and individual cost
      double old_total_cost = 0;
      for (int i = 0; i < N_sample; i++) {
        double c = readCSV(dir + to_string(iter) +  "_" +
            to_string(i) + string("_c.csv"))(0,0);
        old_total_cost += c;

        // Assign individual cost
        if (each_min_cost_so_far[i] > c) {
          each_min_cost_so_far[i] = c;
        }
      }

      // Assign ave_min_cost_so_far
      if (ave_min_cost_so_far > old_total_cost / N_sample) {
        ave_min_cost_so_far = old_total_cost / N_sample;
      }
    }
    cout << "ave_min_cost_so_far = " << ave_min_cost_so_far << endl;
  }
  // Tasks setup
  std::uniform_real_distribution<> dist_sl(
    -delta_stride_length / 2, delta_stride_length / 2);
  vector<double> delta_stride_length_vec;
  for (int i = 0 - N_sample_sl / 2; i < N_sample_sl - N_sample_sl / 2; i++)
    delta_stride_length_vec.push_back(i * delta_stride_length);
  std::uniform_real_distribution<> dist_gi(
    -delta_ground_incline / 2, delta_ground_incline / 2);
  vector<double> delta_ground_incline_vec;
  for (int i = 0 - N_sample_gi / 2; i < N_sample_gi - N_sample_gi / 2; i++)
    delta_ground_incline_vec.push_back(i * delta_ground_incline);
  // Some setup
  int n_theta = n_theta_s + n_theta_sDDot;
  VectorXd theta(n_theta);
  theta << theta_s, theta_sDDot;
  bool rerun_current_iteration = FLAGS_start_current_iter_as_rerun;
  bool has_been_all_success = iter_start > 1;
  if ((FLAGS_start_current_iter_as_rerun && (iter_start >= 1)) ||
      (!FLAGS_start_current_iter_as_rerun && (iter_start >= 2))) {
    int iter_check_all_success =
        FLAGS_start_current_iter_as_rerun ? iter_start : iter_start - 1;

    bool samples_are_success = true;
    for (int i = 0; i < N_sample; i++) {
      samples_are_success =
          samples_are_success &&
          readCSV(dir + to_string(iter_check_all_success) + "_" + to_string(i) +
                  string("_is_success.csv"))(0);
    }
    has_been_all_success = samples_are_success;
  }
  cout << "has_been_all_success? " << has_been_all_success << endl;
  cout << "iteration #" << iter_start << " is a rerun? "
       << rerun_current_iteration << endl;

  VectorXd step_direction;
  VectorXd prev_step_direction =
      VectorXd::Zero(n_theta);  // must initialize this because of momentum term
  if (iter_start > 1) {
    cout << "Reading previous step direction... (will get memory issue if the "
            "file doesn't exist)\n";
    step_direction =
        readCSV(dir + to_string(iter_start - 1) + string("_step_direction.csv"))
            .col(0);
    prev_step_direction =
        readCSV(dir + to_string(iter_start - 1) + string("_step_direction.csv"))
            .col(0);
  }
  double current_iter_step_size = h_step;
  if ((iter_start > 1) && FLAGS_read_previous_step_size) {
    cout << "Reading previous step size... (will get memory issue if the file "
            "doesn't exist)\n";
    current_iter_step_size = readCSV(dir + to_string(iter_start - 1) +
                                     string("_step_size.csv"))(0, 0);
  }

  VectorXd prev_theta = theta;
  if (iter_start > 1) {
    MatrixXd prev_theta_s_mat =
      readCSV(dir + to_string(iter_start - 1) + string("_theta_s.csv"));
    MatrixXd prev_theta_sDDot_mat =
      readCSV(dir + to_string(iter_start - 1) + string("_theta_sDDot.csv"));
    prev_theta << prev_theta_s_mat.col(0), prev_theta_sDDot_mat.col(0);
  }

  bool start_iterations_with_shrinking_stepsize =
      FLAGS_start_iterations_with_shrinking_stepsize;
  if (FLAGS_start_iterations_with_shrinking_stepsize) {
    DRAKE_DEMAND(FLAGS_read_previous_step_size);
  }

  if (FLAGS_initial_extra_shrink_factor > 0) {
    DRAKE_DEMAND(FLAGS_start_iterations_with_shrinking_stepsize);
    current_iter_step_size /= FLAGS_initial_extra_shrink_factor;
  }

  bool step_size_shrinked_last_loop = false;

  bool extend_model = FLAGS_extend_model;
  int extend_model_iter = (FLAGS_extend_model_iter == -1) ?
                          iter_start : FLAGS_extend_model_iter;
  extend_model_iter = (extend_model_iter == 0) ? 1 : extend_model_iter;
  bool has_visit_this_iter_for_model_extension = false;
  if (extend_model) {
    cout << "\nWill extend the model at iteration # " << extend_model_iter <<
         " by ";
    VectorXd theta_s_append = readCSV(dir +
                                      string("theta_s_append.csv")).col(0);
    DRAKE_DEMAND(theta_s_append.rows() % n_feature_s == 0);
    int n_extend = theta_s_append.rows() / n_feature_s;
    cout << n_extend << " dimension.\n";

    cout << "Make sure that you include both old and new version of dynamics "
         "feature.\nProceed? (Y/N)\n";
    char answer[1];
    cin >> answer;
    if (!((answer[0] == 'Y') || (answer[0] == 'y'))) {
      cout << "Ending the program.\n";
      return 0;
    } else {
      cout << "Continue constructing the problem...\n";
    }
  }

  // Setup for getting good solution from adjacent samples
  // (In 2D tasks space, the adjacent sample# for each sample is 4)
  const MatrixXi adjacent_sample_indices =
      GetAdjSampleIndices(N_sample_sl, N_sample_gi, N_sample);
  cout << "adjacent_sample_indices = \n"
       << adjacent_sample_indices.transpose() << endl;

  cout << "\nStart iterating...\n";
  // Start the gradient descent
  int iter;
  for (iter = iter_start; iter <= max_outer_iter; iter++)  {
    bool is_get_nominal = iter == 0;

    if (is_to_improve_solution) {
      theta_s = readCSV(dir + to_string(iter) +
                        string("_theta_s.csv")).col(0);
      theta_sDDot = readCSV(dir + to_string(iter) +
                            string("_theta_sDDot.csv")).col(0);
    }

    // Print info about iteration # and current time
    if (!start_iterations_with_shrinking_stepsize) {
      auto end = std::chrono::system_clock::now();
      std::time_t end_time = std::chrono::system_clock::to_time_t(end);
      cout << "Current time: " << std::ctime(&end_time);
      cout << "************ Iteration " << iter << " *************" << endl;
      if (iter != 0) {
        cout << "theta_sDDot.head(6) = " << theta_sDDot.head(6).transpose() << endl;
      }
    }

    // store initial parameter values
    prefix = to_string(iter) +  "_";
    if (!is_get_nominal || !FLAGS_is_debug) {
      writeCSV(dir + prefix + string("theta_s.csv"), theta_s);
      writeCSV(dir + prefix + string("theta_sDDot.csv"), theta_sDDot);
    }

    // setup for each iteration
    int max_inner_iter_pass_in = is_get_nominal ? 200 : max_inner_iter;
    bool extend_model_this_iter = extend_model && (iter == extend_model_iter) &&
                                  !has_visit_this_iter_for_model_extension;
    if (iter == extend_model_iter)
      has_visit_this_iter_for_model_extension = true;

    // Clear the vectors/matrices before trajectory optimization
    A_vec.clear();
    B_vec.clear();
    H_vec.clear();
    A_active_vec.clear();
    B_active_vec.clear();
    lb_vec.clear();
    ub_vec.clear();
    y_vec.clear();
    b_vec.clear();
    c_vec.clear();
    w_sol_vec.clear();

    // Run trajectory optimization for different tasks first
    bool all_samples_are_success = true;
    bool a_sample_is_success = false;
    bool success_rate_is_high_enough = true;
    if (start_iterations_with_shrinking_stepsize) {
      // skip the sample evaluation
    } else {
      // Print message
      cout << "sample# (rerun #) | stride | incline | init_file | Status | "
              "Solve time | Cost (tau cost)\n";

      // Create vector of threads for multithreading
      vector<std::thread*> threads(std::min(CORES, N_sample));

      // Create a index list indicating which thread is available for use
      std::queue<int> available_thread_idx;
      for (int i = 0; i < std::min(CORES, N_sample); i++)
        available_thread_idx.push(i);
      vector<pair<int, int>> assigned_thread_idx;

      // Setup for rerun
      // rerun is a "hack" for snopt solver. Since it doesn't always find a good
      // solution in one solve, we rerun it a few times.
      std::vector<int> n_rerun(N_sample, -1);
      std::deque<int> awaiting_sample_idx;
      for (int i = 0; i < N_sample; i++)
        awaiting_sample_idx.push_back(i);

      // Set up for feeding good sample solution to adjacent bad samples
      std::vector<int> is_good_solution(N_sample, -1);  // -1 means unset,
                                                        // 0 is bad, 1 is good
      // In the following int matrices, each row is a list that contains the
      // sample idx that can help (or helped)
      // -1 means empty.
      // Since in 2D tasks space, the adjacent sample# for each sample is 4, we
      // initialize the column number with 4.
      // TODO: you can re-implement this with
      //  std::vector<std::shared_ptr<std::vector<int>>>
      //  so the code is cleaner.
      MatrixXi sample_idx_waiting_to_help = -1 * MatrixXi::Ones(N_sample, 4);
      MatrixXi sample_idx_that_helped = -1 * MatrixXi::Ones(N_sample, 4);
      std::vector<double> local_each_min_cost_so_far = each_min_cost_so_far;

      // Set up for deciding if we should update the solution
      std::vector<double> cost_threshold_for_update(
          N_sample, std::numeric_limits<double>::infinity());

      // Evaluate samples
      int n_failed_sample = 0;
      while (!awaiting_sample_idx.empty() || !assigned_thread_idx.empty()) {
        /*cout << "awaiting_sample_idx = ";
        for (auto mem : awaiting_sample_idx) {
          cout << mem << ", ";
        } cout << endl;
        cout << "assigned_sample_idx = ";
        for (auto mem : assigned_thread_idx) {
          cout << mem.second << ", ";
        } cout << endl;*/

        //std::system("lscpu | grep CPU\\ MHz"); // print the current cpu clock speed
        //std::system("top -bn2 | grep \"Cpu(s)\" | sed \"s/.*, *\\([0-9.]*\\)%* id.*/\1/\" | awk '{print 100 - $1\"%\"}'"); // print the CPU usage
        //std::system("free -m"); // print memory usage

        // Evaluate a sample when there is an available thread. Otherwise, wait.
        if (!awaiting_sample_idx.empty() && !available_thread_idx.empty()) {
          // Pick a sample to evaluate
          int sample_idx = awaiting_sample_idx.front();
          awaiting_sample_idx.pop_front();

          // Record # of reruns
          n_rerun[sample_idx] += 1;
          bool current_sample_is_a_rerun =
              rerun_current_iteration || (n_rerun[sample_idx] > 0);

          // setup for each sample
          double stride_length =
              stride_length_0 +
              delta_stride_length_vec[sample_idx % N_sample_sl];
          double ground_incline =
              ground_incline_0 +
              delta_ground_incline_vec[sample_idx / N_sample_sl];
          if (!is_get_nominal && is_stochastic) {
            stride_length += dist_sl(e1);
            ground_incline += dist_gi(e2);
          }

          // Store the tasks or overwrite it with previous tasks
          // (You need step_size_shrinked_last_loop because you might start the
          // program with shrinking step size)
          if (current_sample_is_a_rerun || step_size_shrinked_last_loop) {
            stride_length = previous_stride_length(sample_idx);
            ground_incline = previous_ground_incline(sample_idx);
          } else {
            previous_stride_length(sample_idx) = stride_length;
            previous_ground_incline(sample_idx) = ground_incline;
          }
          // Store tasks in files so we can use it in visualization
          prefix = to_string(iter) +  "_" + to_string(sample_idx) + "_";
          writeCSV(dir + prefix + string("stride_length.csv"),
                   stride_length * MatrixXd::Ones(1, 1));
          writeCSV(dir + prefix + string("ground_incline.csv"),
                   ground_incline * MatrixXd::Ones(1, 1));

          // (Feature -- get initial guess from adjacent successful samples)
          // If the current sample already finished N_rerun, then it means that
          // there exists a adjacent sample that can help the current sample.
          int sample_idx_to_help = -1;
          if (n_rerun[sample_idx] > N_rerun) {
            cout << "is_good_solution = ";
            for (auto & mem : is_good_solution) {
              cout << mem << ", ";
            } cout << endl;
            GetAdjacentHelper(sample_idx, sample_idx_waiting_to_help,
                              sample_idx_that_helped, sample_idx_to_help);
          }

          // Get file name of initial seed
          string init_file_pass_in;
          int total_sample_num = N_sample_sl*N_sample_gi;
          bool is_use_interpolated_initial_guess = FLAGS_is_use_interpolated_initial_guess;
          getInitFileName(dir, total_sample_num, &init_file_pass_in, init_file, iter, sample_idx,
                          min_stride_length, max_stride_length, min_ground_incline, max_ground_incline,
                          is_get_nominal, is_use_interpolated_initial_guess,
                          current_sample_is_a_rerun, has_been_all_success,
                          step_size_shrinked_last_loop, n_rerun[sample_idx],
                          sample_idx_to_help,
                          FLAGS_is_debug);


          // Set up feasibility and optimality tolerance
          // TODO: tighten tolerance at the last rerun for getting better
          //  solution?

          // Trajectory optimization with fixed model parameters
          //string string_to_be_print = "Adding sample #" + to_string(sample_idx) +
          //  " to thread #" + to_string(available_thread_idx.front()) + "...\n";
          // cout << string_to_be_print;
          threads[available_thread_idx.front()] = new std::thread(trajOptGivenWeights,
              std::ref(plant), std::ref(plant_autoDiff),
              n_s, n_sDDot, n_tau,
              n_feature_s, n_feature_sDDot, std::ref(B_tau),
              std::ref(theta_s), std::ref(theta_sDDot),
              stride_length, ground_incline,
              duration, n_node, max_inner_iter_pass_in,
              FLAGS_major_feasibility_tol, FLAGS_major_feasibility_tol,
              std::ref(dir), init_file_pass_in, prefix,
              Q, R, all_cost_scale,
              eps_regularization,
              is_get_nominal,
              FLAGS_is_zero_touchdown_impact,
              extend_model_this_iter,
              FLAGS_is_add_tau_in_cost,
              sample_idx, n_rerun[sample_idx],
              cost_threshold_for_update[sample_idx], N_rerun,
              rom_option,
              FLAGS_robot_option);
          //string_to_be_print = "Finished adding sample #" + to_string(sample_idx) +
          //  " to thread # " + to_string(available_thread_idx.front()) + ".\n";
          // cout << string_to_be_print;

          assigned_thread_idx.push_back(
            std::make_pair(available_thread_idx.front(), sample_idx));
          available_thread_idx.pop();
        } else {
          // Select the thread to join
          int selected_idx = selectThreadIdxToWait(assigned_thread_idx, dir, iter);
          // cout << "selected_idx = " << selected_idx << endl;

          // Wait for the selected thread to join, then delete thread
          int thread_to_wait_idx = assigned_thread_idx[selected_idx].first;
          int sample_idx = assigned_thread_idx[selected_idx].second;
          //string string_to_be_print = "Waiting for thread #" +
          //                            to_string(thread_to_wait_idx) +
          //                            " to join...\n";
          // cout << string_to_be_print;
          threads[thread_to_wait_idx]->join();
          delete threads[thread_to_wait_idx];
          //string_to_be_print = "Thread #" +
          //                     to_string(thread_to_wait_idx) +
          //                     " has joined.\n";
          // cout << string_to_be_print;
          available_thread_idx.push(thread_to_wait_idx);
          assigned_thread_idx.erase(assigned_thread_idx.begin() + selected_idx);
          // BTW, erasing middle members is computationally inefficient:
          //   http://www.cplusplus.com/reference/vector/vector/erase/

          // Queue the current sample back if
          // 1. it's not the last evaluation for this sample
          bool current_sample_is_queued = false;
          if (n_rerun[sample_idx] < N_rerun) {
            awaiting_sample_idx.push_back(sample_idx);
            current_sample_is_queued = true;
          }

          // Record success history
          prefix = to_string(iter) +  "_" + to_string(sample_idx) + "_";
          int sample_success =
              (readCSV(dir + prefix + string("is_success.csv")))(0, 0);

          // Update cost_threshold_for_update
          if ((sample_success == 1) && (n_rerun[sample_idx] >= N_rerun)) {
            auto sample_cost = (readCSV(dir + prefix + string("c.csv")))(0, 0);
            if (sample_cost < cost_threshold_for_update[sample_idx]) {
              cost_threshold_for_update[sample_idx] = sample_cost;
            }
          }

          // Get good initial guess from adjacent samples's solution
          RecordSolutionQualityAndQueueList(
              dir, prefix, sample_idx, assigned_thread_idx,
              adjacent_sample_indices,
              max_cost_increase_rate_before_ask_for_help,
              max_adj_cost_diff_rate_before_ask_for_help,
              is_limit_difference_of_two_adjacent_costs, sample_success,
              current_sample_is_queued, n_rerun, N_rerun,
              local_each_min_cost_so_far, is_good_solution,
              sample_idx_waiting_to_help, sample_idx_that_helped,
              awaiting_sample_idx);

          // If the current sample is queued again because it could be helped by
          // adjacent samples, then don't conclude that it's a failure yet
          auto it = find(awaiting_sample_idx.begin(), awaiting_sample_idx.end(),
                         sample_idx);
          if (it != awaiting_sample_idx.end()) {
            sample_success = 1;
          }

          // Accumulate failed samples
          if (sample_success != 1) {
            n_failed_sample++;
          }

          // Logic of fail or success
          all_samples_are_success =
              (all_samples_are_success & (sample_success == 1));
          a_sample_is_success = (a_sample_is_success | (sample_success == 1));
          double fail_rate = double(n_failed_sample) / double(N_sample);
          if (fail_rate > FLAGS_fail_threshold) {
            success_rate_is_high_enough = false;
          } else if ((fail_rate > 0) && is_get_nominal) {
            success_rate_is_high_enough = false;
          }

          // Stop evaluating if
          // 1. any sample failed after a all-success iteration
          // 2. fail rate higher than threshold before seeing all-success
          // iteration
          if ((has_been_all_success && (!all_samples_are_success)) ||
              (!has_been_all_success && (!success_rate_is_high_enough))) {
            // Wait for the assigned threads to join, and then break;
            cout << n_failed_sample << " # of samples failed to find solution."
                 " Latest failed sample is sample#" << sample_idx <<
                 ". Wait for all threads to join and stop current iteration.\n";
            waitForAllThreadsToJoin(&threads, &assigned_thread_idx, dir, iter);
            break;
          }

          // If in debug mode, stop evaluating.
          if (FLAGS_is_debug) {
            // Wait for the assigned threads to join, and then break;
            /*cout << "In debug mode. Wait for all threads to join and stop "
                    "current iteration.\n";
            waitForAllThreadsToJoin(&threads, &assigned_thread_idx, dir, iter);
            break;*/
          }
        }
      }  // while(sample < N_sample)
    }  // end if-else (start_iterations_with_shrinking_stepsize)
    if (FLAGS_is_debug) break;

    // cout << "Only run for 1 iteration. for testing.\n";
    // for (int i = 0; i < 100; i++) {cout << '\a';}  // making noise to notify
    // break;

    // For testing
    if (is_to_improve_solution) {
      cout << "Not updating the parameters. for testing.\n";
      continue;
    }

    // Logic for how to iterate
    if (start_iterations_with_shrinking_stepsize) {
      rerun_current_iteration = true;
    } else {
      if (all_samples_are_success && !is_get_nominal) {
        has_been_all_success = true;
      }
      // If all samples have been evaluated successfully in previous iteration,
      // we don't allow any failure in the following iterations
      bool current_iter_is_success = has_been_all_success
                                     ? all_samples_are_success
                                     : success_rate_is_high_enough;

      // Rerun the current iteration when the iteration was not successful
      rerun_current_iteration = !current_iter_is_success;
    }

    // Some checks to prevent wrong logic
    if (start_iterations_with_shrinking_stepsize) {
      DRAKE_DEMAND(
          !extend_model_this_iter);  // shouldn't extend model while starting
                                     // the program with adjusting step size
      DRAKE_DEMAND(iter > 1);  // shouldn't be iter 0 or 1
    }

    // Update parameters, adjusting step size or extend model
    step_size_shrinked_last_loop = false;
    if (is_get_nominal) {
      if (rerun_current_iteration) {
        iter -= 1;
      }
    } else if (extend_model_this_iter) {  // Extend the model
      cout << "Start extending model...\n";
      extendModel(dir, iter, n_feature_s,
                  n_s, n_sDDot, n_tau,
                  n_feature_sDDot,
                  n_theta_s, n_theta_sDDot, n_theta,
                  B_tau, theta_s, theta_sDDot, theta,
                  prev_theta, step_direction, prev_step_direction, ave_min_cost_so_far,
                  rom_option, FLAGS_robot_option);

      // So that we can re-run the current iter
      cout << "Reset \"has_been_all_success\" to false, in case the next iter "
           "is infeasible.\n";
      iter -= 1;
      has_been_all_success = false;
      rerun_current_iteration = true;

      // Never extend model again (we just extend it once)
      extend_model = false;
      continue;
    }  // end if extend_model_this_iter
    else if (rerun_current_iteration) {  // rerun the current iteration
      iter -= 1;

      current_iter_step_size = current_iter_step_size / 2;
      // if(current_iter_step_size<1e-5){
      //   cout<<"switch to the other method.";
      //   is_newton = !is_newton;
      // }
      cout << "Step size shrinks to " << current_iter_step_size <<
           ". Redo this iteration.\n\n";

      // Descent
      theta = prev_theta + current_iter_step_size * step_direction;

      // Assign theta_s and theta_sDDot
      theta_s = theta.head(n_theta_s);
      theta_sDDot = theta.tail(n_theta_sDDot);

      // for start_iterations_with_shrinking_stepsize
      start_iterations_with_shrinking_stepsize = false;

      step_size_shrinked_last_loop = true;
    }  // end if rerun_current_iteration
    else {
      // The code only reach here when the current iteration is successful.

      // Read in the following files of the successful samples:
      // w_sol_vec, A_vec, H_vec, y_vec, lb_vec, ub_vec, b_vec, c_vec, B_vec;
      auto start_time_read_file = std::chrono::high_resolution_clock::now();

      readApproxQpFiles(&w_sol_vec, &A_vec, &H_vec, &y_vec, &lb_vec, &ub_vec,
                        &b_vec, &c_vec, &B_vec,
                        N_sample, iter, dir);

      // Print out elapsed time
      auto finish_time_read_file = std::chrono::high_resolution_clock::now();
      std::chrono::duration<double> elapsed_read_file =
          finish_time_read_file - start_time_read_file;
      cout << "\nTime spent on reading files of sample evaluation: "
           << to_string(int(elapsed_read_file.count())) << " seconds\n";
      cout << endl;

      // number of successful sample
      int n_succ_sample = c_vec.size();

      // Calculate the total cost of the successful samples
      double total_cost = 0;
      for (int sample = 0; sample < n_succ_sample; sample++) {
        total_cost += c_vec[sample](0) / n_succ_sample;
      }
      if (total_cost <= ave_min_cost_so_far) ave_min_cost_so_far = total_cost;

      // Print the total cost of this iteration
      cout << "total_cost = " << total_cost << " (min so far: " <<
           ave_min_cost_so_far << ")\n\n";

      // Update each cost when all samples are successful
      if (all_samples_are_success) {
        for (int sample_i = 0; sample_i < N_sample; sample_i++) {
          if (c_vec[sample_i](0) < each_min_cost_so_far[sample_i]) {
            each_min_cost_so_far[sample_i] = c_vec[sample_i](0);
          }
        }
      }

      // We further decide if we should still shrink the step size because the
      // cost is not small enough (we do this because sometimes snopt cannot
      // find a good solution when the step size is too big).
      // - We still do this when we are using stochastic tasks although the
      // tasks difficulty varies from iterations to iterations. We can
      // heuristically pick a range that contains the task difficulty variation,
      // so that we don't eliminate the sample with hard task.
      // - (changed) We don't do this on iteration 2 because sometimes the cost
      // goes up from iteration 1 to 2 (somehow).
      // - We require that ALL the samples were evaluated successfully when
      // shrinking the step size based on cost.
      if ((iter > 1) && all_samples_are_success) {
        // We do this to each sample cost instead of averaged one
        DRAKE_DEMAND(c_vec.size() == each_min_cost_so_far.size());

        bool exit_current_iter_to_shrink_step_size = false;
        for (int sample_i = 0; sample_i < N_sample; sample_i++) {
          // print
          if (c_vec[sample_i](0) > each_min_cost_so_far[sample_i]) {
            cout << "Cost #" << sample_i << " went up by "
                 << (c_vec[sample_i](0) - each_min_cost_so_far[sample_i]) /
                        each_min_cost_so_far[sample_i] * 100
                 << "%.\n";
          }

          // If cost goes up, we restart the iteration and shrink the step size.
          if (c_vec[sample_i](0) >
              (1 + max_cost_increase_rate) * each_min_cost_so_far[sample_i]) {
            cout << "The cost went up too much. Shrink the step size.\n\n";
            start_iterations_with_shrinking_stepsize = true;
            iter--;
            exit_current_iter_to_shrink_step_size = true;
            break;
          }
        }
        if (exit_current_iter_to_shrink_step_size) continue;
      }

      // Update parameters below

      // Extract active and independent constraints (multithreading)
      auto start_time_extract = std::chrono::high_resolution_clock::now();
      vector<std::thread *> threads(std::min(CORES, n_succ_sample));
      cout << "\nExtracting active (and independent rows) of A...\n";
      int sample = 0;
      while (sample < n_succ_sample) {
        int sample_end = (sample + CORES >= n_succ_sample) ?
                         n_succ_sample : sample + CORES;
        int thread_idx = 0;
        for (int sample_i = sample; sample_i < sample_end; sample_i++) {
          threads[thread_idx] = new std::thread(
              extractActiveAndIndependentRows,
              sample_i, indpt_row_tol, dir,
              std::ref(B_vec), std::ref(A_vec), std::ref(H_vec),
              std::ref(b_vec), std::ref(lb_vec), std::ref(ub_vec),
              std::ref(y_vec), std::ref(w_sol_vec),
              method_to_solve_system_of_equations);
          thread_idx++;
        }
        thread_idx = 0;
        for (int sample_i = sample; sample_i < sample_end; sample_i++) {
          threads[thread_idx]->join();
          delete threads[thread_idx];
          thread_idx++;
        }
        sample = sample_end;
      }
      // Read the matrices after extractions
      vector<int> nw_vec;  // size of decision var of traj opt for all tasks
      vector<int> nl_vec;  // # of rows of active constraints for all tasks
      readNonredundentMatrixFile(&nw_vec, &nl_vec,
                                 &A_active_vec, &B_active_vec,
                                 n_succ_sample, dir);
      // Print out elapsed time
      auto finish_time_extract = std::chrono::high_resolution_clock::now();
      std::chrono::duration<double> elapsed_extract =
          finish_time_extract - start_time_extract;
      cout << "Time spent on extracting active (and independent rows) of A: "
           << to_string(int(elapsed_extract.count())) << " seconds\n";
      cout << endl;


      // Reference for solving a sparse linear system
      // https://eigen.tuxfamily.org/dox/group__TopicSparseSystems.html
      // https://eigen.tuxfamily.org/dox/group__LeastSquares.html

      // Our calculation below is based on the fact that the H matrices are pd and
      // symmetric, so we check them here.
      // However, H turned out not to be psd, since we have timestep h as decision
      // variable. (It came from running cost. ~h*u'*R*u, etc)
      // Fixed it by adding running cost by hand (but the timestep is fixed now).
      // Now H is always pd because we also added a regularization term.
      /*cout << "Checking if H is pd and symmetric\n";
      for (int sample = 0; sample < n_succ_sample; sample++) {
        // Check if H is symmetric
        VectorXd One_w = VectorXd::Ones(nw_vec[sample]);
        double sum =
          One_w.transpose() * (H_vec[sample] - H_vec[sample].transpose()) * One_w;
        if (sum != 0) cout << "H is not symmetric\n";

        // Check if H is pd
        VectorXd eivals_real = H_vec[sample].eigenvalues().real();
        for (int i = 0; i < eivals_real.size(); i++) {
          if (eivals_real(i) <= 0)
            cout << "H is not positive definite (with e-value = "
                 << eivals_real(i) << ")\n";
        }
      }
      cout << "Finished checking\n\n";*/


      // Get w in terms of theta (Get P_i and q_i where w = P_i * theta + q_i)
      // cout << "Getting P matrix and q vecotr\n";
      // vector<std::thread *> threads(std::min(CORES, n_succ_sample));
      auto start_time_calc_w = std::chrono::high_resolution_clock::now();
      sample = 0;
      while (sample < n_succ_sample) {
        int sample_end = (sample + CORES >= n_succ_sample) ?
                         n_succ_sample : sample + CORES;
        int thread_idx = 0;
        for (int sample_i = sample; sample_i < sample_end; sample_i++) {
          threads[thread_idx] = new std::thread(
              calcWInTermsOfTheta,
              sample_i, dir,
              std::ref(nl_vec), std::ref(nw_vec),
              std::ref(A_active_vec), std::ref(B_active_vec),
              std::ref(H_vec), std::ref(b_vec),
              method_to_solve_system_of_equations);
          thread_idx++;
        }
        thread_idx = 0;
        for (int sample_i = sample; sample_i < sample_end; sample_i++) {
          threads[thread_idx]->join();
          delete threads[thread_idx];
          thread_idx++;
        }
        sample = sample_end;
      }
      // Read P_i and q_i
      vector<MatrixXd> P_vec;
      vector<VectorXd> q_vec;
      readPiQiFile(&P_vec, &q_vec,
                   n_succ_sample, dir);
      // Print out elapsed time
      auto finish_time_calc_w = std::chrono::high_resolution_clock::now();
      std::chrono::duration<double> elapsed_calc_w =
          finish_time_calc_w - start_time_calc_w;
      cout << "Time spent on getting w in terms of theta: "
           << to_string(int(elapsed_calc_w.count())) << " seconds\n";
      cout << endl;

      prefix = to_string(iter) + "_";

      // Get gradient of the cost wrt theta and the norm of the gradient
      // Assumption: H_vec[sample] are symmetric
      VectorXd gradient_cost(n_theta);
      double norm_grad_cost;
      CalcCostGradientAndNorm(n_succ_sample, P_vec, q_vec, b_vec, dir, prefix,
                              &gradient_cost, &norm_grad_cost);

      // Calculate Newton step and the decrement
      VectorXd newton_step(n_theta);
      double lambda_square;
      CalcNewtonStepAndNewtonDecrement(n_theta, n_succ_sample, P_vec, H_vec,
                                       gradient_cost, dir, prefix, &newton_step,
                                       &lambda_square);

      // Check optimality
      if (HasAchievedOptimum(is_newton, stopping_threshold, lambda_square,
                      norm_grad_cost)) {
        break;
      }

      // Calculate step_direction
      double step_direction_norm;
      GetStepDirectionAndNorm(
          is_newton, newton_step, gradient_cost, beta_momentum, dir, prefix,
          &prev_step_direction, &step_direction, &step_direction_norm);

      // Calculate step size
      GetHeuristicStepSize(h_step, step_direction_norm, dir, prefix,
                           &current_iter_step_size);

      // Gradient descent
      prev_theta = theta;
      theta = theta + current_iter_step_size * step_direction;

      // Assign theta_s and theta_sDDot
      theta_s = theta.head(n_theta_s);
      theta_sDDot = theta.tail(n_theta_sDDot);

      cout << '\a';  // making noise to notify the user the end of an iteration
    }  // end if(!is_get_nominal)
  }  // end for

  // store parameter values
  prefix = to_string(iter + 1) +  "_";
  if (!FLAGS_is_debug) {
    writeCSV(dir + prefix + string("theta_s.csv"), theta_s);
    writeCSV(dir + prefix + string("theta_sDDot.csv"), theta_sDDot);
  }

  return 0;
}  // int findGoldilocksModels

}  // namespace dairlib::goldilocks_models

int main(int argc, char* argv[]) {
    return dairlib::goldilocks_models::findGoldilocksModels(argc, argv);
}<|MERGE_RESOLUTION|>--- conflicted
+++ resolved
@@ -1538,7 +1538,6 @@
   // Momentum can give you faster convergence. And get out of a local minimum
   // caused by step size. See: https://distill.pub/2017/momentum/ WARNING:
   // beta_momentum is not used in newton's method
-<<<<<<< HEAD
 
 //  original momentum term in the code
 //  double beta_momentum = 0.8;
@@ -1549,9 +1548,6 @@
   }else{
       beta_momentum = 0.8;
   }
-=======
-  double beta_momentum = FLAGS_beta_momentum;
->>>>>>> 5a33f78c
   double h_step;
   if (FLAGS_h_step > 0) {
     h_step = FLAGS_h_step;
