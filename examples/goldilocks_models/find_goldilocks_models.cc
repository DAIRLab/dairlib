#include <gflags/gflags.h>
#include <thread>  // multi-threading
#include <chrono>
#include <ctime>
#include <queue>  // First in first out
#include <deque>  // queue with feature of finding elements
#include <utility>  // std::pair, std::make_pair
#include <bits/stdc++.h>  // system call
#include <cmath>
#include <tuple>
#include <Eigen/QR>  // CompleteOrthogonalDecomposition

#include "drake/multibody/parsing/parser.h"
#include "drake/solvers/mathematical_program.h"
#include "drake/solvers/snopt_solver.h"
#include "drake/solvers/solve.h"

#include "common/eigen_utils.h"
#include "common/find_resource.h"
#include "examples/goldilocks_models/dynamics_expression.h"
#include "examples/goldilocks_models/find_models/traj_opt_given_weigths.h"
#include "examples/goldilocks_models/goldilocks_utils.h"
<<<<<<< HEAD
#include "examples/goldilocks_models/initial_guess.h"
=======
#include "examples/goldilocks_models/kinematics_expression.h"
#include "examples/goldilocks_models/task.h"
>>>>>>> 365127ba
#include "systems/goldilocks_models/file_utils.h"

using std::cin;
using std::cout;
using std::endl;
using std::vector;
using std::pair;
using std::string;
using std::to_string;
using Eigen::Vector3d;
using Eigen::VectorXd;
using Eigen::VectorXcd;
using Eigen::MatrixXd;
using Eigen::MatrixXi;
using drake::solvers::MathematicalProgram;
using drake::solvers::MathematicalProgramResult;

using drake::geometry::SceneGraph;
using drake::multibody::MultibodyPlant;
using drake::multibody::Body;
using drake::multibody::Parser;
using drake::AutoDiffXd;
using dairlib::FindResourceOrThrow;

namespace dairlib::goldilocks_models {

// Robot models
DEFINE_int32(robot_option, 0, "0: plannar robot. 1: cassie_fixed_spring");
// Reduced order models
DEFINE_int32(rom_option, 0, "");

// tasks
DEFINE_int32(N_sample_sl, 1, "Sampling # for stride length");
DEFINE_int32(N_sample_gi, 1, "Sampling # for ground incline");
DEFINE_int32(N_sample_v, 1, "Sampling # for walking velocity");
DEFINE_int32(N_sample_tr, 1, "Sampling # for turning rate");
DEFINE_bool(is_zero_touchdown_impact, false,
            "No impact force at fist touchdown");
DEFINE_bool(is_add_tau_in_cost, true, "Add RoM input in the cost function");
DEFINE_bool(is_uniform_grid, true, "Uniform grid of task space. If not uniform grid, use the interpolated "
                                   "initial guess");
DEFINE_bool(is_restricted_sample_number, false, "Restrict the number of samples. This makes sense"
                                               "only when is_uniform_grid=false");

// inner loop
<<<<<<< HEAD
DEFINE_string(init_file, "", "Initial Guess for Trajectory Optimization");
=======
DEFINE_string(init_file, "", "Initial Guess for Trajectory Optimization. "
                             "E.g. w0.csv");
DEFINE_double(major_optimality_tol, 1e-4,
              "tolerance for optimality condition (complementarity gap)");
>>>>>>> 365127ba
DEFINE_double(major_feasibility_tol, 1e-4,
              "nonlinear constraint violation tol");
DEFINE_int32(
    max_inner_iter, 150,
    "Max iteration # for traj opt. Sometimes, snopt takes very small steps "
    "(TODO: find out why), so maybe it's better to stop at some iterations and "
    "resolve again.");
DEFINE_bool(fix_node_number, false, "Fix the number of nodes in traj opt");
DEFINE_double(node_density, 40, "# of nodes per second in traj opt");
// Two things you need to be careful about node density (keep an eye on these
// in the future):
// 1. If the number of nodes are too high, it will take much time to solve.
//    (30 is probably considered to be high)
// 2. If the # of nodes per distance is too low, it's harder for SNOPT to
// converge well. E.g. (Cassie) the ratio of distance per nodes = 0.2/16 is fine for
// SNOPT, but 0.3 / 16 is too high.
DEFINE_double(eps_regularization, 1e-8, "Weight of regularization term"); //1e-4
<<<<<<< HEAD
DEFINE_bool(use_database,false,"use solutions from database to create initial "
                                "guesses for traj opt");
=======
DEFINE_bool(snopt_scaling, false, "SNOPT built-in scaling feature");
>>>>>>> 365127ba

// outer loop
DEFINE_int32(iter_start, 0, "The starting iteration #. 0 is nominal traj.");
DEFINE_bool(is_stochastic, true, "Random tasks or fixed tasks");
DEFINE_bool(is_newton, false, "Newton method or gradient descent");
DEFINE_double(h_step, -1, "The step size for outer loop");
DEFINE_int32(max_outer_iter, 10000, "Max iteration # for theta update");
DEFINE_double(
    beta_momentum, 0.8,
    "The weight on the previous step direction."
    "beta_momentum = 0 means we only use gradient at current iter."
    "Momentum can give you faster convergence (seen in experiment), and avoid "
    "some local minima caused by step size."
    "See: https://distill.pub/2017/momentum/"
    "WARNING: beta_momentum is not used in newton's method");

// Solving for the cost gradient
//  I didn't benchmark if method 4 to 6 get very slow when model parameter size
//  is big (i.e. B matrix has many columns).
//  The accuracy decreases in the direction from method 4 to method 6, while the
//  solving speed increases (method4 is about 10x faster than method6).
//  Method 1 and 2 require the matrix (A in Ax=b) being positive definite.
DEFINE_int32(method_to_solve_system_of_equations, 4,
             "Method 0: use optimization program to solve it "
             "Method 1: inverse the matrix by schur complement "
             "Method 2: inverse the matrix by inverse() "
             "Method 3: use Moore-Penrose pseudo inverse "
             "Method 4: linear solve by householderQr "
             "Method 5: linear solve by ColPivHouseholderQR "
             "Method 6: linear solve by bdcSvd ");

// How to update the model iterations
DEFINE_bool(start_current_iter_as_rerun, false,
            "Is `iter_start` a rerun? If it is, then you start with the stored "
            "tasks and use previous solution as initial guess");
DEFINE_int32(N_rerun, -1, "snopt might settle down at a bad sub-optimal"
                          " solution, so we rerun.");
DEFINE_double(fail_threshold, 0.2,
              "Maximum acceptable failure rate of samples");
DEFINE_bool(get_good_sol_from_adjacent_sample, true,
            "Get a good solution from adjacent samples to improve the solution "
            "quality of the current sample");

// Other features for how to start the program
DEFINE_bool(
    read_previous_step_size, true,
    "We need the previous step size, if it fails to evaluate at `iter_start`");
DEFINE_bool(start_iterations_with_shrinking_stepsize, false,
            "Start the iterations with shrinking step size. Skip the smaple "
            "evaluation steps.");
DEFINE_double(initial_extra_shrink_factor, -1,
              "shrinking factor for the step size");
DEFINE_bool(is_debug, false, "Debugging or not");

// Extend model from passive to actuated
DEFINE_bool(extend_model, false, "Extend the model in iteration # iter_start "
                                 "which is not equal to 0.");
DEFINE_int32(extend_model_iter, -1, "The starting iteration #");

// Multithread
DEFINE_bool(is_multithread, true, "Use multi-thread or not");
DEFINE_int32(n_thread_to_use, -1, "# of threads you want to use");

// Others
DEFINE_string(
    program_name, "",
    "The name of the program (to keep a record for future references)");
DEFINE_bool(turn_off_cin, false, "disable std::cin to the program");

void createMBP(MultibodyPlant<double>* plant, int robot_option) {
  if (robot_option == 0) {
    Parser parser(plant);
    string full_name = FindResourceOrThrow(
        "examples/goldilocks_models/PlanarWalkerWithTorso.urdf");
    parser.AddModelFromFile(full_name);
    plant->mutable_gravity_field().set_gravity_vector(
      -9.81 * Eigen::Vector3d::UnitZ());
    plant->WeldFrames(
      plant->world_frame(), plant->GetFrameByName("base"),
      drake::math::RigidTransform<double>());
    plant->Finalize();

  } else if (robot_option == 1) {
    Parser parser(plant);
    string full_name =
      FindResourceOrThrow("examples/Cassie/urdf/cassie_fixed_springs.urdf");
    parser.AddModelFromFile(full_name);
    plant->mutable_gravity_field().set_gravity_vector(
      -9.81 * Eigen::Vector3d::UnitZ());
    plant->Finalize();
  } else {
    throw std::runtime_error("Should not reach here");
  }
}
void setCostWeight(double* Q, double* R, double* all_cost_scale,
                   int robot_option) {
  if (robot_option == 0) {
    *Q = 1;
    *R = 0.1;
    //*all_cost_scale = 1;  // not implemented yet
  } else if (robot_option == 1) {
    *Q = 5 * 0.1;
    *R = 0.1 * 0.01;
    *all_cost_scale = 0.2/* * 0.12*/;
  }
}
void setRomDim(int* n_y, int* n_tau, int rom_option) {
  if (rom_option == 0) {
    // 2D -- lipm
    *n_y = 2;
    *n_tau = 0;
  } else if (rom_option == 1) {
    // 4D -- lipm + swing foot
    *n_y = 4;
    *n_tau = 2;
  } else if (rom_option == 2) {
    // 1D -- fix com vertical acceleration
    *n_y = 1;
    *n_tau = 0;
  } else if (rom_option == 3) {
    // 3D -- fix com vertical acceleration + swing foot
    *n_y = 3;
    *n_tau = 2;
  } else {
    throw std::runtime_error("Should not reach here");
  }
}
void setRomBMatrix(MatrixXd* B_tau, int rom_option) {
  if ((rom_option == 0) || (rom_option == 2)) {
    // passive rom, so we don't need B_tau
  }
  else if (rom_option == 1) {
    DRAKE_DEMAND(B_tau->rows() == 4);
    (*B_tau)(2, 0) = 1;
    (*B_tau)(3, 1) = 1;
  }
  else if (rom_option == 3) {
    DRAKE_DEMAND(B_tau->rows() == 3);
    (*B_tau)(1, 0) = 1;
    (*B_tau)(2, 1) = 1;
  } else {
    throw std::runtime_error("Should not reach here");
  }
}
void setInitialTheta(VectorXd& theta_y, VectorXd& theta_yddot,
                     int n_feature_y, int rom_option) {
  // // Testing intial theta
  // theta_y = 0.25*VectorXd::Ones(n_theta_y);
  // theta_yddot = 0.5*VectorXd::Ones(n_theta_yddot);
  // theta_y = VectorXd::Random(n_theta_y);
  // theta_yddot = VectorXd::Random(n_theta_yddot);

  if (rom_option == 0) {
    // 2D -- lipm
    theta_y(0) = 1;
    theta_y(1 + n_feature_y) = 1;
    theta_yddot(0) = 1;
  } else if (rom_option == 1) {
    // 4D -- lipm + swing foot
    theta_y(0) = 1;
    theta_y(1 + n_feature_y) = 1;
    theta_y(2 + 2 * n_feature_y) = 1;
    theta_y(3 + 3 * n_feature_y) = 1;
    theta_yddot(0) = 1;
  } else if (rom_option == 2) {
    // 1D -- fix com vertical acceleration
    theta_y(1) = 1;
  } else if (rom_option == 3) {
    // 3D -- fix com vertical acceleration + swing foot
    theta_y(1) = 1;
    theta_y(2 + 1 * n_feature_y) = 1;
    theta_y(3 + 2 * n_feature_y) = 1;
  } else {
    throw std::runtime_error("Should not reach here");
  }
}

void getInitFileName(const string dir,int total_sample_num, string * init_file,
        const string & nominal_traj_init_file,
        int iter, int sample,
        double min_sl, double max_sl, double min_gi, double max_gi,
        double min_tr, double max_tr,
        bool is_get_nominal,bool without_uniform_grid,
        bool rerun_current_iteration, bool has_been_all_success,
        bool step_size_shrinked_last_loop, int n_rerun,
        int sample_idx_to_help, bool is_debug,bool use_database,
        int robot_option) {
  if (is_get_nominal && !rerun_current_iteration) {
    if(FLAGS_use_database)
    {
      *init_file = set_initial_guess(dir, iter, sample, total_sample_num,
          min_sl, max_sl, min_gi, max_gi, min_tr, max_tr,use_database,
                                     robot_option);
    }
    else{
      *init_file = nominal_traj_init_file;
    }
  } else if (step_size_shrinked_last_loop && n_rerun == 0) {
    // the step size was shrink in previous iter and it's not a local rerun
    // (n_rerun == 0)
    if (without_uniform_grid){
        *init_file = set_initial_guess(dir, iter, sample, total_sample_num,
                min_sl, max_sl, min_gi, max_gi, min_tr, max_tr,use_database,
                robot_option);
    }
    else{
        *init_file = to_string(iter-1) + "_" + to_string(sample) + string("_w.csv");
    }
  } else if (sample_idx_to_help >= 0) {
    *init_file = to_string(iter) + "_" + to_string(sample_idx_to_help) +
                 string("_w.csv");
  } else if (rerun_current_iteration) {
    *init_file = to_string(iter) + "_" + to_string(sample) + string("_w.csv");
  } else{
      if(without_uniform_grid){
          *init_file = set_initial_guess(dir, iter, sample, total_sample_num,
                  min_sl, max_sl, min_gi, max_gi,min_tr, max_tr,use_database,
                  robot_option);
      } else{
          *init_file = to_string(iter - 1) +  "_" +
                  to_string(sample) + string("_w.csv");
      }
  }

  //Testing
  if (is_debug) {
    // Hacks for improving solution quality

    *init_file = to_string(iter) + "_" + to_string(sample) + string("_w.csv");
  }
}

int selectThreadIdxToWait(const vector<pair<int, int>>& assigned_thread_idx,
                          vector<std::shared_ptr<int>> thread_finished_vec) {
  int counter = 0;
  while (true) {
    // cout << "Check if any thread has finished...\n";
    for (unsigned int i = 0; i < assigned_thread_idx.size(); i++) {
      if (*(thread_finished_vec[assigned_thread_idx[i].second]) == 1) {
        *(thread_finished_vec[assigned_thread_idx[i].second]) = 0;
        // cout << "sample"<<assigned_thread_idx[i].second<<" just finished\n";
        return i;
      }
    }
    if ((counter % 60 == 0)) {
      // cout << "No files exists yet. Sleep for 1 seconds.\n";
    }
    counter++;
    std::this_thread::sleep_for(std::chrono::milliseconds(1000));
  }
}

void waitForAllThreadsToJoin(vector<std::thread*> * threads,
                             vector<pair<int, int>> * assigned_thread_idx,
                             vector<std::shared_ptr<int>> thread_finished_vec) {
  //TODO: can I kill the thread instead of waiting for it to finish?

  while (!assigned_thread_idx->empty()) {
    // Select index to wait and delete csv files
    int selected_idx =
        selectThreadIdxToWait(*assigned_thread_idx, thread_finished_vec);
    int thread_to_wait_idx = (*assigned_thread_idx)[selected_idx].first;
    //string string_to_be_print = "Waiting for thread #" +
    //                            to_string(thread_to_wait_idx) + " to join...\n";
    // cout << string_to_be_print;
    (*threads)[thread_to_wait_idx]->join();
    delete (*threads)[thread_to_wait_idx];
    //string_to_be_print = "Thread #" + to_string(thread_to_wait_idx) +
    //                     " has joined.\n";
    // cout << string_to_be_print;
    /*cout << "Before erase: ";
    for (int i = 0; i < assigned_thread_idx->size(); i++) {
      cout << (*assigned_thread_idx)[i].second << ", ";
    }
    cout << endl;*/
    assigned_thread_idx->erase(assigned_thread_idx->begin() + selected_idx);
    /*cout << "After erase: ";
    for (int i = 0; i < assigned_thread_idx->size(); i++) {
      cout << (*assigned_thread_idx)[i].second << ", ";
    }
    cout << endl;*/
  }
}

void extendModel(const string& dir, int iter, RomData& rom,
                 VectorXd & prev_theta,
                 VectorXd & step_direction,
                 VectorXd & prev_step_direction, double & ave_min_cost_so_far,
                 int & rom_option, int robot_option) {
  int n_feature_y = rom.n_feature_y();

  VectorXd theta_s_append = readCSV(dir +
                                    string("theta_s_append.csv")).col(0);
  int n_extend = theta_s_append.rows() / n_feature_y;

  // update rom_option
  if(rom_option == 0) {
    rom_option = 1;
  } else if (rom_option == 2) {
    rom_option = 3;
  } else {
    throw std::runtime_error("Should not reach here");
  }

  // update n_y, n_yddot and n_tau
  int old_n_y = rom.n_y();
  rom.set_n_y(rom.n_y() + n_extend);
  rom.set_n_yddot(rom.n_yddot() + n_extend);
  rom.set_n_tau(rom.n_tau() + n_extend);
  int n_y = rom.n_y();
  int n_yddot = rom.n_yddot();
  int n_tau = rom.n_tau();

  // update n_feature_yddot
  int old_n_feature_sDDot = rom.n_feature_yddot();
  DynamicsExpression dyn_expression(n_yddot, 0, rom_option, robot_option);
  VectorXd dummy_s = VectorXd::Zero(n_y);
  rom.set_n_feature_yddot(dyn_expression.getFeature(dummy_s, dummy_s).size());
  int n_feature_yddot = rom.n_feature_yddot();
  cout << "Updated n_y = " << n_y << endl;
  cout << "Updated n_yddot = " << n_yddot << endl;
  cout << "Updated n_tau = " << n_tau << endl;
  cout << "Updated n_feature_yddot = " << n_feature_yddot << endl;

  // update B_tau
  MatrixXd B_tau_old = rom.B();
  MatrixXd B_tau(n_yddot, n_tau);
  B_tau = MatrixXd::Zero(n_yddot, n_tau);
  B_tau.block(0, 0, B_tau_old.rows(), B_tau_old.cols()) = B_tau_old;
  B_tau.block(B_tau_old.rows(), B_tau_old.cols(), n_extend, n_extend) =
    MatrixXd::Identity(n_extend, n_extend);
  rom.SetB(B_tau);
  cout << "Updated B_tau = \n" << rom.B() << endl;
  writeCSV(dir + string("B_tau (before extension).csv"), B_tau_old);
  writeCSV(dir + string("B_tau.csv"), rom.B());
  // update theta_y
  string prefix = to_string(iter) +  "_";
  writeCSV(dir + prefix + string("theta_y (before extension).csv"),
           rom.theta_y());
  VectorXd theta_y(n_y * n_feature_y);
  theta_y << rom.theta_y(), theta_s_append;
  rom.SetThetaY(theta_y);
  // update theta_yddot
  writeCSV(dir + prefix + string("theta_yddot (before extension).csv"),
           rom.theta_yddot());
  VectorXd theta_sDDot_old = rom.theta_yddot();
  VectorXd theta_yddot = VectorXd::Zero(n_yddot * n_feature_yddot);
  VectorXd new_idx = readCSV(dir +
                             string("theta_sDDot_new_index.csv")).col(0);
  for (int i = 0; i < old_n_feature_sDDot; i++)
    for (int j = 0; j < old_n_y; j++)
      theta_yddot(new_idx(i) + j * n_feature_yddot) = theta_sDDot_old(
            i + j * old_n_feature_sDDot);
  rom.SetThetaYddot(theta_yddot);

  // Some setup
  prev_theta.resize(rom.n_theta());
  prev_theta = rom.theta();
  step_direction.resize(rom.n_theta());
  prev_step_direction.resize(rom.n_theta());
  prev_step_direction =
      VectorXd::Zero(rom.n_theta());  // must initialize it because of momentum term
  ave_min_cost_so_far = std::numeric_limits<double>::infinity();

  rom.CheckDataConsistency();
}

void extractActiveAndIndependentRows(
    int sample, double active_tol, double indpt_row_tol, string dir,
    const SubQpData& QPs,
    int method_to_solve_system_of_equations) {
  string prefix = to_string(sample) + "_";

  DRAKE_ASSERT(QPs.b_vec[sample]->cols() == 1);
  DRAKE_ASSERT(QPs.lb_vec[sample]->cols() == 1);
  DRAKE_ASSERT(QPs.ub_vec[sample]->cols() == 1);
  DRAKE_ASSERT(QPs.y_vec[sample]->cols() == 1);
  DRAKE_ASSERT(QPs.w_sol_vec[sample]->cols() == 1);

  int nt_i = QPs.B_vec[sample]->cols();
  int nw_i = QPs.A_vec[sample]->cols();

  int nl_i = 0;
  for (int i = 0; i < QPs.y_vec[sample]->rows(); i++) {
    if ((*(QPs.y_vec[sample]))(i) >= (*(QPs.ub_vec[sample]))(i) - active_tol ||
        (*(QPs.y_vec[sample]))(i) <= (*(QPs.lb_vec[sample]))(i) + active_tol)
      nl_i++;
  }

  MatrixXd A_active(nl_i, nw_i);
  MatrixXd B_active(nl_i, nt_i);

  nl_i = 0;
  for (int i = 0; i < QPs.y_vec[sample]->rows(); i++) {
    if ((*(QPs.y_vec[sample]))(i) >= (*(QPs.ub_vec[sample]))(i) - active_tol ||
        (*(QPs.y_vec[sample]))(i) <= (*(QPs.lb_vec[sample]))(i) + active_tol) {
      A_active.row(nl_i) = QPs.A_vec[sample]->row(i);
      B_active.row(nl_i) = QPs.B_vec[sample]->row(i);
      nl_i++;
    }
  }

  bool is_testing = false;
  if (is_testing) {
    // Run a quadprog to check if the solution to the following problem is 0
    // Theoratically, it should be 0. Otherwise, something is wrong
    // min 0.5*w^T Q w + c^T w
    // st  A w = 0
    if (sample == 0) {
      cout << "\n (After extracting active constraints) Run traj opt to "
           "check if your quadratic approximation is correct\n";
      cout << "sample# | Solve Status | Solve time | Cost | w_sol norm | (this "
              "should be 0 if w=0 is optimal)\n";
    }
    nl_i = A_active.rows();
    MathematicalProgram quadprog;
    auto w2 = quadprog.NewContinuousVariables(nw_i, "w2");
    quadprog.AddLinearConstraint( A_active,
                                  VectorXd::Zero(nl_i),
                                  VectorXd::Zero(nl_i),
                                  w2);
    quadprog.AddQuadraticCost(*(QPs.H_vec[sample]), *(QPs.b_vec[sample]), w2);

    // (Testing) use snopt to solve the QP
    bool use_snopt = true;
    drake::solvers::SnoptSolver snopt_solver;

    auto start = std::chrono::high_resolution_clock::now();
    const auto result =
        use_snopt ? snopt_solver.Solve(quadprog) : Solve(quadprog);
    auto finish = std::chrono::high_resolution_clock::now();
    std::chrono::duration<double> elapsed = finish - start;

    auto solution_result = result.get_solution_result();
    if (result.is_success()) {
      VectorXd w_sol_check = result.GetSolution(
          quadprog.decision_variables());
      cout << sample << " | " << solution_result << " | " << elapsed.count()
           << "| " << result.get_optimal_cost() << " | " << w_sol_check.norm()
           << " | " << w_sol_check.transpose() * (*(QPs.b_vec[sample])) << endl;
    } else {
      cout << sample << " | " << solution_result << " | " << elapsed.count()
           << " | " << result.get_optimal_cost() << endl;
    }
  }

  // Only add the rows that are linearly independent if the method requires A to
  // be positive definite
  if (method_to_solve_system_of_equations == 1 ||
      method_to_solve_system_of_equations == 2) {
    // extract_method = 0: Do SVD each time when adding a row. (This has been
    //  working, but we later realized that the way we extract B matrix might be
    //  incorrect in theory)
    // extract_method = 1: Do SVD only once (see the notes on 20200220).
    int extract_method = 1;

    if (extract_method == 0) {
      /*cout << "n_w = " << nw_i << endl;
      cout << "Start extracting independent rows of A (# of rows = " << nl_i << ")\n";*/
      vector<int> full_row_rank_idx;
      full_row_rank_idx.push_back(0);
      for (int i = 1; i < nl_i; i++) {
        // cout << "total i = " << nl_i;
        // cout << ", i = " << i << endl;
        // Construct test matrix
        int n_current_rows = full_row_rank_idx.size();
        MatrixXd A_test(n_current_rows + 1, nw_i);
        for (unsigned int j = 0 ; j < full_row_rank_idx.size(); j++) {
          A_test.block(j, 0, 1, nw_i) =
              A_active.row(full_row_rank_idx[j]);
        }
        A_test.block(n_current_rows, 0, 1, nw_i) = A_active.row(i);

        // Perform svd to check rank
        Eigen::BDCSVD<MatrixXd> svd(A_test);
        // double sigular_value = svd.singularValues()(n_current_rows);
        if (svd.singularValues()(n_current_rows) > indpt_row_tol) {
          full_row_rank_idx.push_back(i);
        }

        if ((int)full_row_rank_idx.size() == nw_i) {
          cout << "# of A's row is the same as the # of col. So stop adding rows.\n";
          break;
        }
      }
      nl_i = full_row_rank_idx.size();
      /*cout << "Finished extracting independent rows of A (# of rows = " <<
         nl_i << ")\n\n";*/

      // Assign the rows
      MatrixXd A_processed(nl_i, nw_i);
      MatrixXd B_processed(nl_i, nt_i);
      for (int i = 0; i < nl_i; i++) {
        A_processed.row(i) = A_active.row(full_row_rank_idx[i]);
        B_processed.row(i) = B_active.row(full_row_rank_idx[i]);
      }

      // Store the results in csv files
      *(QPs.nw_vec[sample]) = nw_i;
      *(QPs.nl_vec[sample]) = nl_i;
      QPs.A_active_vec[sample]->resizeLike(A_processed);
      QPs.B_active_vec[sample]->resizeLike(B_processed);
      *(QPs.A_active_vec[sample]) = A_processed;
      *(QPs.B_active_vec[sample]) = B_processed;
    } else if (extract_method == 1) {
      // SVD
      Eigen::BDCSVD<MatrixXd> svd(A_active,
                                  Eigen::ComputeFullU | Eigen::ComputeFullV);

      // find the rank of the matrix (use absolute tolerance)
      const auto& singular_values = svd.singularValues();
      int rank = 0;
      for (rank = 0; rank < singular_values.size(); ++rank) {
        if (singular_values(rank) < indpt_row_tol) {
          break;
        }
      }

      // Assign the rows
      // (I believe either adjoint() or transpose() works here because U is a
      // real matrix when A is a real matrix)
      MatrixXd A_processed =
          svd.matrixU().block(0, 0, nl_i, rank).transpose() * A_active;
      MatrixXd B_processed =
          svd.matrixU().block(0, 0, nl_i, rank).transpose() * B_active;

      // Store the results in csv files
      *(QPs.nw_vec[sample]) = nw_i;
      *(QPs.nl_vec[sample]) = rank;
      QPs.A_active_vec[sample]->resizeLike(A_processed);
      QPs.B_active_vec[sample]->resizeLike(B_processed);
      *(QPs.A_active_vec[sample]) = A_processed;
      *(QPs.B_active_vec[sample]) = B_processed;
    } else {
      throw std::runtime_error("Should not reach here");
    }

    // cout << "sample #" << sample;
    // cout << "    A active and independent rows = " << nl_i << endl;
  } else {
    // No need to extract independent rows, so store the result right away

    // Store the results in csv files
    *(QPs.nw_vec[sample]) = nw_i;
    *(QPs.nl_vec[sample]) = nl_i;
    QPs.A_active_vec[sample]->resizeLike(A_active);
    QPs.B_active_vec[sample]->resizeLike(B_active);
    *(QPs.A_active_vec[sample]) = A_active;
    *(QPs.B_active_vec[sample]) = B_active;
  }
}

MatrixXd solveInvATimesB(const MatrixXd & A, const MatrixXd & B) {
  // Least squares solution to AX = B
  MatrixXd X = (A.transpose() * A).ldlt().solve(A.transpose() * B);

  // TODO: Test if the following line works better
  // MatrixXd X = A.completeOrthogonalDecomposition().solve(B);

  MatrixXd abs_resid = (A * X - B).cwiseAbs();
  VectorXd left_one = VectorXd::Ones(abs_resid.rows());
  VectorXd right_one = VectorXd::Ones(abs_resid.cols());
  cout << "sum-abs-residual: " << left_one.transpose()*abs_resid*right_one <<
       endl;
  return X;
}
// MatrixXd solveInvATimesB(const MatrixXd & A, const VectorXd & b) {
//   MatrixXd X = (A.transpose() * A).ldlt().solve(A.transpose() * b);
//   cout << "residual-norm: "<< (A*X-b).norm() << endl;
//   return X;
// }

MatrixXd MoorePenrosePseudoInverse(const MatrixXd& mat,
                                   double singular_tolerance = 1e-8) {
  Eigen::BDCSVD<MatrixXd> svd(mat, Eigen::ComputeFullU | Eigen::ComputeFullV);
  const auto& singular_values = svd.singularValues();
  Eigen::MatrixXd inv_singular_values(mat.cols(), mat.rows());
  inv_singular_values.setZero();
  for (unsigned int i = 0; i < singular_values.size(); ++i) {
    if (singular_values(i) > singular_tolerance) {
      inv_singular_values(i, i) = 1.0 / singular_values(i);
    } else {
      inv_singular_values(i, i) = 0;
    }
  }
  return svd.matrixV() * inv_singular_values * svd.matrixU().adjoint();
}

void calcWInTermsOfTheta(int sample, const string& dir,
                         const SubQpData& QPs,
                         int method_to_solve_system_of_equations) {
  string prefix = to_string(sample) + "_";

  if (sample == 0) {
    cout << "sample # | max element of abs-Pi | qi norm (this number should be "
            "close to 0)\n";
  }

  MatrixXd Pi(*(QPs.nw_vec[sample]), QPs.B_active_vec[sample]->cols());
  VectorXd qi(*(QPs.nw_vec[sample]));
  if (method_to_solve_system_of_equations == 0) {
    // Method 0: use optimization program to solve it??? ///////////////////////
    throw std::runtime_error(
        "method_to_solve_system_of_equations = 0 is not implemented yet.");
  } else if (method_to_solve_system_of_equations == 1) {
    // Method 1: use schur complement (see notes) //////////////////////////////
    // This one requires the Hessian H to be pd.
    // Also, although this method might be more computationally efficient, the
    // accuracy is not as high as when we use inverse() directly. The reason is
    // that the condition number of A and invH is high, so AinvHA' makes it very
    // ill-conditioned.
    MatrixXd AinvHA = (*(QPs.A_active_vec[sample])) * solveInvATimesB(
        *(QPs.H_vec[sample]), QPs.A_active_vec[sample]->transpose());
    VectorXd invQc = solveInvATimesB(*(QPs.H_vec[sample]), *(QPs.b_vec[sample]));
    MatrixXd E = solveInvATimesB(AinvHA, *(QPs.B_active_vec[sample]));
    VectorXd F = -solveInvATimesB(AinvHA, (*(QPs.A_active_vec[sample])) * invQc);
    // Testing
    Eigen::BDCSVD<MatrixXd> svd(AinvHA);
    cout << "AinvHA':\n";
    cout << "  biggest singular value is " << svd.singularValues()(0) << endl;
    cout << "  smallest singular value is "
         << svd.singularValues().tail(1) << endl;
    cout << "The condition number of A and invH are large. That's why AinvHA'"
            "is ill-conditioned.\n";
    // cout << "singular values are \n" << svd.singularValues() << endl;

    Pi = -solveInvATimesB(*(QPs.H_vec[sample]),
                          QPs.A_active_vec[sample]->transpose() * E);
    qi = -solveInvATimesB(
        *(QPs.H_vec[sample]),
        (*(QPs.b_vec[sample])) + QPs.A_active_vec[sample]->transpose() * F);
    cout << "qi norm (this number should be close to 0) = "
         << qi.norm() << endl;
  } else if ((method_to_solve_system_of_equations >= 2) &&
             (method_to_solve_system_of_equations <= 6)) {
    // H_ext = [H A'; A 0]
    int nl_i = (*(QPs.nl_vec[sample]));
    int nw_i = (*(QPs.nw_vec[sample]));
    MatrixXd H_ext(nw_i + nl_i, nw_i + nl_i);
    H_ext.block(0, 0, nw_i, nw_i) = (*(QPs.H_vec[sample]));
    H_ext.block(0, nw_i, nw_i, nl_i) = QPs.A_active_vec[sample]->transpose();
    H_ext.block(nw_i, 0, nl_i, nw_i) = (*(QPs.A_active_vec[sample]));
    H_ext.block(nw_i, nw_i, nl_i, nl_i) = MatrixXd::Zero(nl_i, nl_i);

    if (method_to_solve_system_of_equations == 2) {
      // Method 2: use inverse() directly //////////////////////////////////////
      // (This one requires the Hessian H to be pd.)
      // This method has been working pretty well, but it requires H to be pd.
      // And in order to get pd H, we need to extract independent row of matrix
      // A, which takes too much time in the current method.
      MatrixXd inv_H_ext = H_ext.inverse();

      MatrixXd inv_H_ext11 = inv_H_ext.block(0, 0, nw_i, nw_i);
      MatrixXd inv_H_ext12 = inv_H_ext.block(0, nw_i, nw_i, nl_i);

      Pi = -inv_H_ext12 * (*(QPs.B_active_vec[sample]));
      qi = -inv_H_ext11 * (*(QPs.b_vec[sample]));
    } else if (method_to_solve_system_of_equations == 3) {
      // Method 3: use Moore–Penrose pseudo inverse ////////////////////////////
      MatrixXd inv_H_ext = MoorePenrosePseudoInverse(H_ext, 1e-8);

      MatrixXd inv_H_ext11 = inv_H_ext.block(0, 0, nw_i, nw_i);
      MatrixXd inv_H_ext12 = inv_H_ext.block(0, nw_i, nw_i, nl_i);

      Pi = -inv_H_ext12 * (*(QPs.B_active_vec[sample]));
      qi = -inv_H_ext11 * (*(QPs.b_vec[sample]));
    } else if (method_to_solve_system_of_equations == 4) {
      // Method 4: linear solve with householderQr /////////////////////////////
      MatrixXd B_aug =
          MatrixXd::Zero(H_ext.rows(), QPs.B_active_vec[sample]->cols());
      B_aug.bottomRows(nl_i) = -(*(QPs.B_active_vec[sample]));

      Pi = H_ext.householderQr().solve(B_aug).topRows(nw_i);
      qi = VectorXd::Zero(nw_i);
    } else if (method_to_solve_system_of_equations == 5) {
      // Method 5: linear solve with ColPivHouseholderQR ///////////////////////
      MatrixXd B_aug =
          MatrixXd::Zero(H_ext.rows(), QPs.B_active_vec[sample]->cols());
      B_aug.bottomRows(nl_i) = -(*(QPs.B_active_vec[sample]));

      Pi = Eigen::ColPivHouseholderQR<MatrixXd>(H_ext).solve(B_aug).topRows(
          nw_i);
      qi = VectorXd::Zero(nw_i);
    } else if (method_to_solve_system_of_equations == 6) {
      // Method 6: linear solve with bdcSvd ////////////////////////////////////
      // https://eigen.tuxfamily.org/dox/group__TutorialLinearAlgebra.html
      MatrixXd B_aug =
          MatrixXd::Zero(H_ext.rows(), QPs.B_active_vec[sample]->cols());
      B_aug.bottomRows(nl_i) = -(*(QPs.B_active_vec[sample]));

      Pi = H_ext.bdcSvd(Eigen::ComputeThinU | Eigen::ComputeThinV)
               .solve(B_aug)
               .topRows(nw_i);
      qi = VectorXd::Zero(nw_i);
    }
  } else  {
    throw std::runtime_error("Should not reach here");
  }

  QPs.P_vec[sample]->resizeLike(Pi);
  QPs.q_vec[sample]->resizeLike(qi);
  *(QPs.P_vec[sample]) = Pi;
  *(QPs.q_vec[sample]) = qi;

  // Testing
  MatrixXd abs_Pi = Pi.cwiseAbs();
  VectorXd left_one = VectorXd::Ones(abs_Pi.rows());
  VectorXd right_one = VectorXd::Ones(abs_Pi.cols());
  // cout << "sum-abs-Pi: " <<
  //      left_one.transpose()*abs_Pi*right_one << endl;
  // cout << "sum-abs-Pi divide by m*n: " <<
  //      left_one.transpose()*abs_Pi*right_one / (abs_Pi.rows()*abs_Pi.cols())
  //      << endl;
  double max_Pi_element = abs_Pi(0, 0);
  for (int i = 0; i < abs_Pi.rows(); i++)
    for (int j = 0; j < abs_Pi.cols(); j++) {
      if (abs_Pi(i, j) > max_Pi_element) max_Pi_element = abs_Pi(i, j);
    }
  /*string to_be_print = "sample #" + to_string(sample) + ":  " +
                       "max element of abs-Pi = " + to_string(max_Pi_element) +
                       "\n           qi norm (this number should be close to 0) = " +
                       to_string(qi.norm()) + "\n";*/
  string to_be_print = to_string(sample) + " | " + to_string(max_Pi_element) +
                       " | " + to_string(qi.norm()) + "\n";
  cout << to_be_print;
}

MatrixXi GetAdjSampleIndices(GridTasksGenerator task_gen,
                             vector<int> n_node_vec) {
  // Setup
  int task_dim = task_gen.dim_nondeg();
  int N_sample = task_gen.total_sample_number();

  // cout << "Constructing adjacent index list...\n";
  MatrixXi adjacent_sample_indices =
      -1 * MatrixXi::Ones(N_sample, 2 * task_dim);
  MatrixXi delta_idx = MatrixXi::Identity(3, 3);
  for (int sample_idx = 0; sample_idx < N_sample; sample_idx++) {
    for (int i = 0; i < task_dim; i++) {
      vector<int> new_index_tuple = task_gen.get_forward_map().at(sample_idx);
      new_index_tuple[i] += 1;

      // The new index tuple has to be valid
      if (new_index_tuple[i] < task_gen.sample_numbers()[i]) {
        int adjacent_sample_idx =
            task_gen.get_inverse_map().at(new_index_tuple);
        // Number of nodes should be the same so that we can set initial guess
        if (n_node_vec[sample_idx] == n_node_vec[adjacent_sample_idx]) {
          // Add to adjacent_sample_idx (both directions)
          for (int l = 0; l < 2 * task_dim; l++) {
            if (adjacent_sample_indices(sample_idx, l) < 0) {
              adjacent_sample_indices(sample_idx, l) = adjacent_sample_idx;
              break;
            }
          }
          for (int l = 0; l < 2 * task_dim; l++) {
            if (adjacent_sample_indices(adjacent_sample_idx, l) < 0) {
              adjacent_sample_indices(adjacent_sample_idx, l) = sample_idx;
              break;
            }
          }
        }
      }
    }
  }
  return adjacent_sample_indices;
}
bool IsSampleBeingEvaluated(const vector<pair<int, int>>& assigned_thread_idx,
                            int sample_idx) {
  for (auto& member : assigned_thread_idx) {
    if (member.second == sample_idx) {
      return true;
    }
  }
  return false;
}

// `GetAdjacentHelper` and `RecordSolutionQualityAndQueueList` are methods for
// getting good solution from adjacent samples
void GetAdjacentHelper(int sample_idx, MatrixXi& sample_idx_waiting_to_help,
                       MatrixXi& sample_idx_that_helped,
                       int& sample_idx_to_help, int task_dim) {
  for (int i = 0; i < 2 * task_dim; i++) {
    if (sample_idx_waiting_to_help(sample_idx, i) >= 0) {
      sample_idx_to_help = sample_idx_waiting_to_help(sample_idx, i);
      // remove sample_idx_to_help from sample_idx_waiting_to_help
      sample_idx_waiting_to_help(sample_idx, i) = -1;

      // add sample_idx_to_help to sample_idx_that_helped
      for (int j = 0; j < 2 * task_dim; j++) {
        if (sample_idx_that_helped(sample_idx, j) < 0) {
          sample_idx_that_helped(sample_idx, j) = sample_idx_to_help;
          break;
        }
      }
      break;
    }
  }
  cout << "before adding idx # " << sample_idx << endl;
  cout << "sample_idx_waiting_to_help = \n"
       << sample_idx_waiting_to_help.transpose() << endl;
  cout << "sample_idx_that_helped = \n"
       << sample_idx_that_helped.transpose() << endl;
  DRAKE_DEMAND(sample_idx_to_help != -1);  // must exist a helper
}
void RecordSolutionQualityAndQueueList(
    const string& dir, const string& prefix, int sample_idx,
    const vector<pair<int, int>>& assigned_thread_idx,
    const MatrixXi& adjacent_sample_indices,
    double max_cost_increase_rate_before_ask_for_help,
    double max_adj_cost_diff_rate_before_ask_for_help,
    bool is_limit_difference_of_two_adjacent_costs, int sample_success,
    bool current_sample_is_queued, int task_dim, const vector<int>& n_rerun,
    int N_rerun, vector<double>& each_min_cost_so_far,
    vector<int>& is_good_solution, MatrixXi& sample_idx_waiting_to_help,
    MatrixXi& sample_idx_that_helped, std::deque<int>& awaiting_sample_idx) {
  double sample_cost = (readCSV(dir + prefix + string("c.csv")))(0, 0);

  // When the current sample cost is lower than before, update
  // 1. `each_min_cost_so_far` and
  bool current_sample_improved =
      (sample_cost < each_min_cost_so_far[sample_idx]);
  if (current_sample_improved) {
    each_min_cost_so_far[sample_idx] = sample_cost;
  }

  // Calculate low_below_adjacent_cost and high_above_adjacent_cost
  vector<int> low_adjacent_cost_idx;
  vector<int> high_adjacent_cost_idx;
  if (is_limit_difference_of_two_adjacent_costs) {
    for (int i = 0; i < adjacent_sample_indices.cols(); i++) {
      int adj_idx = adjacent_sample_indices(sample_idx, i);
      if (adj_idx == -1) continue;

      double cost_diff =
          sample_cost - each_min_cost_so_far[adj_idx];
      // if the current sample cost is much higher than the adjacent cost
      if (cost_diff > max_adj_cost_diff_rate_before_ask_for_help *
                          each_min_cost_so_far[sample_idx]) {
        // If the adjacent sample has a good solution and has finished basic reruns
        if ((is_good_solution[adj_idx] == 1) &&
            (n_rerun[adj_idx] >= N_rerun)) {
          low_adjacent_cost_idx.push_back(adj_idx);
        }
      }
      // if the current sample cost is much lower than the adjacent cost
      else if (cost_diff < -max_adj_cost_diff_rate_before_ask_for_help *
                                 each_min_cost_so_far[sample_idx]) {
        // If the adjacent sample has a good solution and has finished basic reruns
        if ((is_good_solution[adj_idx] == 1) &&
            (n_rerun[adj_idx] >= N_rerun)) {
          high_adjacent_cost_idx.push_back(adj_idx);
        }
      }
    }
  }
  bool too_high_above_adjacent_cost = !low_adjacent_cost_idx.empty();
  //bool too_low_below_adjacent_cost = !high_adjacent_cost_idx.empty();

  // Printing
  /*cout << "low_adjacent_cost_idx = ";
  for(auto mem : low_adjacent_cost_idx) {
    cout << mem << ", ";
  } cout << endl;
  cout << "high_adjacent_cost_idx = ";
  for(auto mem : high_adjacent_cost_idx) {
    cout << mem << ", ";
  } cout << endl;*/


  // Record whether or not the current sample got a good solution. A good
  // solution (of the current sample) means:
  // 1. optimal solution found
  // 2. the cost didn't increase too much compared to that of the
  // previous iteration
  // 3. (optional) the cost is not too high above the adjacent costs
  if ((sample_success == 1) &&
      (sample_cost <= (1 + max_cost_increase_rate_before_ask_for_help) *
                          each_min_cost_so_far[sample_idx]) &&
      !too_high_above_adjacent_cost) {
    // Set the current sample to be having good solution
    is_good_solution[sample_idx] = 1;

    // Remove the helpers which wait to help the current sample since it's
    // successful. However, the removal not necessary in the algorithm.

    // Look for any adjacent sample that needs help
    for (int j = 0; j < adjacent_sample_indices.cols(); j++) {
      int adj_idx = adjacent_sample_indices(sample_idx, j);
      if (adj_idx == -1) continue;

      // if the current sample improved after it helped others, than wipe it off
      // the helped_list, and also add the idx that needs help
      if (current_sample_improved) {
        // Remove current sample from sample_idx_that_helped.
        bool already_exist = false;
        for (int i = 0; i < 2 * task_dim; i++) {
          if (sample_idx_that_helped(adj_idx, i) == sample_idx) {
            sample_idx_that_helped(adj_idx, i) = -1;
            already_exist = true;
            break;
          }
        }
        // Add current sample to sample_idx_waiting_to_help.
        if (already_exist) {
          for (int i = 0; i < 2 * task_dim; i++) {
            if (sample_idx_waiting_to_help(adj_idx, i) == -1) {
              sample_idx_waiting_to_help(adj_idx, i) = sample_idx;
              break;
            }
          }
        }
      }

      bool this_adjacent_sample_needs_help = false;
      bool current_sample_has_helped = false;

      bool adj_has_bad_sol = is_good_solution[adj_idx] == 0;
      bool adj_has_too_high_cost =
          (find(high_adjacent_cost_idx.begin(), high_adjacent_cost_idx.end(),
                adj_idx) != high_adjacent_cost_idx.end());

      /*cout << "(sample_idx, adj_idx, adj_has_bad_sol, adj_has_too_high_cost) = "
           << sample_idx << ", " << adj_idx << ", " << adj_has_bad_sol << ", "
           << adj_has_too_high_cost << endl;*/
      bool revert_good_adj_sol_to_bad_sol = false; // for printing
      if (adj_has_bad_sol) {
        this_adjacent_sample_needs_help = true;

        // Add current sample to the helper list of adjacent sample
        // (add if it doesn't exist in both sample_idx_waiting_to_help
        //  and sample_idx_that_helped)
        bool already_exist = false;
        for (int i = 0; i < 2 * task_dim; i++) {
          already_exist = already_exist || (sample_idx_waiting_to_help(
                                                adj_idx, i) == sample_idx);
        }
        for (int i = 0; i < 2 * task_dim; i++) {
          already_exist = already_exist ||
                          (sample_idx_that_helped(adj_idx, i) == sample_idx);
          current_sample_has_helped =
              current_sample_has_helped ||
              (sample_idx_that_helped(adj_idx, i) == sample_idx);
        }
        if (!already_exist) {
          for (int i = 0; i < 2 * task_dim; i++) {
            if (sample_idx_waiting_to_help(adj_idx, i) == -1) {
              sample_idx_waiting_to_help(adj_idx, i) = sample_idx;
              break;
            }
          }
        }
      } else if (adj_has_too_high_cost) {
        this_adjacent_sample_needs_help = true;

        is_good_solution[adj_idx] = 0;
        revert_good_adj_sol_to_bad_sol = true;

        // Add current sample to sample_idx_waiting_to_help.
        bool already_exist = false;
        for (int i = 0; i < 2 * task_dim; i++) {
          already_exist = already_exist || (sample_idx_waiting_to_help(
                                                adj_idx, i) == sample_idx);
        }
        if (!already_exist) {
          for (int i = 0; i < 2 * task_dim; i++) {
            if (sample_idx_waiting_to_help(adj_idx, i) == -1) {
              sample_idx_waiting_to_help(adj_idx, i) = sample_idx;
              break;
            }
          }
        }
        // Remove current sample from sample_idx_that_helped.
        for (int i = 0; i < 2 * task_dim; i++) {
          if (sample_idx_that_helped(adj_idx, i) == sample_idx) {
            sample_idx_that_helped(adj_idx, i) = -1;
            break;
          }
        }
      }
      // end if (adjacent sample has bad sol) and else if

      // Queue adjacent samples if
      // 1. it's not in the awaiting_sample_idx and not being evaluated
      // 2. the adjacent sample needs help
      // 3. the current sample hasn't helped the adjacent sample
      if (this_adjacent_sample_needs_help && !current_sample_has_helped) {
        if (revert_good_adj_sol_to_bad_sol) {
          cout << "idx #" << sample_idx
               << " cost is too low below that of adjacent idx #" << adj_idx
               << ", so revert the flag to bad sol. ";
        } else {
          cout << "idx #" << sample_idx << " got good sol, and idx #" << adj_idx
               << " needs help. ";
        }
        if ((find(awaiting_sample_idx.begin(), awaiting_sample_idx.end(),
                  adj_idx) == awaiting_sample_idx.end()) &&
            !(IsSampleBeingEvaluated(assigned_thread_idx, adj_idx))) {
          awaiting_sample_idx.push_back(adj_idx);
          cout << "Add #" << adj_idx << " to queue";
        }
        cout << "\n";
      }
    }  // end for (Look for any adjacent sample that needs help)

  } else {
    // Set the current sample to be having bad solution
    is_good_solution[sample_idx] = 0;

    // Look for any adjacent sample that can help
    for (int j = 0; j < adjacent_sample_indices.cols(); j++) {
      bool this_adjacent_sample_can_help = false;
      bool this_adjacent_sample_is_waiting_to_help = false;

      // if the adjacent sample has a good solution, then add it to the
      // helper list
      int adj_idx = adjacent_sample_indices(sample_idx, j);
      if (adj_idx == -1) continue;

      bool adj_has_good_sol = is_good_solution[adj_idx] == 1;
      bool adj_has_too_low_cost =
          (find(low_adjacent_cost_idx.begin(), low_adjacent_cost_idx.end(),
                adj_idx) != low_adjacent_cost_idx.end());

      bool low_adj_cost_idx_has_helped = false;
      for (int i = 0; i < 2 * task_dim; i++) {
        low_adj_cost_idx_has_helped = low_adj_cost_idx_has_helped ||
            (sample_idx_that_helped(sample_idx, i) == adj_idx);
      }

      bool add_adj_as_helper_because_low_cost = false; // for printing message
      if (adj_has_too_low_cost && !low_adj_cost_idx_has_helped) {
        this_adjacent_sample_can_help = true;
        this_adjacent_sample_is_waiting_to_help = true;

        add_adj_as_helper_because_low_cost = true;

        // Add adj_idx to the top of the helper list because it has a good
        // solution (very low cost)
        // TODO: You can improve this algorithm, since currently if there are
        // two adj with low cost, then you might push one of the adj in the back
        // of the list.
        int already_exist_matrix_idx = -1;
        for (int i = 0; i < 2 * task_dim; i++) {
          if (sample_idx_waiting_to_help(sample_idx, i) == adj_idx) {
            already_exist_matrix_idx = i;
            break;
          }
        }
        int first_helper_idx = sample_idx_waiting_to_help(sample_idx, 0);
        sample_idx_waiting_to_help(sample_idx, 0) = adj_idx;
        if (already_exist_matrix_idx < 0) {
          for (int i = 1; i < 2 * task_dim; i++) {
            if (sample_idx_waiting_to_help(sample_idx, i) == -1) {
              sample_idx_waiting_to_help(sample_idx, i) = first_helper_idx;
              break;
            }
          }
        } else if (already_exist_matrix_idx > 0) {
          for (int i = 1; i < 2 * task_dim; i++) {
            if (sample_idx_waiting_to_help(sample_idx, i) == adj_idx) {
              sample_idx_waiting_to_help(sample_idx, i) = first_helper_idx;
              break;
            }
          }
        }
      } else if (adj_has_good_sol) {
        this_adjacent_sample_can_help = true;

        // The helper list
        // (add if it doesn't exist in both sample_idx_waiting_to_help
        //  and sample_idx_that_helped)
        bool already_exist = false;
        for (int i = 0; i < 2 * task_dim; i++) {
          already_exist = already_exist || (sample_idx_waiting_to_help(
                                                sample_idx, i) == adj_idx);
          this_adjacent_sample_is_waiting_to_help = already_exist;
        }
        for (int i = 0; i < 2 * task_dim; i++) {
          already_exist = already_exist ||
                          (sample_idx_that_helped(sample_idx, i) == adj_idx);
        }
        if (!already_exist) {
          for (int i = 0; i < 2 * task_dim; i++) {
            if (sample_idx_waiting_to_help(sample_idx, i) == -1) {
              sample_idx_waiting_to_help(sample_idx, i) = adj_idx;
              break;
            }
          }
          this_adjacent_sample_is_waiting_to_help = true;
        }
      }

      // Queue the current sample back if
      // 1. the current sample is not queued yet
      // 2. the adjacent sample can help
      // 3. the adjacent sample is waiting to help current sample
      if (!current_sample_is_queued && this_adjacent_sample_can_help &&
          this_adjacent_sample_is_waiting_to_help) {
        awaiting_sample_idx.push_back(sample_idx);
        current_sample_is_queued = true;
        if (add_adj_as_helper_because_low_cost) {
          cout << "idx #" << sample_idx
               << " cost is too high above adjacent idx #" << adj_idx
               << ", so add #" << sample_idx << " to queue\n";
        } else {
          cout << "idx #" << sample_idx << " got bad sol ";
          if (sample_success == 0) {
            cout << "(snopt didn't find an optimal sol)";
          } else {
            cout << "(cost increased too much)";
          }
          cout << ", and idx #" << adj_idx
               << " can help, so add #" << sample_idx << " to queue\n";
        }
      }
    }  // end for (Look for any adjacent sample that can help)
  }    // end if current sample has good solution
}

// Calculate the cost gradient and its norm
void CalcCostGradientAndNorm(vector<int> successful_idx_list,
                             const vector<std::shared_ptr<MatrixXd>>& P_vec,
                             const vector<std::shared_ptr<VectorXd>>& q_vec,
                             const vector<std::shared_ptr<VectorXd>>& b_vec,
                             const string& dir, const string& prefix,
                             VectorXd* gradient_cost, double* norm_grad_cost) {
  cout << "Calculating gradient\n";
  gradient_cost->setZero();
  for (auto idx : successful_idx_list) {
    (*gradient_cost) += P_vec[idx]->transpose() * (*(b_vec[idx]));
  }
  (*gradient_cost) /= successful_idx_list.size();

  // Calculate gradient norm
  (*norm_grad_cost) = gradient_cost->norm();
  writeCSV(dir + prefix + string("norm_grad_cost.csv"),
           (*norm_grad_cost) * VectorXd::Ones(1));
  cout << "gradient_cost norm: " << (*norm_grad_cost) << endl << endl;
}

// Newton's method (not exactly the same, cause Q_theta is not pd but psd)
// See your IOE611 lecture notes on page 7-17 to page 7-20
void CalcNewtonStepAndNewtonDecrement(
    int n_theta, vector<int> successful_idx_list,
    const vector<std::shared_ptr<MatrixXd>>& P_vec,
    const vector<std::shared_ptr<MatrixXd>>& H_vec,
    const VectorXd& gradient_cost, const string& dir, const string& prefix,
    VectorXd* newton_step, double* lambda_square) {
  /*// Check if Q_theta is pd
  cout << "Checking if Q_theta is psd...\n";
  MatrixXd Q_theta = MatrixXd::Zero(n_theta, n_theta);
  for (auto idx : successful_idx_list)
    Q_theta += P_vec[idx]->transpose()*(*(H_vec[idx]))*(*(P_vec[idx]));
  VectorXd eivals_real = Q_theta.eigenvalues().real();
  for (int i = 0; i < eivals_real.size(); i++) {
    if (eivals_real(i) <= 0)
      cout << "Q_theta is not positive definite (with e-value = "
           << eivals_real(i) << ")\n";
  }
  cout << endl;*/

  // cout << "Getting Newton step\n";
  MatrixXd Q_theta = MatrixXd::Zero(n_theta, n_theta);
  for (auto idx : successful_idx_list) {
    Q_theta += P_vec[idx]->transpose() * (*(H_vec[idx])) * (*(P_vec[idx])) /
               successful_idx_list.size();
  }
  double mu = 1e-4;  // 1e-6 caused unstable and might diverge
  MatrixXd inv_Q_theta =
      (Q_theta + mu * MatrixXd::Identity(n_theta, n_theta)).inverse();
  (*newton_step) = -inv_Q_theta * gradient_cost;

  // Testing
  /*Eigen::BDCSVD<MatrixXd> svd(inv_Q_theta);
  cout << "inv_Q_theta's smallest and biggest singular value " <<
       svd.singularValues().tail(1) << ", " <<
       svd.singularValues()(0) << endl;*/

  // Newton decrement (can be a criterion to terminate your newton steps)
  (*lambda_square) = -gradient_cost.transpose() * (*newton_step);
  cout << "lambda_square = " << (*lambda_square) << endl;

  // Store Newton decrement in a file
  writeCSV(dir + prefix + string("lambda_square.csv"),
           (*lambda_square) * VectorXd::Ones(1));
}

// Calculate the step direction and its norm
void GetStepDirectionAndNorm(bool is_newton, const VectorXd& newton_step,
                             const VectorXd& gradient_cost,
                             double beta_momentum, const string& dir,
                             const string& prefix,
                             VectorXd* prev_step_direction,
                             VectorXd* step_direction,
                             double* step_direction_norm) {
  if (is_newton) {
    (*step_direction) = newton_step;
  } else {
    // gradient descent with momentum term
    (*step_direction) = -gradient_cost + beta_momentum * (*prev_step_direction);
  }
  writeCSV(dir + prefix + string("step_direction.csv"), (*step_direction));
  (*prev_step_direction) = (*step_direction);

  // Calculate ans store the step direction norm
  (*step_direction_norm) = step_direction->norm();
  cout << "step_direction norm: " << (*step_direction_norm) << endl << endl;
  writeCSV(dir + prefix + string("step_direction_norm.csv"),
           (*step_direction_norm) * VectorXd::Ones(1));
}

// Get the step size (heuristically tuned)
void GetHeuristicStepSize(double h_step, double step_direction_norm,
                          const string& dir, const string& prefix,
                          double* current_iter_step_size) {
  // (*current_iter_step_size) = h_step;
  if (step_direction_norm > 1) {
//    (*current_iter_step_size) = h_step / sqrt(step_direction_norm);  // Heuristic
    (*current_iter_step_size) = h_step / step_direction_norm;  // Heuristic
  } else {
    (*current_iter_step_size) = h_step;
  }

  // Store the step size in a file
  writeCSV(dir + prefix + string("step_size.csv"),
           (*current_iter_step_size) * VectorXd::Ones(1));
  cout << "step size = " << (*current_iter_step_size) << "\n\n";
}

// Check if the model has achieved an optimum
bool HasAchievedOptimum(bool is_newton, double stopping_threshold,
                        double lambda_square, double norm_grad_cost) {
  if (is_newton) {
    if (lambda_square < stopping_threshold) {
      cout << "Found optimal theta.\n\n";
      return true;
    }
  } else {
    if (norm_grad_cost < stopping_threshold) {
      cout << "Found optimal theta.\n\n";
      return true;
    }
  }
  return false;
}

/*void remove_old_multithreading_files(const string& dir, int iter, int N_sample) {
  cout << "\nRemoving old thread_finished.csv files... ";
  for (int i = 0; i < N_sample; i++) {
    string prefix = to_string(iter) + "_" + to_string(i) + "_";
    if (file_exist(dir + prefix + "thread_finished.csv")) {
      bool rm = (remove((dir + prefix + string("thread_finished.csv")).c_str()) == 0);
      if ( !rm ) cout << "Error deleting files\n";
      cout << prefix + "thread_finished.csv removed\n";
    }
  }
  cout << "Done.\n";
}*/

/*void readApproxQpFiles(vector<VectorXd> * w_sol_vec, vector<MatrixXd> * A_vec,
                       vector<MatrixXd> * H_vec,
                       vector<VectorXd> * y_vec,
                       vector<VectorXd> * lb_vec, vector<VectorXd> * ub_vec,
                       vector<VectorXd> * b_vec, vector<VectorXd> * c_vec,
                       vector<MatrixXd> * B_vec,
                       int N_sample, int iter, string dir) {
  // The order of samples in each vector must start from 0 to N_sample (because
  // of the code where you compare the current cost and previous cost)
  for (int sample = 0; sample < N_sample; sample++) {
    string prefix = to_string(iter) +  "_" + to_string(sample) + "_";
    VectorXd success =
        readCSV(dir + prefix + string("is_success.csv")).col(0);
    if (success(0)) {
      w_sol_vec->push_back(readCSV(dir + prefix + string("w.csv")));
      A_vec->push_back(readCSV(dir + prefix + string("A.csv")));
      H_vec->push_back(readCSV(dir + prefix + string("H.csv")));
      y_vec->push_back(readCSV(dir + prefix + string("y.csv")));
      lb_vec->push_back(readCSV(dir + prefix + string("lb.csv")));
      ub_vec->push_back(readCSV(dir + prefix + string("ub.csv")));
      b_vec->push_back(readCSV(dir + prefix + string("b.csv")));
      c_vec->push_back(readCSV(dir + prefix + string("c.csv")));
      B_vec->push_back(readCSV(dir + prefix + string("B.csv")));

      bool rm = true;
      rm = (remove((dir + prefix + string("A.csv")).c_str()) == 0) & rm;
      rm = (remove((dir + prefix + string("H.csv")).c_str()) == 0) & rm;
      rm = (remove((dir + prefix + string("y.csv")).c_str()) == 0) & rm;
      rm = (remove((dir + prefix + string("lb.csv")).c_str()) == 0) & rm;
      rm = (remove((dir + prefix + string("ub.csv")).c_str()) == 0) & rm;
      rm = (remove((dir + prefix + string("b.csv")).c_str()) == 0) & rm;
      rm = (remove((dir + prefix + string("B.csv")).c_str()) == 0) & rm;
      if ( !rm )
        cout << "Error deleting files\n";
    }
  }
}*/

/*void readNonredundentMatrixFile(vector<int> * nw_vec,
                                vector<int> * nl_vec,
                                vector<MatrixXd> * A_active_vec,
                                vector<MatrixXd> * B_active_vec,
                                int n_succ_sample, string dir) {
  for (int sample = 0; sample < n_succ_sample; sample++) {
    string prefix = to_string(sample) + "_";

    nw_vec->push_back(int(readCSV(dir + prefix + string("nw_i.csv"))(0)));
    nl_vec->push_back(int(readCSV(dir + prefix + string("nl_i.csv"))(0)));
    A_active_vec->push_back(readCSV(dir + prefix + string("A_processed.csv")));
    B_active_vec->push_back(readCSV(dir + prefix + string("B_processed.csv")));

    bool rm = true;
    rm = (remove((dir + prefix + string("nw_i.csv")).c_str()) == 0) & rm;
    rm = (remove((dir + prefix + string("nl_i.csv")).c_str()) == 0) & rm;
    rm = (remove((dir + prefix + string("A_processed.csv")).c_str()) == 0) & rm;
    rm = (remove((dir + prefix + string("B_processed.csv")).c_str()) == 0) & rm;
    if ( !rm )
      cout << "Error deleting files\n";
  }
}*/

/*void readPiQiFile(vector<MatrixXd> * P_vec, vector<VectorXd> * q_vec,
                  int n_succ_sample, const string& dir) {
  for (int sample = 0; sample < n_succ_sample; sample++) {
    string prefix = to_string(sample) + "_";

    P_vec->push_back(readCSV(dir + prefix + string("Pi.csv")));
    q_vec->push_back(readCSV(dir + prefix + string("qi.csv")));

    bool rm = true;
    rm = (remove((dir + prefix + string("Pi.csv")).c_str()) == 0) & rm;
    rm = (remove((dir + prefix + string("qi.csv")).c_str()) == 0) & rm;
    if ( !rm )
      cout << "Error deleting files\n";
  }
}*/

int findGoldilocksModels(int argc, char* argv[]) {
  gflags::ParseCommandLineFlags(&argc, &argv, true);

  cout << "Trail name: " << FLAGS_program_name << endl;
  std::time_t current_time =
      std::chrono::system_clock::to_time_t(std::chrono::system_clock::now());
  cout << "Current time: " << std::ctime(&current_time);
  cout << "Git commit hash: " << endl;
  int sys_ret = std::system("git rev-parse HEAD");
  DRAKE_DEMAND(sys_ret != -1);
  cout << "Result of \"git diff-index HEAD\":" << endl;
  sys_ret = std::system("git diff-index HEAD");
  DRAKE_DEMAND(sys_ret != -1);

  // Create MBP
  drake::logging::set_log_level("err");  // ignore warnings about joint limits
  MultibodyPlant<double> plant(0.0);
  createMBP(&plant, FLAGS_robot_option);

  // Create autoDiff version of the plant
  MultibodyPlant<AutoDiffXd> plant_autoDiff(plant);
  cout << endl;

  // Files parameters
  /*const string dir = "examples/goldilocks_models/find_models/data/robot_" +
      to_string(FLAGS_robot_option) + "/";*/
  const string dir = "../dairlib_data/goldilocks_models/find_models/robot_" +
                     to_string(FLAGS_robot_option) + "/";
  string init_file = FLAGS_init_file;
  string prefix = "";
  if (!CreateFolderIfNotExist(dir)) return 0;

  // Parameters for tasks
  cout << "\nTasks settings:\n";
<<<<<<< HEAD
  bool uniform_grid = FLAGS_is_uniform_grid;
  bool restricted_sample_number = FLAGS_is_restricted_sample_number;

  int N_sample_sl = (FLAGS_N_sample_sl == -1)? 1 : FLAGS_N_sample_sl;
  int N_sample_gi = (FLAGS_N_sample_gi == -1)? 1 : FLAGS_N_sample_gi;
  int N_sample_tr = (FLAGS_N_sample_tr == -1)? 1 : FLAGS_N_sample_tr;
  int N_sample = N_sample_sl * N_sample_gi * N_sample_tr;
  if (FLAGS_robot_option == 0) {
    DRAKE_DEMAND(FLAGS_N_sample_tr < 1);
  }

  double delta_stride_length;
  double stride_length_0;
  if (FLAGS_robot_option == 0) {
    delta_stride_length = 0.015;
    stride_length_0 = 0.25;
  } else if (FLAGS_robot_option == 1) {
    if (FLAGS_is_stochastic) {
      delta_stride_length = 0.015;//0.066; // 0.066 might be too big;
    } else {
      delta_stride_length = 0.1;
    }
    stride_length_0 = 0.3;  //0.15
  } else {
    throw std::runtime_error("Should not reach here");
    delta_stride_length = 0;
    stride_length_0 = 0;
  }
  double delta_ground_incline;
  double ground_incline_0 = 0;
=======
  GridTasksGenerator task_gen;
>>>>>>> 365127ba
  if (FLAGS_robot_option == 0) {
    task_gen = GridTasksGenerator(
        3, {"stride length", "ground incline", "velocity"},
        {FLAGS_N_sample_sl, FLAGS_N_sample_gi, FLAGS_N_sample_v}, {0.3, 0, 0.4},
        {0.015, 0.05, 0.02}, FLAGS_is_stochastic);
  } else if (FLAGS_robot_option == 1) {
    task_gen = GridTasksGenerator(
        4, {"stride length", "ground incline", "velocity", "turning rate"},
        {FLAGS_N_sample_sl, FLAGS_N_sample_gi, FLAGS_N_sample_v,
         FLAGS_N_sample_tr},
        {0.2, 0, 0.5, 0}, {0.015, 0.05, 0.04, 0.125}, FLAGS_is_stochastic);
  } else {
    throw std::runtime_error("Should not reach here");
    task_gen = GridTasksGenerator();
  }
<<<<<<< HEAD
  double delta_turning_rate;
  double turning_rate_0 = 0;
  if (FLAGS_robot_option == 0) {
    delta_turning_rate = 0.0;
  } else if (FLAGS_robot_option == 1) {
    delta_turning_rate = 0.125;
  } else {
    throw std::runtime_error("Should not reach here");
    delta_turning_rate = 0;
  }
  double duration = 0.4;
  if (FLAGS_robot_option == 0) {
    duration = 0.746;  // Fix the duration now since we add cost ourselves
  } else if (FLAGS_robot_option == 1) {
    duration = 0.4; // 0.4;
  }
  cout << "duration = " << duration << endl;

  uniform_grid ? cout << "Uniform grid\n" : cout << "Without uniform grid,use interpolated initial guess\n";
  cout << "N_sample_sl = " << N_sample_sl << endl;
  cout << "N_sample_gi = " << N_sample_gi << endl;
  cout << "N_sample_tr = " << N_sample_tr << endl;
  cout << "delta_stride_length = " << delta_stride_length << endl;
  cout << "stride_length_0 = " << stride_length_0 << endl;
  cout << "delta_ground_incline = " << delta_ground_incline << endl;
  cout << "ground_incline_0 = " << ground_incline_0 << endl;
  cout << "delta_turning_rate = " << delta_turning_rate << endl;
  cout << "turning_rate_0 = " << turning_rate_0 << endl;
  // Tasks setup
  std::uniform_real_distribution<> dist_sl(-delta_stride_length / 2,
                                           delta_stride_length / 2);
  vector<double> delta_stride_length_vec;
  for (int i = 0 - N_sample_sl / 2; i < N_sample_sl - N_sample_sl / 2; i++)
    delta_stride_length_vec.push_back(i * delta_stride_length);
  std::uniform_real_distribution<> dist_gi(-delta_ground_incline / 2,
                                           delta_ground_incline / 2);
  vector<double> delta_ground_incline_vec;
  for (int i = 0 - N_sample_gi / 2; i < N_sample_gi - N_sample_gi / 2; i++)
    delta_ground_incline_vec.push_back(i * delta_ground_incline);
  std::uniform_real_distribution<> dist_tr(-delta_turning_rate / 2,
                                           delta_turning_rate / 2);
  vector<double> delta_turning_rate_vec;
  for (int i = 0 - N_sample_tr / 2; i < N_sample_tr - N_sample_tr / 2; i++)
    delta_turning_rate_vec.push_back(i * delta_turning_rate);
  double min_stride_length =
      (FLAGS_is_stochastic && (FLAGS_N_sample_sl > 0))
          ? stride_length_0 + delta_stride_length_vec.front() -
                delta_stride_length * 0.5
          : stride_length_0 + delta_stride_length_vec.front();
  double max_stride_length =
      (FLAGS_is_stochastic && (FLAGS_N_sample_sl > 0))
          ? stride_length_0 + delta_stride_length_vec.back() +
                delta_stride_length * 0.5
          : stride_length_0 + delta_stride_length_vec.back();
  double min_ground_incline =
      (FLAGS_is_stochastic && (FLAGS_N_sample_gi > 0))
          ? ground_incline_0 + delta_ground_incline_vec.front() -
                delta_ground_incline * 0.5
          : ground_incline_0 + delta_ground_incline_vec.front();
  double max_ground_incline =
      (FLAGS_is_stochastic && (FLAGS_N_sample_gi > 0))
          ? ground_incline_0 + delta_ground_incline_vec.back() +
                delta_ground_incline * 0.5
          : ground_incline_0 + delta_ground_incline_vec.back();
  double min_turning_rate =
      (FLAGS_is_stochastic && (FLAGS_N_sample_tr > 0))
          ? turning_rate_0 + delta_turning_rate_vec.front() -
                delta_turning_rate * 0.5
          : turning_rate_0 + delta_turning_rate_vec.front();
  double max_turning_rate =
      (FLAGS_is_stochastic && (FLAGS_N_sample_tr > 0))
          ? turning_rate_0 + delta_turning_rate_vec.back() +
                delta_turning_rate * 0.5
          : turning_rate_0 + delta_turning_rate_vec.back();
  DRAKE_DEMAND(min_stride_length >= 0);
  cout << "stride length ranges from " << min_stride_length << " to "
       << max_stride_length << endl;
  cout << "ground incline ranges from " << min_ground_incline << " to "
       << max_ground_incline << endl;
  cout << "turning rate ranges from " << min_turning_rate << " to "
       << max_turning_rate << endl;
  // Distribution without grid
  std::uniform_real_distribution<> dist_sl_large_range(
            min_stride_length, max_stride_length);
  std::uniform_real_distribution<> dist_gi_large_range(
            min_ground_incline, max_ground_incline);
  std::uniform_real_distribution<> dist_tr_large_range(
            min_turning_rate, max_turning_rate);
  /// How to restrict the number of samples is still under testing
  /// For now, the range of ground incline and stride length will not change while
  /// the number of them decreases.
  if(!uniform_grid && restricted_sample_number){
      if(N_sample_gi>2){
          N_sample_gi = pow(N_sample_gi, 0.7);
      }
      if(N_sample_sl>2){
          N_sample_sl = pow(N_sample_sl, 0.7);
      }
      if(N_sample_tr>2){
          N_sample_tr = pow(N_sample_tr, 0.7);
      }
      N_sample = N_sample_sl * N_sample_gi * N_sample_tr;
      cout << "Restrict the number of samples in one iteration" << endl;
      cout << "Restricted N_sample_sl = " << N_sample_sl << endl;
      cout << "Restricted N_sample_gi = " << N_sample_gi << endl;
      cout << "Restricted N_sample_tr = " << N_sample_tr << endl;
  }

  VectorXd previous_ground_incline = VectorXd::Zero(N_sample);
  VectorXd previous_stride_length = VectorXd::Zero(N_sample);
  VectorXd previous_turning_rate = VectorXd::Zero(N_sample);
=======
  // Tasks setup
  DRAKE_DEMAND(task_gen.task_min("stride length") >= 0);
  DRAKE_DEMAND(task_gen.task_min("velocity") >= 0);
  int N_sample = task_gen.total_sample_number();
  Task task(task_gen.names());
  vector<VectorXd> previous_task(N_sample, VectorXd::Zero(task_gen.dim()));
>>>>>>> 365127ba
  if (FLAGS_start_current_iter_as_rerun ||
      FLAGS_start_iterations_with_shrinking_stepsize) {
    for (int i = 0; i < N_sample; i++) {
      VectorXd pre_task = readCSV(dir + to_string(FLAGS_iter_start) + "_" +
          to_string(i) + string("_task.csv"))
          .col(0);
      DRAKE_DEMAND(pre_task.rows() == task_gen.dim());
      previous_task[i] = pre_task;
    }
  }
  SaveStringVecToCsv(task_gen.names(), dir + string("task_names.csv"));

  // Parameters for the outer loop optimization
  cout << "\nOptimization setting (outer loop):\n";
  int iter_start = FLAGS_iter_start;
  int max_outer_iter = FLAGS_max_outer_iter;
  double stopping_threshold = 1e-4;

  double beta_momentum = FLAGS_beta_momentum;
  double h_step;
  if (FLAGS_h_step > 0) {
    h_step = FLAGS_h_step;
  } else {
    h_step = 1e-3;
    if (FLAGS_robot_option == 0) {
      // After adding tau
      // 1e-4 doesn't diverge   // This is with  h_step / sqrt(norm_grad_cost(0));
      // 1e-3 diverges
      // Before adding tau
      // 1e-3 is small enough to avoid gittering at the end
      // 1e-2 is a good compromise on both speed and gittering
      // 1e-1 caused divergence when close to optimal sol
      h_step = 1e-4;
      /*if (beta_momentum != 0) {
        // haven't tried or tuned this yet.
        h_step = 1e-5;
      }*/
    } else if (FLAGS_robot_option == 1) {
      // Without tau: (This is with  h_step / sqrt(norm_grad_cost(0));)
      //  1e-4: doesn't always decrease with a fixed task
      //  1e-5: barely increase with a fixed task

      // Both with and without tau (I believe), fixed task.
      // h_step = 1e-3;  // This is with h_step / norm_grad_cost_double. (and with
                      // old traj opt)

      // (20200216) After using new traj opt
      h_step = 1e-4;  // maybe h_step shouldn't be too high, because rom
                      // constraint is the constraint that is hard to satisfy?
      if (!FLAGS_is_stochastic) {
        h_step = 1e-3;  // we can always shrink steps if the cost goes up with
                        // fixed tasks (it should go down theoretically)
      }
      if (beta_momentum != 0) {
        // haven't tried or tuned this yet.
        h_step = 1e-3;
      }
    }
  }
  double indpt_row_tol = 1e-6;//1e-6
  bool is_newton = FLAGS_is_newton;
  bool is_stochastic = FLAGS_is_stochastic;
  int N_rerun;
  if (FLAGS_N_rerun > -1) {
    N_rerun = FLAGS_N_rerun;
  } else {
    if (FLAGS_robot_option == 0) {
      N_rerun = 1;
    } else if (FLAGS_robot_option == 1) {
      //increase the number of rerun if necessary
      //for example, if the program is stuck, try to increase the number of rerun
      N_rerun = 2;//2;
    } else {
      N_rerun = 0;
    }
  }
  const int method_to_solve_system_of_equations =
      FLAGS_method_to_solve_system_of_equations;
  // With bigger momentum, you might need a larger tolerance.
  // If not uniform grid, considering sample cost increase makes no sense.
  // So, use a very large tolerance on increase rate.
  double max_sample_cost_increase_rate = 0;
  if (FLAGS_robot_option == 0) {
      if(uniform_grid){
          max_sample_cost_increase_rate = FLAGS_is_stochastic? 2.0: 0.01;
      }else{
          max_sample_cost_increase_rate = std::numeric_limits<double>::infinity();
      }
  } else if (FLAGS_robot_option== 1) {
      if(uniform_grid){
          max_sample_cost_increase_rate = FLAGS_is_stochastic? 0.5: 0.01; //0.3
      }else{
          max_sample_cost_increase_rate = std::numeric_limits<double>::infinity();
      }
  } else {
    throw std::runtime_error("Should not reach here");
  }
  /// Increase the tolerance for restricted number
  /// Maybe we can turn off the shrinking step size when using restricted number of sample
  /// Didn't see improvement after shrinking the step size.
  double max_average_cost_increase_rate = 0;
  if (FLAGS_robot_option == 0) {
    max_average_cost_increase_rate = FLAGS_is_stochastic? 0.5: 0.01;
    if(restricted_sample_number)
    {
        max_average_cost_increase_rate = 2;
    }
  } else if (FLAGS_robot_option== 1) {
    max_average_cost_increase_rate = FLAGS_is_stochastic? 0.2: 0.01;//0.15
    if(restricted_sample_number)
    {
        max_average_cost_increase_rate = 1;
    }
  } else {
    throw std::runtime_error("Should not reach here");
  }
  // Since sometimes the above increase rates are too restrictive and cause the
  // optimization to get stuck in some iteration, we relax the increase rate
  // every `n_shrink_before_relaxing_tolerance` times of step size shrinking
  int n_shrink_before_relaxing_tolerance = 6;
  is_newton ? cout << "Newton method\n" : cout << "Gradient descent method\n";
  is_stochastic ? cout << "Stochastic\n" : cout << "Non-stochastic\n";
  cout << "Step size = " << h_step << endl;
  cout << "beta_momentum = " << beta_momentum << endl;
  cout << "# of re-run in each iteration = " << N_rerun << endl;
  cout << "Failure rate threshold before seeing a all-success iteration = "
       << FLAGS_fail_threshold << endl;
  cout << "method_to_solve_system_of_equations = "
       << method_to_solve_system_of_equations << endl;
  cout << "The maximum rate the cost of each sample cost can increase before "
          "shrinking step size = "
       << max_sample_cost_increase_rate << endl;
  cout << "The maximum rate the averaged cost can increase before shrinking "
          "step size = "
       << max_average_cost_increase_rate << endl;
  cout << "n_shrink_before_relaxing_tolerance = "
       << n_shrink_before_relaxing_tolerance << endl;
  // Outer loop setting - help from adjacent samples
  bool get_good_sol_from_adjacent_sample =
      FLAGS_get_good_sol_from_adjacent_sample;
<<<<<<< HEAD
  if (FLAGS_robot_option == 0 || !uniform_grid) {
    // five-link robot doesn't seem to need help
    // adjacent sample makes no sense in non-uniform grid
    get_good_sol_from_adjacent_sample = false;
  }

=======
>>>>>>> 365127ba
  double max_cost_increase_rate_before_ask_for_help = 0.1;
  if (FLAGS_robot_option == 0) {
    max_cost_increase_rate_before_ask_for_help = 0.5;
  } else if (FLAGS_robot_option == 1) {
    max_cost_increase_rate_before_ask_for_help = 0.15; //0.1
  }
  double max_adj_cost_diff_rate_before_ask_for_help = 0.1;
  if (FLAGS_robot_option == 0) {
    max_adj_cost_diff_rate_before_ask_for_help = 0.5;
  } else if (FLAGS_robot_option == 1) {
    max_adj_cost_diff_rate_before_ask_for_help = 0.5; //0.1
  }
  bool is_limit_difference_of_two_adjacent_costs =
      max_adj_cost_diff_rate_before_ask_for_help > 0;
  cout << "Get good sols from adjacent samples to improve solution quality? "
       << get_good_sol_from_adjacent_sample << endl;
  if (get_good_sol_from_adjacent_sample) {
    cout << "The maximum rate the cost can increase before asking adjacent "
            "samples for help = "
         << max_cost_increase_rate_before_ask_for_help << endl;
    cout << "The maximum cost difference rate between two adjacent samples = "
         << max_adj_cost_diff_rate_before_ask_for_help << endl;
  }
  /// Notes: currently, there are a few conditions under any of which the
  /// program would rerun trajectory optimization:
  ///  1. if N_rerun is not 0, then after SNOPT found a solution this program
  ///  feeds the solution back to SNOPT as a initial condition to resolve the
  ///  program for N_rerun number of times.
  ///  2. after N_rerun number of reruns, if there are two adjacent samples
  ///  whose cost ratio (difference) are greater than a certain value decided by
  ///  `max_adj_cost_diff_rate_before_ask_for_help` , then this program
  ///  re-evaluates the sample with a high cost and feed it the solution with
  ///  low cost as an initial condition.
  ///  3. after N_rerun number of reruns, if any sample cost increases over a
  ///  certain rate determined by `max_cost_increase_rate_before_ask_for_help`,
  ///  then the program re-evaluates the sample (if any adjacent sample has
  ///  lower cost).
  ///  4. if all the samples are evaluated successfully and if the total cost
  ///  increases over a certain rate determined by
  ///  `max_cost_increase_rate_before_ask_for_help`, then the program rerun the
  ///  iteration

  // Parameters for the inner loop optimization
  int max_inner_iter = FLAGS_max_inner_iter;
  if (FLAGS_robot_option == 0) {
    max_inner_iter = 300;
  }
  double Q = 0; // Cost on velocity
  double R = 0;  // Cost on input effort
  double all_cost_scale = 1;
  setCostWeight(&Q, &R, &all_cost_scale, FLAGS_robot_option);
  cout << "\nOptimization setting (inner loop):\n";
  cout << "max_inner_iter = " << max_inner_iter << endl;
  cout << "major_optimality_tolerance = " << FLAGS_major_optimality_tol << endl;
  cout << "major_feasibility_tolerance = " << FLAGS_major_feasibility_tol << endl;
<<<<<<< HEAD
  cout << "n_node = " << n_node << endl;
  if (FLAGS_robot_option == 1) {
    // If the node density is too low, it's harder for SNOPT to converge well.
    // The ratio of distance per nodes = 0.2/16 is fine for snopt, but
    // 0.3 / 16 is too high.
    // However, currently it takes too much time to compute with many nodes, so
    // we try 0.3/24.
    double max_distance_per_node = 0.3 / 16;
    //comment the line for cassie with large stride length if necessary
//    DRAKE_DEMAND((max_stride_length / n_node) <= max_distance_per_node);
  }
=======
  cout << "use SNOPT built-in scaling? " << FLAGS_snopt_scaling << endl;
  cout << "Fix number of nodes in traj opt? " << FLAGS_fix_node_number << endl;
  if (!FLAGS_fix_node_number)
    cout << "node_density = " << FLAGS_node_density << endl;
  // Inner loop setup
  cout << "n_node for each sample = \n";
  vector<int> n_node_vec(N_sample, 20);
  if (!FLAGS_fix_node_number) {
    for (int sample_idx = 0; sample_idx < N_sample; sample_idx++) {
      task.set(task_gen.NewTask(sample_idx, true));
      double duration = task.get("stride length") / task.get("velocity");
      n_node_vec[sample_idx] = int(FLAGS_node_density * duration);
      cout << n_node_vec[sample_idx] << ", ";
    } cout << endl;
    cout << "WARNING: we will only add adjacent samples to the list if it has "
            "the same number of nodes\n";
  }
  cout << "eps_regularization = " << FLAGS_eps_regularization << endl;
  cout << "is_add_tau_in_cost = " << FLAGS_is_add_tau_in_cost << endl;
  FLAGS_is_zero_touchdown_impact ? cout << "Zero touchdown impact\n"
                                 : cout << "Non-zero touchdown impact\n";
  InnerLoopSetting inner_loop_setting = InnerLoopSetting();
  inner_loop_setting.Q_double = Q;
  inner_loop_setting.R_double = R;
  inner_loop_setting.eps_reg = FLAGS_eps_regularization;
  inner_loop_setting.all_cost_scale = all_cost_scale;
  inner_loop_setting.is_add_tau_in_cost = FLAGS_is_add_tau_in_cost;
  inner_loop_setting.is_zero_touchdown_impact = FLAGS_is_zero_touchdown_impact;
  inner_loop_setting.max_iter = max_inner_iter;
  inner_loop_setting.major_optimality_tol = FLAGS_major_optimality_tol;
  inner_loop_setting.major_feasibility_tol = FLAGS_major_feasibility_tol;
  inner_loop_setting.snopt_scaling = FLAGS_snopt_scaling;
  inner_loop_setting.directory = dir;
>>>>>>> 365127ba

  // Reduced order model parameters
  // TODO: currently you can just create a class RomParameters to reduced the
  //  argument size of some functions in the code
  // TODO: later you can also create a ROM class.
  //  .
  //  virtual class MappingFunctionParametrization
  //  derived class CassieMapping
  //  derived class FiveLinkRobotMapping
  //  .
  //  virtual class ROM(MappingFunctionParametrization)
  //  derived class 2dLip
  //  derived class 2dLipWithSwingFoot
  //  .
  //  The ROM class takes in MappingFunctionParametrization and the derived
  //  class has its own dynamics parametrization
  cout << "\nReduced-order model setting:\n";
  cout << "Warning: Need to make sure that the implementation in "
       "DynamicsExpression agrees with n_y and n_tau.\n";
  int n_y = 0;
  int n_tau = 0;
  setRomDim(&n_y, &n_tau, FLAGS_rom_option);
  int n_yddot = n_y; // Assume that are the same (no quaternion)
  MatrixXd B_tau = MatrixXd::Zero(n_yddot, n_tau);
  setRomBMatrix(&B_tau, FLAGS_rom_option);
  cout << "n_y = " << n_y << ", n_tau = " << n_tau << endl;
  cout << "B_tau = \n" << B_tau << endl;
  writeCSV(dir + string("B_tau.csv"), B_tau);
  cout << "rom_option = " << FLAGS_rom_option << " ";
  switch (FLAGS_rom_option) {
    case 0: cout << "(2D -- lipm)\n";
      break;
    case 1: cout << "(4D -- lipm + swing foot)\n";
      break;
    case 2: cout << "(1D -- fix com vertical acceleration)\n";
      break;
    case 3: cout << "(3D -- fix com vertical acceleration + swing foot)\n";
      break;
  }
  cout << "Make sure that n_y and B_tau are correct.\n";
  if (!FLAGS_turn_off_cin) {
    cout <<"Proceed? (Y/N)\n";
    char answer[1];
    cin >> answer;
    if (!((answer[0] == 'Y') || (answer[0] == 'y'))) {
      cout << "Ending the program.\n";
      return 0;
    } else {
      cout << "Continue constructing the problem...\n";
    }
  }

  // Reduced order model setup
  KinematicsExpression<double> kin_expression(n_y, 0, &plant, FLAGS_robot_option);
  DynamicsExpression dyn_expression(n_yddot, 0, FLAGS_rom_option, FLAGS_robot_option);
  VectorXd dummy_q = VectorXd::Ones(plant.num_positions());
  VectorXd dummy_s = VectorXd::Ones(n_y);
  int n_feature_y = kin_expression.getFeature(dummy_q).size();
  int n_feature_yddot =
    dyn_expression.getFeature(dummy_s, dummy_s).size();
  cout << "n_feature_y = " << n_feature_y << endl;
  cout << "n_feature_yddot = " << n_feature_yddot << endl;
  int n_theta_y = n_y * n_feature_y;
  int n_theta_yddot = n_yddot * n_feature_yddot;

  // Initial guess of theta
  VectorXd theta_y = VectorXd::Zero(n_theta_y);
  VectorXd theta_yddot = VectorXd::Zero(n_theta_yddot);
  if (iter_start == 0) {
    setInitialTheta(theta_y, theta_yddot, n_feature_y, FLAGS_rom_option);
    cout << "Make sure that you use the right initial theta.\n";
    if (!FLAGS_turn_off_cin) {
      cout << "Proceed? (Y/N)\n";
      char answer[1];
      cin >> answer;
      if (!((answer[0] == 'Y') || (answer[0] == 'y'))) {
        cout << "Ending the program.\n";
        return 0;
      } else {
        cout << "Continue constructing the problem...\n";
      }
    }
  }
  else {
    theta_y = readCSV(dir + to_string(iter_start) +
        string("_theta_y.csv")).col(0);
    theta_yddot = readCSV(dir + to_string(iter_start) +
        string("_theta_yddot.csv")).col(0);
  }
  RomData rom = RomData(n_y, n_tau, n_feature_y, n_feature_yddot, B_tau,
                        theta_y, theta_yddot);

  // Vectors/Matrices for the outer loop
  SubQpData QPs(N_sample);

  // Multithreading setup
  cout << "\nMultithreading settings:\n";
  int CORES = static_cast<int>(std::thread::hardware_concurrency());
  cout << "# of threads availible on this computer: " << CORES << endl;
  if (FLAGS_n_thread_to_use > 0) CORES = FLAGS_n_thread_to_use;
  cout << "is multithread? " << FLAGS_is_multithread << endl;
  cout << "# of threads to be used " << CORES << endl;
  vector<std::shared_ptr<int>> thread_finished_vec(N_sample);
  for (int i = 0; i < N_sample; i++) {
    thread_finished_vec[i] = std::make_shared<int>(0);
  }

  // Some setup
  cout << "\nOther settings:\n";
  cout << "is_debug? " << FLAGS_is_debug << endl;
  double ave_min_cost_so_far = std::numeric_limits<double>::infinity();
  std::vector<double> each_min_cost_so_far(
      N_sample, std::numeric_limits<double>::infinity());
  if (iter_start > 1  && !FLAGS_is_debug) {
    for (int iter = iter_start - 1; iter > 0; iter--) {
      // Check if the cost for all samples exist
      bool all_exsit = true;
      for (int i = 0; i < N_sample; i++) {
        all_exsit = all_exsit && file_exist(dir + to_string(iter) + "_" +
                                            to_string(i) + string("_c.csv"));
      }
      if (!all_exsit) {
        break;
      }

      // Get total cost and individual cost
      double old_total_cost = 0;
      for (int i = 0; i < N_sample; i++) {
        double c = readCSV(dir + to_string(iter) +  "_" +
            to_string(i) + string("_c.csv"))(0,0);
        old_total_cost += c;

        // Assign individual cost
        if (each_min_cost_so_far[i] > c) {
          each_min_cost_so_far[i] = c;
        }
      }

      // Assign ave_min_cost_so_far
      if (ave_min_cost_so_far > old_total_cost / N_sample) {
        ave_min_cost_so_far = old_total_cost / N_sample;
      }
    }
    cout << "ave_min_cost_so_far = " << ave_min_cost_so_far << endl;
  }
<<<<<<< HEAD
  // Task indices setup
  std::map<int, std::tuple<int, int, int>> forward_task_idx_map;
  std::map<std::tuple<int, int, int>, int> inverse_task_idx_map;
  ConstructTaskIdxMap(&forward_task_idx_map, &inverse_task_idx_map, N_sample_sl,
                      N_sample_gi, N_sample_tr);

=======
>>>>>>> 365127ba
  // Some setup
  bool rerun_current_iteration = FLAGS_start_current_iter_as_rerun;
  bool has_been_all_success = iter_start > 1;
  if ((FLAGS_start_current_iter_as_rerun && (iter_start >= 1)) ||
      (!FLAGS_start_current_iter_as_rerun && (iter_start >= 2))) {
    int iter_check_all_success =
        FLAGS_start_current_iter_as_rerun ? iter_start : iter_start - 1;

    bool samples_are_success = true;
    for (int i = 0; i < N_sample; i++) {
      samples_are_success =
          samples_are_success &&
          readCSV(dir + to_string(iter_check_all_success) + "_" + to_string(i) +
                  string("_is_success.csv"))(0, 0);
    }
    has_been_all_success = samples_are_success;
  }
  cout << "has_been_all_success? " << has_been_all_success << endl;
  cout << "iteration #" << iter_start << " is a rerun? "
       << rerun_current_iteration << endl;

  VectorXd step_direction;
  VectorXd prev_step_direction =
      VectorXd::Zero(rom.n_theta());  // must initialize this because of momentum term
  if (iter_start > 1) {
    cout << "Reading previous step direction... (will get memory issue if the "
            "file doesn't exist)\n";
    step_direction =
        readCSV(dir + to_string(iter_start - 1) + string("_step_direction.csv"))
            .col(0);
    prev_step_direction =
        readCSV(dir + to_string(iter_start - 1) + string("_step_direction.csv"))
            .col(0);
  }
  double current_iter_step_size = h_step;
  if ((iter_start > 1) && FLAGS_read_previous_step_size) {
    cout << "Reading previous step size... (will get memory issue if the file "
            "doesn't exist)\n";
    current_iter_step_size = readCSV(dir + to_string(iter_start - 1) +
                                     string("_step_size.csv"))(0, 0);
  }

  VectorXd prev_theta = rom.theta();
  if (iter_start > 1) {
    MatrixXd prev_theta_y_mat =
      readCSV(dir + to_string(iter_start - 1) + string("_theta_y.csv"));
    MatrixXd prev_theta_yddot_mat =
      readCSV(dir + to_string(iter_start - 1) + string("_theta_yddot.csv"));
    prev_theta << prev_theta_y_mat.col(0), prev_theta_yddot_mat.col(0);
  }

  bool start_iterations_with_shrinking_stepsize =
      FLAGS_start_iterations_with_shrinking_stepsize;
  if (FLAGS_start_iterations_with_shrinking_stepsize) {
    DRAKE_DEMAND(FLAGS_read_previous_step_size);
  }

  if (FLAGS_initial_extra_shrink_factor > 0) {
    DRAKE_DEMAND(FLAGS_start_iterations_with_shrinking_stepsize);
    current_iter_step_size /= FLAGS_initial_extra_shrink_factor;
  }

  bool step_size_shrinked_last_loop = false;

  bool extend_model = FLAGS_extend_model;
  int extend_model_iter = (FLAGS_extend_model_iter == -1) ?
                          iter_start : FLAGS_extend_model_iter;
  extend_model_iter = (extend_model_iter == 0) ? 1 : extend_model_iter;
  bool has_visit_this_iter_for_model_extension = false;
  if (extend_model) {
    cout << "\nWill extend the model at iteration # " << extend_model_iter <<
         " by ";
    VectorXd theta_s_append = readCSV(dir +
                                      string("theta_s_append.csv")).col(0);
    DRAKE_DEMAND(theta_s_append.rows() % n_feature_y == 0);
    int n_extend = theta_s_append.rows() / n_feature_y;
    cout << n_extend << " dimension.\n";

    cout << "Make sure that you include both old and new version of dynamics "
         "feature.\n";
    if (!FLAGS_turn_off_cin) {
      cout << "Proceed? (Y/N)\n";
      char answer[1];
      cin >> answer;
      if (!((answer[0] == 'Y') || (answer[0] == 'y'))) {
        cout << "Ending the program.\n";
        return 0;
      } else {
        cout << "Continue constructing the problem...\n";
      }
    }
  }

  // Setup for getting good solution from adjacent samples
  const MatrixXi adjacent_sample_indices =
      GetAdjSampleIndices(task_gen, n_node_vec);
  cout << "adjacent_sample_indices = \n" << adjacent_sample_indices << endl;

  cout << "\nStart iterating...\n";
  // Start the gradient descent
  int iter;
  int n_shrink_step = 0;
  auto iter_start_time = std::chrono::system_clock::now();
  for (iter = iter_start; iter <= max_outer_iter; iter++)  {
    bool is_get_nominal = iter == 0;

    // Print info about iteration # and current time
    if (!start_iterations_with_shrinking_stepsize) {
      auto clock_now = std::chrono::system_clock::now();
      if (!is_get_nominal) {
        std::chrono::duration<double> iteration_elapse =
            clock_now - iter_start_time;
        iter_start_time = clock_now;
        cout << "\nLast iteration takes " << iteration_elapse.count() << "s.\n";
      }
      std::time_t current_time = std::chrono::system_clock::to_time_t(clock_now);
      cout << "Current time: " << std::ctime(&current_time);
      cout << "************ Iteration " << iter << " ("
           << n_shrink_step << "-time step size shrinking) *************" << endl;
      if (iter != 0) {
        cout << "theta_yddot.head(6) = " << rom.theta_yddot().head(6).transpose() << endl;
      }
    }

    // store initial parameter values
    prefix = to_string(iter) +  "_";
    if (!is_get_nominal || !FLAGS_is_debug) {
      writeCSV(dir + prefix + string("theta_y.csv"), rom.theta_y());
      writeCSV(dir + prefix + string("theta_yddot.csv"), rom.theta_yddot());
    }

    // setup for each iteration
    int max_inner_iter_pass_in = is_get_nominal ? 200 : max_inner_iter;
    bool extend_model_this_iter = extend_model && (iter == extend_model_iter) &&
                                  !has_visit_this_iter_for_model_extension;
    if (iter == extend_model_iter)
      has_visit_this_iter_for_model_extension = true;
    if (extend_model_this_iter) {
      cout << "WILL EXTEND MODEL IN THIS ITERATION\n";
    }

    // reset is_success_vec before trajectory optimization
    for (int i = 0; i < N_sample; i++) {
      *(QPs.is_success_vec[i]) = 0;
    }

    // Run trajectory optimization for different tasks first
    bool all_samples_are_success = true;
    bool a_sample_is_success = false;
    bool success_rate_is_high_enough = true;
    if (start_iterations_with_shrinking_stepsize) {
      // skip the sample evaluation
    } else {
      // Print message
      cout << "sample# (rerun #)";
      for (auto& mem : task_gen.names()) {
        cout << " | " << mem;
      }
      cout << " | init_file | Status | Solve time | Cost (tau cost)\n";

      // Create vector of threads for multithreading
      vector<std::thread*> threads(std::min(CORES, N_sample));

      // Create a index list indicating which thread is available for use
      std::queue<int> available_thread_idx;
      for (int i = 0; i < std::min(CORES, N_sample); i++)
        available_thread_idx.push(i);
      vector<pair<int, int>> assigned_thread_idx;

      // Setup for rerun
      // rerun is a "hack" for snopt solver. Since it doesn't always find a good
      // solution in one solve, we rerun it a few times.
      std::vector<int> n_rerun(N_sample, -1);
      std::deque<int> awaiting_sample_idx;
      for (int i = 0; i < N_sample; i++)
        awaiting_sample_idx.push_back(i);

      // Set up for feeding good sample solution to adjacent bad samples
      std::vector<int> is_good_solution(N_sample, -1);  // -1 means unset,
                                                        // 0 is bad, 1 is good
      // In the following int matrices, each row is a list that contains the
      // sample idx that can help (or helped)
      // -1 means empty.
      // TODO: you can re-implement this with
      //  std::vector<std::shared_ptr<std::vector<int>>>
      //  so the code is cleaner.
      MatrixXi sample_idx_waiting_to_help =
          -1 * MatrixXi::Ones(N_sample, 2 * task_gen.dim());
      MatrixXi sample_idx_that_helped =
          -1 * MatrixXi::Ones(N_sample, 2 * task_gen.dim());
      std::vector<double> local_each_min_cost_so_far = each_min_cost_so_far;

      // Set up for deciding if we should update the solution
      std::vector<double> cost_threshold_for_update(
          N_sample, std::numeric_limits<double>::infinity());

      // Evaluate samples
      int n_failed_sample = 0;
      while (!awaiting_sample_idx.empty() || !assigned_thread_idx.empty()) {
        /*cout << "awaiting_sample_idx = ";
        for (auto mem : awaiting_sample_idx) {
          cout << mem << ", ";
        } cout << endl;
        cout << "assigned_sample_idx = ";
        for (auto mem : assigned_thread_idx) {
          cout << mem.second << ", ";
        } cout << endl;*/

        //std::system("lscpu | grep CPU\\ MHz"); // print the current cpu clock speed
        //std::system("top -bn2 | grep \"Cpu(s)\" | sed \"s/.*, *\\([0-9.]*\\)%* id.*/\1/\" | awk '{print 100 - $1\"%\"}'"); // print the CPU usage
        //std::system("free -m"); // print memory usage

        // Evaluate a sample when there is an available thread. Otherwise, wait.
        if (!awaiting_sample_idx.empty() && !available_thread_idx.empty()) {
          // Pick a sample to evaluate
          int sample_idx = awaiting_sample_idx.front();
          awaiting_sample_idx.pop_front();

          // Record # of reruns
          n_rerun[sample_idx] += 1;
          bool current_sample_is_a_rerun =
              rerun_current_iteration || (n_rerun[sample_idx] > 0);

<<<<<<< HEAD
          // setup for each sample
          double stride_length =
              stride_length_0 + delta_stride_length_vec[std::get<0>(
                                    forward_task_idx_map.at(sample_idx))];
          double ground_incline =
              ground_incline_0 + delta_ground_incline_vec[std::get<1>(
                                     forward_task_idx_map.at(sample_idx))];
          double turning_rate =
              turning_rate_0 + delta_turning_rate_vec[std::get<2>(
                                   forward_task_idx_map.at(sample_idx))];
          if (!is_get_nominal && is_stochastic) {
              if (uniform_grid) {
                  if (FLAGS_N_sample_sl > 0) {
                      stride_length += dist_sl(e1);
                  }
                  if (FLAGS_N_sample_gi > 0) {
                      ground_incline += dist_gi(e2);
                  }
                  if (FLAGS_N_sample_tr > 0) {
                      turning_rate += dist_tr(e3);
                  }
              } else {
                  stride_length = dist_sl_large_range(e1);
                  ground_incline = dist_gi_large_range(e2);
                  turning_rate = dist_tr_large_range(e3);
              }
          }
=======
          // Prefix for the file name
          prefix = to_string(iter) +  "_" + to_string(sample_idx) + "_";
>>>>>>> 365127ba

          // Generate a new task or use the same task if this is a rerun
          // (You need step_size_shrinked_last_loop because you might start the
          // program with shrinking step size)
          if (current_sample_is_a_rerun || step_size_shrinked_last_loop) {
            task.set(CopyVectorXdToStdVector(previous_task[sample_idx]));
          } else {
            task.set(task_gen.NewTask(sample_idx, is_get_nominal));
            // Map std::vector to VectorXd and create a copy of VectorXd
            Eigen::VectorXd task_vectorxd = Eigen::Map<const VectorXd>(
                task.get().data(), task.get().size());
            previous_task[sample_idx] = task_vectorxd;
            // Store task in files
            writeCSV(dir + prefix + string("task.csv"), task_vectorxd);
          }

          // (Feature -- get initial guess from adjacent successful samples)
          // If the current sample already finished N_rerun, then it means that
          // there exists a adjacent sample that can help the current sample.
          int sample_idx_to_help = -1;
          if (get_good_sol_from_adjacent_sample) {
            if (n_rerun[sample_idx] > N_rerun) {
              cout << "is_good_solution = ";
              for (auto & mem : is_good_solution) {
                cout << mem << ", ";
              } cout << endl;
              GetAdjacentHelper(sample_idx, sample_idx_waiting_to_help,
                                sample_idx_that_helped, sample_idx_to_help,
                                task_gen.dim_nondeg());
            }
          }

          // Get file name of initial seed
          string init_file_pass_in;
<<<<<<< HEAD
          bool without_uniform_grid = ! uniform_grid;
          getInitFileName(dir, N_sample, &init_file_pass_in, init_file, iter, sample_idx,
                          min_stride_length, max_stride_length, min_ground_incline, max_ground_incline,
                          min_turning_rate,max_turning_rate,
                          is_get_nominal, without_uniform_grid,
                          current_sample_is_a_rerun, has_been_all_success,
                          step_size_shrinked_last_loop, n_rerun[sample_idx],
                          sample_idx_to_help,
                          FLAGS_is_debug,FLAGS_use_database,FLAGS_robot_option);

=======
          getInitFileName(&init_file_pass_in, init_file, iter, sample_idx,
                          is_get_nominal, current_sample_is_a_rerun,
                          has_been_all_success, step_size_shrinked_last_loop,
                          n_rerun[sample_idx], sample_idx_to_help,
                          FLAGS_is_debug);
>>>>>>> 365127ba

          // Set up feasibility and optimality tolerance
          // TODO: tighten tolerance at the last rerun for getting better
          //  solution?

          // Some inner loop setting
          inner_loop_setting.n_node = n_node_vec[sample_idx];
          inner_loop_setting.max_iter = max_inner_iter_pass_in;
          inner_loop_setting.prefix = prefix;
          inner_loop_setting.init_file = init_file_pass_in;

          // Trajectory optimization with fixed model parameters
          // string string_to_be_print = "Adding sample #" +
          // to_string(sample_idx) +
          //  " to thread #" + to_string(available_thread_idx.front()) +
          //  "...\n";
          // cout << string_to_be_print;
          threads[available_thread_idx.front()] = new std::thread(
              trajOptGivenWeights, std::ref(plant), std::ref(plant_autoDiff),
              std::ref(rom),
              inner_loop_setting, task,
              std::ref(QPs), std::ref(thread_finished_vec),
              is_get_nominal,
              extend_model_this_iter, sample_idx, n_rerun[sample_idx],
              cost_threshold_for_update[sample_idx], N_rerun, FLAGS_rom_option,
              FLAGS_robot_option);
          //string_to_be_print = "Finished adding sample #" + to_string(sample_idx) +
          //  " to thread # " + to_string(available_thread_idx.front()) + ".\n";
          // cout << string_to_be_print;

          assigned_thread_idx.push_back(
            std::make_pair(available_thread_idx.front(), sample_idx));
          available_thread_idx.pop();
        } else {
          // Select the thread to join
          int selected_idx =
              selectThreadIdxToWait(assigned_thread_idx, thread_finished_vec);
          // cout << "selected_idx = " << selected_idx << endl;

          // Wait for the selected thread to join, then delete thread
          int thread_to_wait_idx = assigned_thread_idx[selected_idx].first;
          int sample_idx = assigned_thread_idx[selected_idx].second;
          //string string_to_be_print = "Waiting for thread #" +
          //                            to_string(thread_to_wait_idx) +
          //                            " to join...\n";
          // cout << string_to_be_print;
          threads[thread_to_wait_idx]->join();
          delete threads[thread_to_wait_idx];
          //string_to_be_print = "Thread #" +
          //                     to_string(thread_to_wait_idx) +
          //                     " has joined.\n";
          // cout << string_to_be_print;
          available_thread_idx.push(thread_to_wait_idx);
          assigned_thread_idx.erase(assigned_thread_idx.begin() + selected_idx);
          // BTW, erasing middle members is computationally inefficient:
          //   http://www.cplusplus.com/reference/vector/vector/erase/

          // Queue the current sample back if
          // 1. it's not the last evaluation for this sample
          bool current_sample_is_queued = false;
          if (n_rerun[sample_idx] < N_rerun) {
            awaiting_sample_idx.push_back(sample_idx);
            current_sample_is_queued = true;
          }

          // Record success history
          prefix = to_string(iter) +  "_" + to_string(sample_idx) + "_";
          int sample_success =
              (readCSV(dir + prefix + string("is_success.csv")))(0, 0);

          // Update cost_threshold_for_update
          if ((sample_success == 1) && (n_rerun[sample_idx] >= N_rerun)) {
            auto sample_cost = (readCSV(dir + prefix + string("c.csv")))(0, 0);
            if (sample_cost < cost_threshold_for_update[sample_idx]) {
              cost_threshold_for_update[sample_idx] = sample_cost;
            }
          }

          // Get good initial guess from adjacent samples's solution
          // (we dont' get help from adjacent samples when extending model,
          // because the length of decision variable is not the same)
          if (get_good_sol_from_adjacent_sample && !extend_model_this_iter) {
            if (n_rerun[sample_idx] >= N_rerun) {
              RecordSolutionQualityAndQueueList(
                  dir, prefix, sample_idx, assigned_thread_idx,
                  adjacent_sample_indices,
                  max_cost_increase_rate_before_ask_for_help,
                  max_adj_cost_diff_rate_before_ask_for_help,
                  is_limit_difference_of_two_adjacent_costs, sample_success,
                  current_sample_is_queued, task_gen.dim_nondeg(), n_rerun,
                  N_rerun, local_each_min_cost_so_far, is_good_solution,
                  sample_idx_waiting_to_help, sample_idx_that_helped,
                  awaiting_sample_idx);
            }
          }

          // If the current sample is queued again because it could be helped by
          // adjacent samples, then don't conclude that it's a failure yet
          auto it = find(awaiting_sample_idx.begin(), awaiting_sample_idx.end(),
                         sample_idx);
          if (it != awaiting_sample_idx.end()) {
            sample_success = 1;
          }

          // Accumulate failed samples
          if (sample_success != 1) {
            // TODO: there might be a bug here. If a sample keeps failing even
            // after the help from adjacent samples, it might over-count this
            // failed sample
            n_failed_sample++;
          }

          // Logic of fail or success
          all_samples_are_success =
              (all_samples_are_success & (sample_success == 1));
          a_sample_is_success = (a_sample_is_success | (sample_success == 1));
          double fail_rate = double(n_failed_sample) / double(N_sample);
          if (fail_rate > FLAGS_fail_threshold) {
            success_rate_is_high_enough = false;
          } else if ((fail_rate > 0) && is_get_nominal) {
            success_rate_is_high_enough = false;
          }

          // Stop evaluating if
          // 1. any sample failed after a all-success iteration
          // 2. fail rate higher than threshold before seeing all-success
          // iteration
          if ((has_been_all_success && (!all_samples_are_success)) ||
              (!has_been_all_success && (!success_rate_is_high_enough))) {
            // Wait for the assigned threads to join, and then break;
            cout << n_failed_sample << " # of samples failed to find solution."
                 " Latest failed sample is sample#" << sample_idx <<
                 ". Wait for all threads to join and stop current iteration.\n";
            waitForAllThreadsToJoin(&threads, &assigned_thread_idx,
                                    thread_finished_vec);
            break;
          }

          // If in debug mode, stop evaluating.
          if (FLAGS_is_debug) {
            // Wait for the assigned threads to join, and then break;
            /*cout << "In debug mode. Wait for all threads to join and stop "
                    "current iteration.\n";
            waitForAllThreadsToJoin(&threads, &assigned_thread_idx, thread_finished_vec);
            break;*/
          }
        }
      }  // while(sample < N_sample)
    }  // end if-else (start_iterations_with_shrinking_stepsize)
    if (FLAGS_is_debug) break;

    // cout << "Only run for 1 iteration. for testing.\n";
    // for (int i = 0; i < 100; i++) {cout << '\a';}  // making noise to notify
    // break;

    // Logic for how to iterate
    if (start_iterations_with_shrinking_stepsize) {
      rerun_current_iteration = true;
    } else {
      if (all_samples_are_success && !is_get_nominal) {
        has_been_all_success = true;
      }
      // If all samples have been evaluated successfully in previous iteration,
      // we don't allow any failure in the following iterations
      bool current_iter_is_success = has_been_all_success
                                     ? all_samples_are_success
                                     : success_rate_is_high_enough;

      // Rerun the current iteration when the iteration was not successful
      rerun_current_iteration = !current_iter_is_success;
    }

    // Some checks to prevent wrong logic
    if (start_iterations_with_shrinking_stepsize) {
      DRAKE_DEMAND(
          !extend_model_this_iter);  // shouldn't extend model while starting
                                     // the program with adjusting step size
      DRAKE_DEMAND(iter > 1);  // shouldn't be iter 0 or 1
    }

    // Update parameters, adjusting step size or extend model
    step_size_shrinked_last_loop = false;
    if (is_get_nominal) {
      if (rerun_current_iteration) {
        iter -= 1;
      }
    } else if (extend_model_this_iter) {  // Extend the model
      cout << "Start extending model...\n";
      extendModel(dir, iter, rom, prev_theta, step_direction,
                  prev_step_direction, ave_min_cost_so_far, FLAGS_rom_option,
                  FLAGS_robot_option);

      // So that we can re-run the current iter
      cout << "Reset \"has_been_all_success\" to false, in case the next iter "
           "is infeasible.\n";
      iter -= 1;
      has_been_all_success = false;
      rerun_current_iteration = true;

      // Never extend model again (we just extend it once)
      extend_model = false;
      continue;
    }  // end if extend_model_this_iter
    else if (rerun_current_iteration) {  // rerun the current iteration
      // We only shrink step if it's iteration 2 or higher
      if (iter != 1) {
        current_iter_step_size = current_iter_step_size / 2;
        // if(current_iter_step_size<1e-5){
        //   cout<<"switch to the other method.";
        //   is_newton = !is_newton;
        // }
        cout << "Step size shrinks to " << current_iter_step_size <<
             ". Redo this iteration.\n\n";

        // Descent
        rom.SetTheta(prev_theta + current_iter_step_size * step_direction);

        n_shrink_step++;
      }

      // Some logic for iterating
      iter -= 1;
      start_iterations_with_shrinking_stepsize = false;
      step_size_shrinked_last_loop = true;
      // The name `step_size_shrinked_last_loop` is a bit misleading if it's
      // iter 1 but I think we still need it for getInitFileName()
    }  // end if rerun_current_iteration
    else {
      // The code only reach here when the current iteration is successful.

      /*// Read in the following files of the successful samples:
      // w_sol_vec, A_vec, H_vec, y_vec, lb_vec, ub_vec, b_vec, c_vec, B_vec;
      auto start_time_read_file = std::chrono::high_resolution_clock::now();

      readApproxQpFiles(&w_sol_vec, &A_vec, &H_vec, &y_vec, &lb_vec, &ub_vec,
                        &b_vec, &c_vec, &B_vec,
                        N_sample, iter, dir);

      // Print out elapsed time
      auto finish_time_read_file = std::chrono::high_resolution_clock::now();
      std::chrono::duration<double> elapsed_read_file =
          finish_time_read_file - start_time_read_file;
      cout << "\nTime spent on reading files of sample evaluation: "
           << to_string(int(elapsed_read_file.count())) << " seconds\n";
      cout << endl;*/

      // Construct an index list for the successful sample
      std::vector<int> successful_idx_list;
      for (uint i = 0; i < QPs.is_success_vec.size(); i++) {
        if ((*(QPs.is_success_vec[i])) == 1) {
          successful_idx_list.push_back(i);
        }
      }

      // number of successful sample
      int n_succ_sample = successful_idx_list.size();

      // TODO: we only consider successful samples here. double check if the
      //  following implementation is correct

      // Calculate the total cost of the successful samples
      double total_cost = 0;
      for (auto idx : successful_idx_list) {
        total_cost += (*(QPs.c_vec[idx]))(0) / n_succ_sample;
      }
      if (total_cost <= ave_min_cost_so_far) ave_min_cost_so_far = total_cost;

      // Print the total cost of this iteration
      cout << "total_cost = " << total_cost << " (min so far: " <<
           ave_min_cost_so_far << ")\n\n";

      // Update each cost when all samples are successful
      if (all_samples_are_success) {
        for (int idx = 0; idx < N_sample; idx++) {
          if ((*(QPs.c_vec[idx]))(0) < each_min_cost_so_far[idx]) {
            each_min_cost_so_far[idx] = (*(QPs.c_vec[idx]))(0);
          }
        }
      }

      // We further decide if we should still shrink the step size because the
      // cost is not small enough (we do this because sometimes snopt cannot
      // find a good solution when the step size is too big).
      // - We still do this when we are using stochastic tasks although the
      // tasks difficulty varies from iterations to iterations. We can
      // heuristically pick a range that contains the task difficulty variation,
      // so that we don't eliminate the sample with hard task.
      // - (changed) We don't do this on iteration 2 because sometimes the cost
      // goes up from iteration 1 to 2 (somehow).
      // - We require that ALL the samples were evaluated successfully when
      // shrinking the step size based on cost.
      if ((iter > 1) && all_samples_are_success) {
        // 1. average cost
        if (total_cost > ave_min_cost_so_far) {
          cout << "Average cost went up by "
               << (total_cost - ave_min_cost_so_far) / ave_min_cost_so_far * 100
               << "%.\n";
        }
        double tol_total_cost =
            max_average_cost_increase_rate *
            (1 + std::floor(n_shrink_step /
                            (double)n_shrink_before_relaxing_tolerance));
        if (total_cost > (1 + tol_total_cost) * ave_min_cost_so_far) {
          cout << "The cost went up too much (over " << tol_total_cost * 100
               << "%). Shrink the step size.\n\n";
          start_iterations_with_shrinking_stepsize = true;
          iter--;
          continue;
        }

        // 2. each sample cost
        double tol_sample_cost =
            max_sample_cost_increase_rate *
            (1 + std::floor(n_shrink_step /
                            (double)n_shrink_before_relaxing_tolerance));
        DRAKE_DEMAND(QPs.c_vec.size() == each_min_cost_so_far.size());
        bool exit_current_iter_to_shrink_step_size = false;
        for (auto idx : successful_idx_list) {
          // print
          if ((*(QPs.c_vec[idx]))(0) > each_min_cost_so_far[idx]) {
            cout << "Cost #" << idx << " went up by "
                 << ((*(QPs.c_vec[idx]))(0) - each_min_cost_so_far[idx]) /
                        each_min_cost_so_far[idx] * 100
                 << "%.\n";
          }
          // If cost goes up, we restart the iteration and shrink the step size.
          if ((*(QPs.c_vec[idx]))(0) >
              (1 + tol_sample_cost) * each_min_cost_so_far[idx]) {
            cout << "The cost went up too much (over " << tol_sample_cost * 100
                 << "%). Shrink the step size.\n\n";
            start_iterations_with_shrinking_stepsize = true;
            iter--;
            exit_current_iter_to_shrink_step_size = true;
            break;
          }
        }
        if (exit_current_iter_to_shrink_step_size) continue;
      }

      // Update parameters below

      // Extract active and independent constraints (multithreading)
      auto start_time_extract = std::chrono::high_resolution_clock::now();
      {
        cout << "\nExtracting active (and independent rows) of A...\n";
        vector<std::thread*> threads(std::min(CORES, n_succ_sample));
        int temp_start_of_idx_list = 0;
        while (temp_start_of_idx_list < n_succ_sample) {
          int temp_end_of_idx_list =
              (temp_start_of_idx_list + CORES >= n_succ_sample)
                  ? n_succ_sample
                  : temp_start_of_idx_list + CORES;
          int thread_idx = 0;
          for (int idx_of_idx_list = temp_start_of_idx_list;
               idx_of_idx_list < temp_end_of_idx_list; idx_of_idx_list++) {
            threads[thread_idx] = new std::thread(
                extractActiveAndIndependentRows,
                successful_idx_list[idx_of_idx_list],
                FLAGS_major_feasibility_tol, indpt_row_tol, dir,
                std::ref(QPs),
                method_to_solve_system_of_equations);
            thread_idx++;
          }
          thread_idx = 0;
          for (int idx_of_idx_list = temp_start_of_idx_list;
               idx_of_idx_list < temp_end_of_idx_list; idx_of_idx_list++) {
            threads[thread_idx]->join();
            delete threads[thread_idx];
            thread_idx++;
          }
          temp_start_of_idx_list = temp_end_of_idx_list;
        }
      }
      /*// Read the matrices after extractions
      readNonredundentMatrixFile(&nw_vec, &nl_vec,
                                 &A_active_vec, &B_active_vec,
                                 n_succ_sample, dir);*/
      // Print out elapsed time
      auto finish_time_extract = std::chrono::high_resolution_clock::now();
      std::chrono::duration<double> elapsed_extract =
          finish_time_extract - start_time_extract;
      cout << "Time spent on extracting active (and independent rows) of A: "
           << to_string(int(elapsed_extract.count())) << " seconds\n";
      cout << endl;


      // Reference for solving a sparse linear system
      // https://eigen.tuxfamily.org/dox/group__TopicSparseSystems.html
      // https://eigen.tuxfamily.org/dox/group__LeastSquares.html

      // Our calculation below is based on the fact that the H matrices are pd and
      // symmetric, so we check them here.
      // However, H turned out not to be psd, since we have timestep h as decision
      // variable. (It came from running cost. ~h*u'*R*u, etc)
      // Fixed it by adding running cost by hand (but the timestep is fixed now).
      // Now H is always pd because we also added a regularization term.
      /*cout << "Checking if H is pd and symmetric\n";
      for (int sample = 0; sample < n_succ_sample; sample++) {
        // Check if H is symmetric
        VectorXd One_w = VectorXd::Ones(nw_vec[sample]);
        double sum =
          One_w.transpose() * (H_vec[sample] - H_vec[sample].transpose()) * One_w;
        if (sum != 0) cout << "H is not symmetric\n";

        // Check if H is pd
        VectorXd eivals_real = H_vec[sample].eigenvalues().real();
        for (int i = 0; i < eivals_real.size(); i++) {
          if (eivals_real(i) <= 0)
            cout << "H is not positive definite (with e-value = "
                 << eivals_real(i) << ")\n";
        }
      }
      cout << "Finished checking\n\n";*/

      // Get w in terms of theta (Get P_i and q_i where w = P_i * theta + q_i)
      auto start_time_calc_w = std::chrono::high_resolution_clock::now();
      {
        // cout << "Getting P matrix and q vecotr\n";
        vector<std::thread*> threads(std::min(CORES, n_succ_sample));
        int temp_start_of_idx_list = 0;
        while (temp_start_of_idx_list < n_succ_sample) {
          int temp_end_of_idx_list =
              (temp_start_of_idx_list + CORES >= n_succ_sample)
                  ? n_succ_sample
                  : temp_start_of_idx_list + CORES;
          int thread_idx = 0;
          for (int idx_of_idx_list = temp_start_of_idx_list;
               idx_of_idx_list < temp_end_of_idx_list; idx_of_idx_list++) {
            threads[thread_idx] = new std::thread(
                calcWInTermsOfTheta, successful_idx_list[idx_of_idx_list], dir,
                QPs, method_to_solve_system_of_equations);
            thread_idx++;
          }
          thread_idx = 0;
          for (int idx_of_idx_list = temp_start_of_idx_list;
               idx_of_idx_list < temp_end_of_idx_list; idx_of_idx_list++) {
            threads[thread_idx]->join();
            delete threads[thread_idx];
            thread_idx++;
          }
          temp_start_of_idx_list = temp_end_of_idx_list;
        }
      }
      /*// Read P_i and q_i
      readPiQiFile(&P_vec, &q_vec, n_succ_sample, dir);*/
      // Print out elapsed time
      auto finish_time_calc_w = std::chrono::high_resolution_clock::now();
      std::chrono::duration<double> elapsed_calc_w =
          finish_time_calc_w - start_time_calc_w;
      cout << "Time spent on getting w in terms of theta: "
           << to_string(int(elapsed_calc_w.count())) << " seconds\n";
      cout << endl;

      prefix = to_string(iter) + "_";

      // Get gradient of the cost wrt theta and the norm of the gradient
      // Assumption: H_vec[sample] are symmetric
      VectorXd gradient_cost(rom.n_theta());
      double norm_grad_cost;
      CalcCostGradientAndNorm(successful_idx_list, QPs.P_vec, QPs.q_vec,
                              QPs.b_vec, dir, prefix, &gradient_cost,
                              &norm_grad_cost);

      // Calculate Newton step and the decrement
      VectorXd newton_step(rom.n_theta());
      double lambda_square;
      CalcNewtonStepAndNewtonDecrement(rom.n_theta(), successful_idx_list,
                                       QPs.P_vec, QPs.H_vec, gradient_cost, dir,
                                       prefix, &newton_step, &lambda_square);

      // Check optimality
      if (HasAchievedOptimum(is_newton, stopping_threshold, lambda_square,
                      norm_grad_cost)) {
        break;
      }

      // Calculate step_direction
      double step_direction_norm;
      GetStepDirectionAndNorm(
          is_newton, newton_step, gradient_cost, beta_momentum, dir, prefix,
          &prev_step_direction, &step_direction, &step_direction_norm);

      // Calculate step size
      GetHeuristicStepSize(h_step, step_direction_norm, dir, prefix,
                           &current_iter_step_size);

      // Gradient descent
      prev_theta = rom.theta();
      rom.SetTheta(rom.theta() + current_iter_step_size * step_direction);

      // For message printed to the terminal
      n_shrink_step = 0;

      //cout << '\a';  // making noise to notify the user the end of an iteration
    }  // end if(!is_get_nominal)
  }  // end for


  cout << "Exited the outer loop.\n";
  cout << '\a';  // making noise to notify the user the end of an iteration

  // store parameter values


  prefix = to_string(iter + 1) +  "_";
  if (!FLAGS_is_debug) {
<<<<<<< HEAD
      writeCSV(dir + prefix + string("theta_s.csv"), theta_s);
      writeCSV(dir + prefix + string("theta_sDDot.csv"), theta_sDDot);
=======
    writeCSV(dir + prefix + string("theta_y.csv"), rom.theta_y());
    writeCSV(dir + prefix + string("theta_yddot.csv"), rom.theta_yddot());
>>>>>>> 365127ba
  }

  return 0;
}  // int findGoldilocksModels

}  // namespace dairlib::goldilocks_models

int main(int argc, char* argv[]) {
    return dairlib::goldilocks_models::findGoldilocksModels(argc, argv);
}<|MERGE_RESOLUTION|>--- conflicted
+++ resolved
@@ -20,12 +20,9 @@
 #include "examples/goldilocks_models/dynamics_expression.h"
 #include "examples/goldilocks_models/find_models/traj_opt_given_weigths.h"
 #include "examples/goldilocks_models/goldilocks_utils.h"
-<<<<<<< HEAD
 #include "examples/goldilocks_models/initial_guess.h"
-=======
 #include "examples/goldilocks_models/kinematics_expression.h"
 #include "examples/goldilocks_models/task.h"
->>>>>>> 365127ba
 #include "systems/goldilocks_models/file_utils.h"
 
 using std::cin;
@@ -71,14 +68,10 @@
                                                "only when is_uniform_grid=false");
 
 // inner loop
-<<<<<<< HEAD
-DEFINE_string(init_file, "", "Initial Guess for Trajectory Optimization");
-=======
 DEFINE_string(init_file, "", "Initial Guess for Trajectory Optimization. "
                              "E.g. w0.csv");
 DEFINE_double(major_optimality_tol, 1e-4,
               "tolerance for optimality condition (complementarity gap)");
->>>>>>> 365127ba
 DEFINE_double(major_feasibility_tol, 1e-4,
               "nonlinear constraint violation tol");
 DEFINE_int32(
@@ -96,12 +89,9 @@
 // converge well. E.g. (Cassie) the ratio of distance per nodes = 0.2/16 is fine for
 // SNOPT, but 0.3 / 16 is too high.
 DEFINE_double(eps_regularization, 1e-8, "Weight of regularization term"); //1e-4
-<<<<<<< HEAD
 DEFINE_bool(use_database,false,"use solutions from database to create initial "
                                 "guesses for traj opt");
-=======
 DEFINE_bool(snopt_scaling, false, "SNOPT built-in scaling feature");
->>>>>>> 365127ba
 
 // outer loop
 DEFINE_int32(iter_start, 0, "The starting iteration #. 0 is nominal traj.");
@@ -1473,175 +1463,28 @@
 
   // Parameters for tasks
   cout << "\nTasks settings:\n";
-<<<<<<< HEAD
-  bool uniform_grid = FLAGS_is_uniform_grid;
-  bool restricted_sample_number = FLAGS_is_restricted_sample_number;
-
-  int N_sample_sl = (FLAGS_N_sample_sl == -1)? 1 : FLAGS_N_sample_sl;
-  int N_sample_gi = (FLAGS_N_sample_gi == -1)? 1 : FLAGS_N_sample_gi;
-  int N_sample_tr = (FLAGS_N_sample_tr == -1)? 1 : FLAGS_N_sample_tr;
-  int N_sample = N_sample_sl * N_sample_gi * N_sample_tr;
-  if (FLAGS_robot_option == 0) {
-    DRAKE_DEMAND(FLAGS_N_sample_tr < 1);
-  }
-
-  double delta_stride_length;
-  double stride_length_0;
-  if (FLAGS_robot_option == 0) {
-    delta_stride_length = 0.015;
-    stride_length_0 = 0.25;
-  } else if (FLAGS_robot_option == 1) {
-    if (FLAGS_is_stochastic) {
-      delta_stride_length = 0.015;//0.066; // 0.066 might be too big;
-    } else {
-      delta_stride_length = 0.1;
-    }
-    stride_length_0 = 0.3;  //0.15
-  } else {
-    throw std::runtime_error("Should not reach here");
-    delta_stride_length = 0;
-    stride_length_0 = 0;
-  }
-  double delta_ground_incline;
-  double ground_incline_0 = 0;
-=======
   GridTasksGenerator task_gen;
->>>>>>> 365127ba
   if (FLAGS_robot_option == 0) {
     task_gen = GridTasksGenerator(
         3, {"stride length", "ground incline", "velocity"},
-        {FLAGS_N_sample_sl, FLAGS_N_sample_gi, FLAGS_N_sample_v}, {0.3, 0, 0.4},
+        {FLAGS_N_sample_sl, FLAGS_N_sample_gi, FLAGS_N_sample_v}, {0.25, 0, 0.4},
         {0.015, 0.05, 0.02}, FLAGS_is_stochastic);
   } else if (FLAGS_robot_option == 1) {
     task_gen = GridTasksGenerator(
         4, {"stride length", "ground incline", "velocity", "turning rate"},
         {FLAGS_N_sample_sl, FLAGS_N_sample_gi, FLAGS_N_sample_v,
          FLAGS_N_sample_tr},
-        {0.2, 0, 0.5, 0}, {0.015, 0.05, 0.04, 0.125}, FLAGS_is_stochastic);
+        {0.3, 0, 0.5, 0}, {0.015, 0.05, 0.04, 0.125}, FLAGS_is_stochastic);
   } else {
     throw std::runtime_error("Should not reach here");
     task_gen = GridTasksGenerator();
   }
-<<<<<<< HEAD
-  double delta_turning_rate;
-  double turning_rate_0 = 0;
-  if (FLAGS_robot_option == 0) {
-    delta_turning_rate = 0.0;
-  } else if (FLAGS_robot_option == 1) {
-    delta_turning_rate = 0.125;
-  } else {
-    throw std::runtime_error("Should not reach here");
-    delta_turning_rate = 0;
-  }
-  double duration = 0.4;
-  if (FLAGS_robot_option == 0) {
-    duration = 0.746;  // Fix the duration now since we add cost ourselves
-  } else if (FLAGS_robot_option == 1) {
-    duration = 0.4; // 0.4;
-  }
-  cout << "duration = " << duration << endl;
-
-  uniform_grid ? cout << "Uniform grid\n" : cout << "Without uniform grid,use interpolated initial guess\n";
-  cout << "N_sample_sl = " << N_sample_sl << endl;
-  cout << "N_sample_gi = " << N_sample_gi << endl;
-  cout << "N_sample_tr = " << N_sample_tr << endl;
-  cout << "delta_stride_length = " << delta_stride_length << endl;
-  cout << "stride_length_0 = " << stride_length_0 << endl;
-  cout << "delta_ground_incline = " << delta_ground_incline << endl;
-  cout << "ground_incline_0 = " << ground_incline_0 << endl;
-  cout << "delta_turning_rate = " << delta_turning_rate << endl;
-  cout << "turning_rate_0 = " << turning_rate_0 << endl;
-  // Tasks setup
-  std::uniform_real_distribution<> dist_sl(-delta_stride_length / 2,
-                                           delta_stride_length / 2);
-  vector<double> delta_stride_length_vec;
-  for (int i = 0 - N_sample_sl / 2; i < N_sample_sl - N_sample_sl / 2; i++)
-    delta_stride_length_vec.push_back(i * delta_stride_length);
-  std::uniform_real_distribution<> dist_gi(-delta_ground_incline / 2,
-                                           delta_ground_incline / 2);
-  vector<double> delta_ground_incline_vec;
-  for (int i = 0 - N_sample_gi / 2; i < N_sample_gi - N_sample_gi / 2; i++)
-    delta_ground_incline_vec.push_back(i * delta_ground_incline);
-  std::uniform_real_distribution<> dist_tr(-delta_turning_rate / 2,
-                                           delta_turning_rate / 2);
-  vector<double> delta_turning_rate_vec;
-  for (int i = 0 - N_sample_tr / 2; i < N_sample_tr - N_sample_tr / 2; i++)
-    delta_turning_rate_vec.push_back(i * delta_turning_rate);
-  double min_stride_length =
-      (FLAGS_is_stochastic && (FLAGS_N_sample_sl > 0))
-          ? stride_length_0 + delta_stride_length_vec.front() -
-                delta_stride_length * 0.5
-          : stride_length_0 + delta_stride_length_vec.front();
-  double max_stride_length =
-      (FLAGS_is_stochastic && (FLAGS_N_sample_sl > 0))
-          ? stride_length_0 + delta_stride_length_vec.back() +
-                delta_stride_length * 0.5
-          : stride_length_0 + delta_stride_length_vec.back();
-  double min_ground_incline =
-      (FLAGS_is_stochastic && (FLAGS_N_sample_gi > 0))
-          ? ground_incline_0 + delta_ground_incline_vec.front() -
-                delta_ground_incline * 0.5
-          : ground_incline_0 + delta_ground_incline_vec.front();
-  double max_ground_incline =
-      (FLAGS_is_stochastic && (FLAGS_N_sample_gi > 0))
-          ? ground_incline_0 + delta_ground_incline_vec.back() +
-                delta_ground_incline * 0.5
-          : ground_incline_0 + delta_ground_incline_vec.back();
-  double min_turning_rate =
-      (FLAGS_is_stochastic && (FLAGS_N_sample_tr > 0))
-          ? turning_rate_0 + delta_turning_rate_vec.front() -
-                delta_turning_rate * 0.5
-          : turning_rate_0 + delta_turning_rate_vec.front();
-  double max_turning_rate =
-      (FLAGS_is_stochastic && (FLAGS_N_sample_tr > 0))
-          ? turning_rate_0 + delta_turning_rate_vec.back() +
-                delta_turning_rate * 0.5
-          : turning_rate_0 + delta_turning_rate_vec.back();
-  DRAKE_DEMAND(min_stride_length >= 0);
-  cout << "stride length ranges from " << min_stride_length << " to "
-       << max_stride_length << endl;
-  cout << "ground incline ranges from " << min_ground_incline << " to "
-       << max_ground_incline << endl;
-  cout << "turning rate ranges from " << min_turning_rate << " to "
-       << max_turning_rate << endl;
-  // Distribution without grid
-  std::uniform_real_distribution<> dist_sl_large_range(
-            min_stride_length, max_stride_length);
-  std::uniform_real_distribution<> dist_gi_large_range(
-            min_ground_incline, max_ground_incline);
-  std::uniform_real_distribution<> dist_tr_large_range(
-            min_turning_rate, max_turning_rate);
-  /// How to restrict the number of samples is still under testing
-  /// For now, the range of ground incline and stride length will not change while
-  /// the number of them decreases.
-  if(!uniform_grid && restricted_sample_number){
-      if(N_sample_gi>2){
-          N_sample_gi = pow(N_sample_gi, 0.7);
-      }
-      if(N_sample_sl>2){
-          N_sample_sl = pow(N_sample_sl, 0.7);
-      }
-      if(N_sample_tr>2){
-          N_sample_tr = pow(N_sample_tr, 0.7);
-      }
-      N_sample = N_sample_sl * N_sample_gi * N_sample_tr;
-      cout << "Restrict the number of samples in one iteration" << endl;
-      cout << "Restricted N_sample_sl = " << N_sample_sl << endl;
-      cout << "Restricted N_sample_gi = " << N_sample_gi << endl;
-      cout << "Restricted N_sample_tr = " << N_sample_tr << endl;
-  }
-
-  VectorXd previous_ground_incline = VectorXd::Zero(N_sample);
-  VectorXd previous_stride_length = VectorXd::Zero(N_sample);
-  VectorXd previous_turning_rate = VectorXd::Zero(N_sample);
-=======
   // Tasks setup
   DRAKE_DEMAND(task_gen.task_min("stride length") >= 0);
   DRAKE_DEMAND(task_gen.task_min("velocity") >= 0);
   int N_sample = task_gen.total_sample_number();
   Task task(task_gen.names());
   vector<VectorXd> previous_task(N_sample, VectorXd::Zero(task_gen.dim()));
->>>>>>> 365127ba
   if (FLAGS_start_current_iter_as_rerun ||
       FLAGS_start_iterations_with_shrinking_stepsize) {
     for (int i = 0; i < N_sample; i++) {
@@ -1782,15 +1625,12 @@
   // Outer loop setting - help from adjacent samples
   bool get_good_sol_from_adjacent_sample =
       FLAGS_get_good_sol_from_adjacent_sample;
-<<<<<<< HEAD
   if (FLAGS_robot_option == 0 || !uniform_grid) {
     // five-link robot doesn't seem to need help
     // adjacent sample makes no sense in non-uniform grid
     get_good_sol_from_adjacent_sample = false;
   }
 
-=======
->>>>>>> 365127ba
   double max_cost_increase_rate_before_ask_for_help = 0.1;
   if (FLAGS_robot_option == 0) {
     max_cost_increase_rate_before_ask_for_help = 0.5;
@@ -1846,19 +1686,6 @@
   cout << "max_inner_iter = " << max_inner_iter << endl;
   cout << "major_optimality_tolerance = " << FLAGS_major_optimality_tol << endl;
   cout << "major_feasibility_tolerance = " << FLAGS_major_feasibility_tol << endl;
-<<<<<<< HEAD
-  cout << "n_node = " << n_node << endl;
-  if (FLAGS_robot_option == 1) {
-    // If the node density is too low, it's harder for SNOPT to converge well.
-    // The ratio of distance per nodes = 0.2/16 is fine for snopt, but
-    // 0.3 / 16 is too high.
-    // However, currently it takes too much time to compute with many nodes, so
-    // we try 0.3/24.
-    double max_distance_per_node = 0.3 / 16;
-    //comment the line for cassie with large stride length if necessary
-//    DRAKE_DEMAND((max_stride_length / n_node) <= max_distance_per_node);
-  }
-=======
   cout << "use SNOPT built-in scaling? " << FLAGS_snopt_scaling << endl;
   cout << "Fix number of nodes in traj opt? " << FLAGS_fix_node_number << endl;
   if (!FLAGS_fix_node_number)
@@ -1892,7 +1719,6 @@
   inner_loop_setting.major_feasibility_tol = FLAGS_major_feasibility_tol;
   inner_loop_setting.snopt_scaling = FLAGS_snopt_scaling;
   inner_loop_setting.directory = dir;
->>>>>>> 365127ba
 
   // Reduced order model parameters
   // TODO: currently you can just create a class RomParameters to reduced the
@@ -2038,15 +1864,7 @@
     }
     cout << "ave_min_cost_so_far = " << ave_min_cost_so_far << endl;
   }
-<<<<<<< HEAD
-  // Task indices setup
-  std::map<int, std::tuple<int, int, int>> forward_task_idx_map;
-  std::map<std::tuple<int, int, int>, int> inverse_task_idx_map;
-  ConstructTaskIdxMap(&forward_task_idx_map, &inverse_task_idx_map, N_sample_sl,
-                      N_sample_gi, N_sample_tr);
-
-=======
->>>>>>> 365127ba
+
   // Some setup
   bool rerun_current_iteration = FLAGS_start_current_iter_as_rerun;
   bool has_been_all_success = iter_start > 1;
@@ -2270,38 +2088,8 @@
           bool current_sample_is_a_rerun =
               rerun_current_iteration || (n_rerun[sample_idx] > 0);
 
-<<<<<<< HEAD
-          // setup for each sample
-          double stride_length =
-              stride_length_0 + delta_stride_length_vec[std::get<0>(
-                                    forward_task_idx_map.at(sample_idx))];
-          double ground_incline =
-              ground_incline_0 + delta_ground_incline_vec[std::get<1>(
-                                     forward_task_idx_map.at(sample_idx))];
-          double turning_rate =
-              turning_rate_0 + delta_turning_rate_vec[std::get<2>(
-                                   forward_task_idx_map.at(sample_idx))];
-          if (!is_get_nominal && is_stochastic) {
-              if (uniform_grid) {
-                  if (FLAGS_N_sample_sl > 0) {
-                      stride_length += dist_sl(e1);
-                  }
-                  if (FLAGS_N_sample_gi > 0) {
-                      ground_incline += dist_gi(e2);
-                  }
-                  if (FLAGS_N_sample_tr > 0) {
-                      turning_rate += dist_tr(e3);
-                  }
-              } else {
-                  stride_length = dist_sl_large_range(e1);
-                  ground_incline = dist_gi_large_range(e2);
-                  turning_rate = dist_tr_large_range(e3);
-              }
-          }
-=======
           // Prefix for the file name
           prefix = to_string(iter) +  "_" + to_string(sample_idx) + "_";
->>>>>>> 365127ba
 
           // Generate a new task or use the same task if this is a rerun
           // (You need step_size_shrinked_last_loop because you might start the
@@ -2336,7 +2124,6 @@
 
           // Get file name of initial seed
           string init_file_pass_in;
-<<<<<<< HEAD
           bool without_uniform_grid = ! uniform_grid;
           getInitFileName(dir, N_sample, &init_file_pass_in, init_file, iter, sample_idx,
                           min_stride_length, max_stride_length, min_ground_incline, max_ground_incline,
@@ -2347,13 +2134,6 @@
                           sample_idx_to_help,
                           FLAGS_is_debug,FLAGS_use_database,FLAGS_robot_option);
 
-=======
-          getInitFileName(&init_file_pass_in, init_file, iter, sample_idx,
-                          is_get_nominal, current_sample_is_a_rerun,
-                          has_been_all_success, step_size_shrinked_last_loop,
-                          n_rerun[sample_idx], sample_idx_to_help,
-                          FLAGS_is_debug);
->>>>>>> 365127ba
 
           // Set up feasibility and optimality tolerance
           // TODO: tighten tolerance at the last rerun for getting better
@@ -2860,13 +2640,8 @@
 
   prefix = to_string(iter + 1) +  "_";
   if (!FLAGS_is_debug) {
-<<<<<<< HEAD
-      writeCSV(dir + prefix + string("theta_s.csv"), theta_s);
-      writeCSV(dir + prefix + string("theta_sDDot.csv"), theta_sDDot);
-=======
     writeCSV(dir + prefix + string("theta_y.csv"), rom.theta_y());
     writeCSV(dir + prefix + string("theta_yddot.csv"), rom.theta_yddot());
->>>>>>> 365127ba
   }
 
   return 0;
