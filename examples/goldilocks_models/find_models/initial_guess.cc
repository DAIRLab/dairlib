#include "examples/goldilocks_models/find_models/initial_guess.h"

using std::cout;
using std::endl;
using std::string;
using std::to_string;

using Eigen::MatrixXd;
using Eigen::VectorXd;

namespace dairlib::goldilocks_models {
// edited by Jianshu to try a new way of setting initial guess

VectorXd GetThetaScale(const ReducedOrderModel& rom) {
  // considering the scale for theta doesn't have a significant impact on
  // improving the quality of the initial guess,set them all ones.
  return VectorXd::Ones(rom.n_y() + rom.n_yddot());
}

VectorXd GetGammaScale(const TasksGenerator* task_gen) {
  int gamma_dimension = task_gen->dim();
  VectorXd gamma_scale = VectorXd::Zero(gamma_dimension);
  // if not fixed task, we need to scale the gamma
  int dim = 0;
  double min;
  double max;
  for (dim = 0; dim < gamma_dimension; dim++) {
    min = task_gen->task_min(task_gen->names()[dim]);
    max = task_gen->task_min(task_gen->names()[dim]);
    if (!(min == max)) {
      // coefficient is different for different dimensions
      if (task_gen->names()[dim] == "turning_rate") {
        gamma_scale[dim] = 1.3 / (max - min);
      } else {
        gamma_scale[dim] = 1 / (max - min);
      }
    }
  }
  return gamma_scale;
}

// calculate the interpolation weight; update weight vector and solution matrix
void InterpolateAmongDifferentTasks(const string& dir, string prefix,
                                    const VectorXd& current_gamma,
                                    const VectorXd& gamma_scale,
                                    VectorXd& weight_vector,
                                    MatrixXd& solution_matrix) {
  // check if this sample is success
  int is_success = (readCSV(dir + prefix + string("_is_success.csv")))(0, 0);
  if (is_success == 1) {
    // extract past gamma
    VectorXd past_gamma = readCSV(dir + prefix + string("_task.csv"));
    // calculate the third power of L3 norm between two gammas
    VectorXd dif_gamma =
        (past_gamma - current_gamma).array().abs() * gamma_scale.array();
    VectorXd dif_gamma2 = dif_gamma.array().pow(2);
    double distance_gamma = (dif_gamma.transpose() * dif_gamma2)(0, 0);

    // extract the solution
    VectorXd w_to_interpolate = readCSV(dir + prefix + string("_w.csv"));
    // concatenate the weight and solution for further calculation
    solution_matrix.conservativeResize(w_to_interpolate.rows(),
                                       solution_matrix.cols() + 1);
    solution_matrix.col(solution_matrix.cols() - 1) = w_to_interpolate;
    weight_vector.conservativeResize(weight_vector.rows() + 1);
    weight_vector(weight_vector.rows() - 1) = 1 / distance_gamma;
  }
}

// calculate interpolated initial guess using weight vector and solution matrix
VectorXd CalculateInterpolation(const VectorXd& weight_vector,
                                const MatrixXd& solution_matrix) {
  DRAKE_DEMAND(weight_vector.rows() > 0);
<<<<<<< HEAD
  // interpolation
  weight_vector = weight_vector/weight_vector.sum();
  VectorXd interpolated_solution = solution_matrix * weight_vector;
=======
  // normalize the weight vector by L1 norm and interpolate
  VectorXd interpolated_solution = solution_matrix * weight_vector/weight_vector.sum();
>>>>>>> c0ef6de1
  return interpolated_solution;
}

string SetInitialGuessByInterpolation(const string& directory, int iter,
                                      int sample,
                                      const TasksGenerator* task_gen,
                                      const Task& task, const ReducedOrderModel& rom,
                                      bool use_database, int robot) {
  /* define some parameters used in interpolation
   * theta_range :decide the range of theta to use in interpolation
   * theta_sclae,gamma_scale :used to scale the theta and gamma in interpolation
   */
  double theta_range =
      0.004;  // this is tuned by robot_option=1,rom_option=2,3d task space
  int total_sample_num = task_gen->total_sample_number();

  VectorXd theta_scale = GetThetaScale(rom);
  VectorXd gamma_scale = GetGammaScale(task_gen);
  //    initialize variables used for setting initial guess
  VectorXd initial_guess;
  string initial_file_name;
  //    get theta of current iteration and task of current sample
  VectorXd current_theta = rom.theta();
  VectorXd current_gamma =
      Eigen::Map<const VectorXd>(task.get().data(), task.get().size());
  if (use_database && (iter < 2)) {
    string data_dir;
    // use solutions in database to calculate interpolated initial guess
    if (iter == 0) {
      // use nominal database
      data_dir = "../dairlib_data/goldilocks_models/database/robot_" +
                 to_string(robot) + "_nominal/";
    } else {
      // use initial database
      data_dir = "../dairlib_data/goldilocks_models/database/robot_" +
                 to_string(robot) + "_initial/";
    }
    // take out corresponding solution and store it in each column of w_gamma
    // calculate the interpolation weight and store it in weight_gamma
    MatrixXd w_gamma;
    VectorXd weight_gamma;

    // calculate the weighted sum of past solutions
    int sample_num = 0;
    string prefix;
    while (file_exist(data_dir + to_string(sample_num) + "_0"
         + string("_is_success.csv"))) {
      prefix = to_string(sample_num) + "_0";
      InterpolateAmongDifferentTasks(data_dir, prefix, current_gamma,
                                     gamma_scale, weight_gamma, w_gamma);
      sample_num = sample_num + 1;
    }
    initial_guess = CalculateInterpolation(weight_gamma, w_gamma);
    //    save initial guess and set init file
    initial_file_name = to_string(iter) + "_" + to_string(sample) +
                        string("_initial_guess.csv");
    writeCSV(directory + initial_file_name, initial_guess);
  } else {
    DRAKE_DEMAND(iter > 0);
    // There are two-stage interpolation here.
    // Get interpolated results using solutions of different tasks for each
    // theta. Then calculate interpolation using results from different theta.
    VectorXd weight_theta;  // each element corresponds to a weight
    MatrixXd w_theta;       // each column stores a interpolated result
    int past_iter;
    int sample_num;
    int iter_start;
    string prefix;
    //    For iter = 1, use the solutions from iteration 0 to set the initial
    //    guess
    if (iter == 1) {
      iter_start = 0;
    }
    // if iter > 1, use the results from past iterations to interpolate and set
    // the initial guess
    else {
      iter_start = 1;
    }
    for (past_iter = iter - 1; past_iter >= iter_start; past_iter--) {
      // find useful theta according to the difference between previous theta
      // and new theta
      VectorXd past_theta_s =
          readCSV(directory + to_string(past_iter) + string("_theta_y.csv"));
      VectorXd past_theta_sDDot = readCSV(directory + to_string(past_iter) +
                                          string("_theta_yddot.csv"));
      VectorXd past_theta(past_theta_s.rows() + past_theta_sDDot.rows());
      past_theta << past_theta_s, past_theta_sDDot;
      double theta_diff =
          (past_theta - current_theta).norm() / current_theta.norm();
      if ( (theta_diff < theta_range) ) {
        // take out corresponding solution and store it in each column of
        // w_gamma calculate the interpolation weight and store it in
        // weight_gamma
        MatrixXd w_gamma;
        VectorXd weight_gamma;
        // calculate the weighted sum of solutions from one iteration
        for (sample_num = 0; sample_num < total_sample_num; sample_num++) {
          prefix = to_string(past_iter) + string("_") + to_string(sample_num);
          InterpolateAmongDifferentTasks(directory, prefix, current_gamma,
                                         gamma_scale, weight_gamma, w_gamma);
        }
        // calculate the weighted sum for this iteration
        VectorXd w_to_interpolate =
            CalculateInterpolation(weight_gamma, w_gamma);
        // calculate the weight for the result above using the difference
        // between past theta and current theta
        VectorXd dif_theta =
            (past_theta - current_theta).array().abs() * theta_scale.array();
        double distance_theta = (dif_theta.transpose() * dif_theta)(0, 0);
        // if theta in this iteration accidentally equals to current theta, no
        // need to interpolate and just use the solution from this iteration.
        if (distance_theta == 0) {
          w_theta.conservativeResize(w_to_interpolate.rows(), 1);
          w_theta << w_to_interpolate;
          weight_theta.conservativeResize(1);
          weight_theta << 1;
          break;
        }
        // else concatenate the weighted sum of this iteration and the weight
        // for it
        else {
          w_theta.conservativeResize(w_to_interpolate.rows(),
                                     w_theta.cols() + 1);
          w_theta.col(w_theta.cols() - 1) = w_to_interpolate;
          weight_theta.conservativeResize(weight_theta.rows() + 1);
          weight_theta(weight_theta.rows() - 1) = 1 / distance_theta;
        }
      }
    }
    initial_guess = CalculateInterpolation(weight_theta, w_theta);
    //    save initial guess and set init file
    initial_file_name = to_string(iter) + "_" + to_string(sample) +
                        string("_initial_guess.csv");
    writeCSV(directory + initial_file_name, initial_guess);
  }
  return initial_file_name;
}

}  // namespace dairlib::goldilocks_models<|MERGE_RESOLUTION|>--- conflicted
+++ resolved
@@ -71,14 +71,8 @@
 VectorXd CalculateInterpolation(const VectorXd& weight_vector,
                                 const MatrixXd& solution_matrix) {
   DRAKE_DEMAND(weight_vector.rows() > 0);
-<<<<<<< HEAD
-  // interpolation
-  weight_vector = weight_vector/weight_vector.sum();
-  VectorXd interpolated_solution = solution_matrix * weight_vector;
-=======
   // normalize the weight vector by L1 norm and interpolate
   VectorXd interpolated_solution = solution_matrix * weight_vector/weight_vector.sum();
->>>>>>> c0ef6de1
   return interpolated_solution;
 }
 
