--- conflicted
+++ resolved
@@ -80,12 +80,6 @@
   Task task(task_gen->names());
   task.set(task_gen->NewTask(sample));
   // create rom
-<<<<<<< HEAD
-  RomData rom = RomData(1, 2, 2, 2);
-  //make sure difference between thetas within theta_range
-  VectorXd current_theta = VectorXd::Random(4)/10000+VectorXd::Ones(4);
-  rom.SetTheta(current_theta);
-=======
   MonomialFeatures basis(1,2,{});
   DummyRom dummy_rom(basis, basis);
   ReducedOrderModel* rom = &dummy_rom;
@@ -97,7 +91,6 @@
   rom->SetThetaYddot(current_theta_yddot);
   // dummy decision variable size
   int n_w = 20;
->>>>>>> 3d8ef9a4
 
   const string dir =
       "../dairlib_data/goldilocks_models/find_models/robot_1_test/";
@@ -116,15 +109,9 @@
   // for each iteration, create theta_s and theta_sDDot
   int iteration = 0;
   for (iteration = 0; iteration <= iter; iteration++) {
-<<<<<<< HEAD
-    //make sure difference between thetas within theta_range
-    VectorXd theta_y = VectorXd::Ones(2)+VectorXd::Random(2)/10000;
-    VectorXd theta_yddot = VectorXd::Ones(2)+VectorXd::Random(2)/10000;
-=======
     VectorXd theta_y = current_theta_y + 1e-4 * VectorXd::Random(n_theta_y);
     VectorXd theta_yddot =
         current_theta_yddot + 1e-4 * VectorXd::Random(n_theta_yddot);
->>>>>>> 3d8ef9a4
     writeCSV(dir + to_string(iteration) + string("_theta_y.csv"), theta_y);
     writeCSV(dir + to_string(iteration) + string("_theta_yddot.csv"),
              theta_yddot);
@@ -142,11 +129,7 @@
         gamma[dim] = dist(re);
       }
       writeCSV(dir + prefix + string("task.csv"), gamma);
-<<<<<<< HEAD
-      int is_success = 1;
-=======
       bool is_success = 1;
->>>>>>> 3d8ef9a4
       writeCSV(dir + prefix + string("is_success.csv"),
                is_success * MatrixXd::Ones(1, 1));
       VectorXd w = VectorXd::Random(n_w);
@@ -154,29 +137,17 @@
     }
   }
   string initial_file = SetInitialGuessByInterpolation(
-<<<<<<< HEAD
-      dir, iter, sample, task_gen, task, rom, use_database, robot);
-=======
       dir, iter, sample, task_gen, task, *rom, use_database, robot);
->>>>>>> 3d8ef9a4
   return 1;
 }
 
 TEST_F(InitialGuessTest, DifferentIter) {
   EXPECT_EQ(1, test_initial_guess(10, 0, 0));
   EXPECT_EQ(1, test_initial_guess(15, 0, 0));
-<<<<<<< HEAD
-  EXPECT_EQ(1, test_initial_guess(20, 0, 0));
-=======
->>>>>>> 3d8ef9a4
 }
 TEST_F(InitialGuessTest, DifferentRobot) {
   EXPECT_EQ(1, test_initial_guess(10, 0, 1));
   EXPECT_EQ(1, test_initial_guess(15, 0, 1));
-<<<<<<< HEAD
-  EXPECT_EQ(1, test_initial_guess(20, 0, 1));
-=======
->>>>>>> 3d8ef9a4
 }
 
 }  // namespace dairlib::goldilocks_models
