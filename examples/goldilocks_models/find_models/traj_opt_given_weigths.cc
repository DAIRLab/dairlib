#include "examples/goldilocks_models/find_models/traj_opt_given_weigths.h"

#include <memory>
#include <chrono>
#include <string>

#include "common/find_resource.h"
#include "examples/goldilocks_models/dynamics_expression.h"
#include "examples/goldilocks_models/find_models/traj_opt_helper_func.h"
#include "systems/goldilocks_models/file_utils.h"
#include "drake/lcm/drake_lcm.h"
#include "drake/solvers/choose_best_solver.h"
#include "drake/systems/analysis/simulator.h"
#include "drake/systems/rendering/multibody_position_to_geometry_pose.h"

using Eigen::Vector3d;
using Eigen::VectorXd;
using Eigen::MatrixXd;
using Eigen::Matrix3Xd;
using drake::VectorX;
using drake::systems::trajectory_optimization::MultipleShooting;
using drake::trajectories::PiecewisePolynomial;
using drake::solvers::Binding;
using drake::solvers::Constraint;
using drake::solvers::VectorXDecisionVariable;
using drake::solvers::MatrixXDecisionVariable;
using drake::symbolic::Variable;
using drake::symbolic::Expression;
using std::shared_ptr;
using std::cout;
using std::endl;
using std::string;
using std::map;

using drake::geometry::SceneGraph;
using drake::multibody::Body;
using drake::multibody::Parser;
using drake::systems::rendering::MultibodyPositionToGeometryPose;

using dairlib::systems::trajectory_optimization::DirconDynamicConstraint;
using dairlib::systems::trajectory_optimization::DirconKinConstraintType;
using dairlib::systems::trajectory_optimization::DirconKinematicConstraint;
using dairlib::systems::trajectory_optimization::DirconOptions;
using dairlib::systems::trajectory_optimization::HybridDircon;
using dairlib::systems::trajectory_optimization::PointPositionConstraint;
using dairlib::systems::trajectory_optimization::PointVelocityConstraint;

// using Isometry3 = Eigen::Transform<Scalar, 3, Eigen::Isometry>

namespace dairlib::goldilocks_models {

void addRegularization(bool is_get_nominal, double eps_reg,
                       GoldilocksModelTrajOpt& gm_traj_opt) {
  // Add regularization term here so that hessian is pd (for outer loop), so
  // that we can use schur complement method
  // TODO(yminchen): should I add to all decision variable? or just state?
  if (!is_get_nominal) {
    auto w = gm_traj_opt.dircon->decision_variables();
    for (int i = 0; i < w.size(); i++)
      gm_traj_opt.dircon->AddQuadraticCost(eps_reg * w(i)*w(i));
    // cout << "w = " << w << endl;
    // cout << "Check the order of decisiion variable: \n";
    // for (int i = 0; i < w.size(); i++)
    //   cout << gm_traj_opt.dircon->FindDecisionVariableIndex(w(i)) << endl;
  }
}

void setInitialGuessFromFile(const string& directory,
                             const string& init_file,
                             GoldilocksModelTrajOpt& gm_traj_opt) {
  VectorXd w0 = readCSV(directory + init_file).col(0);
  int n_dec = gm_traj_opt.dircon->decision_variables().rows();
  if (n_dec > w0.rows()) {
    cout << "dim(initial guess) < dim(decision var). "
         "Fill the rest with zero's.\n";
    VectorXd old_w0 = w0;
    w0.resize(n_dec);
    w0 = VectorXd::Zero(n_dec);
    w0.head(old_w0.rows()) = old_w0;
  }
  gm_traj_opt.dircon->SetInitialGuessForAllVariables(w0);
}

void augmentConstraintToFixThetaScaling(MatrixXd & B, MatrixXd & A,
                                        VectorXd & y, VectorXd & lb, VectorXd & ub,
                                        int n_s, int n_feature_s,
                                        const VectorXd & theta_s, int sample_idx) {
  // sum theta over a row = const

  int n_c = B.rows();
  int n_t = B.cols();
  int n_w = A.cols();

  MatrixXd B_old = B;
  B.resize(n_c + n_s, n_t);
  B = MatrixXd::Zero(n_c + n_s, n_t);
  B.block(0, 0, n_c, n_t) = B_old;
  for (int i = 0; i < n_s; i++) {
    B.block(n_c + i, i * n_feature_s, 1, n_feature_s) =
      VectorXd::Ones(n_feature_s).transpose();
  }

  MatrixXd A_old = A;
  A.resize(n_c + n_s, n_w);
  A = MatrixXd::Zero(n_c + n_s, n_w);
  A.block(0, 0, n_c, n_w) = A_old;

  MatrixXd y_old = y;
  y.resize(n_c + n_s);
  VectorXd y_append = VectorXd::Zero(n_s);
  for (int i = 0; i < n_s; i++) {
    for (int j = 0; j < n_feature_s; j++) {
      y_append(i) += theta_s(j + i * n_feature_s);
    }
  }
  y << y_old, y_append;

  MatrixXd lb_old = lb;
  lb.resize(n_c + n_s);
  lb << lb_old, y_append;

  MatrixXd ub_old = ub;
  ub.resize(n_c + n_s);
  ub << ub_old, y_append;

  if (sample_idx == 0)
    cout << "parameters sum per position = " << y_append.transpose() << endl;
}

void extractResult(VectorXd& w_sol,
                   GoldilocksModelTrajOpt& gm_traj_opt,
                   const MathematicalProgramResult& result,
                   std::chrono::duration<double> elapsed,
                   std::vector<int> num_time_samples,
                   int N,
                   const MultibodyPlant<double> & plant,
                   const MultibodyPlant<AutoDiffXd> & plant_autoDiff,
                   const InnerLoopSetting& setting,
                   const RomData& rom,
                   const Task& task,
                   const SubQpData& QPs,
                   int sample_idx, int n_rerun,
                   double cost_threshold_for_update, int N_rerun,
                   vector<DirconKinematicDataSet<double>*> dataset_list,
                   bool is_print_for_debugging) {
  string directory = setting.directory;
  string prefix = setting.prefix;

  // Extract solution
  SolutionResult solution_result = result.get_solution_result();
  double tau_cost = 0;
  if (setting.is_add_tau_in_cost) {
    // Way 1
    for (auto const & binding : gm_traj_opt.tau_cost_bindings) {
      const auto& tau_i = binding.variables();
      VectorXd tau_i_double = result.GetSolution(tau_i);
      VectorXd y_val(1);
      binding.evaluator()->Eval(tau_i_double, &y_val);
      tau_cost += y_val(0);
    }
  }

  /*cout << "sample_idx# = " << sample_idx << endl;
  cout << "    stride_length = " << stride_length << " | "
       << "ground_incline = " << ground_incline << " | "
       << "init_file = " << init_file << endl;
  cout << "    Solve time:" << elapsed.count() << " | ";
  cout << solution_result <<  " | ";
  cout << "Cost:" << result.get_optimal_cost() <<
       " (tau cost = " << tau_cost << ")\n";*/
  /*string string_to_print = "sample #" + to_string(sample_idx) +
                           " (rerun #" + to_string(n_rerun) + ")"
                           "\n    stride_length = " + to_string(stride_length) +
                           " | ground_incline = " + to_string(ground_incline) +
                           " | init_file = " + init_file +
                           "\n    Solve time:" + to_string(elapsed.count()) +
                           " | " + to_string(solution_result) +
                           " | Cost:" + to_string(result.get_optimal_cost()) +
                           " (tau cost = " + to_string(tau_cost) + ")\n";*/
  string string_to_print = "  " + to_string(sample_idx) +
      " (" + to_string(n_rerun) + ")";
  for (auto & task : task.get()) {
    string_to_print += " | " + to_string(task);
  }
  string_to_print +=
      " | " + setting.init_file +
      " | " + to_string(solution_result) +
      " | " + to_string(elapsed.count()) +
      " | " + to_string(result.get_optimal_cost()) +
      " (" + to_string(tau_cost) + ")\n";
  cout << string_to_print;

  // Check which solver we are using
  // cout << "Solver: " << result.get_solver_id().name() << endl;

  // Reminder: if you change the algorithm in the next few lines, you also need
  // to change the one in postProcessing
  cout << "(sample_idx, n_rerun, N_rerun, is_success) = (" << sample_idx << ", "
       << n_rerun << ", " << N_rerun << ", " << result.is_success() << ")\n";
  if (n_rerun > N_rerun) {
    if (!result.is_success()) {
      cout << "the rerun of idx #" << sample_idx
           << " was not successful, skip\n";
      return;
    } else if (result.get_optimal_cost() > cost_threshold_for_update) {
      cout << "the cost of idx #" << sample_idx
           << " is higher than before, skip\n";
      return;
    }
  }

  cout << "storing result...\n";

  VectorXd is_success(1);
  if (result.is_success()) is_success << 1;
  else is_success << 0;
  writeCSV(directory + prefix + string("is_success.csv"), is_success);

  *(QPs.is_success_vec[sample_idx]) = result.is_success()? 1 : 0;

  // bool constraint_satisfied = solvers::CheckGenericConstraints(*trajopt, result, 1e-5);
  // cout << "constraint_satisfied = " << constraint_satisfied << endl;

  // Store time, state, and its derivatives for cubic spline reconstruction
  VectorXd t_cubic_spline;
  MatrixXd x_cubic_spline;
  MatrixXd xdot_cubic_spline;
  gm_traj_opt.ConstructStateCubicSplineInfo(
      result, plant, num_time_samples, dataset_list, &t_cubic_spline,
      &x_cubic_spline, &xdot_cubic_spline);
  writeCSV(directory + prefix + string("t_cubic_spline.csv"), t_cubic_spline);
  writeCSV(directory + prefix + string("x_cubic_spline.csv"), x_cubic_spline);
  writeCSV(directory + prefix + string("xdot_cubic_spline.csv"),
           xdot_cubic_spline);

  // Get the solution of all the decision variable
  w_sol = result.GetSolution(gm_traj_opt.dircon->decision_variables());
  writeCSV(directory + prefix + string("w.csv"), w_sol);
  // if (result.is_success())
  //   writeCSV(directory + prefix + string("w (success).csv"), w_sol);
  if (is_print_for_debugging) {
    for (int i = 0; i < w_sol.size(); i++) {
      cout << i << ": " << gm_traj_opt.dircon->decision_variables()[i] << ", "
           << w_sol[i] << endl;
    } cout << endl;
  }

  // Store the time, state, and input at knot points
  VectorXd time_at_knots = gm_traj_opt.dircon->GetSampleTimes(result);
  MatrixXd state_at_knots = gm_traj_opt.dircon->GetStateSamples(result);
  MatrixXd input_at_knots = gm_traj_opt.dircon->GetInputSamples(result);
  auto xf = gm_traj_opt.dircon->state_vars_by_mode(num_time_samples.size() - 1,
            num_time_samples[num_time_samples.size() - 1] - 1);
//  state_at_knots.col(N - 1) = result.GetSolution(xf);
  // cout << "you'll need to update state_at_knots if it's multiple modes\n";
  writeCSV(directory + prefix + string("time_at_knots.csv"), time_at_knots);
  writeCSV(directory + prefix + string("state_at_knots.csv"), state_at_knots);
  writeCSV(directory + prefix + string("input_at_knots.csv"), input_at_knots);
  if (is_print_for_debugging) {
    cout << "time_at_knots = \n" << time_at_knots << "\n";
    cout << "state_at_knots = \n" << state_at_knots << "\n";
    //  cout << "state_at_knots.size() = " << state_at_knots.size() << endl;
    cout << "input_at_knots = \n" << input_at_knots << "\n";
  }

  // Also store lambda. We might need to look at it in the future!
  // (save it so we don't need to rerun)
  std::ofstream ofile;
  ofile.open(directory + prefix + string("lambda_at_knots.txt"),
             std::ofstream::out);
  // cout << "lambda_at_knots = \n";
  for (unsigned int mode = 0; mode < num_time_samples.size(); mode++) {
    for (int index = 0; index < num_time_samples[mode]; index++) {
      auto lambdai = gm_traj_opt.dircon->force(mode, index);
      ofile << result.GetSolution(lambdai).transpose() << endl;
      if (is_print_for_debugging) {
        cout << result.GetSolution(lambdai).transpose() << endl;
      }
    }
  }
  ofile.close();

  VectorXd c(1);
  c << result.get_optimal_cost();
  VectorXd c_without_tau(1);
  c_without_tau << c(0) - tau_cost;
  writeCSV(directory + prefix + string("c.csv"), c);
  writeCSV(directory + prefix + string("c_without_tau.csv"), c_without_tau);

  QPs.c_vec[sample_idx]->resizeLike(c);
  *(QPs.c_vec[sample_idx]) = c;

  // Testing
  /*bool is_check_tau = true;
  if (is_check_tau) {
    int N_accum = 0;
    for (unsigned int l = 0; l < num_time_samples.size() ; l++) {
      for (int m = 0; m < num_time_samples[l] - 1 ; m++) {
        int i = N_accum + m;
        cout << "i = " << i << endl;
        // Get tau_append
        auto x_i = gm_traj_opt.dircon->state_vars_by_mode(l, m);
        auto tau_i = gm_traj_opt.reduced_model_input(i, n_tau);
        auto x_iplus1 = gm_traj_opt.dircon->state_vars_by_mode(l, m + 1);
        auto tau_iplus1 = gm_traj_opt.reduced_model_input(i + 1, n_tau);
        auto h_btwn_knot_i_iplus1 = gm_traj_opt.dircon->timestep(i);
        VectorXd x_i_sol = result.GetSolution(x_i);
        VectorXd tau_i_sol = result.GetSolution(tau_i);
        VectorXd x_iplus1_sol = result.GetSolution(x_iplus1);
        VectorXd tau_iplus1_sol = result.GetSolution(tau_iplus1);
        VectorXd h_i_sol = result.GetSolution(h_btwn_knot_i_iplus1);

        VectorXd tau_append_head =
          gm_traj_opt.dynamics_constraint_at_head->computeTauToExtendModel(
            x_i_sol, x_iplus1_sol, h_i_sol, theta_s);
        cout << "tau_head = " << tau_append_head.transpose() << endl;
      }
      N_accum += num_time_samples[l];
      N_accum -= 1;  // due to overlaps between modes
    }
  }*/

  // Testing: print out the timesteps
  // for(int i = 0; i<N-1 ; i++){
  //   auto h_i = gm_traj_opt.dircon->timestep(i);
  //   VectorXd h_i_sol = gm_traj_opt.dircon->GetSolution(h_i);
  //   cout << "h_"<< i <<"_sol = " << h_i_sol << endl;
  // }
  /*auto h_0 = gm_traj_opt.dircon->timestep(0);
  VectorXd h_0_sol = result.GetSolution(h_0);
  cout << "timestep = " << h_0_sol << endl << endl;*/

  // Testing: print out the vertical pos
  /*for(int i = 0; i<N ; i++){
    auto x_i = gm_traj_opt.dircon->state(i);
    VectorXd x_i_sol = result.GetSolution(x_i);
    cout << "x1_"<< i <<"_sol = " << x_i_sol(1) << endl;
  }*/

  // Testing: see what are the decision varaibles
  // cout << "\nAll decision variable:\n"
  //   << gm_traj_opt.dircon->decision_variables() << endl;

  // Testing - see the solution values (to decide how big we should scale them)
  // VectorXd z = result.GetSolution(
  //                    gm_traj_opt.dircon->decision_variables());
  // for(int i = 0; i<z.size(); i++){
  //   cout << gm_traj_opt.dircon->decision_variables()[i] << ", " << z[i] << endl;
  // }
  // cout << endl;
}

void postProcessing(const VectorXd& w_sol, GoldilocksModelTrajOpt& gm_traj_opt,
                    const MathematicalProgramResult& result,
                    std::vector<int> num_time_samples, int N,
                    const MultibodyPlant<double>& plant,
                    const MultibodyPlant<AutoDiffXd>& plant_autoDiff,
                    const InnerLoopSetting& setting,
                    const RomData& rom,
                    const SubQpData& QPs, bool is_get_nominal,
                    bool extend_model,
                    int sample_idx, int n_rerun,
                    double cost_threshold_for_update, int N_rerun,
                    int rom_option, int robot_option) {
  int n_s = rom.n_y();
  int n_sDDot = rom.n_y();
  int n_tau = rom.n_tau();
  int n_feature_s = rom.n_feature_y();
  const VectorXd& theta_s = rom.theta_y();
  const VectorXd& theta_sDDot = rom.theta_yddot();

  string directory = setting.directory;
  string prefix = setting.prefix;

  if (is_get_nominal || !result.is_success()) {
    // Do nothing.
  } else if (extend_model && (n_rerun == N_rerun)) {  // Extending the model
    VectorXd theta_s_append = readCSV(directory +
                                      string("theta_s_append.csv")).col(0);
    int n_extend = theta_s_append.rows() / n_feature_s;

    // Update trajectory optimization solution
    // Assume that tau is at the end of the decision variable
    VectorXd tau_new = VectorXd::Zero((n_tau + n_extend) * N);
    int N_accum = 0;
    for (unsigned int l = 0; l < num_time_samples.size() ; l++) {
      for (int m = 0; m < num_time_samples[l] - 1 ; m++) {
        int i = N_accum + m;
        // cout << "i = " << i << endl;
        // Get tau_append
        auto x_i = gm_traj_opt.dircon->state_vars_by_mode(l, m);
        auto x_iplus1 = gm_traj_opt.dircon->state_vars_by_mode(l, m + 1);
        auto h_btwn_knot_i_iplus1 = gm_traj_opt.dircon->timestep(i);
        VectorXd x_i_sol = result.GetSolution(x_i);
        VectorXd x_iplus1_sol = result.GetSolution(x_iplus1);
        VectorXd h_i_sol = result.GetSolution(h_btwn_knot_i_iplus1);

        VectorXd tau_append_head =
          gm_traj_opt.dynamics_constraint_at_head->computeTauToExtendModel(
            x_i_sol, x_iplus1_sol, h_i_sol, theta_s_append);
        // cout << "tau_append_head = " << tau_append_head.transpose() << endl;
        // VectorXd tau_append_tail =
        //   gm_traj_opt.dynamics_constraint_at_tail->computeTauToExtendModel(
        //     x_i_sol, x_iplus1_sol, h_i_sol, theta_s_append);
        // cout << "tau_append_tail = " << tau_append_tail.transpose() << endl;

        // Update tau
        tau_new.segment(i * (n_tau + n_extend) + n_tau, n_extend) +=
          tau_append_head;
        // tau_new.segment((i + 1) * (n_tau + n_extend) + n_tau, n_extend) +=
        //   tau_append_tail;
      }
      N_accum += num_time_samples[l];
      N_accum -= 1;  // due to overlaps between modes
    }
    // store new w_sol
    VectorXd w_sol_new(w_sol.rows() + n_extend * N);
    w_sol_new << w_sol.head(w_sol.rows() - n_tau * N), tau_new;
    writeCSV(directory + prefix + string("w (no extension).csv"), w_sol);
    writeCSV(directory + prefix + string("w.csv"), w_sol_new);

    // Create a file that shows the new index of theta_sDDot
    // Assume that the new features include all the old features (in dynamics)
    VectorXd prime_numbers = createPrimeNumbers(2 * (n_s + n_extend));

    int new_rom_option = 0;
    if (rom_option == 0) {
      new_rom_option = 1;
    } else if (rom_option == 2) {
      new_rom_option = 3;
    } else {
      DRAKE_DEMAND(false);
    }
    DynamicsExpression dyn_expr_old(n_sDDot, 0, rom_option, robot_option);
    DynamicsExpression dyn_expr_new(n_sDDot + n_extend, 0, new_rom_option, robot_option);
    VectorXd dummy_s_new = prime_numbers.head(n_s + n_extend);
    VectorXd dummy_sDDot_new = prime_numbers.tail(n_s + n_extend);
    VectorXd dummy_s_old = dummy_s_new.head(n_s);
    VectorXd dummy_sDDot_old = dummy_sDDot_new.head(n_s);
    VectorXd feat_old = dyn_expr_old.getFeature(dummy_s_old, dummy_sDDot_old);
    VectorXd feat_new = dyn_expr_new.getFeature(dummy_s_new, dummy_sDDot_new);

    VectorXd new_idx(feat_old.rows());
    for (int i = 0; i < feat_old.rows(); i++) {
      int idx = -1;
      for (int j = 0; j < feat_new.rows(); j++) {
        if (feat_old(i) == feat_new(j))
          idx = j;
      }
      if (idx == -1)
        cout << "Failed to create the index list automatically.\n";

      DRAKE_DEMAND(idx > -1);
      new_idx(i) = idx;
    }
    writeCSV(directory + string("theta_sDDot_new_index.csv"), new_idx);

  } else {
    if (n_rerun > N_rerun) {
      if (!result.is_success()) {
        return;
      } else if (result.get_optimal_cost() > cost_threshold_for_update) {
        return;
      }
    }

    // Assume theta is fixed. Get the linear approximation of
    //      // the cosntraints and second order approximation of the cost.
    // cout << "\nGetting A, H, y, lb, ub, b.\n";
    MatrixXd A, H;
    VectorXd y, lb, ub, b;
    // cout << "LinearizeConstraints...\n";
    solvers::LinearizeConstraints(
      *gm_traj_opt.dircon, w_sol, &y, &A, &lb, &ub);
    // cout << "SecondOrderCost...\n";
    solvers::SecondOrderCost(*gm_traj_opt.dircon, w_sol, &H, &b);

    // Get matrix B (~get feature vectors)
    // cout << "\nGetting B.\n";
    int n_theta_s = theta_s.size();
    int n_theta_sDDot = theta_sDDot.size();
    int n_theta = n_theta_s + n_theta_sDDot;
    MatrixXd B = MatrixXd::Zero(A.rows(), n_theta);
    // Get the row index of B matrix where dynamics constraint starts
    VectorXd ind_head = solvers::GetConstraintRows(
                          *gm_traj_opt.dircon,
                          gm_traj_opt.dynamics_constraint_at_head_bindings[0]);
    // cout << "ind_head = " << ind_head(0) << endl;
    // VectorXd ind_tail = solvers::GetConstraintRows(
    //                       *gm_traj_opt.dircon.get(),
    //                       gm_traj_opt.dynamics_constraint_at_tail_bindings[0]);
    // cout << "ind_tail = " << ind_tail(0) << endl;
    int N_accum = 0;
    for (unsigned int l = 0; l < num_time_samples.size() ; l++) {
      for (int m = 0; m < num_time_samples[l] - 1 ; m++) {
        int i = N_accum + m;
        // cout << "i = " << i << endl;
        // Get the gradient value first
        auto x_i = gm_traj_opt.dircon->state_vars_by_mode(l, m);
        auto tau_i = gm_traj_opt.reduced_model_input(i, n_tau);
        auto x_iplus1 = gm_traj_opt.dircon->state_vars_by_mode(l, m + 1);
        auto tau_iplus1 = gm_traj_opt.reduced_model_input(i + 1, n_tau);
        auto h_btwn_knot_i_iplus1 = gm_traj_opt.dircon->timestep(i);
        VectorXd x_i_sol = result.GetSolution(x_i);
        VectorXd tau_i_sol = result.GetSolution(tau_i);
        VectorXd x_iplus1_sol = result.GetSolution(x_iplus1);
        VectorXd tau_iplus1_sol = result.GetSolution(tau_iplus1);
        VectorXd h_i_sol = result.GetSolution(h_btwn_knot_i_iplus1);

        MatrixXd dyn_gradient_head =
          gm_traj_opt.dynamics_constraint_at_head->getGradientWrtTheta(
            x_i_sol, tau_i_sol, x_iplus1_sol, tau_iplus1_sol, h_i_sol);
        // MatrixXd dyn_gradient_tail =
        //   gm_traj_opt.dynamics_constraint_at_tail->getGradientWrtTheta(
        //     x_i_sol, tau_i_sol, x_iplus1_sol, tau_iplus1_sol, h_i_sol);

        // Fill in B matrix
        B.block(ind_head(0) + i * n_sDDot, 0, n_sDDot, n_theta)
          = dyn_gradient_head;
        // B.block(ind_tail(0) + i * 2 * n_sDDot, 0, n_sDDot, n_theta)
        //   = dyn_gradient_tail;
        // cout << "row " << ind_head(0) + i * 2 * n_sDDot << endl;
        // cout << "row " << ind_tail(0) + i * 2 * n_sDDot << endl << endl;
      }
      N_accum += num_time_samples[l];
      N_accum -= 1;  // due to overlaps between modes
    }

    // Augment the constraint matrices and vectors (B, A, y, lb, ub)
    // so that we fix the scaling of the model parameters
    /*augmentConstraintToFixThetaScaling(B, A, y, lb, ub,
                                       n_s, n_feature_s, theta_s, sample_idx);*/

    // Store the vectors and matrices
    // cout << "\nStoring vectors and matrices into csv.\n";
    /*writeCSV(directory + prefix + string("H.csv"), H);
    writeCSV(directory + prefix + string("b.csv"), b);
    writeCSV(directory + prefix + string("A.csv"), A);
    writeCSV(directory + prefix + string("lb.csv"), lb);
    writeCSV(directory + prefix + string("ub.csv"), ub);
    writeCSV(directory + prefix + string("y.csv"), y);
    writeCSV(directory + prefix + string("B.csv"), B);*/

//    auto start = std::chrono::high_resolution_clock::now();
    QPs.w_sol_vec[sample_idx]->resizeLike(w_sol);
    QPs.A_vec[sample_idx]->resizeLike(A);
    QPs.H_vec[sample_idx]->resizeLike(H);
    QPs.y_vec[sample_idx]->resizeLike(y);
    QPs.lb_vec[sample_idx]->resizeLike(lb);
    QPs.ub_vec[sample_idx]->resizeLike(ub);
    QPs.b_vec[sample_idx]->resizeLike(b);
    QPs.B_vec[sample_idx]->resizeLike(B);
    *(QPs.w_sol_vec[sample_idx]) = w_sol;
    *(QPs.A_vec[sample_idx]) = A;
    *(QPs.H_vec[sample_idx]) = H;
    *(QPs.y_vec[sample_idx]) = y;
    *(QPs.lb_vec[sample_idx]) = lb;
    *(QPs.ub_vec[sample_idx]) = ub;
    *(QPs.b_vec[sample_idx]) = b;
    *(QPs.B_vec[sample_idx]) = B;
    /*auto finish = std::chrono::high_resolution_clock::now();
    std::chrono::duration<double> elapsed = finish - start;
    cout << "time it takes to save matrices/vectors to RAM: " << elapsed.count()
         << endl;*/
    // It takes about 5 ms or 25 ms to store the above variables. (I guess 25ms
    // is when it needs to resize to bigger memory)

    // Store s, ds, dds and tau into csv files
    // cout << "\nStoring s, ds and dds into csv.\n";
    std::vector<VectorXd> s_vec;
    std::vector<VectorXd> ds_vec;
    std::vector<VectorXd> dds_vec;
    std::vector<VectorXd> tau_vec;
    std::vector<VectorXd> h_vec;
    N_accum = 0;
    // for (unsigned int l = 0; l < num_time_samples.size() ; l++) {
    for (unsigned int l = 0; l < 1 ; l++) { // just look at the first mode now
      for (int m = 0; m < num_time_samples[l]; m++) {
        int i = N_accum + m;
        // Get the gradient value first
        auto x_i = gm_traj_opt.dircon->state_vars_by_mode(l, m);
        auto tau_i = gm_traj_opt.reduced_model_input(i, n_tau);
        VectorXd x_i_sol = result.GetSolution(x_i);
        VectorXd tau_i_sol = result.GetSolution(tau_i);

        VectorXd s(n_s);
        VectorXd ds(n_s);
        gm_traj_opt.dynamics_constraint_at_head->getSAndSDot(x_i_sol, s, ds);
        VectorXd dds =
          gm_traj_opt.dynamics_constraint_at_head->getSDDot(s, ds, tau_i_sol);
        s_vec.push_back(s);
        ds_vec.push_back(ds);
        dds_vec.push_back(dds);
        tau_vec.push_back(tau_i_sol);

        if (m < num_time_samples[l] - 1) {
          auto h_i = gm_traj_opt.dircon->timestep(i);
          VectorXd h_i_sol = result.GetSolution(h_i);
          h_vec.push_back(h_i_sol);
        }
      }
      N_accum += num_time_samples[l];
      N_accum -= 1;  // due to overlaps between modes
    }
    PiecewisePolynomial<double> s_spline = createCubicSplineGivenSAndSdot(
        h_vec, s_vec, ds_vec);
    storeSplineOfS(h_vec, s_spline, directory, prefix);
    storeTau(h_vec, tau_vec, directory, prefix);
    // checkSplineOfS(h_vec, dds_vec, s_spline);




    // Below are all for debugging /////////////////////////////////////////////

    // Checking B
    // BTW, the code only work in the case of s = q_1 ^2 and dds = s^3
    bool is_checking_matrix_B = false;
    if (is_checking_matrix_B) {
      N_accum = 0;
      for (unsigned int l = 0; l < 1 ; l++) { // just look at the first mode now
        for (int m = 0; m < num_time_samples[l] - 1; m++) {
          int i = N_accum + m;
          cout << "i = " << i << endl;

          // From finite differencing
          auto x_i = gm_traj_opt.dircon->state_vars_by_mode(l, m);
          auto tau_i = gm_traj_opt.reduced_model_input(i, n_tau);
          auto x_iplus1 = gm_traj_opt.dircon->state_vars_by_mode(l, m + 1);
          auto tau_iplus1 = gm_traj_opt.reduced_model_input(i + 1, n_tau);
          auto h_btwn_knot_i_iplus1 = gm_traj_opt.dircon->timestep(i);
          VectorXd x_i_sol = result.GetSolution(x_i);
          VectorXd tau_i_sol = result.GetSolution(tau_i);
          VectorXd x_iplus1_sol = result.GetSolution(x_iplus1);
          VectorXd tau_iplus1_sol = result.GetSolution(tau_iplus1);
          VectorXd h_i_sol = result.GetSolution(h_btwn_knot_i_iplus1);
          double h_i = h_i_sol(0);

          MatrixXd grad_head_byFD =
            gm_traj_opt.dynamics_constraint_at_head->getGradientWrtTheta(
              x_i_sol, tau_i_sol, x_iplus1_sol, tau_iplus1_sol, h_i_sol);
          // MatrixXd grad_tail_byFD =
          //   gm_traj_opt.dynamics_constraint_at_tail->getGradientWrtTheta(
          //     x_i_sol, tau_i_sol, x_iplus1_sol, tau_iplus1_sol, h_i_sol);

          // From hand calculation (theta_s part)
          double phis_i = x_i_sol(1) * x_i_sol(1);
          double dphis_i = 2 * x_i_sol(1) * x_i_sol(1 + 7);
          double phis_iplus1 = x_iplus1_sol(1) * x_iplus1_sol(1);
          double dphis_iplus1 = 2 * x_iplus1_sol(1) * x_iplus1_sol(1 + 7);
          double grad_head_exact =
            (-6 * (phis_i - phis_iplus1) -
             2 * h_i * (2 * dphis_i + dphis_iplus1)) / (h_i * h_i) -
            theta_sDDot(0) * (3 * pow(theta_s(0), 2) * pow(phis_i, 3));
          // double grad_tail_exact =
          //   (6 * (phis_i - phis_iplus1) +
          //    2 * h_i * (dphis_i + 2 * dphis_iplus1)) / (h_i * h_i) -
          //   theta_sDDot(0) * (3 * pow(theta_s(0), 2) * pow(phis_iplus1, 3));

          // From hand calculation (theta_sddot part)
          double dyn_feature_i = pow(theta_s(0) * phis_i, 3);
          // double dyn_feature_iplus1 = pow(theta_s(0) * phis_iplus1, 3);

          // Compare the values
          cout << grad_head_byFD << " (by finite difference)" << endl;
          cout << grad_head_exact << " " << -dyn_feature_i <<
               " (analytically (exact solution))" << endl;
          cout << "  differnce = " << grad_head_byFD(0, 0) - grad_head_exact <<
               ", " << grad_head_byFD(0, 1) + dyn_feature_i << endl;
          // cout << grad_tail_byFD << " (by finite difference)" << endl;
          // cout << grad_tail_exact << " " << -dyn_feature_iplus1 <<
          //      " (analytically (exact solution))" << endl;
          // cout << "  differnce = " << grad_tail_byFD(0, 0) - grad_tail_exact <<
          //      ", " << grad_tail_byFD(0, 1) + dyn_feature_iplus1 << endl;
        }
        N_accum += num_time_samples[l];
        N_accum -= 1;  // due to overlaps between modes
      }
    }

    // Checking the accuracy of s and sdot calculation
    // BTW, the code only work in the case of y = q_1 ^2
    bool is_checking_s_sdot = false;
    if (is_checking_s_sdot) {
      N_accum = 0;
      for (unsigned int l = 0; l < 1 ; l++) { // just look at the first mode now
        for (int m = 0; m < num_time_samples[l] - 1; m++) {
          // int i = N_accum + m;
          // cout << "i = " << i << endl;

          auto x_i = gm_traj_opt.dircon->state_vars_by_mode(l, m);
          auto x_iplus1 = gm_traj_opt.dircon->state_vars_by_mode(l, m + 1);
          VectorXd x_i_sol = result.GetSolution(x_i);
          VectorXd x_iplus1_sol = result.GetSolution(x_iplus1);

          VectorXd s_i(n_s);
          VectorXd ds_i(n_s);
          VectorXd s_iplus1(n_s);
          VectorXd ds_iplus1(n_s);
          gm_traj_opt.dynamics_constraint_at_head->getSAndSDot(
            x_i_sol, s_i, ds_i);
          // cout << "ds_i_byhand - ds_i = " <<
          // theta_s(0) * 2 * x_i_sol(1)*x_i_sol(1 + 7) - ds_i(0) << endl;
          gm_traj_opt.dynamics_constraint_at_head->getSAndSDot(
            x_iplus1_sol, s_iplus1, ds_iplus1);
          // cout << "ds_iplus1_byhand - ds_iplus1 = " <<
          // theta_s(0) * 2 * x_iplus1_sol(1)*x_iplus1_sol(1 + 7) - ds_iplus1(0) << endl;
        }
        N_accum += num_time_samples[l];
        N_accum -= 1;  // due to overlaps between modes
      }
    }






    bool is_comparing_two_constraint_linearization = false;
    if (is_comparing_two_constraint_linearization) {
      /*// Comparing the new cosntraint linearization and the old lienarization
      MatrixXd A_new;
      VectorXd y_new, lb_new, ub_new;
      systems::trajectory_optimization::newlinearizeConstraints(
        gm_traj_opt.dircon.get(), w_sol, y_new, A_new, lb_new, ub_new);
      // reorganize the rows or A
      cout << "Reorganize the rows or A\n";
      int nl_i = A.rows();
      int nw_i = A.cols();
      cout << "size of A = " << A.rows() << ", " <<  A.cols() << endl;
      cout << "size of A_new = " << A_new.rows() << ", " <<  A_new.cols() << endl;
      vector<int> new_row_idx;
      VectorXd rowi(nw_i);
      VectorXd rowj(nw_i);
      VectorXd normalized_rowi(nw_i);
      VectorXd normalized_rowj(nw_i);
      for (int i = 0; i < nl_i; i++) { // A_new
        for (int j = 0; j < nl_i; j++) { // A
          rowi = A_new.row(i).transpose();
          rowj = A.row(j).transpose();
          normalized_rowi = rowi / rowi.norm();
          normalized_rowj = rowj / rowj.norm();
          if ((normalized_rowi - normalized_rowj).norm() < 1e-15) {
            if (rowi.norm() != rowj.norm()) {
              cout << i << "-th row of A_new: scale are different by " <<
                   rowi.norm() / rowj.norm() << endl;
            }
            // check ub and lb
            // cout << "("<<i<<","<<j<<")"<<": \n";
            // cout << "  ub(j) = " << ub(j) << endl;
            // cout << "  ub_new(i) = " << ub_new(i) << endl;
            // cout << "  lb(j) = " << lb(j) << endl;
            // cout << "  lb_new(i) = " << lb_new(i) << endl;
            if (ub(j) == ub_new(i) && lb(j) == lb_new(i) ) {
              // Maybe there are duplicated rows, so check if already assigned the row
              bool is_existing = false;
              for (int idx : new_row_idx) {
                if (idx == j) {
                  is_existing = true;
                  break;
                }
              }
              if (!is_existing) {
                new_row_idx.push_back(j);
                break;
              }
            }
          }
          if (j == nl_i - 1) cout << i << "-th row of A_new has no corresponding A\n";
        }
      }
      MatrixXd A_new_reorg(nl_i, nw_i);
      for (int i = 0; i < nl_i; i++) {
        A_new_reorg.row(new_row_idx[i]) = A_new.row(i);
      }
      cout << "size of new_row_idx = " << new_row_idx.size() << endl;
      // Check if new_row_idx covers every index
      for (int i = 0; i < nl_i; i++) {
        for (int j = 0; j < nl_i; j++) {
          if (new_row_idx[j] == i) {
            break;
          }
          if (j == nl_i - 1 ) cout << i << "-th row of A doesn't get assigned to\n";
        }
      }
      // for (int i:new_row_idx) cout << i << endl;

      // compare A with A_new_reorg
      MatrixXd diff_A = A_new_reorg - A;
      MatrixXd abs_diff_A = diff_A.cwiseAbs();
      VectorXd left_one = VectorXd::Ones(abs_diff_A.rows());
      VectorXd right_one = VectorXd::Ones(abs_diff_A.cols());
      cout << "sum-abs-diff_A: " <<
           left_one.transpose()*abs_diff_A*right_one << endl;
      cout << "sum-abs-diff_A divide by m*n: " <<
           left_one.transpose()*abs_diff_A*right_one /
           (abs_diff_A.rows()*abs_diff_A.cols())
           << endl;
      double max_diff_A_element = abs_diff_A(0, 0);
      for (int i = 0; i < abs_diff_A.rows(); i++)
        for (int j = 0; j < abs_diff_A.cols(); j++) {
          if (abs_diff_A(i, j) > max_diff_A_element) {
            max_diff_A_element = abs_diff_A(i, j);
            cout << "(" << i << "," << j << ")" << ": max_diff_A_element = " <<
                 max_diff_A_element << endl;
          }
        }
      cout << "max_diff_A_element = " << max_diff_A_element << endl;*/
    }









    // int A_row = A.rows();
    // int A_col = A.cols();
    // cout << "A_row = " << A_row << endl;
    // cout << "A_col = " << A_col << endl;
    // int max_row_col = (A_row > A_col) ? A_row : A_col;
    // Eigen::BDCSVD<MatrixXd> svd_5(A);
    // cout << "A:\n";
    // cout << "  biggest singular value is " << svd_5.singularValues()(0) << endl;
    // cout << "  smallest singular value is "
    //      << svd_5.singularValues()(max_row_col - 1) << endl;





    /*cout << "\ncheck if H is diagonal: \n";
    MatrixXd H_test = H;
    int nw = H_test.rows();
    for (int i = 0; i < nw; i++) {
      H_test(i, i) = 0;
    }
    if (VectorXd::Ones(nw).transpose()*H_test * VectorXd::Ones(nw) == 0)
      cout << "H is diagonal" << endl;

    cout << "checking b\n";
    cout << "b.norm() = " << b.norm() << endl;

    cout << "norm of y = " << y.norm() << endl;





    // Get the index of the rows of active constraints
    vector<int> active_eq_row_idx;
    vector<int> ub_active_ineq_row_idx;
    vector<int> lb_active_ineq_row_idx;
    double tol = 1e-8; //1e-4
    for (int i = 0; i < y.rows(); i++) {
      if (ub(i) == lb(i))
        active_eq_row_idx.push_back(i);
      else if (y(i) >= ub(i) - tol)
        ub_active_ineq_row_idx.push_back(i);
      else if (y(i) <= lb(i) + tol)
        lb_active_ineq_row_idx.push_back(i);
    }
    unsigned int n_ae = active_eq_row_idx.size();
    unsigned int n_aub = ub_active_ineq_row_idx.size();
    unsigned int n_alb = lb_active_ineq_row_idx.size();
    cout << "n_ae = " << n_ae << endl;
    cout << "n_aub = " << n_aub << endl;
    cout << "n_alb = " << n_alb << endl;




    cout << "\nRun traj opt to check if your quadratic approximation is correct\n";
    int nl_i = A.rows();
    int nw_i = A.cols();
    MathematicalProgram quadprog;
    auto dw = quadprog.NewContinuousVariables(nw_i, "dw");
    quadprog.AddLinearConstraint( A,
                                  lb - y,
                                  ub - y,
                                  dw);
    quadprog.AddQuadraticCost(H, b, dw);
    // quadprog.SetSolverOption(drake::solvers::GurobiSolver::id(), "BarConvTol", 1E-9);
    quadprog.SetSolverOption(drake::solvers::SnoptSolver::id(),
                             "Print file", "snopt.out");
    quadprog.SetSolverOption(drake::solvers::SnoptSolver::id(),
                             "Major iterations limit", 10000);
    // quadprog.SetSolverOption(drake::solvers::SnoptSolver::id(), "Major feasibility tolerance", 1.0e-14); //1.0e-10
    // quadprog.SetSolverOption(drake::solvers::SnoptSolver::id(), "Minor feasibility tolerance", 1.0e-14); //1.0e-10
    const auto result2 = Solve(quadprog);
    auto solution_result2 = result2.get_solution_result();
    cout << solution_result2 << endl;
    cout << "Cost:" << result2.get_optimal_cost() << endl;
    VectorXd dw_sol = result2.GetSolution(quadprog.decision_variables());
    cout << "dw_sol norm:" << dw_sol.norm() << endl;
    // cout << "dw_sol = \n" << dw_sol << endl;
    cout << "This should be zero\n" << VectorXd::Ones(nl_i).transpose()*A*dw_sol <<
         endl; // dw in null space
    cout << "if this is not zero, then w=0 is not optimal: " << dw_sol.transpose()*b
         << endl;
    cout << "Finished traj opt\n\n";

    // vector<double> w_sol_sort;
    // for(int i=0; i<dw_sol.size(); i++){
    //   w_sol_sort.push_back(dw_sol(i));
    // }
    // std::sort(w_sol_sort.begin(), w_sol_sort.end());
    // for(double w_sol_sort_ele : w_sol_sort)
    //   cout << w_sol_sort_ele << endl;

    // // Check if dw=0 violates any constraint
    // VectorXd QP_ub = ub-y;
    // VectorXd QP_lb = lb-y;
    // for(int i=0; i<nl_i; i++){
    //   if(QP_ub(i)<0)
    //     cout<< "row " << i << ": upper bound is smaller than 0 by " << QP_ub(i) << endl;
    //   if(QP_lb(i)>0)
    //     cout<< "row " << i << ": lower bound is larger than 0 by " << QP_lb(i) << endl;
    // }
    // cout << endl;
    // // Check if dw* to the QP violates any constraint
    // VectorXd QP_constraint_val = A*dw_sol;
    // for(int i=0; i<nl_i; i++){
    //   if(QP_ub(i) < QP_constraint_val(i))
    //     cout<< "row " << i << ": upper bound constraint violation by " << QP_constraint_val(i) - QP_ub(i) << endl;
    //   if(QP_lb(i) > QP_constraint_val(i))
    //     cout<< "row " << i << ": lower bound constraint violation by " << QP_constraint_val(i) - QP_lb(i) << endl;
    // }
    // cout << endl;




    // Plug back and check the cost and constraints of nonlinear programming
    double eps = 1e-1;
    unsigned int n_show = 10;  // number of rows of constraints you want to show
    // cost
    cout << "checking the cost of the original nonlinear programming and the approximated quadratic programming\n";
    for (int i = 0; i < 10 ; i++) {
      VectorXd w_sol_test = w_sol + i * eps * dw_sol;
      MatrixXd H2;
      VectorXd b2;
      double c_nonlinear;
      c_nonlinear = solvers::SecondOrderCost(
                      *gm_traj_opt.dircon.get(), w_sol_test, &H2, &b2) - c_double;
      cout << "i = " << i << endl;
      cout << "  c_nonlinear = " << c_nonlinear << endl;
      VectorXd dw_sol_test = i * eps * dw_sol;
      double c_aquadprog = 0.5 * dw_sol_test.transpose() * H * dw_sol_test + b.dot(
                             dw_sol_test) + c_double - c_double;
      cout << "  c_aquadprog = " << c_aquadprog << endl;
      cout << "  c_aquadprog - c_nonlinear = " << c_aquadprog - c_nonlinear << endl;
    }
    // constraint
    if (n_ae) {
      cout << "\nchecking the equality constraints of the original nonlinear programming and the approximated quadratic programming\n";
      // pick constraint violation row index
      std::vector<int> constraint_vio_row_idx;
      for (unsigned int i = 0; i < 10 ; i++) {
        VectorXd w_sol_test = w_sol + i * eps * dw_sol;
        MatrixXd A2;
        VectorXd y2, lb2, ub2;
        solvers::LinearizeConstraints(
          *gm_traj_opt.dircon.get(), w_sol_test, &y2, &A2, &lb2, &ub2);
        unsigned int k = 0;
        for (unsigned int j = 0; j < n_ae; j++) {
          double violation = y2(active_eq_row_idx[j]) - ub(active_eq_row_idx[j]);
          if (abs(violation) > 1e-8) {
            constraint_vio_row_idx.push_back(j);
            k++;
            if (k == n_show)
              break;
          }
          if (i == n_show - 1 && j == n_ae - 1 && k < n_show) {
            cout << "There are only " << k << " # of violations\n";
          }
        }
        if (constraint_vio_row_idx.size() >= n_show)
          break;
        else if (i != 10 - 1)
          constraint_vio_row_idx.clear();
      }
      cout << "  Row index of violation = ";
      for (int j : constraint_vio_row_idx) {
        cout << j << ", ";
      }
      cout << endl;
      // evaluate the chosen rows
      for (unsigned int i = 0; i < 10 ; i++) {
        cout << "i = " << i << endl;
        VectorXd w_sol_test = w_sol + i * eps * dw_sol;
        MatrixXd A2;
        VectorXd y2, lb2, ub2;
        solvers::LinearizeConstraints(
          *gm_traj_opt.dircon.get(), w_sol_test, &y2, &A2, &lb2, &ub2);
        cout << "  nonlinear_constraint_val = ";
        for (int j : constraint_vio_row_idx) {
          double violation = y2(active_eq_row_idx[j]) - ub(active_eq_row_idx[j]);
          cout << violation << ", ";
        }
        cout << endl;
      }
    }
    if (n_aub) {
      cout << "\nchecking the inequality constraints (active upper bound) of the original nonlinear programming and the approximated quadratic programming\n";
      for (unsigned int i = 0; i < 10 ; i++) {
        VectorXd w_sol_test = w_sol + i * eps * dw_sol;
        MatrixXd A2;
        VectorXd y2, lb2, ub2;
        solvers::LinearizeConstraints(
          *gm_traj_opt.dircon.get(), w_sol_test, &y2, &A2, &lb2, &ub2);
        VectorXd nonlinear_constraint_val = VectorXd::Zero(n_show);
        unsigned int k = 0;
        for (unsigned int j = 0; j < n_aub; j++) {
          double violation =
            y2(ub_active_ineq_row_idx[j]) - ub(ub_active_ineq_row_idx[j]);
          if (violation > 1e-8) {
            nonlinear_constraint_val(k) = violation;
            k++;
            if (k == n_show)
              break;
          }
          if (j == n_aub - 1 && k < n_show) {
            cout << "There are only " << k << " # of violations\n";
          }
        }
        cout << "  nonlinear_constraint_val = "
             << nonlinear_constraint_val.transpose() << endl;
      }
    }
    if (n_alb) {
      cout << "\nchecking the inequality constraints (active lower bound) of the original nonlinear programming and the approximated quadratic programming\n";
      for (unsigned int i = 0; i < 10 ; i++) {
        VectorXd w_sol_test = w_sol + i * eps * dw_sol;
        MatrixXd A2;
        VectorXd y2, lb2, ub2;
        solvers::LinearizeConstraints(
          *gm_traj_opt.dircon.get(), w_sol_test, &y2, &A2, &lb2, &ub2);
        VectorXd nonlinear_constraint_val = VectorXd::Zero(n_show);
        unsigned int k = 0;
        for (unsigned int j = 0; j < n_alb; j++) {
          double violation =
            y2(lb_active_ineq_row_idx[j]) - lb(lb_active_ineq_row_idx[j]);
          if (violation < - 1e-8) {
            nonlinear_constraint_val(k) = violation;
            k++;
            if (k == n_show)
              break;
          }
          if (j == n_alb - 1 && k < n_show) {
            cout << "There are only " << k << " # of violations\n";
          }
        }
        cout << "  nonlinear_constraint_val = "
             << nonlinear_constraint_val.transpose() << endl;
      }
    }*/
  }  // end of if(!is_get_nominal)
}

void fiveLinkRobotTrajOpt(const MultibodyPlant<double> & plant,
                          const MultibodyPlant<AutoDiffXd> & plant_autoDiff,
                          const RomData& rom,
                          const InnerLoopSetting& setting,
                          const Task& task,
                          const SubQpData& QPs,
                          bool is_get_nominal,
                          bool extend_model,
                          int sample_idx, int n_rerun,
                          double cost_threshold_for_update, int N_rerun,
                          int rom_option,
<<<<<<< HEAD
                          int robot_option,
                          bool turn_on_scaling) {
=======
                          int robot_option) {
  double stride_length = task.get("stride length");
  double ground_incline = task.get("ground incline");
  double walking_vel = task.get("velocity");
  double duration = stride_length / walking_vel;

>>>>>>> 0e0de240
  map<string, int> pos_map = multibody::makeNameToPositionsMap(plant);
  map<string, int> vel_map = multibody::makeNameToVelocitiesMap(plant);
  map<string, int> input_map = multibody::makeNameToActuatorsMap(plant);
  // for (auto const& element : pos_map)
  //   cout << element.first << " = " << element.second << endl;
  // std::cout << "\n";
  // for (auto const& element : vel_map)
  //   cout << element.first << " = " << element.second << endl;
  // std::cout << "\n";
  // for (auto const& element : input_map)
  //   cout << element.first << " = " << element.second << endl;
  // std::cout << "\n";

  int n_q = plant.num_positions();
  int n_v = plant.num_velocities();
  //  int n_x = n_q + n_v;
  int n_u = plant.num_actuators();
  // std::cout<<"n_x = "<<n_x<<"\n";
  // std::cout<<"n_u = "<<n_u<<"\n";

  const Body<double>& left_lower_leg = plant.GetBodyByName("left_lower_leg");
  const Body<double>& right_lower_leg = plant.GetBodyByName("right_lower_leg");

  Vector3d pt;
  pt << 0, 0, -.5;
  bool isXZ = true;
  Vector3d ground_normal(sin(ground_incline), 0, cos(ground_incline));
  auto leftFootConstraint = DirconPositionData<double>(plant, left_lower_leg,
                                                       pt, isXZ, ground_normal);
  auto rightFootConstraint = DirconPositionData<double>(
      plant, right_lower_leg, pt, isXZ, ground_normal);

  double mu = 1;
  leftFootConstraint.addFixedNormalFrictionConstraints(mu);
  rightFootConstraint.addFixedNormalFrictionConstraints(mu);

  std::vector<DirconKinematicData<double>*> leftConstraints;
  leftConstraints.push_back(&leftFootConstraint);
  auto ls_dataset = DirconKinematicDataSet<double>(plant, &leftConstraints);

  std::vector<DirconKinematicData<double>*> rightConstraints;
  rightConstraints.push_back(&rightFootConstraint);
  auto rs_dataset = DirconKinematicDataSet<double>(plant, &rightConstraints);

  auto leftOptions = DirconOptions(ls_dataset.countConstraints(), plant);
  leftOptions.setConstraintRelative(0, true);
  auto rightOptions = DirconOptions(rs_dataset.countConstraints(), plant);
  rightOptions.setConstraintRelative(0, true);

  std::vector<DirconOptions> options_list;
  options_list.push_back(leftOptions);
  options_list.push_back(rightOptions);

  // Constraint scaling
  for (int i = 0; i < 2; i++) {
    // before adding rom constraint
    /*// Dynamic constraints
    options_list[i].setDynConstraintScaling(1.0 / 40.0, 0, 4);
    options_list[i].setDynConstraintScaling(1.0 / 60.0, 5, 5);
    options_list[i].setDynConstraintScaling(1.0 / 40.0, 6, 6);
    options_list[i].setDynConstraintScaling(1.0 / 60.0, 7, 7);
    options_list[i].setDynConstraintScaling(1.0 / 40.0, 8, 8);
    options_list[i].setDynConstraintScaling(1.0 / 100.0, 9, 9);
    options_list[i].setDynConstraintScaling(1.0 / 1000.0, 10, 10);
    options_list[i].setDynConstraintScaling(1.0 / 300.0, 11, 11);
    options_list[i].setDynConstraintScaling(1.0 / 3000.0, 12, 12);
    options_list[i].setDynConstraintScaling(1.0 / 400.0, 13, 13);
    // Kinematic constraints
    options_list[i].setKinConstraintScaling(1.0 / 1000.0, 0, 0);
    options_list[i].setKinConstraintScaling(1.0 / 50.0, 1, 1);
    // Impact constraints
    options_list[i].setImpConstraintScaling(1.0 / 20.0, 0, 1);
    options_list[i].setImpConstraintScaling(1.0 / 5.0, 2, 2);
    options_list[i].setImpConstraintScaling(1.0 / 3.0, 3, 3);
    options_list[i].setImpConstraintScaling(1.0 / 5.0, 4, 4);
    options_list[i].setImpConstraintScaling(1.0 / 1.0, 5, 5);
    options_list[i].setImpConstraintScaling(1.0 / 3.0, 6, 6);*/

    // after adding rom constraint
    // Dynamic constraints
    /*options_list[i].setDynConstraintScaling({0, 1, 2, 3}, 1.0 / 40.0);
    options_list[i].setDynConstraintScaling({4, 5}, 1.0 / 60.0);
    options_list[i].setDynConstraintScaling(6, 1.0 / 200.0); // end of pos
    options_list[i].setDynConstraintScaling(7, 1.0 / 180.0);
    options_list[i].setDynConstraintScaling(8, 1.0 / 120.0);
    options_list[i].setDynConstraintScaling(9, 1.0 / 300.0);
    options_list[i].setDynConstraintScaling(10, 1.0 / 1000.0);
    options_list[i].setDynConstraintScaling(11, 1.0 / 1500.0);
    options_list[i].setDynConstraintScaling(12, 1.0 / 3000.0);
    options_list[i].setDynConstraintScaling(13, 1.0 / 2800.0);
    // Kinematic constraints
    options_list[i].setKinConstraintScaling(0, 1.0 / 1000.0);
    options_list[i].setKinConstraintScaling(1, 1.0 / 25.0);
    // Impact constraints
    options_list[i].setImpConstraintScaling({0, 1}, 1.0 / 20.0);
    options_list[i].setImpConstraintScaling(2, 1.0 / 5.0);
    options_list[i].setImpConstraintScaling(3, 1.0 / 3.0);
    options_list[i].setImpConstraintScaling(4, 1.8 / 5.0);
    options_list[i].setImpConstraintScaling(5, 1.8 / 1.0);
    options_list[i].setImpConstraintScaling(6, 1.8 / 3.0);*/
  }

  // Stated in the MultipleShooting class:
  // This class assumes that there are a fixed number (N) time steps/samples,
  // and that the trajectory is discretized into timesteps h (N-1 of these),
  // state x (N of these), and control input u (N of these).
  std::vector<int> num_time_samples;
  num_time_samples.push_back(setting.n_node);
  num_time_samples.push_back(1);
  std::vector<double> min_dt;
  min_dt.push_back(0);
  min_dt.push_back(0);
  std::vector<double> max_dt;
  max_dt.push_back(.3);
  max_dt.push_back(.3);

  int N = 0;
  for (int num_time_sample : num_time_samples)
    N += num_time_sample;
  N -= num_time_samples.size() - 1; //Overlaps between modes
  // std::cout<<"N = "<<N<<"\n";

  std::vector<DirconKinematicDataSet<double>*> dataset_list;
  dataset_list.push_back(&ls_dataset);
  dataset_list.push_back(&rs_dataset);

  auto trajopt = std::make_unique<HybridDircon<double>>(plant,
                 num_time_samples, min_dt, max_dt, dataset_list, options_list);

  // You can comment this out to not put any constraint on the time
  // However, we need it now, since we add the running cost by hand
  trajopt->AddDurationBounds(duration, duration);

//  cout << "WARNING: you are printing snopt log.\n for five-link model";
//  trajopt->SetSolverOption(drake::solvers::SnoptSolver::id(), "Print file",
//                           "../snopt_sample#"+to_string(sample_idx)+".out");
  trajopt->SetSolverOption(drake::solvers::SnoptSolver::id(),
                           "Major iterations limit", setting.max_iter);
  trajopt->SetSolverOption(drake::solvers::SnoptSolver::id(),
                           "Iterations limit", 100000);  // QP subproblems
  trajopt->SetSolverOption(drake::solvers::SnoptSolver::id(), "Verify level",
                           0);
<<<<<<< HEAD
  if(turn_on_scaling){
    trajopt->SetSolverOption(drake::solvers::SnoptSolver::id(), "Scale option",
                             2);
  }
  else{
    trajopt->SetSolverOption(drake::solvers::SnoptSolver::id(), "Scale option",
                             0);
  }
  // 0 // snopt doc said try 2 if seeing snopta exit 40
=======
  trajopt->SetSolverOption(drake::solvers::SnoptSolver::id(), "Scale option",
                           setting.snopt_scaling? 2 : 0);  // snopt doc said try 2 if seeing snopta exit 40
>>>>>>> 0e0de240
  trajopt->SetSolverOption(drake::solvers::SnoptSolver::id(),
                           "Major optimality tolerance",
                           setting.major_optimality_tol);
  trajopt->SetSolverOption(drake::solvers::SnoptSolver::id(),
                           "Major feasibility tolerance",
                           setting.major_feasibility_tol);

  // Periodicity constraints
  auto x0 = trajopt->initial_state();
  // auto xf = trajopt->final_state();
  auto xf = trajopt->state_vars_by_mode(
      num_time_samples.size() - 1,
      num_time_samples[num_time_samples.size() - 1] - 1);

  // trajopt->AddLinearConstraint(x0(pos_map.at("planar_z")) == xf(
  //                                pos_map.at("planar_z")));
  trajopt->AddLinearConstraint(x0(pos_map.at("planar_roty")) == xf(
                                 pos_map.at("planar_roty")));
  trajopt->AddLinearConstraint(x0(pos_map.at("left_hip_pin")) == xf(
                                 pos_map.at("right_hip_pin")));
  trajopt->AddLinearConstraint(x0(pos_map.at("left_knee_pin")) == xf(
                                 pos_map.at("right_knee_pin")));
  trajopt->AddLinearConstraint(x0(pos_map.at("right_hip_pin")) == xf(
                                 pos_map.at("left_hip_pin")));
  trajopt->AddLinearConstraint(x0(pos_map.at("right_knee_pin")) == xf(
                                 pos_map.at("left_knee_pin")));

  trajopt->AddLinearConstraint(x0(n_q + vel_map.at("planar_xdot"))
                               == xf(n_q + vel_map.at("planar_xdot")));
  trajopt->AddLinearConstraint(x0(n_q + vel_map.at("planar_zdot"))
                               == xf(n_q + vel_map.at("planar_zdot")));
  trajopt->AddLinearConstraint(x0(n_q + vel_map.at("planar_rotydot"))
                               == xf(n_q + vel_map.at("planar_rotydot")));
  trajopt->AddLinearConstraint(x0(n_q + vel_map.at("left_hip_pindot"))
                               == xf(n_q + vel_map.at("right_hip_pindot")));
  trajopt->AddLinearConstraint(x0(n_q + vel_map.at("left_knee_pindot"))
                               == xf(n_q + vel_map.at("right_knee_pindot")));
  trajopt->AddLinearConstraint(x0(n_q + vel_map.at("right_hip_pindot"))
                               == xf(n_q + vel_map.at("left_hip_pindot")));
  trajopt->AddLinearConstraint(x0(n_q + vel_map.at("right_knee_pindot"))
                               == xf(n_q + vel_map.at("left_knee_pindot")));

  // u periodic constraint
  auto u0 = trajopt->input(0);
  auto uf = trajopt->input(N - 1);
  trajopt->AddLinearConstraint(u0(input_map.at("left_hip_torque")) == uf(
                                 input_map.at("right_hip_torque")));
  trajopt->AddLinearConstraint(u0(input_map.at("right_hip_torque")) == uf(
                                 input_map.at("left_hip_torque")));
  trajopt->AddLinearConstraint(u0(input_map.at("left_knee_torque")) == uf(
                                 input_map.at("right_knee_torque")));
  trajopt->AddLinearConstraint(u0(input_map.at("right_knee_torque")) == uf(
                                 input_map.at("left_knee_torque")));

  // Knee joint limits
  auto x = trajopt->state();
  trajopt->AddConstraintToAllKnotPoints(x(pos_map.at("left_knee_pin")) >=
                                        5.0 / 180.0 * M_PI);
  trajopt->AddConstraintToAllKnotPoints(x(pos_map.at("right_knee_pin")) >=
                                        5.0 / 180.0 * M_PI);
  trajopt->AddConstraintToAllKnotPoints(x(pos_map.at("left_knee_pin")) <=
                                        M_PI / 2.0);
  trajopt->AddConstraintToAllKnotPoints(x(pos_map.at("right_knee_pin")) <=
                                        M_PI / 2.0);

  // hip joint limits
  trajopt->AddConstraintToAllKnotPoints(x(pos_map.at("left_hip_pin")) >=
                                        -M_PI / 2.0);
  trajopt->AddConstraintToAllKnotPoints(x(pos_map.at("right_hip_pin")) >=
                                        -M_PI / 2.0);
  trajopt->AddConstraintToAllKnotPoints(x(pos_map.at("left_hip_pin")) <=
                                        M_PI / 2.0);
  trajopt->AddConstraintToAllKnotPoints(x(pos_map.at("right_hip_pin")) <=
                                        M_PI / 2.0);

  // x-distance constraint constraints
  trajopt->AddLinearConstraint(x0(pos_map.at("planar_x")) == 0);
  trajopt->AddLinearConstraint(xf(pos_map.at("planar_x")) ==
                               stride_length);

  // make sure it's left stance
  trajopt->AddLinearConstraint(x0(pos_map.at("left_hip_pin")) <=
                               x0(pos_map.at("right_hip_pin")));

  // testing -- swing foot height constraint
  Vector3d z_hat(0, 0, 1);
  Eigen::Quaterniond q;
  q.setFromTwoVectors(z_hat, ground_normal);
  Eigen::Matrix3d T_ground_incline = q.matrix().transpose();
  auto right_foot_constraint_z =
      std::make_shared<PointPositionConstraint<double>>(
          plant, "right_lower_leg", pt, T_ground_incline.row(2),
          0 * VectorXd::Ones(1),
          std::numeric_limits<double>::infinity() * VectorXd::Ones(1));
  for (int index = 1; index < num_time_samples[0] - 1; index++) {
    auto x_i = trajopt->state(index);
    trajopt->AddConstraint(right_foot_constraint_z, x_i.head(n_q));
  }

  // Scale decision variable
  // time
  trajopt->ScaleTimeVariables(0.04);
  // state
//  trajopt->ScaleStateVariables(10, n_q, n_q + n_v - 1);
  // input
//  trajopt->ScaleInputVariables(10, 0, 3);
  // force
  std::vector<int> idx_list;
  idx_list.clear();
  for (int i = 0; i < ls_dataset.countConstraintsWithoutSkipping(); i++) {
    idx_list.push_back(i);
  }
  trajopt->ScaleForceVariables(0, idx_list, 50);
  idx_list.clear();
  for (int i = 0; i < rs_dataset.countConstraintsWithoutSkipping(); i++) {
    idx_list.push_back(i);
  }
  trajopt->ScaleForceVariables(1, idx_list, 50);
  // impulse
//  trajopt->ScaleImpulseVariables(
//      10, 0, 0, rs_dataset.countConstraintsWithoutSkipping() - 1);  // 0.1
  // Constraint slack
//  trajopt->ScaleKinConstraintSlackVariables(50, 0, 0, 5);
//  trajopt->ScaleKinConstraintSlackVariables(500, 0, 6, 7);

  // Add cost
  MatrixXd R = setting.R_double * MatrixXd::Identity(n_u, n_u);
  MatrixXd Q = setting.Q_double * MatrixXd::Identity(n_v, n_v);
  // Don't use AddRunningCost, cause it makes cost Hessian to be indefinite
  // I'll fix the timestep and add cost myself
  /*auto u = trajopt->input();
  trajopt->AddRunningCost(u.transpose()*R * u);
  trajopt->AddRunningCost(x.transpose()*Q * x);*/
  // Add running cost by hand (Trapezoidal integration):
  double timestep = duration / (N - 1);
  trajopt->AddQuadraticCost(Q * timestep / 2, VectorXd::Zero(n_v), x0.tail(n_v));
  trajopt->AddQuadraticCost(R * timestep / 2, VectorXd::Zero(n_u), u0);
  for (int i = 1; i <= N - 2; i++) {
    auto ui = trajopt->input(i);
    auto xi = trajopt->state(i);
    trajopt->AddQuadraticCost(Q * timestep, VectorXd::Zero(n_v), xi.tail(n_v));
    trajopt->AddQuadraticCost(R * timestep, VectorXd::Zero(n_u), ui);
  }
  trajopt->AddQuadraticCost(Q * timestep / 2, VectorXd::Zero(n_v), xf.tail(n_v));
  trajopt->AddQuadraticCost(R * timestep / 2, VectorXd::Zero(n_u), uf);

  // Zero impact at touchdown
  if (setting.is_zero_touchdown_impact)
    trajopt->AddLinearConstraint(MatrixXd::Ones(1, 1),
                                 VectorXd::Zero(1),
                                 VectorXd::Zero(1),
                                 trajopt->impulse_vars(0).tail(1));

  // Move the trajectory optmization problem into GoldilocksModelTrajOpt
  // where we add the constraints for reduced order model
  GoldilocksModelTrajOpt gm_traj_opt(
    rom,
    std::move(trajopt), &plant_autoDiff, &plant, num_time_samples,
    is_get_nominal, setting.is_add_tau_in_cost, rom_option, robot_option, 1/*temporary*/);

  addRegularization(is_get_nominal, setting.eps_reg, gm_traj_opt);

  // initial guess if the file exists
  if (!setting.init_file.empty()) {
    setInitialGuessFromFile(setting.directory, setting.init_file, gm_traj_opt);
  } else {
    // Add random initial guess first (the seed for RNG is fixed)
    gm_traj_opt.dircon->SetInitialGuessForAllVariables(
        VectorXd::Random(gm_traj_opt.dircon->decision_variables().size()));
  }

  // Testing
//   cout << "Choose the best solver: " <<
//        drake::solvers::ChooseBestSolver(*(gm_traj_opt.dircon)).name() << endl;

  // cout << "Solving DIRCON (based on MultipleShooting)\n";
  cout << sample_idx << ": ";
  cout << setting.init_file << ", ";
  cout << gm_traj_opt.dircon->decision_variables().size() << ", ";
  cout << gm_traj_opt.dircon->initial_guess().size() << endl;
  auto start = std::chrono::high_resolution_clock::now();
  const MathematicalProgramResult result = Solve(
        *gm_traj_opt.dircon, gm_traj_opt.dircon->initial_guess());
  auto finish = std::chrono::high_resolution_clock::now();
  std::chrono::duration<double> elapsed = finish - start;

  bool is_print_for_debugging = false;
  VectorXd w_sol;
  extractResult(w_sol, gm_traj_opt, result, elapsed, num_time_samples, N, plant,
                plant_autoDiff, setting, rom, task, QPs, sample_idx, n_rerun,
                cost_threshold_for_update, N_rerun,
                dataset_list, is_print_for_debugging);
  postProcessing(w_sol, gm_traj_opt, result, num_time_samples, N,
                 plant, plant_autoDiff, setting, rom, QPs,
                 is_get_nominal, extend_model, sample_idx, n_rerun,
                 cost_threshold_for_update, N_rerun, rom_option, robot_option);
}


void cassieTrajOpt(const MultibodyPlant<double> & plant,
                   const MultibodyPlant<AutoDiffXd> & plant_autoDiff,
                   const RomData& rom,
                   const InnerLoopSetting& setting,
                   const Task& task,
                   const SubQpData& QPs,
                   bool is_get_nominal,
                   bool extend_model,
                   int sample_idx, int n_rerun,
                   double cost_threshold_for_update, int N_rerun,
<<<<<<< HEAD
                   int rom_option, int robot_option,bool turn_on_scaling) {
  // Dircon parameter
  double minimum_timestep = 0.01;
  DRAKE_DEMAND(duration / (n_node - 1) >= minimum_timestep);
=======
                   int rom_option,
                   int robot_option)  {
  double stride_length = task.get("stride length");
  double ground_incline = task.get("ground incline");
  double walking_vel = task.get("velocity");
  double turning_rate = task.get("turning rate");
  double duration = stride_length / walking_vel;

  double all_cost_scale = setting.all_cost_scale;
>>>>>>> 0e0de240

  // Walking modes
  int walking_mode = 0; // 0: instant change of support
  // 1: single double single
  // 2: heel to toe
  DRAKE_DEMAND(walking_mode == 0);
  // If you want to use walking_mode 1 or 2, then you should either
  // 1. finish multi-phase ROM, or
  // 2. write the code here so it takes care of multi-mode. (e.g. only have rom
  //    in the first phase, etc)

  // Cost on velocity and input
  double w_Q = setting.Q_double * all_cost_scale;
  double w_Q_vy = w_Q * 10000 * all_cost_scale;  // prevent the pelvis from rocking in y
  double w_Q_vz = w_Q * 10000 * all_cost_scale;  // prevent the pelvis from rocking in z
  double w_Q_swing_toe = w_Q * 1 * all_cost_scale;  // prevent the swing toe from shaking
  double w_R = setting.R_double * all_cost_scale;
  double w_R_swing_toe = w_R * 1 * all_cost_scale;  // prevent the swing toe from shaking
  // Cost on force (the final weight is w_lambda^2)
  double w_lambda = 1.0e-4 * all_cost_scale * all_cost_scale;
  // Cost on difference over time
  double w_lambda_diff = 0.000001 * 0.1 * all_cost_scale;
  double w_v_diff = 0.01 * 5 * 0.1 * all_cost_scale;
  double w_u_diff = 0.00001 * 0.1 * all_cost_scale;
  // Cost on position
  double w_q_hip_roll = 1 * 5 * 10 * all_cost_scale;
  double w_q_hip_yaw = 1 * 5 * all_cost_scale;
  double w_q_quat = 1 * 5 * 10 * all_cost_scale;

  // Optional constraints
  // This seems to be important at higher walking speeds
  bool constrain_stance_leg_fourbar_force = false;

  // Temporary solution for get rid of redundant four bar constraint in the
  // second mode (since we have periodic constraints on state and input, it's
  // fine to just ignore the four bar constraint (position, velocity and
  // acceleration levels))
  bool four_bar_in_right_support = false;

  // Create ground normal for the problem
  Vector3d ground_normal(sin(ground_incline), 0, cos(ground_incline));

  // Create maps for joints
  map<string, int> pos_map = multibody::makeNameToPositionsMap(plant);
  map<string, int> vel_map = multibody::makeNameToVelocitiesMap(plant);
  map<string, int> act_map = multibody::makeNameToActuatorsMap(plant);

  int n_q = plant.num_positions();
  int n_v = plant.num_velocities();
  int n_u = plant.num_actuators();
  // int n_x = n_q + n_v;
  // cout << "n_q = " << n_q << "\n";
  // cout << "n_v = " << n_v << "\n";
  // cout << "n_x = " << n_x << "\n";
  // cout << "n_u = " << n_u << "\n";
  // cout << "floating_positions_start = " <<
  //      plant.GetBodyByName("pelvis").floating_positions_start() << endl;
  // cout << "floating_velocities_start = " <<
  //      plant.GetBodyByName("pelvis").floating_velocities_start() << endl;

  // create joint/motor names
  vector<std::pair<string, string>> l_r_pairs{
      std::pair<string, string>("_left", "_right"),
      std::pair<string, string>("_right", "_left"),
  };
  vector<string> asy_joint_names;
  vector<string> sym_joint_names;
  if (turning_rate == 0) {
    asy_joint_names = {"hip_roll", "hip_yaw"};
    sym_joint_names = {"hip_pitch", "knee", "ankle_joint", "toe"};
  } else {
    asy_joint_names = {"hip_roll"};
    sym_joint_names = {"hip_pitch"};
  }
  vector<string> joint_names{};
  vector<string> motor_names{};
  for (const auto& l_r_pair : l_r_pairs) {
    for (const auto & asy_joint_name : asy_joint_names) {
      joint_names.push_back(asy_joint_name + l_r_pair.first);
      motor_names.push_back(asy_joint_name + l_r_pair.first + "_motor");
    }
    for (unsigned int i = 0; i < sym_joint_names.size(); i++) {
      joint_names.push_back(sym_joint_names[i] + l_r_pair.first);
      if (sym_joint_names[i] != "ankle_joint") {
        motor_names.push_back(sym_joint_names[i] + l_r_pair.first + "_motor");
      }
    }
  }


  // Set up contact/distance constraints
  const Body<double>& toe_left = plant.GetBodyByName("toe_left");
  const Body<double>& toe_right = plant.GetBodyByName("toe_right");
  Vector3d pt_front_contact(-0.0457, 0.112, 0);
  Vector3d pt_rear_contact(0.088, 0, 0);
  bool isXZ = false;
  auto left_toe_front_constraint = DirconPositionData<double>(
      plant, toe_left, pt_front_contact, isXZ, ground_normal);
  auto left_toe_rear_constraint = DirconPositionData<double>(
      plant, toe_left, pt_rear_contact, isXZ, ground_normal);
  auto right_toe_front_constraint = DirconPositionData<double>(
      plant, toe_right, pt_front_contact, isXZ, ground_normal);
  auto right_toe_rear_constraint = DirconPositionData<double>(
      plant, toe_right, pt_rear_contact, isXZ, ground_normal);
  double mu = 1;
  left_toe_front_constraint.addFixedNormalFrictionConstraints(mu);
  left_toe_rear_constraint.addFixedNormalFrictionConstraints(mu);
  right_toe_front_constraint.addFixedNormalFrictionConstraints(mu);
  right_toe_rear_constraint.addFixedNormalFrictionConstraints(mu);

  const auto& thigh_left = plant.GetBodyByName("thigh_left");
  const auto& heel_spring_left = plant.GetBodyByName("heel_spring_left");
  const auto& thigh_right = plant.GetBodyByName("thigh_right");
  const auto& heel_spring_right = plant.GetBodyByName("heel_spring_right");
  double rod_length = 0.5012;  // from cassie_utils
  Vector3d pt_on_heel_spring = Vector3d(.11877, -.01, 0.0);
  Vector3d pt_on_thigh_left = Vector3d(0.0, 0.0, 0.045);
  Vector3d pt_on_thigh_right = Vector3d(0.0, 0.0, -0.045);
  auto distance_constraint_left = DirconDistanceData<double>(
      plant, thigh_left, pt_on_thigh_left, heel_spring_left, pt_on_heel_spring,
      rod_length);
  auto distance_constraint_right = DirconDistanceData<double>(
      plant, thigh_right, pt_on_thigh_right, heel_spring_right,
      pt_on_heel_spring, rod_length);

  // get rid of redundant constraint
  vector<int> skip_constraint_inds;
  skip_constraint_inds.push_back(3);

  // Left support
  vector<DirconKinematicData<double>*> ls_constraint;
  ls_constraint.push_back(&left_toe_front_constraint);
  ls_constraint.push_back(&left_toe_rear_constraint);
  ls_constraint.push_back(&distance_constraint_left);
  ls_constraint.push_back(&distance_constraint_right);
  auto ls_dataset = DirconKinematicDataSet<double>(plant, &ls_constraint,
                                                   skip_constraint_inds);
  // Right support
  vector<DirconKinematicData<double>*> rs_constraint;
  rs_constraint.push_back(&right_toe_front_constraint);
  rs_constraint.push_back(&right_toe_rear_constraint);
  if (four_bar_in_right_support) {
    rs_constraint.push_back(&distance_constraint_left);
    rs_constraint.push_back(&distance_constraint_right);
  }
  auto rs_dataset = DirconKinematicDataSet<double>(plant, &rs_constraint,
                                                   skip_constraint_inds);

  // Set up options
  std::vector<DirconOptions> options_list;
  options_list.push_back(DirconOptions(ls_dataset.countConstraints(), plant));
  options_list.push_back(DirconOptions(rs_dataset.countConstraints(), plant));

  // set force cost weight
  for (int i = 0; i < 2; i++) {
    options_list[i].setForceCost(w_lambda);
  }

  // Be careful in setting relative constraint, because we skip constraints
  ///                 || lf/rf | lr/rr | fourbar
  /// Before skipping || 0 1 2 | 3 4 5 | 6 7
  /// After skipping  || 0 1 2 |   3 4 | 5 6
  for (int i = 0; i < 2; i++) {
    options_list[i].setConstraintRelative(0, true);
    options_list[i].setConstraintRelative(1, true);
    options_list[i].setConstraintRelative(3, true);
  }
  // Constraint scaling
  double s = 1;//100;  // scale every nonlinear constraint together
  for (int i = 0; i < 2; i++) {
    options_list[i].setQuatConstraintScaling(s);
    if (is_get_nominal) {
      // old constraint scaling (from traj opt of cassie, without rom
      // constraint) Dynamic constraints
      options_list[i].setDynConstraintScaling({0, 1, 2, 3}, s / 30.0);
      options_list[i].setDynConstraintScaling(
          {4, 5, 6, 7, 8, 9, 10, 11, 12, 13, 14, 15, 16}, s / 60.0);
      options_list[i].setDynConstraintScaling({17, 18}, s / 300.0);
      options_list[i].setDynConstraintScaling(
          {19, 20, 21, 22, 23, 24, 25, 26, 27, 28}, s / 600.0);
      options_list[i].setDynConstraintScaling({29, 30, 31, 32, 33, 34},
                                              s / 3000.0);
      options_list[i].setDynConstraintScaling({35, 36}, s / 60000.0);
      // Kinematic constraints
      int n_l = options_list[i].getNumConstraints();
      options_list[i].setKinConstraintScaling({0, 1, 2, 3, 4}, s / 6000.0);
      options_list[i].setKinConstraintScaling(
          {n_l + 0, n_l + 1, n_l + 2, n_l + 3, n_l + 4}, s / 10.0);
      options_list[i].setKinConstraintScaling(
          {2 * n_l + 0, 2 * n_l + 1, 2 * n_l + 2, 2 * n_l + 3, 2 * n_l + 4}, s);
      if (i == 0 || four_bar_in_right_support) {
        options_list[i].setKinConstraintScaling({5, 6}, s / 600.0 * 2);
        options_list[i].setKinConstraintScaling({n_l + 5, n_l + 6}, s);
        options_list[i].setKinConstraintScaling({2 * n_l + 5, 2 * n_l + 6},
                                                s * 20);
      }
      // Impact constraints
      options_list[i].setImpConstraintScaling({0, 1, 2}, s / 50.0);
      options_list[i].setImpConstraintScaling({3, 4, 5}, s / 300.0);
      options_list[i].setImpConstraintScaling({6, 7}, s / 24.0);
      options_list[i].setImpConstraintScaling({8, 9}, s / 6.0);
      options_list[i].setImpConstraintScaling({10, 11, 12, 13}, s / 12.0);
      options_list[i].setImpConstraintScaling({14, 15}, s / 2.0);
      options_list[i].setImpConstraintScaling({16, 17}, s);
    } else {
      // new constraint scaling (20200227; after adding rom constraint)
      // Dynamic constraints
      options_list[i].setDynConstraintScaling({0, 1, 2, 3}, s * 1.0 / 30.0);
      options_list[i].setDynConstraintScaling(
          {4, 5, 6, 7, 8, 9, 10, 11, 12, 13, 14, 15, 16}, s * 1.0 / 60.0);
      options_list[i].setDynConstraintScaling({17, 18}, s * 1.0 / 300.0);
      options_list[i].setDynConstraintScaling(
          {19, 20, 21, 22, 23, 24, 25, 26}, s * 1.0 / 600.0);
      options_list[i].setDynConstraintScaling({27, 28, 29, 30, 31, 32, 33, 34},
                                              s * 1.0 / 3000.0);
      options_list[i].setDynConstraintScaling({35, 36}, s * 1.0 / 60000.0);
      // Kinematic constraints
      int n_l = options_list[i].getNumConstraints();
      options_list[i].setKinConstraintScaling({0, 1, 2, 3, 4}, s / 600.0);
      options_list[i].setKinConstraintScaling(
          {n_l + 0, n_l + 1, n_l + 2, n_l + 3, n_l + 4}, s / 1.0);
      options_list[i].setKinConstraintScaling(
          {2 * n_l + 0, 2 * n_l + 1, 2 * n_l + 2, 2 * n_l + 3, 2 * n_l + 4}, s);
      if (i == 0 || four_bar_in_right_support) {
        options_list[i].setKinConstraintScaling({5, 6}, s / 60.0 * 2);
        options_list[i].setKinConstraintScaling({n_l + 5, n_l + 6}, s * 10);
        options_list[i].setKinConstraintScaling({2 * n_l + 5, 2 * n_l + 6},
                                                s * 20);
      }
      // Impact constraints
      options_list[i].setImpConstraintScaling({0, 1, 2}, s / 5.0);
      options_list[i].setImpConstraintScaling({3, 4, 5}, s / 30.0);
      options_list[i].setImpConstraintScaling({6, 7}, s * 10.0 / 24.0);
      options_list[i].setImpConstraintScaling({8, 9}, s * 10.0 / 6.0);
      options_list[i].setImpConstraintScaling(10, s * 10.0 / 12.0);
      options_list[i].setImpConstraintScaling(11, s / 12.0);
      options_list[i].setImpConstraintScaling(12, s * 10.0 / 12.0);
      options_list[i].setImpConstraintScaling(13, s / 12.0);
      options_list[i].setImpConstraintScaling(14, s * 10.0 / 2.0);
      options_list[i].setImpConstraintScaling(15, s / 2.0);
      options_list[i].setImpConstraintScaling(16, s * 50.0);
      options_list[i].setImpConstraintScaling(17, s);
    }
  }

  // timesteps and modes setting
  vector<double> min_dt;
  vector<double> max_dt;
  min_dt.push_back(0);
  min_dt.push_back(0);
  max_dt.push_back(.3);
  max_dt.push_back(.3);
  vector<int> num_time_samples;
  num_time_samples.push_back(setting.n_node);
  num_time_samples.push_back(1);
  vector<DirconKinematicDataSet<double>*> dataset_list;
  dataset_list.push_back(&ls_dataset);
  dataset_list.push_back(&rs_dataset);

  auto trajopt = std::make_unique<HybridDircon<double>>(
      plant, num_time_samples, min_dt, max_dt, dataset_list, options_list);

  // Snopt settings
//  cout << "WARNING: you are printing snopt log.\n for Cassie";
//  trajopt->SetSolverOption(drake::solvers::SnoptSolver::id(), "Print file",
//                           "../snopt_sample#"+to_string(sample_idx)+".out");
  trajopt->SetSolverOption(drake::solvers::SnoptSolver::id(),
                           "Major iterations limit", setting.max_iter);
  trajopt->SetSolverOption(drake::solvers::SnoptSolver::id(),
                           "Iterations limit", 100000);  // QP subproblems
  trajopt->SetSolverOption(drake::solvers::SnoptSolver::id(), "Verify level",
                           0);  // 0
<<<<<<< HEAD
  if(turn_on_scaling){
    trajopt->SetSolverOption(
        drake::solvers::SnoptSolver::id(), "Scale option",
        2);
  }
  else{
    trajopt->SetSolverOption(
        drake::solvers::SnoptSolver::id(), "Scale option",
        0);
  }
  // snopt doc said try 2 if seeing snopta exit 40
=======
  trajopt->SetSolverOption(drake::solvers::SnoptSolver::id(), "Scale option",
                           setting.snopt_scaling? 2 : 0);  // snopt doc said try 2 if seeing snopta exit 40
>>>>>>> 0e0de240
  trajopt->SetSolverOption(drake::solvers::SnoptSolver::id(),
                           "Major optimality tolerance",
                           setting.major_optimality_tol);
  trajopt->SetSolverOption(drake::solvers::SnoptSolver::id(),
                           "Major feasibility tolerance",
                           setting.major_feasibility_tol);

  int N = 0;
  for (uint i = 0; i < num_time_samples.size(); i++) N += num_time_samples[i];
  N -= num_time_samples.size() - 1;  // because of overlaps between modes

  // Get the decision variables that will be used
  auto u = trajopt->input();
  auto x = trajopt->state();
  auto u0 = trajopt->input(0);
  auto uf = trajopt->input(N - 1);
  auto x0 = trajopt->initial_state();
  auto xf = trajopt->state_vars_by_mode(
      num_time_samples.size() - 1,
      num_time_samples[num_time_samples.size() - 1] - 1);
  auto x_mid = trajopt->state(int(num_time_samples[0] / 2));

  // Fix time duration
  trajopt->AddDurationBounds(duration, duration);

  // Constraint on initial floating base quaternion
  trajopt->AddBoundingBoxConstraint(1, 1, x0(pos_map.at("base_qw")));
  trajopt->AddBoundingBoxConstraint(0, 0, x0(pos_map.at("base_qx")));
  trajopt->AddBoundingBoxConstraint(0, 0, x0(pos_map.at("base_qy")));
  trajopt->AddBoundingBoxConstraint(0, 0, x0(pos_map.at("base_qz")));

  // Constraint on final floating base quaternion
  // TODO: below is a naive version. You can implement the constraint using
  // rotation matrix and mirror around the x-z plane of local frame (however,
  // the downside is the potential complexity of constraint)
  double turning_angle = turning_rate * duration;
  trajopt->AddBoundingBoxConstraint(cos(turning_angle / 2),
                                    cos(turning_angle / 2),
                                    xf(pos_map.at("base_qw")));
  trajopt->AddBoundingBoxConstraint(0, 0, xf(pos_map.at("base_qx")));
  trajopt->AddBoundingBoxConstraint(0, 0, xf(pos_map.at("base_qy")));
  trajopt->AddBoundingBoxConstraint(sin(turning_angle / 2),
                                    sin(turning_angle / 2),
                                    xf(pos_map.at("base_qz")));

  // other floating base constraints
  if (turning_rate == 0) {
    // x position constraint
    trajopt->AddBoundingBoxConstraint(0, 0, x0(pos_map.at("base_x")));
    trajopt->AddBoundingBoxConstraint(stride_length, stride_length,
                                      xf(pos_map.at("base_x")));

    // Floating base periodicity
    /*trajopt->AddLinearConstraint(x0(pos_map.at("base_qw")) ==
        xf(pos_map.at("base_qw")));
    trajopt->AddLinearConstraint(x0(pos_map.at("base_qx")) ==
        -xf(pos_map.at("base_qx")));
    trajopt->AddLinearConstraint(x0(pos_map.at("base_qy")) ==
        xf(pos_map.at("base_qy")));
    trajopt->AddLinearConstraint(x0(pos_map.at("base_qz")) ==
        -xf(pos_map.at("base_qz")));*/
    trajopt->AddLinearConstraint(x0(pos_map.at("base_y")) ==
        -xf(pos_map.at("base_y")));
    trajopt->AddLinearConstraint(x0(n_q + vel_map.at("base_wx")) ==
        xf(n_q + vel_map.at("base_wx")));
    trajopt->AddLinearConstraint(x0(n_q + vel_map.at("base_wy")) ==
        -xf(n_q + vel_map.at("base_wy")));
    trajopt->AddLinearConstraint(x0(n_q + vel_map.at("base_wz")) ==
        xf(n_q + vel_map.at("base_wz")));
    trajopt->AddLinearConstraint(x0(n_q + vel_map.at("base_vx")) ==
        xf(n_q + vel_map.at("base_vx")));
    trajopt->AddLinearConstraint(x0(n_q + vel_map.at("base_vy")) ==
        -xf(n_q + vel_map.at("base_vy")));
    trajopt->AddLinearConstraint(x0(n_q + vel_map.at("base_vz")) ==
        xf(n_q + vel_map.at("base_vz")));

  } else {
    // z position constraint
    // We don't need to impose this constraint when turning rate is 0, because
    // the periodicity constraint already enforce the z height implicitly
    trajopt->AddLinearConstraint(x0(pos_map.at("base_z")) ==
                                 xf(pos_map.at("base_z")) +
                                     xf(pos_map.at("base_x")) *
                                         sin(ground_incline));

    // x y position constraint
    double radius = stride_length / abs(turning_angle);
    int sign = (turning_angle >= 0) ? 1 : -1;
    double delta_x = radius * sin(abs(turning_angle));
    double delta_y = sign * radius * (1 - cos(turning_angle));
    trajopt->AddBoundingBoxConstraint(0, 0, x0(pos_map.at("base_x")));
    trajopt->AddBoundingBoxConstraint(delta_x, delta_x,
                                      xf(pos_map.at("base_x")));
    trajopt->AddBoundingBoxConstraint(0, 0, x0(pos_map.at("base_y")));
    trajopt->AddBoundingBoxConstraint(delta_y, delta_y,
                                      xf(pos_map.at("base_y")));

    // floating base velocity constraint at mid point
    // TODO: double check that the floating base velocity is wrt local frame
    /*trajopt->AddBoundingBoxConstraint(stride_length / duration,
                                      stride_length / duration,
                                      x_mid(n_q + vel_map.at("base_vx")));
    trajopt->AddBoundingBoxConstraint(0, 0, x_mid(n_q + vel_map.at("base_vy")));
    trajopt->AddBoundingBoxConstraint(turning_rate,
                                      turning_rate,
                                      x_mid(n_q + vel_map.at("base_wz")));*/

    // velocity constraint at the end point
    // TODO: double check that the floating base velocity is wrt local frame
    trajopt->AddLinearConstraint(x0(n_q + vel_map.at("base_wx")) ==
        xf(n_q + vel_map.at("base_wx")));
    trajopt->AddLinearConstraint(x0(n_q + vel_map.at("base_wy")) ==
        -xf(n_q + vel_map.at("base_wy")));
    trajopt->AddLinearConstraint(x0(n_q + vel_map.at("base_wz")) ==
        xf(n_q + vel_map.at("base_wz")));
    trajopt->AddLinearConstraint(x0(n_q + vel_map.at("base_vx")) ==
        xf(n_q + vel_map.at("base_vx")));
    trajopt->AddLinearConstraint(x0(n_q + vel_map.at("base_vy")) ==
        -xf(n_q + vel_map.at("base_vy")));
    trajopt->AddLinearConstraint(x0(n_q + vel_map.at("base_vz")) ==
        xf(n_q + vel_map.at("base_vz")));
  }

  // The legs joint positions/velocities/torque should be mirrored between legs
  // (notice that hip yaw and roll should be asymmetric instead of symmetric.)
  for (const auto& l_r_pair : l_r_pairs) {
    for (const auto & asy_joint_name : asy_joint_names) {
      // positions
      trajopt->AddLinearConstraint(
          x0(pos_map.at(asy_joint_name + l_r_pair.first)) ==
              -xf(pos_map.at(asy_joint_name + l_r_pair.second)));
      // velocities
      trajopt->AddLinearConstraint(
          x0(n_q + vel_map.at(asy_joint_name + l_r_pair.first + "dot")) ==
              -xf(n_q + vel_map.at(asy_joint_name + l_r_pair.second + "dot")));
      // inputs
      trajopt->AddLinearConstraint(
          u0(act_map.at(asy_joint_name + l_r_pair.first + "_motor")) ==
              -uf(act_map.at(asy_joint_name + l_r_pair.second + "_motor")));
    }
    for (unsigned int i = 0; i < sym_joint_names.size(); i++) {
      // positions
      trajopt->AddLinearConstraint(
          x0(pos_map.at(sym_joint_names[i] + l_r_pair.first)) ==
              xf(pos_map.at(sym_joint_names[i] + l_r_pair.second)));
      // velocities
      trajopt->AddLinearConstraint(
          x0(n_q + vel_map.at(sym_joint_names[i] + l_r_pair.first + "dot")) ==
              xf(n_q + vel_map.at(sym_joint_names[i] + l_r_pair.second + "dot")));
      // inputs (ankle joint is not actuated)
      if (sym_joint_names[i] != "ankle_joint") {
        trajopt->AddLinearConstraint(
            u0(act_map.at(sym_joint_names[i] + l_r_pair.first + "_motor")) ==
                uf(act_map.at(sym_joint_names[i] + l_r_pair.second + "_motor")));
      }
    }
  }  // end for (l_r_pairs)

  // joint limits
  for (const auto& member : joint_names) {
    trajopt->AddConstraintToAllKnotPoints(
        x(pos_map.at(member)) <=
            plant.GetJointByName(member).position_upper_limits()(0));
    trajopt->AddConstraintToAllKnotPoints(
        x(pos_map.at(member)) >=
            plant.GetJointByName(member).position_lower_limits()(0));
  }

  // u limit
  for (int i = 0; i < N; i++) {
    auto ui = trajopt->input(i);
    trajopt->AddBoundingBoxConstraint(VectorXd::Constant(n_u, -300),
                                      VectorXd::Constant(n_u, +300), ui);
  }

  if (is_get_nominal) {
//    cout << "Adding zero COM height acceleration constraint\n";
//    auto com_vel_constraint = std::make_shared<ComHeightVelConstraint>(&plant);
//    std::unordered_map<int, double> com_vel_constraint_scale;
//    com_vel_constraint_scale.insert(std::pair<int, double>(0, 0.1));
//    com_vel_constraint->SetConstraintScaling(com_vel_constraint_scale);
//    for (int index = 0; index < num_time_samples[0] - 1; index++) {
//      auto x0 = trajopt->state(index);
//      auto x1 = trajopt->state(index + 1);
//      trajopt->AddConstraint(com_vel_constraint, {x0, x1});
//    }
  }

  // toe position constraint in y direction (avoid leg crossing)
  VectorXd one = VectorXd::Ones(1);
  std::unordered_map<int, double> odbp_constraint_scale; // scaling
  odbp_constraint_scale.insert(std::pair<int, double>(0, s));
  if (turning_rate == 0) {
    auto left_foot_constraint = std::make_shared<PointPositionConstraint<double>>(
        plant, "toe_left", Vector3d::Zero(), MatrixXd::Identity(3, 3).row(1),
        0.05 * one, std::numeric_limits<double>::infinity() * one,
        "left_foot_constraint_y");
    auto right_foot_constraint =
        std::make_shared<PointPositionConstraint<double>>(
            plant, "toe_right", Vector3d::Zero(), MatrixXd::Identity(3, 3).row(1),
            -std::numeric_limits<double>::infinity() * one, -0.05 * one,
            "right_foot_constraint_y");
    // scaling
    left_foot_constraint->SetConstraintScaling(odbp_constraint_scale);
    right_foot_constraint->SetConstraintScaling(odbp_constraint_scale);
    for (int index = 0; index < num_time_samples[0]; index++) {
      auto x = trajopt->state(index);
      trajopt->AddConstraint(left_foot_constraint, x.head(n_q));
      trajopt->AddConstraint(right_foot_constraint, x.head(n_q));
    }
  }
  // toe height constraint at mid stance (avoid foot scuffing)
  Vector3d z_hat(0, 0, 1);
  Eigen::Quaterniond q;
  q.setFromTwoVectors(z_hat, ground_normal);
  Eigen::Matrix3d T_ground_incline = q.matrix().transpose();
  /*  auto right_foot_constraint_z0 =
    std::make_shared<PointPositionConstraint<double>>( plant, "toe_right",
    Vector3d::Zero(), T_ground_incline.row(2), 0.1 * one,
        std::numeric_limits<double>::infinity() * one);
    auto x_mid = trajopt->state(num_time_samples[0] / 2);
    trajopt->AddConstraint(right_foot_constraint_z0, x_mid.head(n_q));*/

  // testing -- swing foot contact point height constraint
  for (int index = 0; index < num_time_samples[0] - 1; index++) {
    double h_min = 0;
    if (index == int(num_time_samples[0]/2)) {
      h_min = 0.1;  // 10 centimeter high in the mid point
    }

    double h_max = std::numeric_limits<double>::infinity();
    if (index == 0) {
      h_max = 0;
    }

    auto x_i = trajopt->state(index);

    auto right_foot_constraint_z1 =
        std::make_shared<PointPositionConstraint<double>>(
            plant, "toe_right", pt_front_contact, T_ground_incline.row(2),
            h_min * one, h_max * one, "right_foot_constraint_z");
    auto right_foot_constraint_z2 =
        std::make_shared<PointPositionConstraint<double>>(
            plant, "toe_right", pt_rear_contact, T_ground_incline.row(2),
            h_min * one, h_max * one);

    // scaling
    right_foot_constraint_z1->SetConstraintScaling(odbp_constraint_scale);
    right_foot_constraint_z2->SetConstraintScaling(odbp_constraint_scale);

    trajopt->AddConstraint(right_foot_constraint_z1, x_i.head(n_q));
    trajopt->AddConstraint(right_foot_constraint_z2, x_i.head(n_q));
  }
//  // testing -- vertical touchdown velocity
//  trajopt->AddLinearConstraint(trajopt->impulse_vars(0)(0) == 0);
//  trajopt->AddLinearConstraint(trajopt->impulse_vars(0)(3) == 0);
//  // testing -- prevent backward foot velocity
//  auto right_foot_vel_constraint = std::make_shared<PointVelocityConstraint<double>>(
//      plant, "toe_right", Vector3d::Zero(), T_ground_incline.row(0),
//      0 , std::numeric_limits<double>::infinity());
//  for (int index = 1; index < num_time_samples[0] - 1; index++) {
//    auto x_i = trajopt->state(index);
//    trajopt->AddConstraint(right_foot_vel_constraint, x_i);
//  }

  // testing -- zero impact
  /*if (setting.is_zero_touchdown_impact) {
    trajopt->AddLinearConstraint(trajopt->impulse_vars(0)(2) == 0);
    trajopt->AddLinearConstraint(trajopt->impulse_vars(0)(5) == 0);
  }*/

  // testing -- swing foot pos at mid stance is the average of the start and the
  // end of the stance
//  if (turning_rate == 0) {
    auto swing_foot_mid_stance_xy_constraint =
        std::make_shared<SwingFootXYPosAtMidStanceConstraint>(&plant, "toe_right",
                                                              Vector3d::Zero());
    trajopt->AddConstraint(swing_foot_mid_stance_xy_constraint,
                           {x0.head(n_q), x_mid.head(n_q), xf.head(n_q)});
//  }

  // testing -- lock the swing toe joint position (otherwise it shakes too much)
  // Somehow the swing toe doesn't shake that much anymore after adding
  // constraint such that the two contact points has to be above the ground?
  /*auto d = trajopt->NewContinuousVariables(1, "d_toe");
  for (int index = 0; index < num_time_samples[0] - 1; index++) {
    auto x0 = trajopt->state(index);
    auto x1 = trajopt->state(index + 1);
    trajopt->AddLinearConstraint(x0(n_q - 1) + d(0) == x1(n_q - 1));
  }*/

  // Testing -- constraint on normal force
  for (unsigned int mode = 0; mode < num_time_samples.size(); mode++) {
    for (int index = 0; index < num_time_samples[mode]; index++) {
      auto lambda = trajopt->force(mode, index);
      trajopt->AddLinearConstraint(lambda(2) >= 10);
      trajopt->AddLinearConstraint(lambda(5) >= 10);
    }
  }
  // Testing -- constraint left four-bar force (seems to help in high speed)
  if (constrain_stance_leg_fourbar_force) {
    for (unsigned int mode = 0; mode < num_time_samples.size(); mode++) {
      for (int index = 0; index < num_time_samples[mode]; index++) {
        if (four_bar_in_right_support) {
          auto lambda = trajopt->force(mode, index);
          trajopt->AddLinearConstraint(lambda(6) <= 0);  // left leg four bar
        }
      }
    }
  }

  // Scale decision variable
  std::vector<int> idx_list;
  // time
  trajopt->ScaleTimeVariables(0.008);
  // state
  trajopt->ScaleStateVariables({0, 1, 2, 3}, 0.5);
  idx_list.clear();
  for (int i = n_q; i < n_q + n_v - 2; i++) {
    idx_list.push_back(i);
  }
  trajopt->ScaleStateVariables(idx_list, 10);
  trajopt->ScaleStateVariables({n_q + n_v - 2, n_q + n_v - 2}, 10);
  trajopt->ScaleStateVariables({n_q + n_v - 1, n_q + n_v - 1}, 10);
  // input
  trajopt->ScaleInputVariables({0, 1, 2, 3, 4, 5, 6, 7, 8, 9}, 100);
  // force
  idx_list.clear();
  for (int i = 0; i < ls_dataset.countConstraintsWithoutSkipping(); i++) {
    idx_list.push_back(i);
  }
  trajopt->ScaleForceVariables(0, idx_list, 1000);
  idx_list.clear();
  for (int i = 0; i < rs_dataset.countConstraintsWithoutSkipping(); i++) {
    idx_list.push_back(i);
  }
  trajopt->ScaleForceVariables(1, idx_list, 1000);
  // impulse
  trajopt->ScaleImpulseVariables(0, idx_list, 10);  // 0.1
  // quaternion slack
  trajopt->ScaleQuaternionSlackVariables(30);
  // Constraint slack
  trajopt->ScaleKinConstraintSlackVariables(0, {0, 1, 2, 3, 4, 5}, 50);
  trajopt->ScaleKinConstraintSlackVariables(0, {6, 7}, 500);

  // add cost
  MatrixXd W_Q = w_Q * MatrixXd::Identity(n_v, n_v);
  W_Q(4, 4) = w_Q_vy;
  W_Q(5, 5) = w_Q_vz;
  W_Q(n_v - 1, n_v - 1) = w_Q_swing_toe;
  MatrixXd W_R = w_R * MatrixXd::Identity(n_u, n_u);
  W_R(n_u - 1, n_u - 1) = w_R_swing_toe;
  /*trajopt->AddRunningCost(x.tail(n_v).transpose() * W_Q * x.tail(n_v));
  trajopt->AddRunningCost(u.transpose() * W_R * u);*/
  // Add cost without time
  auto fixed_dt = duration / (N - 1);
  for (int i = 0; i < N - 1; i++) {
    auto v0 = trajopt->state(i).tail(n_v);
    auto v1 = trajopt->state(i + 1).tail(n_v);
    trajopt->AddCost(((v0.transpose() * W_Q * v0) * fixed_dt / 2)(0));
    trajopt->AddCost(((v1.transpose() * W_Q * v1) * fixed_dt / 2)(0));
  }
  for (int i = 0; i < N - 1; i++) {
    auto u0 = trajopt->input(i);
    auto u1 = trajopt->input(i + 1);
    trajopt->AddCost(((u0.transpose() * W_R * u0) * fixed_dt / 2)(0));
    trajopt->AddCost(((u1.transpose() * W_R * u1) * fixed_dt / 2)(0));
  }

  // add cost on force difference wrt time
  bool diff_with_force_at_collocation = false;
  if (w_lambda_diff) {
    for (int i = 0; i < N - 1; i++) {
      auto lambda0 = trajopt->force(0, i);
      auto lambda1 = trajopt->force(0, i + 1);
      auto lambdac = trajopt->collocation_force(0, i);
      if (diff_with_force_at_collocation) {
        trajopt->AddCost(w_lambda_diff *
            (lambda0 - lambdac).dot(lambda0 - lambdac));
        trajopt->AddCost(w_lambda_diff *
            (lambdac - lambda1).dot(lambdac - lambda1));
      } else {
        trajopt->AddCost(w_lambda_diff *
            (lambda0 - lambda1).dot(lambda0 - lambda1));
      }
    }
  }
  // add cost on vel difference wrt time
  MatrixXd Q_v_diff = w_v_diff * MatrixXd::Identity(n_v, n_v);
  if (w_v_diff) {
    for (int i = 0; i < N - 1; i++) {
      auto v0 = trajopt->state(i).tail(n_v);
      auto v1 = trajopt->state(i + 1).tail(n_v);
      trajopt->AddCost((v0 - v1).dot(Q_v_diff * (v0 - v1)));
    }
  }
  // add cost on input difference wrt time
  if (w_u_diff) {
    for (int i = 0; i < N - 1; i++) {
      auto u0 = trajopt->input(i);
      auto u1 = trajopt->input(i + 1);
      trajopt->AddCost(w_u_diff * (u0 - u1).dot(u0 - u1));
    }
  }
  // add cost on joint position
  if (w_q_hip_roll) {
    for (int i = 0; i < N; i++) {
      auto q = trajopt->state(i).segment(7, 2);
      trajopt->AddCost(w_q_hip_roll * q.transpose() * q);
    }
  }
  if (w_q_hip_yaw) {
    for (int i = 0; i < N; i++) {
      auto q = trajopt->state(i).segment(9, 2);
      trajopt->AddCost(w_q_hip_yaw * q.transpose() * q);
    }
  }
  if (w_q_quat) {
    for (int i = 0; i < N; i++) {
      // get desired turning rate at knot point i
      double turning_rate_i = turning_rate * i / (N - 1);
      VectorXd desired_quat(4);
      desired_quat << cos(turning_rate_i / 2), 0, 0, sin(turning_rate_i / 2);

      auto quat = trajopt->state(i).head(4);
      trajopt->AddCost(w_q_quat * (quat - desired_quat).transpose() *
                       (quat - desired_quat));
    }
  }

  // Move the trajectory optimization problem into GoldilocksModelTrajOpt
  // where we add the constraints for reduced order model
  GoldilocksModelTrajOpt gm_traj_opt(
    rom,
    std::move(trajopt), &plant_autoDiff, &plant, num_time_samples,
    is_get_nominal, setting.is_add_tau_in_cost, rom_option, robot_option, s);

  addRegularization(is_get_nominal, setting.eps_reg, gm_traj_opt);

  // initial guess if the file exists
  if (!setting.init_file.empty()) {
    setInitialGuessFromFile(setting.directory, setting.init_file, gm_traj_opt);
  } else {
    // Do inverse kinematics to get q initial guess
    vector<VectorXd> q_seed =
        GetCassieInitGuessForQ(N, stride_length, ground_incline, plant);
    // Do finite differencing to get v initial guess
    vector<VectorXd> v_seed = GetCassieInitGuessForV(
                                q_seed, duration / (N - 1), plant);
    for (int i = 0; i < N; i++) {
      auto xi = gm_traj_opt.dircon->state(i);
      VectorXd xi_seed(n_q + n_v);
      xi_seed << q_seed.at(i), v_seed.at(i);
      gm_traj_opt.dircon->SetInitialGuess(xi, xi_seed);
    }
  }
  // Careful: MUST set the initial guess for quaternion, since 0-norm quaternion
  // produces NAN value in some calculation.
  for (int i = 0; i < N; i++) {
    auto xi = gm_traj_opt.dircon->state(i);
    if ((gm_traj_opt.dircon->GetInitialGuess(xi.head(4)).norm() == 0) ||
        std::isnan(gm_traj_opt.dircon->GetInitialGuess(xi.head(4)).norm())) {
      gm_traj_opt.dircon->SetInitialGuess(xi(0), 1);
      gm_traj_opt.dircon->SetInitialGuess(xi(1), 0);
      gm_traj_opt.dircon->SetInitialGuess(xi(2), 0);
      gm_traj_opt.dircon->SetInitialGuess(xi(3), 0);
    }
  }

  // Print variable scaling
  /*for (int i = 0; i < gm_traj_opt.dircon->decision_variables().size(); i++) {
    cout << gm_traj_opt.dircon->decision_variable(i) << ", ";
    cout << gm_traj_opt.dircon->decision_variable(i).get_id() << ", ";
    cout << gm_traj_opt.dircon->FindDecisionVariableIndex(gm_traj_opt.dircon->decision_variable(i))
         << ", ";
    auto scale_map = gm_traj_opt.dircon->GetVariableScaling();
    auto it = scale_map.find(i);
    if (it != scale_map.end()) {
      cout << it->second;
    } else {
      cout << "none";
    }
    cout << ", ";
    cout << gm_traj_opt.dircon->GetInitialGuess(gm_traj_opt.dircon->decision_variable(i));
    cout << endl;
  }*/

  // Testing
//   cout << "Choose the best solver: " <<
//        drake::solvers::ChooseBestSolver(*(gm_traj_opt.dircon)).name() << endl;

  // Testing -- visualize poses
  if (sample_idx == 0) {
//    gm_traj_opt.dircon->CreateVisualizationCallback(
//        "examples/Cassie/urdf/cassie_fixed_springs.urdf", 5);
  }

  // cout << "Solving DIRCON (based on MultipleShooting)\n";
  auto start = std::chrono::high_resolution_clock::now();
  const MathematicalProgramResult result = Solve(
        *gm_traj_opt.dircon, gm_traj_opt.dircon->initial_guess());
  auto finish = std::chrono::high_resolution_clock::now();
  std::chrono::duration<double> elapsed = finish - start;

  bool is_print_for_debugging = false;
  VectorXd w_sol;
  extractResult(w_sol, gm_traj_opt, result, elapsed, num_time_samples, N, plant,
                plant_autoDiff, setting, rom, task, QPs, sample_idx, n_rerun,
                cost_threshold_for_update, N_rerun, dataset_list,
                is_print_for_debugging);
  postProcessing(w_sol, gm_traj_opt, result, num_time_samples, N,
                 plant, plant_autoDiff, setting, rom, QPs,
                 is_get_nominal, extend_model, sample_idx, n_rerun,
                 cost_threshold_for_update, N_rerun, rom_option, robot_option);

  if (sample_idx == 0) {
    is_print_for_debugging = true;
  }

  if (is_print_for_debugging) {
    // Extract result for printing
    VectorXd time_at_knots = gm_traj_opt.dircon->GetSampleTimes(result);
    MatrixXd state_at_knots = gm_traj_opt.dircon->GetStateSamples(result);
    MatrixXd input_at_knots = gm_traj_opt.dircon->GetInputSamples(result);

    // Print weight
    cout << "\nw_Q = " << w_Q << endl;
    cout << "w_Q_swing_toe = " << w_Q_swing_toe << endl;
    cout << "w_R = " << w_R << endl;
    cout << "w_R_swing_toe = " << w_R_swing_toe << endl;
    cout << "w_lambda = " << w_lambda << endl;
    cout << "w_lambda_diff = " << w_lambda_diff << endl;
    cout << "w_v_diff = " << w_v_diff << endl;
    cout << "w_u_diff = " << w_u_diff << endl;
    cout << "w_q_hip_roll = " << w_q_hip_roll << endl;
    cout << "w_q_hip_yaw = " << w_q_hip_yaw << endl;
    cout << "w_q_quat = " << w_q_quat << endl;

    // Calculate each term of the cost
    double total_cost = 0;
    double cost_x = 0;
    for (int i = 0; i < N - 1; i++) {
      auto v0 = state_at_knots.col(i).tail(n_v);
      auto v1 = state_at_knots.col(i + 1).tail(n_v);
      auto h = time_at_knots(i + 1) - time_at_knots(i);
      cost_x += ((v0.transpose() * W_Q * v0) * h / 2)(0);
      cost_x += ((v1.transpose() * W_Q * v1) * h / 2)(0);
    }
    total_cost += cost_x;
    cout << "cost_x = " << cost_x << endl;
    double cost_u = 0;
    for (int i = 0; i < N - 1; i++) {
      auto u0 = input_at_knots.col(i);
      auto u1 = input_at_knots.col(i + 1);
      auto h = time_at_knots(i + 1) - time_at_knots(i);
      cost_u += ((u0.transpose() * W_R * u0) * h / 2)(0);
      cost_u += ((u1.transpose() * W_R * u1) * h / 2)(0);
    }
    total_cost += cost_u;
    cout << "cost_u = " << cost_u << endl;
    double cost_lambda = 0;
    for (unsigned int i = 0; i < num_time_samples.size(); i++) {
      for (int j = 0; j < num_time_samples[i]; j++) {
        auto lambda = result.GetSolution(gm_traj_opt.dircon->force(i, j));
        cost_lambda += (options_list[i].getForceCost() * lambda).squaredNorm();
      }
    }
    total_cost += cost_lambda;
    cout << "cost_lambda = " << cost_lambda << endl;
    // cost on force difference wrt time
    double cost_lambda_diff = 0;
    for (int i = 0; i < N - 1; i++) {
      auto lambda0 = result.GetSolution(gm_traj_opt.dircon->force(0, i));
      auto lambda1 = result.GetSolution(gm_traj_opt.dircon->force(0, i + 1));
      auto lambdac = result.GetSolution(gm_traj_opt.dircon->collocation_force(0, i));
      if (diff_with_force_at_collocation) {
        cost_lambda_diff +=
            w_lambda_diff * (lambda0 - lambdac).dot(lambda0 - lambdac);
        cost_lambda_diff +=
            w_lambda_diff * (lambdac - lambda1).dot(lambdac - lambda1);
      } else {
        cost_lambda_diff +=
            w_lambda_diff * (lambda0 - lambda1).dot(lambda0 - lambda1);
      }
    }
    total_cost += cost_lambda_diff;
    cout << "cost_lambda_diff = " << cost_lambda_diff << endl;
    // cost on vel difference wrt time
    double cost_vel_diff = 0;
    for (int i = 0; i < N - 1; i++) {
      auto v0 = result.GetSolution(gm_traj_opt.dircon->state(i).tail(n_v));
      auto v1 = result.GetSolution(gm_traj_opt.dircon->state(i + 1).tail(n_v));
      cost_vel_diff += (v0 - v1).dot(Q_v_diff * (v0 - v1));
    }
    total_cost += cost_vel_diff;
    cout << "cost_vel_diff = " << cost_vel_diff << endl;
    // cost on input difference wrt time
    double cost_u_diff = 0;
    for (int i = 0; i < N - 1; i++) {
      auto u0 = result.GetSolution(gm_traj_opt.dircon->input(i));
      auto u1 = result.GetSolution(gm_traj_opt.dircon->input(i + 1));
      cost_u_diff += w_u_diff * (u0 - u1).dot(u0 - u1);
    }
    total_cost += cost_u_diff;
    cout << "cost_u_diff = " << cost_u_diff << endl;
    // add cost on joint position
    double cost_q_hip_roll = 0;
    for (int i = 0; i < N; i++) {
      auto q = result.GetSolution(gm_traj_opt.dircon->state(i).segment(7, 2));
      cost_q_hip_roll += w_q_hip_roll * q.transpose() * q;
    }
    total_cost += cost_q_hip_roll;
    cout << "cost_q_hip_roll = " << cost_q_hip_roll << endl;
    double cost_q_hip_yaw = 0;
    for (int i = 0; i < N; i++) {
      auto q = result.GetSolution(gm_traj_opt.dircon->state(i).segment(9, 2));
      cost_q_hip_yaw += w_q_hip_yaw * q.transpose() * q;
    }
    total_cost += cost_q_hip_yaw;
    cout << "cost_q_hip_yaw = " << cost_q_hip_yaw << endl;
    // add cost on quaternion
    double cost_q_quat_xyz = 0;
    for (int i = 0; i < N; i++) {
      // get desired turning rate at knot point i
      double turning_rate_i = turning_rate * i / (N - 1);
      VectorXd desired_quat(4);
      desired_quat << cos(turning_rate_i / 2), 0, 0, sin(turning_rate_i / 2);

      auto quat = result.GetSolution(gm_traj_opt.dircon->state(i).head(4));
      cost_q_quat_xyz +=
          w_q_quat * (quat - desired_quat).transpose() * (quat - desired_quat);
    }
    total_cost += cost_q_quat_xyz;
    cout << "cost_q_quat_xyz = " << cost_q_quat_xyz << endl;

    cout << "total_cost (only the nominal traj cost terms) = " << total_cost << endl;
  }  // end if is_print_for_debugging
}

<<<<<<< HEAD
void trajOptGivenWeights(const MultibodyPlant<double> & plant,
                         const MultibodyPlant<AutoDiffXd> & plant_autoDiff,
                         int n_s, int n_sDDot, int n_tau,
                         int n_feature_s,
                         int n_feature_sDDot,
                         const MatrixXd& B_tau,
                         const VectorXd & theta_s, const VectorXd & theta_sDDot,
                         double stride_length, double ground_incline,
                         double turning_rate,
                         double duration, int n_node, int max_iter,
                         double major_optimality_tol,
                         double major_feasibility_tol,
                         const string& directory,
                         string init_file, string prefix,
                         const vector<std::shared_ptr<VectorXd>>& w_sol_vec,
                         const vector<std::shared_ptr<MatrixXd>>& A_vec,
                         const vector<std::shared_ptr<MatrixXd>>& H_vec,
                         const vector<std::shared_ptr<VectorXd>>& y_vec,
                         const vector<std::shared_ptr<VectorXd>>& lb_vec,
                         const vector<std::shared_ptr<VectorXd>>& ub_vec,
                         const vector<std::shared_ptr<VectorXd>>& b_vec,
                         const vector<std::shared_ptr<VectorXd>>& c_vec,
                         const vector<std::shared_ptr<MatrixXd>>& B_vec,
                         const vector<std::shared_ptr<int>>& is_success_vec,
                         const vector<std::shared_ptr<int>>& thread_finished_vec,
                         double Q_double, double R_double,
                         double all_cost_scale,
                         double eps_reg,
                         bool is_get_nominal,
                         bool is_zero_touchdown_impact,
                         bool extend_model,
                         bool is_add_tau_in_cost,
                         int sample_idx, int n_rerun,
                         double cost_threshold_for_update, int N_rerun,
                         int rom_option, int robot_option,bool turn_on_scaling) {
=======
void trajOptGivenWeights(
    const MultibodyPlant<double> & plant,
    const MultibodyPlant<AutoDiffXd> & plant_autoDiff,
    const RomData& rom,
    InnerLoopSetting inner_loop_setting,
    Task task,
    const SubQpData& QPs,
    const vector<std::shared_ptr<int>>& thread_finished_vec,
    bool is_get_nominal,
    bool extend_model,
    int sample_idx, int n_rerun, double cost_threshold_for_update, int N_rerun,
    int rom_option, int robot_option) {
>>>>>>> 0e0de240

  //Testing
//  if (sample_idx == 0) {
//    int ret = 0;
//    auto start = std::chrono::high_resolution_clock::now();
//    auto finish = std::chrono::high_resolution_clock::now();
//    std::chrono::duration<double> elapsed = finish - start;
//    double goal_time_for_next_print = 5;
//    while(elapsed.count() < 120.0) {
//      finish = std::chrono::high_resolution_clock::now();
//      elapsed = finish - start;
//      if (elapsed.count() > goal_time_for_next_print) {
//        ret = std::system("lscpu | grep CPU\\ MHz"); // print the current cpu clock speed
//        ret = std::system("top -bn2 | grep \"Cpu(s)\" | sed \"s/.*, *\\([0-9.]*\\)%* id.*/\1/\" | awk '{print 100 - $1\"%\"}'"); // print the CPU usage
//        ret = std::system("free -m"); // print memory usage
//
//        goal_time_for_next_print += 5;
//      }
//    }
//  }

  if (robot_option == 0) {
<<<<<<< HEAD
    fiveLinkRobotTrajOpt(plant, plant_autoDiff,
                         n_s, n_sDDot, n_tau, n_feature_s, n_feature_sDDot, B_tau,
                         theta_s, theta_sDDot,
                         stride_length, ground_incline, turning_rate,
                         duration, n_node, max_iter,
                         directory, init_file, prefix,
                         w_sol_vec,
                         A_vec,
                         H_vec,
                         y_vec,
                         lb_vec,
                         ub_vec,
                         b_vec,
                         c_vec,
                         B_vec,
                         is_success_vec,
                         Q_double, R_double, all_cost_scale, eps_reg,
                         is_get_nominal, is_zero_touchdown_impact,
                         extend_model, is_add_tau_in_cost,
                         sample_idx, n_rerun, cost_threshold_for_update, N_rerun,
                         rom_option, robot_option,turn_on_scaling);
  } else if (robot_option == 1) {
    cassieTrajOpt(plant, plant_autoDiff,
                  n_s, n_sDDot, n_tau, n_feature_s, n_feature_sDDot, B_tau,
                  theta_s, theta_sDDot,
                  stride_length, ground_incline, turning_rate,
                  duration, n_node, max_iter,
                  major_optimality_tol, major_feasibility_tol,
                  directory, init_file, prefix,
                  w_sol_vec,
                  A_vec,
                  H_vec,
                  y_vec,
                  lb_vec,
                  ub_vec,
                  b_vec,
                  c_vec,
                  B_vec,
                  is_success_vec,
                  Q_double, R_double, all_cost_scale, eps_reg,
                  is_get_nominal, is_zero_touchdown_impact,
                  extend_model, is_add_tau_in_cost,
                  sample_idx, n_rerun, cost_threshold_for_update, N_rerun,
                  rom_option, robot_option,turn_on_scaling);
=======
    fiveLinkRobotTrajOpt(plant, plant_autoDiff, rom, inner_loop_setting, task,
                         QPs, is_get_nominal, extend_model, sample_idx, n_rerun,
                         cost_threshold_for_update, N_rerun, rom_option,
                         robot_option);
  } else if (robot_option == 1) {
    cassieTrajOpt(plant, plant_autoDiff, rom, inner_loop_setting, task, QPs,
                  is_get_nominal, extend_model, sample_idx, n_rerun,
                  cost_threshold_for_update, N_rerun, rom_option, robot_option);
>>>>>>> 0e0de240
  }

  // For multithreading purpose. Indicate this function has ended.
  *(thread_finished_vec[sample_idx]) = 1;
}

}  // namespace dairlib::goldilocks_models
<|MERGE_RESOLUTION|>--- conflicted
+++ resolved
@@ -1071,17 +1071,12 @@
                           int sample_idx, int n_rerun,
                           double cost_threshold_for_update, int N_rerun,
                           int rom_option,
-<<<<<<< HEAD
-                          int robot_option,
-                          bool turn_on_scaling) {
-=======
                           int robot_option) {
   double stride_length = task.get("stride length");
   double ground_incline = task.get("ground incline");
   double walking_vel = task.get("velocity");
   double duration = stride_length / walking_vel;
 
->>>>>>> 0e0de240
   map<string, int> pos_map = multibody::makeNameToPositionsMap(plant);
   map<string, int> vel_map = multibody::makeNameToVelocitiesMap(plant);
   map<string, int> input_map = multibody::makeNameToActuatorsMap(plant);
@@ -1224,20 +1219,8 @@
                            "Iterations limit", 100000);  // QP subproblems
   trajopt->SetSolverOption(drake::solvers::SnoptSolver::id(), "Verify level",
                            0);
-<<<<<<< HEAD
-  if(turn_on_scaling){
-    trajopt->SetSolverOption(drake::solvers::SnoptSolver::id(), "Scale option",
-                             2);
-  }
-  else{
-    trajopt->SetSolverOption(drake::solvers::SnoptSolver::id(), "Scale option",
-                             0);
-  }
-  // 0 // snopt doc said try 2 if seeing snopta exit 40
-=======
   trajopt->SetSolverOption(drake::solvers::SnoptSolver::id(), "Scale option",
                            setting.snopt_scaling? 2 : 0);  // snopt doc said try 2 if seeing snopta exit 40
->>>>>>> 0e0de240
   trajopt->SetSolverOption(drake::solvers::SnoptSolver::id(),
                            "Major optimality tolerance",
                            setting.major_optimality_tol);
@@ -1447,12 +1430,6 @@
                    bool extend_model,
                    int sample_idx, int n_rerun,
                    double cost_threshold_for_update, int N_rerun,
-<<<<<<< HEAD
-                   int rom_option, int robot_option,bool turn_on_scaling) {
-  // Dircon parameter
-  double minimum_timestep = 0.01;
-  DRAKE_DEMAND(duration / (n_node - 1) >= minimum_timestep);
-=======
                    int rom_option,
                    int robot_option)  {
   double stride_length = task.get("stride length");
@@ -1462,7 +1439,6 @@
   double duration = stride_length / walking_vel;
 
   double all_cost_scale = setting.all_cost_scale;
->>>>>>> 0e0de240
 
   // Walking modes
   int walking_mode = 0; // 0: instant change of support
@@ -1735,22 +1711,8 @@
                            "Iterations limit", 100000);  // QP subproblems
   trajopt->SetSolverOption(drake::solvers::SnoptSolver::id(), "Verify level",
                            0);  // 0
-<<<<<<< HEAD
-  if(turn_on_scaling){
-    trajopt->SetSolverOption(
-        drake::solvers::SnoptSolver::id(), "Scale option",
-        2);
-  }
-  else{
-    trajopt->SetSolverOption(
-        drake::solvers::SnoptSolver::id(), "Scale option",
-        0);
-  }
-  // snopt doc said try 2 if seeing snopta exit 40
-=======
   trajopt->SetSolverOption(drake::solvers::SnoptSolver::id(), "Scale option",
                            setting.snopt_scaling? 2 : 0);  // snopt doc said try 2 if seeing snopta exit 40
->>>>>>> 0e0de240
   trajopt->SetSolverOption(drake::solvers::SnoptSolver::id(),
                            "Major optimality tolerance",
                            setting.major_optimality_tol);
@@ -2390,43 +2352,6 @@
   }  // end if is_print_for_debugging
 }
 
-<<<<<<< HEAD
-void trajOptGivenWeights(const MultibodyPlant<double> & plant,
-                         const MultibodyPlant<AutoDiffXd> & plant_autoDiff,
-                         int n_s, int n_sDDot, int n_tau,
-                         int n_feature_s,
-                         int n_feature_sDDot,
-                         const MatrixXd& B_tau,
-                         const VectorXd & theta_s, const VectorXd & theta_sDDot,
-                         double stride_length, double ground_incline,
-                         double turning_rate,
-                         double duration, int n_node, int max_iter,
-                         double major_optimality_tol,
-                         double major_feasibility_tol,
-                         const string& directory,
-                         string init_file, string prefix,
-                         const vector<std::shared_ptr<VectorXd>>& w_sol_vec,
-                         const vector<std::shared_ptr<MatrixXd>>& A_vec,
-                         const vector<std::shared_ptr<MatrixXd>>& H_vec,
-                         const vector<std::shared_ptr<VectorXd>>& y_vec,
-                         const vector<std::shared_ptr<VectorXd>>& lb_vec,
-                         const vector<std::shared_ptr<VectorXd>>& ub_vec,
-                         const vector<std::shared_ptr<VectorXd>>& b_vec,
-                         const vector<std::shared_ptr<VectorXd>>& c_vec,
-                         const vector<std::shared_ptr<MatrixXd>>& B_vec,
-                         const vector<std::shared_ptr<int>>& is_success_vec,
-                         const vector<std::shared_ptr<int>>& thread_finished_vec,
-                         double Q_double, double R_double,
-                         double all_cost_scale,
-                         double eps_reg,
-                         bool is_get_nominal,
-                         bool is_zero_touchdown_impact,
-                         bool extend_model,
-                         bool is_add_tau_in_cost,
-                         int sample_idx, int n_rerun,
-                         double cost_threshold_for_update, int N_rerun,
-                         int rom_option, int robot_option,bool turn_on_scaling) {
-=======
 void trajOptGivenWeights(
     const MultibodyPlant<double> & plant,
     const MultibodyPlant<AutoDiffXd> & plant_autoDiff,
@@ -2439,7 +2364,6 @@
     bool extend_model,
     int sample_idx, int n_rerun, double cost_threshold_for_update, int N_rerun,
     int rom_option, int robot_option) {
->>>>>>> 0e0de240
 
   //Testing
 //  if (sample_idx == 0) {
@@ -2462,52 +2386,6 @@
 //  }
 
   if (robot_option == 0) {
-<<<<<<< HEAD
-    fiveLinkRobotTrajOpt(plant, plant_autoDiff,
-                         n_s, n_sDDot, n_tau, n_feature_s, n_feature_sDDot, B_tau,
-                         theta_s, theta_sDDot,
-                         stride_length, ground_incline, turning_rate,
-                         duration, n_node, max_iter,
-                         directory, init_file, prefix,
-                         w_sol_vec,
-                         A_vec,
-                         H_vec,
-                         y_vec,
-                         lb_vec,
-                         ub_vec,
-                         b_vec,
-                         c_vec,
-                         B_vec,
-                         is_success_vec,
-                         Q_double, R_double, all_cost_scale, eps_reg,
-                         is_get_nominal, is_zero_touchdown_impact,
-                         extend_model, is_add_tau_in_cost,
-                         sample_idx, n_rerun, cost_threshold_for_update, N_rerun,
-                         rom_option, robot_option,turn_on_scaling);
-  } else if (robot_option == 1) {
-    cassieTrajOpt(plant, plant_autoDiff,
-                  n_s, n_sDDot, n_tau, n_feature_s, n_feature_sDDot, B_tau,
-                  theta_s, theta_sDDot,
-                  stride_length, ground_incline, turning_rate,
-                  duration, n_node, max_iter,
-                  major_optimality_tol, major_feasibility_tol,
-                  directory, init_file, prefix,
-                  w_sol_vec,
-                  A_vec,
-                  H_vec,
-                  y_vec,
-                  lb_vec,
-                  ub_vec,
-                  b_vec,
-                  c_vec,
-                  B_vec,
-                  is_success_vec,
-                  Q_double, R_double, all_cost_scale, eps_reg,
-                  is_get_nominal, is_zero_touchdown_impact,
-                  extend_model, is_add_tau_in_cost,
-                  sample_idx, n_rerun, cost_threshold_for_update, N_rerun,
-                  rom_option, robot_option,turn_on_scaling);
-=======
     fiveLinkRobotTrajOpt(plant, plant_autoDiff, rom, inner_loop_setting, task,
                          QPs, is_get_nominal, extend_model, sample_idx, n_rerun,
                          cost_threshold_for_update, N_rerun, rom_option,
@@ -2516,7 +2394,6 @@
     cassieTrajOpt(plant, plant_autoDiff, rom, inner_loop_setting, task, QPs,
                   is_get_nominal, extend_model, sample_idx, n_rerun,
                   cost_threshold_for_update, N_rerun, rom_option, robot_option);
->>>>>>> 0e0de240
   }
 
   // For multithreading purpose. Indicate this function has ended.
