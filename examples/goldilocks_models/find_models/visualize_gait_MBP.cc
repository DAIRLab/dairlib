#include <chrono>
#include <string>
#include <gflags/gflags.h>

#include "common/find_resource.h"
#include "examples/goldilocks_models/goldilocks_utils.h"
#include "examples/goldilocks_models/task.h"
#include "multibody/multibody_utils.h"
#include "multibody/visualization_utils.h"
#include "common/file_utils.h"
#include "drake/common/trajectories/piecewise_polynomial.h"
#include "drake/geometry/geometry_visualization.h"
#include "drake/multibody/parsing/parser.h"
#include "drake/systems/analysis/simulator.h"
#include "drake/systems/framework/diagram_builder.h"

using drake::geometry::SceneGraph;
using drake::multibody::Body;
using drake::multibody::MultibodyPlant;
using drake::multibody::Parser;
using drake::systems::rendering::MultibodyPositionToGeometryPose;

using drake::MatrixX;
using drake::trajectories::PiecewisePolynomial;
using Eigen::Matrix3Xd;
using Eigen::MatrixXd;
using Eigen::Vector3d;
using Eigen::VectorXd;
using std::cout;
using std::endl;
using std::shared_ptr;
using std::string;
using std::to_string;
using std::vector;

namespace dairlib {
namespace goldilocks_models {

DEFINE_int32(iter_start, 1, "The iter #");
DEFINE_int32(iter_end, -1, "The iter #");
DEFINE_int32(batch, 0, "The batch #");
DEFINE_double(realtime_factor, 1, "Rate of which the traj is played back");
DEFINE_int32(n_step, 3, "# of foot steps");

DEFINE_int32(robot_option, 1, "0: plannar robot. 1: cassie_fixed_spring");

DEFINE_bool(construct_cubic, false,
            "True if you want to construct cubic spline. Old files (before "
            "2019.12.31) didn't store derivatives information, so this option "
            "cannot be used on those files.");

void swapTwoBlocks(MatrixXd* mat, int i_1, int j_1, int i_2, int j_2, int n_row,
                   int n_col) {
  MatrixXd temp_block1 = mat->block(i_1, j_1, n_row, n_col);
  MatrixXd temp_block2 = mat->block(i_2, j_2, n_row, n_col);
  mat->block(i_1, j_1, n_row, n_col) = temp_block2;
  mat->block(i_2, j_2, n_row, n_col) = temp_block1;
}

void visualizeGait(int argc, char* argv[]) {
  gflags::ParseCommandLineFlags(&argc, &argv, true);

  // parameters
  int iter_start = FLAGS_iter_start;
  int iter_end =
      (FLAGS_iter_end >= FLAGS_iter_start) ? FLAGS_iter_end : FLAGS_iter_start;
  int n_step = FLAGS_n_step;  // Should be > 0
  /*const string directory =
     "examples/goldilocks_models/find_models/data/robot_"
                           + to_string(FLAGS_robot_option) + "/";*/
  const string directory =
      "../dairlib_data/goldilocks_models/find_models/robot_" +
      to_string(FLAGS_robot_option) + "/";

  // Read in task name
  vector<string> task_name = ParseCsvToStringVec(directory + "task_names.csv");
  Task task(task_name);
  int ground_incline_idx = task.name_to_index_map().at("ground incline");

  // Looping through the iterations
  for (int iter = iter_start; iter <= iter_end; iter++) {
    // Read in ground incline
    double ground_incline = readCSV(
        directory + to_string(iter) + string("_") + to_string(FLAGS_batch) +
<<<<<<< HEAD
        string("_task.csv"))(1, 0);
=======
        string("_task.csv"))(ground_incline_idx, 0);
>>>>>>> 3d8ef9a4

    // Read in trajecotry
    VectorXd time_mat;
    MatrixXd state_mat;
    MatrixXd statedot_mat;
    if (!FLAGS_construct_cubic) {
      time_mat = readCSV(
          directory + to_string(iter) + string("_") + to_string(FLAGS_batch) +
          string("_time_at_knots.csv"));
      state_mat = readCSV(
          directory + to_string(iter) + string("_") + to_string(FLAGS_batch) +
          string("_state_at_knots.csv"));
    } else {
      time_mat = readCSV(
          directory + to_string(iter) + string("_") + to_string(FLAGS_batch) +
          string("_t_cubic_spline.csv"));
      state_mat = readCSV(
          directory + to_string(iter) + string("_") + to_string(FLAGS_batch) +
          string("_x_cubic_spline.csv"));
      statedot_mat = readCSV(
          directory + to_string(iter) + string("_") + to_string(FLAGS_batch) +
          string("_xdot_cubic_spline.csv"));
    }

    int n_state = state_mat.rows();
    int n_q;
    if (FLAGS_robot_option == 0) {
      n_q = n_state / 2;
    } else if (FLAGS_robot_option == 1) {
      n_q = 19;
    } else {
      n_q = -1;
      DRAKE_DEMAND(false);  // Shouldn't come here
    }
    int n_node = time_mat.rows();
    VectorXd ones = VectorXd::Ones(n_node - 1);
    int translation_size;
    int translation_start_idx;
    if (FLAGS_robot_option == 0) {
      translation_size = 2;
      translation_start_idx = 0;
    } else if (FLAGS_robot_option == 1) {
      translation_size = 3;
      translation_start_idx = 4;
    } else {
      translation_size = -1;
      translation_start_idx = -1;
      DRAKE_DEMAND(false);  // Shouldn't come here
    }
    VectorXd xyz_translation =
        state_mat.block(translation_start_idx, n_node - 1, translation_size,
                        1) -
        state_mat.block(translation_start_idx, 0, translation_size, 1);

    // Concatenate the traj so it has multiple steps
    // 1. time
    VectorXd time_mat_cat(n_step * n_node - (n_step - 1));
    time_mat_cat(0) = 0;
    for (int i = 0; i < n_step; i++) {
      time_mat_cat.segment(1 + (n_node - 1) * i, n_node - 1) =
          time_mat.tail(n_node - 1) + time_mat_cat((n_node - 1) * i) * ones;
    }
    // 2. state (and its derivatives)
    std::vector<MatrixXd> mat_cat;  // first element is state (and second
                                    // element is its derivatives)
    mat_cat.push_back(MatrixXd(n_state, n_step * n_node - (n_step - 1)));
    if (FLAGS_construct_cubic) {
      mat_cat.push_back(MatrixXd(n_state, n_step * n_node - (n_step - 1)));
    }
    mat_cat[0].col(0) = state_mat.col(0);
    if (FLAGS_construct_cubic) {
      mat_cat[1].col(0) = statedot_mat.col(0);
    }
    for (int i = 0; i < n_step; i++) {
      // Copy over the data at all knots but the first one
      mat_cat[0].block(0, 1 + (n_node - 1) * i, n_state, n_node - 1) =
          state_mat.block(0, 1, n_state, n_node - 1);
      if (FLAGS_construct_cubic) {
        mat_cat[1].block(0, 1 + (n_node - 1) * i, n_state, n_node - 1) =
            statedot_mat.block(0, 1, n_state, n_node - 1);
      }

      // Translate x and z (only for position not its derivatives)
      if (FLAGS_robot_option == 0) {
        for (int j = 0; j < translation_size; j++) {
          mat_cat[0].block(j, 1 + (n_node - 1) * i, 1, n_node - 1) =
              state_mat.block(j, 1, 1, n_node - 1) +
              i * xyz_translation(j) * ones.transpose();
        }
      } else if (FLAGS_robot_option == 1) {
        if (i > 0) {
          for (int j = 0; j < translation_size; j++) {
            if (j == 1) {
              // It's mirror in x-z plane, so we don't need to translate in y.
            } else {
              mat_cat[0].block(j + translation_start_idx, 1 + (n_node - 1) * i,
                               1, n_node - 1) =
                  state_mat.block(j + translation_start_idx, 1, 1, n_node - 1) +
                  i * xyz_translation(j) * ones.transpose();
            }
          }
        }
      }

      // Flip the sign for the even number of stance phase
      if (i % 2) {
        if (FLAGS_robot_option == 1) {
          for (auto& mat_cat_member : mat_cat) {
            // Quaternion sign should also be flipped.
            mat_cat_member.block(1, 1 + (n_node - 1) * i, 1, n_node - 1) *= -1;
            mat_cat_member.block(3, 1 + (n_node - 1) * i, 1, n_node - 1) *= -1;
            // y should be flipped
            mat_cat_member.block(5, 1 + (n_node - 1) * i, 1, n_node - 1) *= -1;
            // Hip roll and yaw sign should also be flipped.
            mat_cat_member.block(7, 1 + (n_node - 1) * i, 4, n_node - 1) *= -1;

            // We do not flip the sign for the velocity part of state because
            // it's not used in visualization
          }
        }
      }

      // Swap the leg
      if (i % 2) {
        for (auto& mat_cat_member : mat_cat) {
          if (FLAGS_robot_option == 0) {
            // Position
            swapTwoBlocks(&mat_cat_member, 3, 1 + (n_node - 1) * i, 4,
                          1 + (n_node - 1) * i, 1, n_node - 1);
            swapTwoBlocks(&mat_cat_member, 5, 1 + (n_node - 1) * i, 6,
                          1 + (n_node - 1) * i, 1, n_node - 1);

            // We do not swap the velocity part because it's not used in
            // visualization
          } else if (FLAGS_robot_option == 1) {
            // Position
            swapTwoBlocks(&mat_cat_member, 7, 1 + (n_node - 1) * i, 8,
                          1 + (n_node - 1) * i, 1, n_node - 1);
            swapTwoBlocks(&mat_cat_member, 9, 1 + (n_node - 1) * i, 10,
                          1 + (n_node - 1) * i, 1, n_node - 1);
            swapTwoBlocks(&mat_cat_member, 11, 1 + (n_node - 1) * i, 12,
                          1 + (n_node - 1) * i, 1, n_node - 1);
            swapTwoBlocks(&mat_cat_member, 13, 1 + (n_node - 1) * i, 14,
                          1 + (n_node - 1) * i, 1, n_node - 1);
            swapTwoBlocks(&mat_cat_member, 15, 1 + (n_node - 1) * i, 16,
                          1 + (n_node - 1) * i, 1, n_node - 1);
            swapTwoBlocks(&mat_cat_member, 17, 1 + (n_node - 1) * i, 18,
                          1 + (n_node - 1) * i, 1, n_node - 1);

            // We do not swap the velocity part because it's not used in
            // visualization
          }
        }
      }  // end if (i % 2)
    }    // end for n_step

    // Create a testing piecewise polynomial
    std::vector<double> T_breakpoint;
    for (int i = 0; i < time_mat_cat.size(); i++)
      T_breakpoint.push_back(time_mat_cat(i));
    std::vector<MatrixXd> Y;
    for (int i = 0; i < time_mat_cat.size(); i++)
      Y.push_back(mat_cat[0].col(i));
    std::vector<MatrixXd> Y_dot;
    if (FLAGS_construct_cubic) {
      for (int i = 0; i < time_mat_cat.size(); i++)
        Y_dot.push_back(mat_cat[1].col(i));
    }
    PiecewisePolynomial<double> pp_xtraj =
        (FLAGS_construct_cubic)
            ? PiecewisePolynomial<double>::CubicHermite(T_breakpoint, Y, Y_dot)
            : PiecewisePolynomial<double>::FirstOrderHold(T_breakpoint, Y);

    // Create MBP
    drake::systems::DiagramBuilder<double> builder;
    MultibodyPlant<double> plant(0.0);
    SceneGraph<double>& scene_graph = *builder.AddSystem<SceneGraph>();
    Vector3d ground_normal(sin(ground_incline), 0, cos(ground_incline));
    multibody::addFlatTerrain(&plant, &scene_graph, 0.8, 0.8, ground_normal);
    Parser parser(&plant, &scene_graph);
    std::string full_name;
    if (FLAGS_robot_option == 0) {
      full_name = FindResourceOrThrow(
          "examples/goldilocks_models/PlanarWalkerWithTorso.urdf");
    } else if (FLAGS_robot_option == 1) {
      full_name =
          FindResourceOrThrow("examples/Cassie/urdf/cassie_fixed_springs.urdf");
    }
    parser.AddModelFromFile(full_name);
    if (FLAGS_robot_option == 0) {
      plant.WeldFrames(plant.world_frame(), plant.GetFrameByName("base"),
                       drake::math::RigidTransform<double>());
    }
    plant.Finalize();

    // visualizer
    int n_loops = 1;
    multibody::connectTrajectoryVisualizer(&plant, &builder, &scene_graph,
                                           pp_xtraj);
    auto diagram = builder.Build();
    // while (true)
    for (int i = 0; i < n_loops; i++) {
      drake::systems::Simulator<double> simulator(*diagram);
      simulator.set_target_realtime_rate(FLAGS_realtime_factor);
      simulator.Initialize();
      simulator.AdvanceTo(pp_xtraj.end_time());
    }
  }  // end for(int iter...)

  return;
}
}  // namespace goldilocks_models
}  // namespace dairlib

int main(int argc, char* argv[]) {
  dairlib::goldilocks_models::visualizeGait(argc, argv);

  return 0;
}<|MERGE_RESOLUTION|>--- conflicted
+++ resolved
@@ -82,11 +82,7 @@
     // Read in ground incline
     double ground_incline = readCSV(
         directory + to_string(iter) + string("_") + to_string(FLAGS_batch) +
-<<<<<<< HEAD
-        string("_task.csv"))(1, 0);
-=======
         string("_task.csv"))(ground_incline_idx, 0);
->>>>>>> 3d8ef9a4
 
     // Read in trajecotry
     VectorXd time_mat;
