--- conflicted
+++ resolved
@@ -677,11 +677,7 @@
     MatrixXd Q_accel =
         weight_scale * osc_gains.w_accel * MatrixXd::Identity(n_v, n_v);
     osc->SetAccelerationCostForAllJoints(Q_accel);
-<<<<<<< HEAD
-    if (!FLAGS_close_sim_gap) {
-=======
     if (!close_sim_gap) {
->>>>>>> 95d8a81f
       osc->SetInputRegularizationWeight(osc_gains.w_input_reg);
     }
 
@@ -900,11 +896,7 @@
     osc->AddTrackingData(&swing_toe_traj_right);
 
     // Set double support duration for force blending
-<<<<<<< HEAD
-    if (!FLAGS_close_sim_gap) {
-=======
     if (!close_sim_gap) {
->>>>>>> 95d8a81f
       osc->SetUpDoubleSupportPhaseBlending(
           double_support_duration, left_stance_state, right_stance_state,
           {post_left_double_support_state, post_right_double_support_state});
