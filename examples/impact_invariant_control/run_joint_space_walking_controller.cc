--- conflicted
+++ resolved
@@ -134,7 +134,7 @@
   osc->SetAccelerationCostWeights(Q_accel);
   // Soft constraint on contacts
   double w_contact_relax = gains.w_soft_constraint;
-  osc->SetSoftConstraintWeight(w_contact_relax);
+  osc->SetContactSoftConstraintWeight(w_contact_relax);
 
   // Contact information for OSC
   osc->SetContactFriction(gains.mu);
@@ -188,18 +188,14 @@
   /*****Connect ports*****/
 
   // OSC connections
-<<<<<<< HEAD
-  builder.Connect(fsm->get_fsm_output_port(), osc->get_input_port_fsm());
-=======
   builder.Connect(fsm->get_output_port_fsm(), osc->get_input_port_fsm());
->>>>>>> 40a57f5b
   builder.Connect(fsm->get_output_port_impact_info(),
                   osc->get_input_port_impact_info());
   builder.Connect(state_receiver->get_output_port(0),
                   osc->get_input_port_robot_output());
   // FSM connections
   builder.Connect(state_receiver->get_output_port(0),
-                  fsm->get_state_input_port());
+                  fsm->get_input_port_state());
 
   // Publisher connections
   builder.Connect(osc->get_output_port_osc_command(),
