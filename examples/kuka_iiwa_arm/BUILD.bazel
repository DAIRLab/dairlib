--- conflicted
+++ resolved
@@ -31,28 +31,14 @@
 
 
 cc_binary(
-<<<<<<< HEAD
     name="iiwa_controller_demo",
     srcs = ["iiwa_controller_demo.cc"],
     data = glob(["**"]),
-=======
-    name="iiwa_oscillate",
-    srcs = ["iiwa_oscillate.cc"],
->>>>>>> 7c7d7e48
     deps = [
+            "@json",
             "@drake//:drake_shared_library",
             "//systems/controllers:endeffector_velocity_controller",
             "//systems/controllers:endeffector_position_controller",
-<<<<<<< HEAD
-            "@drake//common/trajectories:piecewise_polynomial",
-            "@drake//systems/analysis:simulator",
-            "@drake//systems/framework",
-            "@drake//lcm",
-            "@drake//examples/kuka_iiwa_arm:iiwa_common",
-            "@drake//examples/kuka_iiwa_arm:iiwa_lcm",
-            "@drake//common",
-            "@drake//systems/primitives:trajectory_source",
-            "@json"
     ]
 )
 
@@ -60,23 +46,10 @@
     name="iiwa_oscillate",
     srcs = ["iiwa_oscillate.cc"],
     deps = [
+            "@drake//:drake_shared_library",
             "//systems/controllers:endeffector_velocity_controller",
             "//systems/controllers:endeffector_position_controller",
             "//systems/controllers:safe_velocity_controller",
-            "@drake//common/trajectories:piecewise_polynomial",
-            "@drake//systems/analysis:simulator",
-            "@drake//systems/framework",
-            "@drake//systems/primitives:multiplexer",
-            "@drake//systems/primitives:constant_vector_source",
-            "@drake//systems/primitives:sine",
-            "@drake//lcm",
-            "@drake//examples/kuka_iiwa_arm:iiwa_common",
-            "@drake//examples/kuka_iiwa_arm:iiwa_lcm",
-            "@drake//common",
-            "@drake//systems/primitives:trajectory_source"
-=======
-            "//systems/controllers:safe_velocity_controller",
->>>>>>> 7c7d7e48
     ]
 )
 
@@ -101,14 +74,4 @@
     deps = [
             "@drake//:drake_shared_library",
     ],
-)
-
-cc_binary(
-    name="iiwa_controller_demo",
-    srcs = ["iiwa_controller_demo.cc"],
-    deps = [
-            "@drake//:drake_shared_library",
-            "//systems/controllers:endeffector_velocity_controller",
-            "//systems/controllers:endeffector_position_controller",
-    ]
 )