--- conflicted
+++ resolved
@@ -1,15 +1,15 @@
-<<<<<<< HEAD
-#define NUM_JOINTS 7
-#define ENDEFFECTOR_BODY_ID 10
-=======
-// Kp and 'Rotational' Kp
-#define K_P 25
-#define K_OMEGA 15
-
-// Kd and 'Rotational' Kd
-#define K_D 1
-#define K_R 0.3
->>>>>>> 7c7d7e48
+// <<<<<<< HEAD
+// #define NUM_JOINTS 7
+// #define ENDEFFECTOR_BODY_ID 10
+// =======
+// // Kp and 'Rotational' Kp
+// #define K_P 25
+// #define K_OMEGA 15
+//
+// // Kd and 'Rotational' Kd
+// #define K_D 1
+// #define K_R 0.3
+// >>>>>>> master
 
 #include "drake/common/trajectories/piecewise_polynomial.h"
 #include "drake/examples/kuka_iiwa_arm/iiwa_lcm.h"
@@ -36,11 +36,10 @@
 #include <sstream>
 #include <string>
 
-<<<<<<< HEAD
 using json = nlohmann::json;
 namespace dairlib {
 class Waypoints {
-    private:      
+    private:
         std::vector<std::vector<double>> points;
     public:
         Waypoints(std::string fileName) {
@@ -78,6 +77,12 @@
         }
 
 };
+
+// This function creates a controller for a Kuka LBR Iiwa arm by connecting an
+// EndEffectorPositionController to an EndEffectorVelocityController to control
+// the individual joint torques as to move the endeffector
+// to a desired position.
+
 int do_main(int argc, char* argv[]) {
   //Loads in joint gains json file
   std::ifstream joint_gains_file("examples/kuka_iiwa_arm/joint_gains.json");
@@ -94,23 +99,8 @@
   // Kd and 'Rotational' Kd
   const double K_D = joint_gains["kuka_gains"]["K_D"];
   const double K_R = joint_gains["kuka_gains"]["K_R"];
-  drake::lcm::DrakeLcm lcm;
-  drake::systems::DiagramBuilder<double> builder;
 
   // Creating end effector trajectory
-  // TODO make this modular
-=======
-// This function creates a controller for a Kuka LBR Iiwa arm by connecting an
-// EndEffectorPositionController to an EndEffectorVelocityController to control
-// the individual joint torques as to move the endeffector
-// to a desired position.
-int do_main(int argc, char* argv[]) {
-  // Creating end effector trajectory
-  // TODO make this modular
-  const std::vector<double> times {0.0, 25.0, 35.0, 45.0, 55.0, 65.0,
-                                   75.0, 85.0, 95.0, 105.0, 115};
->>>>>>> 7c7d7e48
-
   Waypoints waypoints("examples/kuka_iiwa_arm/Trajectories.csv");
   //const std::vector<double> times {0.0, 25.0, 35.0, 45.0, 55.0, 65.0, 75.0, 85.0, 95.0, 105.0, 115};
 
@@ -136,7 +126,7 @@
 
   A8 << -0.23, -0.2, 0.25;
   A9 << -0.23, -0.2, 0.25; */
-  
+
   /* points[0] = AS;
   points[1] = A0;
   points[2] = A1;
@@ -149,12 +139,7 @@
   points[9] = A8;
   points[10] = A9; */
 
-<<<<<<< HEAD
   auto ee_trajectory = drake::trajectories::PiecewisePolynomial<double>::FirstOrderHold(waypoints.getTimes(), waypoints.getVectors());
-=======
-  auto ee_trajectory = drake::trajectories::PiecewisePolynomial<
-      double>::FirstOrderHold(times, points);
->>>>>>> 7c7d7e48
 
   // Creating end effector orientation trajectory
   const std::vector<double> orient_times {0, 115};
@@ -170,10 +155,6 @@
       double>::FirstOrderHold(orient_times, orient_points);
 
   // Initialize Kuka model URDF-- from Drake kuka simulation files
-<<<<<<< HEAD
-  const char* kModelPath = "../../drake/manipulation/models/iiwa_description/urdf/iiwa14_polytope_collision.urdf";
-  const std::string urdf = FindResourceOrThrow(kModelPath);
-=======
   std::string kModelPath = "../drake/manipulation/models/iiwa_description"
                            "/iiwa7/iiwa7_no_collision.sdf";
   const std::string urdf_string = FindResourceOrThrow(kModelPath);
@@ -189,7 +170,6 @@
   owned_plant->WeldFrames(owned_plant->world_frame(),
                           owned_plant->GetFrameByName("iiwa_link_0"), X_WI);
   owned_plant->Finalize();
->>>>>>> 7c7d7e48
 
   drake::systems::DiagramBuilder<double> builder;
 
