--- conflicted
+++ resolved
@@ -25,30 +25,7 @@
 
 using json = nlohmann::json;
 namespace dairlib {
-<<<<<<< HEAD
-
-class Waypoints {
-    private:
-        std::vector<std::vector<double>> points;
-    public:
-        Waypoints(std::string fileName) {
-            std::ifstream stream;
-            points.resize(4);
-            stream.open(fileName);
-            if (stream.is_open()) {
-              std :: cout << "CSV file opened successfully" << std::endl;
-            }
-            std::string line;
-            while (std::getline(stream, line)) {
-              std::stringstream lineStream(line);
-              std::string cell;
-              int col = 0;
-              while (std::getline(lineStream, cell, ',')) {
-                  points[col].push_back(std::stod(cell));
-                  col++;
-              }
-            }
-=======
+
 //CsvVector class: Takes CSV file as a parameter, loads data into a 2D vector of doubles, provides
 //method to get the 2D vector.
 class CsvVector {
@@ -84,7 +61,6 @@
         while (std::getline(moreLines, dat, ',')) {
           data[col].push_back(std::stod(dat));
           col++;
->>>>>>> c20b3f2b
         }
       }
       stream.close();
@@ -116,43 +92,18 @@
   // Kd and 'Rotational' Kd
   const double K_D = joint_gains["kuka_gains"]["K_D"];
   const double K_R = joint_gains["kuka_gains"]["K_R"];
-<<<<<<< HEAD
-
-  // Creating end effector trajectory
-  Waypoints waypoints("examples/kuka_iiwa_arm/Trajectories.csv");
-
-  auto ee_trajectory =
-      drake::trajectories::PiecewisePolynomial<double>::FirstOrderHold(
-          waypoints.getTimes(), waypoints.getVectors());
-
-  // Creating end effector orientation trajectory
-  const std::vector<double> orient_times {0, 115};
-  std::vector<Eigen::MatrixXd> orient_points(orient_times.size());
-  Eigen::Vector4d start_o, end_o;
-  start_o << 0, 0, 1, 0;
-  end_o << 0, 0, 1, 0;
-
-  orient_points[0] = start_o;
-  orient_points[1] = end_o;
-
-  auto orientation_trajectory = drake::trajectories::PiecewisePolynomial<
-      double>::FirstOrderHold(orient_times, orient_points);
-=======
-
-  drake::lcm::DrakeLcm lcm;
-  drake::systems::DiagramBuilder<double> builder;
 
   //Processes Trajectories CSV file.
   CsvVector waypoints("examples/kuka_iiwa_arm/Trajectories.csv");
 
   //Initializes demo trajectories to trajectoryVectors array.
   std::vector<Eigen::MatrixXd> trajectoryVectors;
-  for (int x = 0; x < waypoints.getArray()[0].size(); x++) {
+  for (unsigned int x = 0; x < waypoints.getArray()[0].size(); x++) {
     Eigen::Vector3d temp;
     temp << waypoints.getArray()[1][x], waypoints.getArray()[2][x], waypoints.getArray()[3][x];
     trajectoryVectors.push_back(temp);
   }
-  
+
   auto ee_trajectory = drake::trajectories::PiecewisePolynomial<double>::FirstOrderHold(waypoints.getArray()[0], trajectoryVectors);
 
   // Processes EndEffectorOrientations CSV file.
@@ -160,14 +111,13 @@
 
   //Initializes demo orientations to orient_points array.
   std::vector<Eigen::MatrixXd> orient_points;
-  for (int y = 0; y < orientations.getArray()[0].size(); y++) {
+  for (unsigned int y = 0; y < orientations.getArray()[0].size(); y++) {
     Eigen::Vector4d aPoint;
     aPoint << orientations.getArray()[1][y], orientations.getArray()[2][y], orientations.getArray()[3][y], orientations.getArray()[4][y];
     orient_points.push_back(aPoint);
   }
 
   auto orientation_trajectory = drake::trajectories::PiecewisePolynomial<double>::FirstOrderHold(orientations.getArray()[0], orient_points);
->>>>>>> c20b3f2b
 
   // Initialize Kuka model URDF-- from Drake kuka simulation files
   std::string kModelPath = "../drake/manipulation/models/iiwa_description"
