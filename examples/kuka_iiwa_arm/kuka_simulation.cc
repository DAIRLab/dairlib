/// @file
///
/// Implements a simulation of the KUKA iiwa arm.  Like the driver for the
/// physical arm, this simulation communicates over LCM using lcmt_iiwa_status
/// and lcmt_iiwa_command messages. It is intended to be a be a direct
/// replacement for the KUKA iiwa driver and the actual robot hardware.

#include <list>
#include <memory>
#include <string>
#include <utility>

#include "drake/common/find_resource.h"
#include "drake/geometry/dev/scene_graph.h"
#include "drake/geometry/geometry_visualization.h"
#include "drake/manipulation/kuka_iiwa/iiwa_command_receiver.h"
#include "drake/manipulation/kuka_iiwa/iiwa_status_sender.h"
#include "drake/math/rigid_transform.h"
#include "drake/multibody/parsing/parser.h"
#include "drake/multibody/tree/revolute_joint.h"
#include "drake/multibody/tree/multibody_tree.h"
#include "drake/systems/framework/diagram_builder.h"
#include "drake/systems/primitives/demultiplexer.h"
#include "drake/systems/primitives/discrete_derivative.h"
#include "drake/systems/analysis/simulator.h"
#include "drake/systems/lcm/lcm_interface_system.h"
#include "drake/systems/lcm/lcm_publisher_system.h"
#include "drake/systems/lcm/lcm_subscriber_system.h"
#include "drake/multibody/plant/multibody_plant.h"
#include "drake/lcmt_iiwa_command.hpp"
#include "drake/lcmt_iiwa_status.hpp"
#include "examples/kuka_iiwa_arm/kuka_torque_controller.h"

namespace dairlib {
namespace examples {
namespace kuka_iiwa_arm {

 using Eigen::Vector3d;
 using Eigen::VectorXd;

 using drake::geometry::SceneGraph;
 using drake::manipulation::kuka_iiwa::IiwaCommandReceiver;
 using drake::manipulation::kuka_iiwa::IiwaStatusSender;
 using drake::math::RigidTransform;
 using drake::math::RollPitchYaw;
 using drake::multibody::Joint;
 using drake::multibody::MultibodyPlant;
 using drake::multibody::RevoluteJoint;
 using drake::multibody::SpatialInertia;
 using drake::multibody::ModelInstanceIndex;
 using drake::systems::StateInterpolatorWithDiscreteDerivative;

int DoMain() {

  std::unique_ptr<MultibodyPlant<double>> owned_world_plant =
      std::make_unique<MultibodyPlant<double>>(0.0001);
  std::unique_ptr<MultibodyPlant<double>> owned_controller_plant =
      std::make_unique<MultibodyPlant<double>>();
  std::unique_ptr<drake::geometry::SceneGraph<double>> owned_scene_graph =
      std::make_unique<drake::geometry::SceneGraph<double>>();

  MultibodyPlant<double>* world_plant =
      owned_world_plant.get();
  MultibodyPlant<double>* controller_plant =
      owned_controller_plant.get();
  drake::geometry::SceneGraph<double>* scene_graph =
      owned_scene_graph.get();
  world_plant->RegisterAsSourceForSceneGraph(scene_graph);

  // Get the Iiwa model. TODO: grab this from pegged drake libraries
  const char* kModelPath =
      "drake/manipulation/models/iiwa_description/iiwa7/iiwa7_no_collision.sdf";
  const std::string kuka_urdf = drake::FindResourceOrThrow(kModelPath);
  const auto X_WI = RigidTransform<double>::Identity();

  // Add the Iiwa model to the world model
  drake::multibody::Parser world_plant_parser(world_plant);
  const drake::multibody::ModelInstanceIndex iiwa_model =
      world_plant_parser.AddModelFromFile(kuka_urdf, "iiwa");
  world_plant->WeldFrames(
      owned_world_plant->world_frame(),
      owned_world_plant->GetFrameByName("iiwa_link_0", iiwa_model), X_WI);

  // Create and add a plant to the controller-specific model
  drake::multibody::Parser controller_plant_parser(controller_plant);
  const auto controller_iiwa_model = controller_plant_parser.AddModelFromFile(
      kuka_urdf, "iiwa");
  owned_controller_plant->WeldFrames(owned_controller_plant->world_frame(),
      owned_controller_plant->GetFrameByName("iiwa_link_0", controller_iiwa_model),
      X_WI);

  // Finalize the plants to begin adding them to a system
  owned_controller_plant->Finalize();
  world_plant->Finalize();

  const int num_iiwa_positions = world_plant->num_positions();
  const int num_iiwa_velocities = world_plant->num_velocities();

  drake::systems::DiagramBuilder<double> builder;
  builder.AddSystem(std::move(owned_world_plant));
  builder.AddSystem(std::move(owned_scene_graph));

  auto lcm = builder.AddSystem<drake::systems::lcm::LcmInterfaceSystem>();

  // Create the command subscriber and status publisher.
  auto command_sub = builder.AddSystem(
      drake::systems::lcm::LcmSubscriberSystem::Make<drake::lcmt_iiwa_command>(
          "IIWA_COMMAND", lcm));
  command_sub->set_name("command_subscriber");
  auto command_receiver =
      builder.AddSystem<IiwaCommandReceiver>(num_iiwa_positions);
  command_receiver->set_name("command_receiver");
<<<<<<< HEAD
  std::vector<int> iiwa_instances =
      {RigidBodyTreeConstants::kFirstNonWorldModelInstanceId};
  auto external_torque_converter =
      base_builder->AddSystem<IiwaContactResultsToExternalTorque>(
          tree, iiwa_instances);
  auto plant_state_demux = base_builder->AddSystem<Demultiplexer>(
      2 * num_joints, num_joints);
  plant_state_demux->set_name("plant_state_demux");
  auto desired_state_from_position = base_builder->AddSystem<
      StateInterpolatorWithDiscreteDerivative>(
          num_joints, kIiwaLcmStatusPeriod);
  desired_state_from_position->set_name("desired_state_from_position");
  auto status_pub = base_builder->AddSystem(
      systems::lcm::LcmPublisherSystem::Make<lcmt_iiwa_status>(
          "IIWA_STATUS", lcm, kIiwaLcmStatusPeriod /* publish period */));
  status_pub->set_name("status_publisher");
  auto status_sender = base_builder->AddSystem<IiwaStatusSender>(num_joints);
  status_sender->set_name("status_sender");

  base_builder->Connect(command_sub->get_output_port(),
                        command_receiver->get_input_port());
  base_builder->Connect(command_receiver->get_commanded_position_output_port(),
                        desired_state_from_position->get_input_port());
  base_builder->Connect(desired_state_from_position->get_output_port(),
                        controller->get_input_port_desired_state());
  base_builder->Connect(plant->get_output_port(0),
                        plant_state_demux->get_input_port(0));

  base_builder->Connect(plant_state_demux->get_output_port(0),
                        status_sender->get_position_measured_input_port());
  base_builder->Connect(plant_state_demux->get_output_port(1),
                        status_sender->get_velocity_estimated_input_port());

  base_builder->Connect(command_receiver->get_commanded_position_output_port(),
                        status_sender->get_position_commanded_input_port());
  base_builder->Connect(controller->get_output_port_control(),
                        status_sender->get_torque_commanded_input_port());
  base_builder->Connect(plant->torque_output_port(),
                        status_sender->get_torque_measured_input_port());
  base_builder->Connect(plant->contact_results_output_port(),
                        external_torque_converter->get_input_port(0));
  base_builder->Connect(external_torque_converter->get_output_port(0),
                        status_sender->get_torque_external_input_port());
  base_builder->Connect(status_sender->get_output_port(),
                        status_pub->get_input_port());
  // Connect the torque input in torque control
  if (FLAGS_torque_control) {
    KukaTorqueController<double>* torque_controller =
        dynamic_cast<KukaTorqueController<double>*>(controller);
    DRAKE_DEMAND(torque_controller);
    base_builder->Connect(command_receiver->get_commanded_torque_output_port(),
                          torque_controller->get_input_port_commanded_torque());
  }

  if (FLAGS_visualize_frames) {
    // TODO(sam.creasey) This try/catch block is here because even
    // though RigidBodyTree::FindBody returns a pointer and could return
    // null to indicate failure, it throws instead.  At any rate, warn
    // instead of dying if the links aren't named as expected.  This
    // happens (for example) when loading
    // dual_iiwa14_polytope_collision.urdf.
    try {
    // Visualizes the end effector frame and 7th body's frame.
      std::vector<RigidBodyFrame<double>> local_transforms;
      local_transforms.push_back(
          RigidBodyFrame<double>("iiwa_link_ee", tree.FindBody("iiwa_link_ee"),
                                 Isometry3<double>::Identity()));
      local_transforms.push_back(
          RigidBodyFrame<double>("iiwa_link_7", tree.FindBody("iiwa_link_7"),
                                 Isometry3<double>::Identity()));
      auto frame_viz = base_builder->AddSystem<systems::FrameVisualizer>(
          &tree, local_transforms, lcm);
      base_builder->Connect(plant->get_output_port(0),
                            frame_viz->get_input_port(0));
      frame_viz->set_publish_period(kIiwaLcmStatusPeriod);
    } catch (std::logic_error& ex) {
      drake::log()->error("Unable to visualize end effector frames:\n{}\n"
                          "Maybe use --novisualize_frames?",
                          ex.what());
      return 1;
    }
  }

  auto sys = builder.Build();

  Simulator<double> simulator(*sys);

  simulator.set_publish_every_time_step(false);
  simulator.set_target_realtime_rate(FLAGS_target_realtime_rate);
  simulator.Initialize();

  Eigen::Matrix< double , 7 , 1> InitialPositions;
  //InitialPositions << 3.14/4, -3.14/2, (3.14)/2, 3.14/2, (3.14)/2, (3.14)/2, 1*(3.14)/4.;
  InitialPositions << 0, 0, 0, 0, 0, 0, 0;

  command_receiver->set_initial_position(
      &sys->GetMutableSubsystemContext(*command_receiver,
                                       &simulator.get_mutable_context()),
      InitialPositions);

  // command_receiver->set_initial_position(
  //     &sys->GetMutableSubsystemContext(*command_receiver,
  //                                      &simulator.get_mutable_context()),
  //     VectorX<double>::Zero(tree.get_num_positions()));
=======

  // LCM publisher system
  const double kIiwaLcmStatusPeriod = 0.005;
  auto iiwa_status_publisher = builder.AddSystem(
      drake::systems::lcm::LcmPublisherSystem::Make<drake::lcmt_iiwa_status>(
          "IIWA_STATUS", lcm, kIiwaLcmStatusPeriod /* publish period */));
>>>>>>> 7c7d7e48

  // Torque Controller-- includes virtual springs and damping.
  VectorXd stiffness, damping_ratio;

  // The virtual spring stiffness in Nm/rad.
  stiffness.resize(num_iiwa_positions);
  stiffness << 2, 2, 2, 2, 2, 2, 2;

  // A dimensionless damping ratio. See KukaTorqueController for details.
  damping_ratio.resize(num_iiwa_positions);
  damping_ratio.setConstant(1.0);
  auto iiwa_controller = builder.AddSystem<
      dairlib::systems::KukaTorqueController<double>>(
          std::move(owned_controller_plant), stiffness, damping_ratio);

  // Creating status sender
  auto iiwa_status = builder.AddSystem<IiwaStatusSender>(num_iiwa_positions);

  // Creating system to approximate desired state command from a discrete
  // derivative of the position command input port.
  auto desired_state_from_position = builder.AddSystem<
      drake::systems::StateInterpolatorWithDiscreteDerivative<double>>(
          num_iiwa_positions, world_plant->time_step());

  // Demuxing system state for status publisher
  auto demux = builder.AddSystem<drake::systems::Demultiplexer<double>>(
     2 * num_iiwa_positions, num_iiwa_positions);

  builder.Connect(command_sub->get_output_port(),
                  command_receiver->get_input_port());

  // Connecting iiwa input ports
  builder.Connect(iiwa_controller->get_output_port_control(),
                  world_plant->get_actuation_input_port(iiwa_model));

  // Interpolating desired positions into desired velocities for controller.
  builder.Connect(command_receiver->get_commanded_position_output_port(),
                  desired_state_from_position->get_input_port());

  // Connecting iiwa controller input ports
  builder.Connect(world_plant->get_state_output_port(iiwa_model),
                  iiwa_controller->get_input_port_estimated_state());
  builder.Connect(desired_state_from_position->get_output_port(),
                  iiwa_controller->get_input_port_desired_state());
  builder.Connect(command_receiver->get_commanded_torque_output_port(),
                  iiwa_controller->get_input_port_commanded_torque());

  // Demux is for separating q and v from state output port.
  builder.Connect(world_plant->get_state_output_port(iiwa_model),
                  demux->get_input_port(0));

  // Connecting outputs to iiwa state broadcaster
  builder.Connect(demux->get_output_port(0),
                  iiwa_status->get_position_measured_input_port());
  builder.Connect(demux->get_output_port(1),
                  iiwa_status->get_velocity_estimated_input_port());
  builder.Connect(command_receiver->get_output_port(0),
                  iiwa_status->get_position_commanded_input_port());
  builder.Connect(iiwa_controller->get_output_port_control(),
                  iiwa_status->get_torque_commanded_input_port());
  builder.Connect(iiwa_controller->get_output_port_control(),
                  iiwa_status->get_torque_measured_input_port());
  builder.Connect(world_plant->get_generalized_contact_forces_output_port(iiwa_model),
                  iiwa_status->get_torque_external_input_port());
  builder.Connect(iiwa_status->get_output_port(),
                  iiwa_status_publisher->get_input_port());

  // Connecting world to scene graph components for visualization
  builder.Connect(
      world_plant->get_geometry_poses_output_port(),
      scene_graph->get_source_pose_port(world_plant->get_source_id().value()));
  builder.Connect(scene_graph->get_query_output_port(),
                  world_plant->get_geometry_query_input_port());

  drake::geometry::ConnectDrakeVisualizer(&builder, *scene_graph,
      scene_graph->get_pose_bundle_output_port());

  auto diagram = builder.Build();
  drake::systems::Simulator<double> simulator(*diagram);

  // Set the iiwa default joint configuration.
  drake::VectorX<double> q0_iiwa(num_iiwa_positions + num_iiwa_velocities);
  q0_iiwa << 0, 0, 0, 0, 0, 0, 0, 0, 0, 0, 0, 0, 0, 0;

  drake::systems::Context<double>& context =
      diagram->GetMutableSubsystemContext(*world_plant,
                                          &simulator.get_mutable_context());

  drake::systems::BasicVector<double>& state =
      context.get_mutable_discrete_state(0);
  std::cout << "Discrete " << state.size() << std::endl;
  state.SetFromVector(q0_iiwa);

  simulator.set_publish_every_time_step(false);
  simulator.set_target_realtime_rate(1.0);
  simulator.AdvanceTo(std::numeric_limits<double>::infinity());
  return 0;

}

}  // namespace kuka_iiwa_arm
}  // namespace examples
}  // namespace drake

int main(int argc, char* argv[]) {
  return dairlib::examples::kuka_iiwa_arm::DoMain();
}<|MERGE_RESOLUTION|>--- conflicted
+++ resolved
@@ -110,119 +110,12 @@
   auto command_receiver =
       builder.AddSystem<IiwaCommandReceiver>(num_iiwa_positions);
   command_receiver->set_name("command_receiver");
-<<<<<<< HEAD
-  std::vector<int> iiwa_instances =
-      {RigidBodyTreeConstants::kFirstNonWorldModelInstanceId};
-  auto external_torque_converter =
-      base_builder->AddSystem<IiwaContactResultsToExternalTorque>(
-          tree, iiwa_instances);
-  auto plant_state_demux = base_builder->AddSystem<Demultiplexer>(
-      2 * num_joints, num_joints);
-  plant_state_demux->set_name("plant_state_demux");
-  auto desired_state_from_position = base_builder->AddSystem<
-      StateInterpolatorWithDiscreteDerivative>(
-          num_joints, kIiwaLcmStatusPeriod);
-  desired_state_from_position->set_name("desired_state_from_position");
-  auto status_pub = base_builder->AddSystem(
-      systems::lcm::LcmPublisherSystem::Make<lcmt_iiwa_status>(
-          "IIWA_STATUS", lcm, kIiwaLcmStatusPeriod /* publish period */));
-  status_pub->set_name("status_publisher");
-  auto status_sender = base_builder->AddSystem<IiwaStatusSender>(num_joints);
-  status_sender->set_name("status_sender");
-
-  base_builder->Connect(command_sub->get_output_port(),
-                        command_receiver->get_input_port());
-  base_builder->Connect(command_receiver->get_commanded_position_output_port(),
-                        desired_state_from_position->get_input_port());
-  base_builder->Connect(desired_state_from_position->get_output_port(),
-                        controller->get_input_port_desired_state());
-  base_builder->Connect(plant->get_output_port(0),
-                        plant_state_demux->get_input_port(0));
-
-  base_builder->Connect(plant_state_demux->get_output_port(0),
-                        status_sender->get_position_measured_input_port());
-  base_builder->Connect(plant_state_demux->get_output_port(1),
-                        status_sender->get_velocity_estimated_input_port());
-
-  base_builder->Connect(command_receiver->get_commanded_position_output_port(),
-                        status_sender->get_position_commanded_input_port());
-  base_builder->Connect(controller->get_output_port_control(),
-                        status_sender->get_torque_commanded_input_port());
-  base_builder->Connect(plant->torque_output_port(),
-                        status_sender->get_torque_measured_input_port());
-  base_builder->Connect(plant->contact_results_output_port(),
-                        external_torque_converter->get_input_port(0));
-  base_builder->Connect(external_torque_converter->get_output_port(0),
-                        status_sender->get_torque_external_input_port());
-  base_builder->Connect(status_sender->get_output_port(),
-                        status_pub->get_input_port());
-  // Connect the torque input in torque control
-  if (FLAGS_torque_control) {
-    KukaTorqueController<double>* torque_controller =
-        dynamic_cast<KukaTorqueController<double>*>(controller);
-    DRAKE_DEMAND(torque_controller);
-    base_builder->Connect(command_receiver->get_commanded_torque_output_port(),
-                          torque_controller->get_input_port_commanded_torque());
-  }
-
-  if (FLAGS_visualize_frames) {
-    // TODO(sam.creasey) This try/catch block is here because even
-    // though RigidBodyTree::FindBody returns a pointer and could return
-    // null to indicate failure, it throws instead.  At any rate, warn
-    // instead of dying if the links aren't named as expected.  This
-    // happens (for example) when loading
-    // dual_iiwa14_polytope_collision.urdf.
-    try {
-    // Visualizes the end effector frame and 7th body's frame.
-      std::vector<RigidBodyFrame<double>> local_transforms;
-      local_transforms.push_back(
-          RigidBodyFrame<double>("iiwa_link_ee", tree.FindBody("iiwa_link_ee"),
-                                 Isometry3<double>::Identity()));
-      local_transforms.push_back(
-          RigidBodyFrame<double>("iiwa_link_7", tree.FindBody("iiwa_link_7"),
-                                 Isometry3<double>::Identity()));
-      auto frame_viz = base_builder->AddSystem<systems::FrameVisualizer>(
-          &tree, local_transforms, lcm);
-      base_builder->Connect(plant->get_output_port(0),
-                            frame_viz->get_input_port(0));
-      frame_viz->set_publish_period(kIiwaLcmStatusPeriod);
-    } catch (std::logic_error& ex) {
-      drake::log()->error("Unable to visualize end effector frames:\n{}\n"
-                          "Maybe use --novisualize_frames?",
-                          ex.what());
-      return 1;
-    }
-  }
-
-  auto sys = builder.Build();
-
-  Simulator<double> simulator(*sys);
-
-  simulator.set_publish_every_time_step(false);
-  simulator.set_target_realtime_rate(FLAGS_target_realtime_rate);
-  simulator.Initialize();
-
-  Eigen::Matrix< double , 7 , 1> InitialPositions;
-  //InitialPositions << 3.14/4, -3.14/2, (3.14)/2, 3.14/2, (3.14)/2, (3.14)/2, 1*(3.14)/4.;
-  InitialPositions << 0, 0, 0, 0, 0, 0, 0;
-
-  command_receiver->set_initial_position(
-      &sys->GetMutableSubsystemContext(*command_receiver,
-                                       &simulator.get_mutable_context()),
-      InitialPositions);
-
-  // command_receiver->set_initial_position(
-  //     &sys->GetMutableSubsystemContext(*command_receiver,
-  //                                      &simulator.get_mutable_context()),
-  //     VectorX<double>::Zero(tree.get_num_positions()));
-=======
 
   // LCM publisher system
   const double kIiwaLcmStatusPeriod = 0.005;
   auto iiwa_status_publisher = builder.AddSystem(
       drake::systems::lcm::LcmPublisherSystem::Make<drake::lcmt_iiwa_status>(
           "IIWA_STATUS", lcm, kIiwaLcmStatusPeriod /* publish period */));
->>>>>>> 7c7d7e48
 
   // Torque Controller-- includes virtual springs and damping.
   VectorXd stiffness, damping_ratio;
