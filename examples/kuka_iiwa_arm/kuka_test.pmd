group "0.operator" {
    cmd "1.drake-director" {
        exec = "bazel-bin/director/drake-director --script examples/kuka_iiwa_arm/signal_scope_panel.py";
        host = "localhost";
    }
}

group "1.simulated-robot" {
    cmd "1.simulator" {
        exec = "bazel-bin/examples/kuka_iiwa_arm/kuka_simulation";
        host = "localhost";
    }

<<<<<<< HEAD
    cmd "2.iiwa_controller_demo" {
=======
    cmd "1a. rbp simulator" {
        exec = "../drake/bazel-bin/examples/kuka_iiwa_arm/kuka_simulation";
        host = "localhost";
    }

    cmd "2.position_broadcaster" {
>>>>>>> 7c7d7e48
        exec = "bazel-bin/examples/kuka_iiwa_arm/iiwa_controller_demo";
        host = "localhost";
    }

    cmd "3.iiwa_oscillate" {
        exec = "bazel-bin/examples/kuka_iiwa_arm/iiwa_oscillate";
        host = "localhost";
    }

    cmd "4.Visualizer" {
        exec = "bazel-bin/examples/kuka_iiwa_arm/iiwa_visualizer";
        host = "localhost";
    }
}

group "2.lcm-tools" {
    cmd "0.lcm-spy" {
        exec = "bazel-bin/lcmtypes/dair-lcm-spy";
        host = "localhost";
    }
    cmd "1.signal-scope" {
        exec = "bazel-bin/director/signal-scope";
        host = "localhost";
    }
}<|MERGE_RESOLUTION|>--- conflicted
+++ resolved
@@ -11,16 +11,12 @@
         host = "localhost";
     }
 
-<<<<<<< HEAD
-    cmd "2.iiwa_controller_demo" {
-=======
     cmd "1a. rbp simulator" {
         exec = "../drake/bazel-bin/examples/kuka_iiwa_arm/kuka_simulation";
         host = "localhost";
     }
 
     cmd "2.position_broadcaster" {
->>>>>>> 7c7d7e48
         exec = "bazel-bin/examples/kuka_iiwa_arm/iiwa_controller_demo";
         host = "localhost";
     }
