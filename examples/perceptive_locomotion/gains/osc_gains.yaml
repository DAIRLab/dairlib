--- conflicted
+++ resolved
@@ -28,7 +28,7 @@
 
 # Finite state machine
 ss_time: 0.3
-ds_time: 0.075
+ds_time: 0.1
 
 # Distance of contact point from foot rear (0 is heel, 1 is toe)
 contact_point_pos: 0.5
@@ -37,13 +37,8 @@
 max_CoM_to_footstep_dist: 0.55
 footstep_offset: 0.6
 center_line_offset: 0.04
-<<<<<<< HEAD
-mid_foot_height: 0.18
-final_foot_height: 0.0
-=======
 mid_foot_height: 0.15
 final_foot_height: 0.01
->>>>>>> 60f145b2
 final_foot_velocity_z: 0.5
 
 # LIPM trajectory
@@ -57,8 +52,8 @@
 w_input_reg: 0.0000001
 
 w_swing_toe: 1
-swing_toe_kp: 1500
-swing_toe_kd: 10
+swing_toe_kp: 500
+swing_toe_kd: 4
 
 w_hip_yaw: 2
 hip_yaw_kp: 40
