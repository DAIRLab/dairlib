--- conflicted
+++ resolved
@@ -7,8 +7,6 @@
 echo "deb [arch=amd64] https://drake-apt.csail.mit.edu/focal focal main" > /etc/apt/sources.list.d/drake.list
 # Install
 apt-get update
-<<<<<<< HEAD
-=======
 
 echo "Using Drake commit '${DRAKE_COMMIT}'"
 # Download and run drake install scripts
@@ -33,5 +31,4 @@
 cd ..
 rm -rf tmp/
 # In addition to drake, install lcm and libbot2
->>>>>>> 780ea6c5
 apt install lcm libbot2