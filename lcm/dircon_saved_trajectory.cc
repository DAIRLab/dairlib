--- conflicted
+++ resolved
@@ -183,7 +183,7 @@
       force_names.push_back("lambda_" + std::to_string(num_forces));
       impulse_names.push_back("Lambda_" + std::to_string(i));
       collocation_force_names.push_back("lambda_c_" +
-                                        std::to_string(num_forces));
+          std::to_string(num_forces));
       ++num_forces;
     }
     force_traj.traj_name = "force_vars" + std::to_string(mode);
@@ -269,7 +269,7 @@
 }
 
 PiecewisePolynomial<double> DirconTrajectory::ReconstructStateTrajectory()
-    const {
+const {
   PiecewisePolynomial<double> state_traj;
 
   for (int mode = 0; mode < num_modes_; ++mode) {
@@ -369,7 +369,7 @@
 }
 
 PiecewisePolynomial<double> DirconTrajectory::ReconstructInputTrajectory()
-    const {
+const {
   PiecewisePolynomial<double> input_traj =
       PiecewisePolynomial<double>::FirstOrderHold(
           u_->time_vector, actuator_map_ * u_->datapoints);
@@ -412,11 +412,7 @@
   return gamma_c_traj;
 }
 
-<<<<<<< HEAD
-void DirconTrajectory::LoadFromFile(const MultibodyPlant<double>& plant,
-=======
 void DirconTrajectory::LoadFromFileWithPlant(const MultibodyPlant<double>& plant,
->>>>>>> 8362f7ed
                                     const std::string& filepath) {
   LcmTrajectory::LoadFromFile(filepath);
 
@@ -497,8 +493,8 @@
   // using a + (b - a) / 2 midpoint
   int num_knotpoints = time_vector.size();
   return time_vector.head(num_knotpoints - 1) +
-         0.5 * (time_vector.tail(num_knotpoints - 1) -
-                time_vector.head(num_knotpoints - 1));
+      0.5 * (time_vector.tail(num_knotpoints - 1) -
+          time_vector.head(num_knotpoints - 1));
 }
 
 }  // namespace dairlib