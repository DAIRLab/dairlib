#include "dircon_saved_trajectory.h"

#include "multibody/multibody_utils.h"

using drake::multibody::MultibodyPlant;
using drake::trajectories::PiecewisePolynomial;
using Eigen::Map;
using Eigen::MatrixXd;
using Eigen::VectorXd;
using std::string;
using std::vector;

namespace dairlib {
using systems::trajectory_optimization::Dircon;
using systems::trajectory_optimization::HybridDircon;

DirconTrajectory::DirconTrajectory(
    const MultibodyPlant<double>& plant,
    const systems::trajectory_optimization::Dircon<double>& dircon,
    const drake::solvers::MathematicalProgramResult& result,
    const std::string& name, const std::string& description) {
  num_modes_ = dircon.num_modes();

  // State trajectory
  std::vector<Eigen::MatrixXd> x;
  std::vector<Eigen::MatrixXd> xdot;
  std::vector<Eigen::VectorXd> state_breaks;
  dircon.GetStateAndDerivativeSamples(result, &x, &xdot, &state_breaks);

  for (int mode = 0; mode < num_modes_; ++mode) {
    LcmTrajectory::Trajectory state_traj;
    LcmTrajectory::Trajectory state_derivative_traj;
    LcmTrajectory::Trajectory force_traj;

    state_traj.traj_name = "state_traj" + std::to_string(mode);
    state_traj.datapoints = x[mode];
    state_traj.time_vector = state_breaks[mode];
    state_traj.datatypes = multibody::createStateNameVectorFromMap(plant);

    state_derivative_traj.traj_name =
        "state_derivative_traj" + std::to_string(mode);
    state_derivative_traj.datapoints = xdot[mode];
    state_derivative_traj.time_vector = state_breaks[mode];
    state_derivative_traj.datatypes =
        multibody::createStateNameVectorFromMap(plant);

    // Force vars
    force_traj.traj_name = "force_vars" + std::to_string(mode);
    std::vector<std::string> force_names;
    std::vector<std::string> collocation_force_names;

    int num_forces = dircon.get_evaluator_set(mode).count_full();
    for (int i = 0; i < num_forces; ++i) {
      force_names.push_back("lambda_" + std::to_string(i));
      collocation_force_names.push_back("lambda_c_" + std::to_string(i));
    }
    force_traj.datatypes = force_names;
    force_traj.time_vector = state_breaks[mode];
    force_traj.datapoints =
        Eigen::Map<MatrixXd>(dircon.GetForceSamplesByMode(result, mode).data(),
                             num_forces, force_traj.time_vector.size());

    // Collocation force vars
    if (state_breaks[mode].size() > 1) {
      LcmTrajectory::Trajectory collocation_force_traj;
      collocation_force_traj.traj_name =
          "collocation_force_vars" + std::to_string(mode);
      collocation_force_traj.datatypes = collocation_force_names;
      collocation_force_traj.time_vector =
          GetCollocationPoints(state_breaks[mode]);
      collocation_force_traj.datapoints =
          MatrixXd::Zero(num_forces, collocation_force_traj.time_vector.size());
      for (int i = 0; i < collocation_force_traj.time_vector.size(); ++i) {
        collocation_force_traj.datapoints.col(i) =
            result.GetSolution(dircon.collocation_force_vars(mode, i));
      }
      AddTrajectory(collocation_force_traj.traj_name, collocation_force_traj);
      lambda_c_.push_back(&collocation_force_traj);
    }

    // Collocation slack vars
    if (state_breaks[mode].size() > 1) {
      LcmTrajectory::Trajectory collocation_slack_traj;
      collocation_slack_traj.traj_name =
          "collocation_slack_vars" + std::to_string(mode);
      collocation_slack_traj.datatypes = collocation_force_names;
      collocation_slack_traj.time_vector =
          GetCollocationPoints(state_breaks[mode]);
      collocation_slack_traj.datapoints =
          MatrixXd::Zero(num_forces, collocation_slack_traj.time_vector.size());
      for (int i = 0; i < collocation_slack_traj.time_vector.size(); ++i) {
        collocation_slack_traj.datapoints.col(i) =
            result.GetSolution(dircon.collocation_slack_vars(mode, i));
      }
      AddTrajectory(collocation_slack_traj.traj_name, collocation_slack_traj);
      gamma_c_.push_back(&collocation_slack_traj);
    }

    AddTrajectory(state_traj.traj_name, state_traj);
    AddTrajectory(state_derivative_traj.traj_name, state_derivative_traj);
    AddTrajectory(force_traj.traj_name, force_traj);

    x_.push_back(&state_traj);
    xdot_.push_back(&state_derivative_traj);
    lambda_.push_back(&force_traj);
  }

  // Input trajectory
  LcmTrajectory::Trajectory input_traj;
  input_traj.traj_name = "input_traj";
  input_traj.datapoints = dircon.GetInputSamples(result);
  input_traj.time_vector = dircon.GetSampleTimes(result);
  input_traj.datatypes = multibody::createActuatorNameVectorFromMap(plant);
  AddTrajectory(input_traj.traj_name, input_traj);
  u_ = &input_traj;

  // Decision variables
  LcmTrajectory::Trajectory decision_var_traj;
  decision_var_traj.traj_name = "decision_vars";
  decision_var_traj.datapoints = result.GetSolution();
  decision_var_traj.time_vector = VectorXd::Zero(1);
  decision_var_traj.datatypes =
      vector<string>(decision_var_traj.datapoints.size());
  AddTrajectory(decision_var_traj.traj_name, decision_var_traj);
  decision_vars_ = &decision_var_traj;

  ConstructMetadataObject(name, description);
}

// TODO(yangwill): Duplicate code, delete when we transition to a single Dircon
DirconTrajectory::DirconTrajectory(
    const MultibodyPlant<double>& plant,
    const systems::trajectory_optimization::HybridDircon<double>& dircon,
    const drake::solvers::MathematicalProgramResult& result,
    const std::string& name, const std::string& description) {
  num_modes_ = dircon.num_modes();

  // State trajectory
  std::vector<Eigen::MatrixXd> x;
  std::vector<Eigen::MatrixXd> xdot;
  std::vector<Eigen::VectorXd> state_breaks;
  dircon.GetStateAndDerivativeSamples(result, &x, &xdot, &state_breaks);
  for (int mode = 0; mode < num_modes_; ++mode) {
    LcmTrajectory::Trajectory state_traj;
    LcmTrajectory::Trajectory state_derivative_traj;
    LcmTrajectory::Trajectory force_traj;

    state_traj.traj_name = "state_traj" + std::to_string(mode);
    state_traj.datapoints = x[mode];
    state_traj.time_vector = state_breaks[mode];
    state_traj.datatypes = multibody::createStateNameVectorFromMap(plant);

    state_derivative_traj.traj_name =
        "state_derivative_traj" + std::to_string(mode);
    state_derivative_traj.datapoints = xdot[mode];
    state_derivative_traj.time_vector = state_breaks[mode];
    state_derivative_traj.datatypes =
        multibody::createStateNameVectorFromMap(plant);

    // Force vars
    force_traj.traj_name = "force_vars" + std::to_string(mode);
    std::vector<std::string> force_names;
    std::vector<std::string> collocation_force_names;
    int num_forces = 0;
    for (int i = 0; i < dircon.num_kinematic_constraints_wo_skipping(mode);
         ++i) {
      force_names.push_back("lambda_" + std::to_string(num_forces));
      collocation_force_names.push_back("lambda_c_" +
          std::to_string(num_forces));
      ++num_forces;
    }
    force_traj.traj_name = "force_vars" + std::to_string(mode);
    force_traj.time_vector = state_breaks[mode];
    force_traj.datapoints =
        Map<MatrixXd>(result.GetSolution(dircon.force_vars(mode)).data(),
                      num_forces, force_traj.time_vector.size());
    force_traj.datatypes = force_names;

    // Collocation force vars
    if (state_breaks[mode].size() > 1) {
      LcmTrajectory::Trajectory collocation_force_traj;
      collocation_force_traj.traj_name =
          "collocation_force_vars" + std::to_string(mode);
      collocation_force_traj.datatypes = collocation_force_names;
      collocation_force_traj.time_vector =
          GetCollocationPoints(state_breaks[mode]);
      collocation_force_traj.datapoints = Map<MatrixXd>(
          result.GetSolution(dircon.collocation_force_vars(mode)).data(),
          num_forces, collocation_force_traj.time_vector.size());
      AddTrajectory(collocation_force_traj.traj_name, collocation_force_traj);
      lambda_c_.push_back(&collocation_force_traj);
    }

    // Collocation slack vars
    if (state_breaks[mode].size() > 1) {
      LcmTrajectory::Trajectory collocation_slack_traj;
      collocation_slack_traj.traj_name =
          "collocation_slack_vars" + std::to_string(mode);
      collocation_slack_traj.datatypes = collocation_force_names;
      collocation_slack_traj.time_vector =
          GetCollocationPoints(state_breaks[mode]);
      collocation_slack_traj.datapoints = Map<MatrixXd>(
          result.GetSolution(dircon.collocation_slack_vars(mode)).data(),
          num_forces, collocation_slack_traj.time_vector.size());
      AddTrajectory(collocation_slack_traj.traj_name, collocation_slack_traj);
      gamma_c_.push_back(&collocation_slack_traj);
    }

    AddTrajectory(state_traj.traj_name, state_traj);
    AddTrajectory(state_derivative_traj.traj_name, state_derivative_traj);
    AddTrajectory(force_traj.traj_name, force_traj);

    x_.push_back(&state_traj);
    xdot_.push_back(&state_derivative_traj);
    lambda_.push_back(&force_traj);
  }

  // Input trajectory
  LcmTrajectory::Trajectory input_traj;
  input_traj.traj_name = "input_traj";
  input_traj.datapoints = dircon.GetInputSamples(result);
  input_traj.time_vector = dircon.GetSampleTimes(result);
  input_traj.datatypes = multibody::createActuatorNameVectorFromMap(plant);
  AddTrajectory(input_traj.traj_name, input_traj);
  u_ = &input_traj;

  // Decision variables
  LcmTrajectory::Trajectory decision_var_traj;
  decision_var_traj.traj_name = "decision_vars";
  decision_var_traj.datapoints = result.GetSolution();
  decision_var_traj.time_vector = VectorXd::Zero(1);
  decision_var_traj.datatypes =
      vector<string>(decision_var_traj.datapoints.size());
  for (int i = 0; i < decision_var_traj.datapoints.size(); i++) {
    decision_var_traj.datatypes[i] = dircon.decision_variable(i).get_name();
  }
  AddTrajectory(decision_var_traj.traj_name, decision_var_traj);
  decision_vars_ = &decision_var_traj;

  ConstructMetadataObject(name, description);
}

PiecewisePolynomial<double> DirconTrajectory::ReconstructStateTrajectory()
const {
  PiecewisePolynomial<double> state_traj;
//  =
//      PiecewisePolynomial<double>::CubicHermite(
//          x_[0]->time_vector, x_[0]->datapoints, xdot_[0]->datapoints);

  for (int mode = 0; mode < num_modes_; ++mode) {
    // Cannot form trajectory with only a single break
    if (x_[mode]->time_vector.size() < 2) {
      continue;
    }
    state_traj.ConcatenateInTime(PiecewisePolynomial<double>::CubicHermite(
        x_[mode]->time_vector, x_[mode]->datapoints, xdot_[mode]->datapoints));
  }
  return state_traj;
}

<<<<<<< HEAD
PiecewisePolynomial<double> DirconTrajectory::ReconstructMirrorStateTrajectory(
    double t_offset) const {
  MatrixXd M = GetTrajectory("mirror_matrix").datapoints;
  PiecewisePolynomial<double> state_traj =
      PiecewisePolynomial<double>::CubicHermite(
          x_[0]->time_vector +
              t_offset * VectorXd::Ones(x_[0]->time_vector.size()),
          M * x_[0]->datapoints, M * xdot_[0]->datapoints);

  for (int mode = 1; mode < num_modes_; ++mode) {
=======
PiecewisePolynomial<double> DirconTrajectory::ReconstructJointTrajectory(int joint_idx)
const {
  PiecewisePolynomial<double> state_traj;
//  =
//      PiecewisePolynomial<double>::CubicHermite(
//          x_[0]->time_vector, x_[0]->datapoints.row(joint_idx), xdot_[0]->datapoints.row(joint_idx));

  for (int mode = 0; mode < num_modes_; ++mode) {
>>>>>>> 26b5e39c
    // Cannot form trajectory with only a single break
    if (x_[mode]->time_vector.size() < 2) {
      continue;
    }
    state_traj.ConcatenateInTime(PiecewisePolynomial<double>::CubicHermite(
<<<<<<< HEAD
        x_[mode]->time_vector +
            t_offset * VectorXd::Ones(x_[mode]->time_vector.size()),
        M * x_[mode]->datapoints, M * xdot_[mode]->datapoints));
  }
  return state_traj;
}

PiecewisePolynomial<double> DirconTrajectory::ReconstructJointTrajectory(
    int joint_idx) const {
  PiecewisePolynomial<double> state_traj =
      PiecewisePolynomial<double>::CubicHermite(
          x_[0]->time_vector, x_[0]->datapoints.row(joint_idx),
          xdot_[0]->datapoints.row(joint_idx));

  for (int mode = 1; mode < num_modes_; ++mode) {
    // Cannot form trajectory with only a single break
    if (x_[mode]->time_vector.size() < 2) {
      continue;
    }
    state_traj.ConcatenateInTime(PiecewisePolynomial<double>::CubicHermite(
        x_[mode]->time_vector, x_[mode]->datapoints.row(joint_idx),
        xdot_[mode]->datapoints.row(joint_idx)));
  }
  return state_traj;
}

PiecewisePolynomial<double> DirconTrajectory::ReconstructMirrorJointTrajectory(
    int joint_idx) const {
  MatrixXd M = GetTrajectory("mirror_matrix").datapoints;
  PiecewisePolynomial<double> state_traj =
      PiecewisePolynomial<double>::CubicHermite(
          x_[0]->time_vector, (M*x_[0]->datapoints).row(joint_idx),
          (M*xdot_[0]->datapoints).row(joint_idx));

  for (int mode = 1; mode < num_modes_; ++mode) {
    // Cannot form trajectory with only a single break
    if (x_[mode]->time_vector.size() < 2) {
      continue;
    }
    state_traj.ConcatenateInTime(PiecewisePolynomial<double>::CubicHermite(
        x_[mode]->time_vector, (M*x_[mode]->datapoints).row(joint_idx),
        (M*xdot_[mode]->datapoints).row(joint_idx)));
=======
        x_[mode]->time_vector, x_[mode]->datapoints.row(joint_idx), xdot_[mode]->datapoints.row(joint_idx)));
>>>>>>> 26b5e39c
  }
  return state_traj;
}

PiecewisePolynomial<double> DirconTrajectory::ReconstructInputTrajectory()
const {
  PiecewisePolynomial<double> input_traj =
      PiecewisePolynomial<double>::FirstOrderHold(u_->time_vector,
                                                  u_->datapoints);

  return input_traj;
}

std::vector<PiecewisePolynomial<double>>
DirconTrajectory::ReconstructLambdaTrajectory() const {
  std::vector<PiecewisePolynomial<double>> lambda_traj;
  for (int mode_index = 0; mode_index < num_modes_; mode_index++) {
    if (lambda_[mode_index]->time_vector.size() > 1) {
      lambda_traj.push_back(PiecewisePolynomial<double>::FirstOrderHold(
          lambda_[mode_index]->time_vector, lambda_[mode_index]->datapoints));
    } else {
      lambda_traj.push_back(
          (PiecewisePolynomial<double>(lambda_[mode_index]->datapoints)));
    }
  }
  return lambda_traj;
}

std::vector<PiecewisePolynomial<double>>
DirconTrajectory::ReconstructLambdaCTrajectory() const {
  std::vector<PiecewisePolynomial<double>> lambda_c_traj;
  for (auto mode_index : lambda_c_) {
    lambda_c_traj.push_back(PiecewisePolynomial<double>::FirstOrderHold(
        mode_index->time_vector, mode_index->datapoints));
  }
  return lambda_c_traj;
}

std::vector<PiecewisePolynomial<double>>
DirconTrajectory::ReconstructGammaCTrajectory() const {
  std::vector<PiecewisePolynomial<double>> gamma_c_traj;
  for (auto mode_index : gamma_c_) {
    gamma_c_traj.push_back(PiecewisePolynomial<double>::FirstOrderHold(
        mode_index->time_vector, mode_index->datapoints));
  }
  return gamma_c_traj;
}

void DirconTrajectory::LoadFromFile(const std::string& filepath) {
  LcmTrajectory::LoadFromFile(filepath);

  // Find all the state trajectories
  for (const auto& traj_name : GetTrajectoryNames()) {
    if (traj_name.find("state_traj") != std::string::npos) {
      ++num_modes_;
    }
  }
  for (int mode = 0; mode < num_modes_; ++mode) {
    x_.push_back(&GetTrajectory("state_traj" + std::to_string(mode)));
    xdot_.push_back(
        &GetTrajectory("state_derivative_traj" + std::to_string(mode)));
    lambda_.push_back(&GetTrajectory("force_vars" + std::to_string(mode)));
    if (x_[mode]->time_vector.size() > 1) {
      try {
        lambda_c_.push_back(
            &GetTrajectory("collocation_force_vars" + std::to_string(mode)));
        gamma_c_.push_back(
            &GetTrajectory("collocation_slack_vars" + std::to_string(mode)));
<<<<<<< HEAD
      } catch (std::exception&) {
=======
      }catch(std::exception&){
>>>>>>> 26b5e39c
        // Temporary fix to work with old versions of saved dircon trajectories
        continue;
      }
    }
  }
  u_ = &GetTrajectory("input_traj");
  decision_vars_ = &GetTrajectory("decision_vars");
}

Eigen::VectorXd DirconTrajectory::GetCollocationPoints(
    const Eigen::VectorXd& time_vector) {
  // using a + (b - a) / 2 midpoint
  int num_knotpoints = time_vector.size();
  return time_vector.head(num_knotpoints - 1) +
         0.5 * (time_vector.tail(num_knotpoints - 1) -
                time_vector.head(num_knotpoints - 1));
}

}  // namespace dairlib<|MERGE_RESOLUTION|>--- conflicted
+++ resolved
@@ -258,7 +258,6 @@
   return state_traj;
 }
 
-<<<<<<< HEAD
 PiecewisePolynomial<double> DirconTrajectory::ReconstructMirrorStateTrajectory(
     double t_offset) const {
   MatrixXd M = GetTrajectory("mirror_matrix").datapoints;
@@ -269,22 +268,11 @@
           M * x_[0]->datapoints, M * xdot_[0]->datapoints);
 
   for (int mode = 1; mode < num_modes_; ++mode) {
-=======
-PiecewisePolynomial<double> DirconTrajectory::ReconstructJointTrajectory(int joint_idx)
-const {
-  PiecewisePolynomial<double> state_traj;
-//  =
-//      PiecewisePolynomial<double>::CubicHermite(
-//          x_[0]->time_vector, x_[0]->datapoints.row(joint_idx), xdot_[0]->datapoints.row(joint_idx));
-
-  for (int mode = 0; mode < num_modes_; ++mode) {
->>>>>>> 26b5e39c
     // Cannot form trajectory with only a single break
     if (x_[mode]->time_vector.size() < 2) {
       continue;
     }
     state_traj.ConcatenateInTime(PiecewisePolynomial<double>::CubicHermite(
-<<<<<<< HEAD
         x_[mode]->time_vector +
             t_offset * VectorXd::Ones(x_[mode]->time_vector.size()),
         M * x_[mode]->datapoints, M * xdot_[mode]->datapoints));
@@ -327,15 +315,12 @@
     state_traj.ConcatenateInTime(PiecewisePolynomial<double>::CubicHermite(
         x_[mode]->time_vector, (M*x_[mode]->datapoints).row(joint_idx),
         (M*xdot_[mode]->datapoints).row(joint_idx)));
-=======
-        x_[mode]->time_vector, x_[mode]->datapoints.row(joint_idx), xdot_[mode]->datapoints.row(joint_idx)));
->>>>>>> 26b5e39c
   }
   return state_traj;
 }
 
 PiecewisePolynomial<double> DirconTrajectory::ReconstructInputTrajectory()
-const {
+    const {
   PiecewisePolynomial<double> input_traj =
       PiecewisePolynomial<double>::FirstOrderHold(u_->time_vector,
                                                   u_->datapoints);
@@ -398,11 +383,7 @@
             &GetTrajectory("collocation_force_vars" + std::to_string(mode)));
         gamma_c_.push_back(
             &GetTrajectory("collocation_slack_vars" + std::to_string(mode)));
-<<<<<<< HEAD
       } catch (std::exception&) {
-=======
-      }catch(std::exception&){
->>>>>>> 26b5e39c
         // Temporary fix to work with old versions of saved dircon trajectories
         continue;
       }
