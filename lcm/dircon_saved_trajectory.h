--- conflicted
+++ resolved
@@ -138,14 +138,9 @@
   std::vector<const Trajectory*> x_;
   std::vector<const Trajectory*> xdot_;
 
-<<<<<<< HEAD
-  // convenience map
-  // NOTE:
-=======
   // Convenience maps
   // NOTE: these joint name to index maps are constructed using the
   // MultibodyPlant supplied in the constructor
->>>>>>> fd1edefc
   std::map<std::string, int> pos_map_;
   std::map<std::string, int> vel_map_;
   std::map<std::string, int> act_map_;
