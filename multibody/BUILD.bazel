--- conflicted
+++ resolved
@@ -103,8 +103,8 @@
     size = "small",
     srcs = ["test/pinocchio_kinematic_test.cc"],
     deps = [
+        ":pinocchio_plant",
         ":utils",
-        ":pinocchio_plant",
         "//common",
         "//examples/Cassie:cassie_urdf",
         "@drake//:drake_shared_library",
@@ -136,8 +136,6 @@
         "//common",
         "@drake//:drake_shared_library",
     ],
-<<<<<<< HEAD
-    data = ["//examples/trifinger:trifinger_urdf"],
 )
 
 cc_library(
@@ -153,6 +151,4 @@
         "@drake//:drake_shared_library",
         "@pinocchio",
     ],
-=======
->>>>>>> a6258f26
 )