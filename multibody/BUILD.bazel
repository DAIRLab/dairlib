# -*- python -*-

load("@drake//tools/lint:lint.bzl", "add_lint_tests")

package(default_visibility = ["//visibility:public"])

cc_library(
    name = "multibody_solvers",
    srcs = [
        "multibody_solvers.cc",
    ],
    hdrs = [
        "multibody_solvers.h",
    ],
    deps = [
        ":utils",
        "//multibody/kinematic",
        "//multibody/kinematic:constraints",
        "//solvers:nonlinear_constraint",
        "@drake//:drake_shared_library",
    ],
)

cc_library(
    name = "single_rigid_body_plant",
    srcs = [
        "single_rigid_body_plant.cc",
    ],
    hdrs = [
        "single_rigid_body_plant.h",
    ],
    deps = [
        ":utils",
        "//multibody/kinematic",
        "@drake//:drake_shared_library",
    ],
)

cc_library(
    name = "utils",
    srcs = [
        "com_pose_system.cc",
        "multibody_utils.cc",
    ],
    hdrs = [
        "com_pose_system.h",
        "multibody_utils.h",
    ],
    deps = [
        "@drake//multibody/plant",
    ],
)

cc_library(
    name = "visualization_utils",
    srcs = [
        "visualization_utils.cc",
    ],
    hdrs = [
        "visualization_utils.h",
    ],
    deps = [
        "//common:find_resource",
        "//multibody:utils",
        "//systems/primitives",
        "@drake//:drake_shared_library",
    ],
)

cc_library(
    name = "multipose_visualizer",
    srcs = [
        "multipose_visualizer.cc",
    ],
    hdrs = [
        "multipose_visualizer.h",
    ],
    deps = [
        "@drake//:drake_shared_library",
    ],
)

cc_library(
<<<<<<< HEAD
    name = "pinocchio_plant",
    srcs = [
        "pinocchio_plant.cc",
    ],
    hdrs = [
        "pinocchio_plant.h",
    ],
    deps = [
        ":utils",
        "@drake//:drake_shared_library",
        "@pinocchio",
=======
    name = "view_frame",
    srcs = ["view_frame.cc"],
    hdrs = ["view_frame.h"],
    deps = [
        "//multibody:utils",
        "//systems/framework:vector",
        "@drake//:drake_shared_library",
>>>>>>> b5ed602f
    ],
)

cc_binary(
    name = "multipose_visualizer_test",
    srcs = ["test/multipose_visualizer_test.cc"],
    deps = [
        ":multipose_visualizer",
        "//common",
    ],
)

cc_test(
    name = "multibody_utils_test",
    size = "small",
    srcs = ["test/multibody_utils_test.cc"],
    deps = [
        ":utils",
        "//common",
        "//examples/Cassie:cassie_urdf",
        "@drake//:drake_shared_library",
        "@gtest//:main",
    ],
)

cc_test(
    name = "pinocchio_plant_test",
    size = "small",
    srcs = ["test/pinocchio_plant_test.cc"],
    tags = ["manual"],
    deps = [
        ":pinocchio_plant",
        ":utils",
        "//common",
        "//examples/Cassie:cassie_urdf",
        "@drake//common/test_utilities",
        "@gtest//:main",
    ],
)

cc_library(
    name = "ball_urdf",
    data = glob(["multibody/ball.urdf"]),
)<|MERGE_RESOLUTION|>--- conflicted
+++ resolved
@@ -81,7 +81,6 @@
 )
 
 cc_library(
-<<<<<<< HEAD
     name = "pinocchio_plant",
     srcs = [
         "pinocchio_plant.cc",
@@ -93,7 +92,10 @@
         ":utils",
         "@drake//:drake_shared_library",
         "@pinocchio",
-=======
+    ],
+)
+
+cc_library(
     name = "view_frame",
     srcs = ["view_frame.cc"],
     hdrs = ["view_frame.h"],
@@ -101,7 +103,6 @@
         "//multibody:utils",
         "//systems/framework:vector",
         "@drake//:drake_shared_library",
->>>>>>> b5ed602f
     ],
 )
 
