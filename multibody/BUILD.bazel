--- conflicted
+++ resolved
@@ -104,12 +104,10 @@
     ],
 )
 
-<<<<<<< HEAD
 cc_library(
     name = "ball_urdf",
     data = glob(["multibody/ball.urdf"]),
 )
-=======
 
 cc_test(
     name = "pinocchio_plant_test",
@@ -124,4 +122,3 @@
         "@gtest//:main",
     ],
 )
->>>>>>> 0a6b624d
