# -*- python -*-

load("@drake//tools/lint:lint.bzl", "add_lint_tests")

package(default_visibility = ["//visibility:public"])

cc_library(
    name = "multibody_solvers",
    srcs = [
        "multibody_solvers.cc",
    ],
    hdrs = [
        "multibody_solvers.h",
    ],
    deps = [
        ":utils",
        "//multibody/kinematic",
        "//multibody/kinematic:constraints",
        "//solvers:nonlinear_constraint",
        "@drake//:drake_shared_library",
    ],
)

cc_library(
    name = "utils",
    srcs = [
        "com_pose_system.cc",
        "multibody_utils.cc",
    ],
    hdrs = [
        "com_pose_system.h",
        "multibody_utils.h",
    ],
    deps = [
        "@drake//multibody/plant",
    ],
)

cc_library(
    name = "visualization_utils",
    srcs = [
        "visualization_utils.cc",
    ],
    hdrs = [
        "visualization_utils.h",
    ],
    deps = [
        "//common:find_resource",
        "//multibody:utils",
        "//systems/primitives",
        "@drake//:drake_shared_library",
    ],
)

cc_library(
    name = "multipose_visualizer",
    srcs = [
        "multipose_visualizer.cc",
    ],
    hdrs = [
        "multipose_visualizer.h",
    ],
    deps = [
        "@drake//:drake_shared_library",
    ],
)

cc_library(
<<<<<<< HEAD
    name = "pinocchio_plant",
    srcs = [
        "pinocchio_plant.cc",
    ],
    hdrs = [
        "pinocchio_plant.h",
    ],
    testonly = 1,
    deps = [
        ":utils",
        "@drake//common/test_utilities:eigen_matrix_compare",
        "@drake//:drake_shared_library",
        "@pinocchio"
=======
    name = "view_frame",
    srcs = ["view_frame.cc"],
    hdrs = ["view_frame.h"],
    deps = [
        "//multibody:utils",
        "//systems/framework:vector",
        "@drake//:drake_shared_library",
>>>>>>> 23f74271
    ],
)

cc_binary(
    name = "multipose_visualizer_test",
    srcs = ["test/multipose_visualizer_test.cc"],
    deps = [
        ":multipose_visualizer",
        "//common",
    ],
)

cc_test(
    name = "multibody_utils_test",
    size = "small",
    srcs = ["test/multibody_utils_test.cc"],
    deps = [
        ":utils",
        "//common",
        "//examples/Cassie:cassie_urdf",
        "@drake//:drake_shared_library",
        "@gtest//:main",
    ],
)

<<<<<<< HEAD

cc_test(
    name = "pinocchio_plant_test",
    size = "small",
    srcs = ["test/pinocchio_plant_test.cc"],
    deps = [
        ":pinocchio_plant",
        ":utils",
        "//common",
        "//examples/Cassie:cassie_urdf",
        "@drake//common/test_utilities",
        "@gtest//:main",
    ],
)
=======
cc_library(
    name = "ball_urdf",
    data = glob(["multibody/ball.urdf"]),
)
>>>>>>> 23f74271
<|MERGE_RESOLUTION|>--- conflicted
+++ resolved
@@ -66,7 +66,17 @@
 )
 
 cc_library(
-<<<<<<< HEAD
+    name = "view_frame",
+    srcs = ["view_frame.cc"],
+    hdrs = ["view_frame.h"],
+    deps = [
+        "//multibody:utils",
+        "//systems/framework:vector",
+        "@drake//:drake_shared_library",
+    ],
+)
+
+cc_library(
     name = "pinocchio_plant",
     srcs = [
         "pinocchio_plant.cc",
@@ -80,15 +90,6 @@
         "@drake//common/test_utilities:eigen_matrix_compare",
         "@drake//:drake_shared_library",
         "@pinocchio"
-=======
-    name = "view_frame",
-    srcs = ["view_frame.cc"],
-    hdrs = ["view_frame.h"],
-    deps = [
-        "//multibody:utils",
-        "//systems/framework:vector",
-        "@drake//:drake_shared_library",
->>>>>>> 23f74271
     ],
 )
 
@@ -114,7 +115,10 @@
     ],
 )
 
-<<<<<<< HEAD
+cc_library(
+    name = "ball_urdf",
+    data = glob(["multibody/ball.urdf"]),
+)
 
 cc_test(
     name = "pinocchio_plant_test",
@@ -129,9 +133,3 @@
         "@gtest//:main",
     ],
 )
-=======
-cc_library(
-    name = "ball_urdf",
-    data = glob(["multibody/ball.urdf"]),
-)
->>>>>>> 23f74271
