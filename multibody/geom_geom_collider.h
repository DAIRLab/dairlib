#pragma once

#include "drake/common/sorted_pair.h"
#include "drake/multibody/plant/multibody_plant.h"

namespace dairlib {
namespace multibody {

/// A class for computing collider properties between two geometries
/// Specificaly, used to calculate the signed distance and contact Jacobians
template <typename T>
class GeomGeomCollider {
 public:
  /// Default constructor
  /// Specifies the MultibodyPlant object, as well as the two geometries
  ///
  /// @param plant
  /// @param geometry_id_A
  /// @param geometry_id_B
  GeomGeomCollider(
      const drake::multibody::MultibodyPlant<T>& plant,
      const drake::SortedPair<drake::geometry::GeometryId> geometry_pair);

  /// Calculates the distance and contact frame Jacobian.
  /// Jacobian is ordered [J_n; J_t], and has shape 3 x (nq or nv), depending
  /// on the choice of JacobianWrtVariable.
  /// @param context The context for the MultibodyPlant
  /// @return A pair with <distance as a scalar, J>
  std::pair<T, drake::MatrixX<T>> Eval(
      const drake::systems::Context<T>& context,
      drake::multibody::JacobianWrtVariable wrt =
          drake::multibody::JacobianWrtVariable::kV);

  /// Calculates the distance and contact frame Jacobian.
  /// Jacobian is ordered [J_n; J_t], and has shape
  ////   (2*num_friction_directions + 1) x (nq or nv), depending
  /// on the choice of JacobianWrtVariable.
  ///
  /// Specifies the number of friction directions, used to
  /// construct a polytope representation of friction with
  /// (2 * num_friction_directions) faces.
  /// Setting this to 0 is acceptable for frictionless contact
  /// num_friction_directions != 1, as this would not be
  /// well-defined in 3D.
  ///
  /// @param context The context for the MultibodyPlant
  /// @param num_friction_directions
  /// @return A pair with <distance as a scalar, J>
  std::pair<T, drake::MatrixX<T>> EvalPolytope(
      const drake::systems::Context<T>& context, int num_friction_directions,
      drake::multibody::JacobianWrtVariable wrt =
          drake::multibody::JacobianWrtVariable::kV);

  /// Calculates the distance and contact frame Jacobian for a 2D planar problem
  /// Jacobian is ordered [J_n; +J_t; -J_t], and has shape 3 x (nq).
  /// J_t refers to the (contact_normal x planar_normal) direction
  /// @param context The context for the MultibodyPlant
  /// @param planar_normal The normal vector to the planar system
  /// @return A pair with <distance as a scalar, J>
  std::pair<T, drake::MatrixX<T>> EvalPlanar(
      const drake::systems::Context<T>& context,
      const Eigen::Vector3d& planar_normal,
      drake::multibody::JacobianWrtVariable wrt =
          drake::multibody::JacobianWrtVariable::kV);

<<<<<<< HEAD
=======
  /// Returns the position expressed in the World frame of the closest points on
  /// each Geometry. The distance between the two points should match the
  /// distance returned by Eval. Note the order of the points return depend on the
  /// order that the geometries were added to the MultibodyPlant
  /// @param context The context for the MultibodyPlant
  /// @return A pair of positions in sorted order as determined by SortedPair
>>>>>>> db0a5450
  std::pair<drake::VectorX<double>, drake::VectorX<double>> CalcWitnessPoints(
      const drake::systems::Context<double>& context);

 private:
  std::pair<T, drake::MatrixX<T>> DoEval(
      const drake::systems::Context<T>& context,
      Eigen::Matrix<double, Eigen::Dynamic, 3> force_basis,
      drake::multibody::JacobianWrtVariable wrt, bool planar = false);

  const drake::multibody::MultibodyPlant<T>& plant_;
  const drake::geometry::GeometryId geometry_id_A_;
  const drake::geometry::GeometryId geometry_id_B_;
};

}  // namespace multibody
}  // namespace dairlib

extern template class dairlib::multibody::GeomGeomCollider<double>;<|MERGE_RESOLUTION|>--- conflicted
+++ resolved
@@ -63,15 +63,12 @@
       drake::multibody::JacobianWrtVariable wrt =
           drake::multibody::JacobianWrtVariable::kV);
 
-<<<<<<< HEAD
-=======
   /// Returns the position expressed in the World frame of the closest points on
   /// each Geometry. The distance between the two points should match the
   /// distance returned by Eval. Note the order of the points return depend on the
   /// order that the geometries were added to the MultibodyPlant
   /// @param context The context for the MultibodyPlant
   /// @return A pair of positions in sorted order as determined by SortedPair
->>>>>>> db0a5450
   std::pair<drake::VectorX<double>, drake::VectorX<double>> CalcWitnessPoints(
       const drake::systems::Context<double>& context);
 
