--- conflicted
+++ resolved
@@ -122,7 +122,6 @@
 }
 
 template <typename T>
-<<<<<<< HEAD
 bool KinematicEvaluator<T>::is_active(int index) const {
   return std::find(active_inds_.begin(), active_inds_.end(), index)
       != active_inds_.end();
@@ -137,11 +136,11 @@
   }
   return -1;
 }
-=======
+
+template <typename T>
 const std::vector<int>& KinematicEvaluator<T>::active_inds() const {
   return active_inds_;
 };
->>>>>>> 3a8e923e
 
 DRAKE_DEFINE_CLASS_TEMPLATE_INSTANTIATIONS_ON_DEFAULT_NONSYMBOLIC_SCALARS(
     class ::dairlib::multibody::KinematicEvaluator)
