#pragma once

#include "drake/multibody/plant/multibody_plant.h"
#include "drake/solvers/constraint.h"
#include "drake/systems/framework/context.h"

namespace dairlib {
namespace multibody {

/// Virtual class to represent arbitrary kinematic evaluations
/// Evaluations are defined by some function phi(q). Implementations
/// must generate phi(q), J(q) (the Jacobian w.r.t. velocities v),
/// and [d/dt J] * v
///
/// Evaluations call also be classified as "active" or "inactive." Inactive
/// evaluations can still be evaluated via the EvalAllXXX methods, but will
/// not be included in EvalActiveXXX. The purpose of this is to be able to
/// not include certain evaluations when using these methods to generate
/// optimization constraint (for instance, not constraining x-y position) of
/// a contact point. However, these terms might still be important for inclusion
/// via constraint forces. The active/inactive distinction is also useful for
/// avoiding redundant constraints, but still permitting their constraint
/// forces (via J'*lambda)
///
/// For efficiency, maintains a boolean all_active_default_order_ to
/// determine whether all constraints are active in the original order {0,1,...}
/// If true, can skip the slicing stage.
template <typename T>
class KinematicEvaluator {
 public:
  explicit KinematicEvaluator(const drake::multibody::MultibodyPlant<T>& plant,
<<<<<<< HEAD
                              int length);
=======
      int length);

  virtual ~KinematicEvaluator() = default;
>>>>>>> 78b9b73a

  /// Evaluates phi(q), limited only to active rows
  drake::VectorX<T> EvalActive(const drake::systems::Context<T>& context) const;

  /// Evaluates the time-derivative, d/dt phi(q), limited only to active rows
  drake::VectorX<T> EvalActiveTimeDerivative(
      const drake::systems::Context<T>& context) const;

  /// Evaluates the constraint Jacobian w.r.t. velocity v (not qdot)
  ///  limited only to active rows
  /// TODO (posa): could add an option to compute w.r.t. q
  drake::MatrixX<T> EvalActiveJacobian(
      const drake::systems::Context<T>& context) const;

  /// Evaluates Jdot * v, useful for computing second derivative,
  ///  which would be d^2 phi/dt^2 = J * vdot + Jdot * v
  ///  limited only to active rows
  drake::VectorX<T> EvalActiveJacobianDotTimesV(
      const drake::systems::Context<T>& context) const;

  /// Evaluates the time-derivative, d/dt phi(q)
  drake::VectorX<T> EvalFullTimeDerivative(
      const drake::systems::Context<T>& context) const;

  /// Evaluates, phi(q), including inactive rows
  virtual drake::VectorX<T> EvalFull(
      const drake::systems::Context<T>& context) const = 0;

  /// Evaluates the Jacobian w.r.t. velocity v (not qdot)
  /// TODO (posa): could add an option to compute w.r.t. q
  virtual void EvalFullJacobian(const drake::systems::Context<T>& context,
                                drake::EigenPtr<drake::MatrixX<T>> J) const = 0;

  /// Evaluates the Jacobian w.r.t. velocity v
  drake::MatrixX<T> EvalFullJacobian(
      const drake::systems::Context<T>& context) const;

  /// Evaluates Jdot * v, useful for computing constraint second derivative,
  ///  which would be d^2 phi/dt^2 = J * vdot + Jdot * v
  virtual drake::VectorX<T> EvalFullJacobianDotTimesV(
      const drake::systems::Context<T>& context) const = 0;

  void set_active_inds(std::vector<int> active_inds);

  const std::vector<int>& active_inds() const;

  int num_full() const { return length_; }

  int num_active() const { return num_active_; }

  const drake::multibody::MultibodyPlant<T>& plant() const { return plant_; }

  const std::vector<int>& active_inds() { return active_inds_; };

  bool is_active(int index) const;

  /// Convert an index, relative to the full index set, to be an active index.
  /// Returns -1 if the given index is not active
  int full_index_to_active_index(int full_index) const;

  /// Create friction cone constraints on the force variables (associated with
  /// the full Jacobian). Subclasses which might be associated with frictional
  /// contact should implement this method.
  /// This method returns a vector of constraints, should the friction
  /// constraint be more naturally represented by mixed constraint types.
  virtual std::vector<std::shared_ptr<drake::solvers::Constraint>>
  CreateConicFrictionConstraints() const {
    return std::vector<std::shared_ptr<drake::solvers::Constraint>>();
  };

  /// Create friction cone constraints on the force variables (associated with
  /// the full Jacobian). Subclasses which might be associated with frictional
  /// contact should implement this method.
  /// This method returns a vector of constraints, should the friction
  /// constraint be more naturally represented by mixed constraint types.
  virtual std::vector<std::shared_ptr<drake::solvers::Constraint>>
  CreateLinearFrictionConstraints(int num_faces = 8) const {
    return std::vector<std::shared_ptr<drake::solvers::Constraint>>();
  };

  void set_mu(double mu) { mu_ = mu; };

  double mu() const { return mu_; };

 private:
  const drake::multibody::MultibodyPlant<T>& plant_;
  int num_active_;
  int length_;
  std::vector<int> active_inds_;
  bool all_active_default_order_;
  double mu_ = 0;
};

}  // namespace multibody
}  // namespace dairlib<|MERGE_RESOLUTION|>--- conflicted
+++ resolved
@@ -29,13 +29,9 @@
 class KinematicEvaluator {
  public:
   explicit KinematicEvaluator(const drake::multibody::MultibodyPlant<T>& plant,
-<<<<<<< HEAD
-                              int length);
-=======
       int length);
 
   virtual ~KinematicEvaluator() = default;
->>>>>>> 78b9b73a
 
   /// Evaluates phi(q), limited only to active rows
   drake::VectorX<T> EvalActive(const drake::systems::Context<T>& context) const;
