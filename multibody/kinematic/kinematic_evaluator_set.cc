--- conflicted
+++ resolved
@@ -230,12 +230,6 @@
   EvalFullJacobian(*context, &J);
   VectorX<T> J_transpose_lambda = J.transpose() * lambda;
 
-<<<<<<< HEAD
-//  context->FixInputPort(
-//      plant_.get_applied_generalized_force_input_port().get_index(),
-//      J_transpose_lambda);
-=======
->>>>>>> 0ed67fdf
   plant_.get_applied_generalized_force_input_port().FixValue(
       context, J_transpose_lambda);
 
