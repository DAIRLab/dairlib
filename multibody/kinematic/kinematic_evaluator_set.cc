#include "multibody/kinematic/kinematic_evaluator_set.h"
#include "drake/math/autodiff_gradient.h"

namespace dairlib {
namespace multibody {

using drake::MatrixX;
using drake::VectorX;
using drake::systems::Context;

template <typename T>
KinematicEvaluatorSet<T>::KinematicEvaluatorSet(
    const drake::multibody::MultibodyPlant<T>& plant) :
    plant_(plant) {}

template <typename T>
VectorX<T> KinematicEvaluatorSet<T>::EvalActive(
  const Context<T>& context) const {
  VectorX<T> phi(count_active());
  int ind = 0;
  for (const auto& e : evaluators_) {
    phi.segment(ind, e->num_active()) = e->EvalActive(context);
    ind += e->num_active();
  }
  return phi;
}

template <typename T>
VectorX<T> KinematicEvaluatorSet<T>::EvalActiveTimeDerivative(
  const Context<T>& context) const {
  VectorX<T> phidot(count_active());
  int ind = 0;
  for (const auto& e : evaluators_) {
    phidot.segment(ind, e->num_active()) = e->EvalActiveTimeDerivative(context);
    ind += e->num_active();
  }
  return phidot;
}

template <typename T>
MatrixX<T> KinematicEvaluatorSet<T>::EvalActiveJacobian(
  const Context<T>& context) const {
  const int num_velocities = plant_.num_velocities();
  MatrixX<T> J(count_active(), num_velocities);
  int ind = 0;
  for (const auto& e : evaluators_) {
    J.block(ind, 0, e->num_active(), num_velocities) =
        e->EvalActiveJacobian(context);
    ind += e->num_active();
  }
  return J;
}

template <typename T>
VectorX<T> KinematicEvaluatorSet<T>::EvalActiveJacobianDotTimesV(
  const Context<T>& context) const {
  VectorX<T> Jdotv(count_active());
  int ind = 0;
  for (const auto& e : evaluators_) {
    Jdotv.segment(ind, e->num_active()) = e->EvalActiveJacobianDotTimesV(context);
    ind += e->num_active();
  }
  return Jdotv;
}

template <typename T>
VectorX<T> KinematicEvaluatorSet<T>::EvalFull(
  const Context<T>& context) const {
  VectorX<T> phi(count_full());
  int ind = 0;
  for (const auto& e : evaluators_) {
    phi.segment(ind, e->num_full()) = e->EvalFull(context);
    ind += e->num_full();
  }
  return phi;
}

template <typename T>
VectorX<T> KinematicEvaluatorSet<T>::EvalFullTimeDerivative(
  const Context<T>& context) const {
  VectorX<T> phidot(count_full());
  int ind = 0;
  for (const auto& e : evaluators_) {
    phidot.segment(ind, e->num_full()) = e->EvalFullTimeDerivative(context);
    ind += e->num_full();
  }
  return phidot;
}

template <typename T>
VectorX<T> KinematicEvaluatorSet<T>::EvalFullSecondTimeDerivative(
  const Context<T>& context,  const VectorX<T>& lambda) const {
  const auto& vdot = CalcTimeDerivatives(context, lambda);
  const auto& J = EvalFullJacobian(context);
  const auto& Jdotv = EvalFullJacobianDotTimesV(context);
  return J * vdot + Jdotv;
}

template <typename T>
VectorX<T> KinematicEvaluatorSet<T>::EvalActiveSecondTimeDerivative(
  const Context<T>& context,  const VectorX<T>& lambda) const {
  const auto& xdot = CalcTimeDerivatives(context, lambda);
  const auto& J = EvalActiveJacobian(context);
  const auto& Jdotv = EvalActiveJacobianDotTimesV(context);
  return J * xdot.tail(plant_.num_velocities()) + Jdotv;
}

template <typename T>
MatrixX<T> KinematicEvaluatorSet<T>::EvalFullJacobian(
  const Context<T>& context) const {
  const int num_velocities = plant_.num_velocities();
  MatrixX<T> J(count_full(), num_velocities);
  int ind = 0;
  for (const auto& e : evaluators_) {
    J.block(ind, 0, e->num_full(), num_velocities) =
        e->EvalFullJacobian(context);
    ind += e->num_full();
  }
  return J;
}

template <typename T>
VectorX<T> KinematicEvaluatorSet<T>::EvalFullJacobianDotTimesV(
  const Context<T>& context) const {
  VectorX<T> Jdotv(count_full());
  int ind = 0;
  for (const auto& e : evaluators_) {
    Jdotv.segment(ind, e->num_full()) = e->EvalFullJacobianDotTimesV(context);
    ind += e->num_full();
  }
  return Jdotv;
}

template <typename T>
int KinematicEvaluatorSet<T>::add_evaluator(KinematicEvaluator<T>* e) {
  // Compare plants for equality by reference
  DRAKE_DEMAND(&plant_ == &e->plant());
  
  evaluators_.push_back(e);
  return evaluators_.size() - 1;
}

template <typename T>
std::vector<int> KinematicEvaluatorSet<T>::FindUnion(
    KinematicEvaluatorSet<T> other) {
  std::vector<int> union_index;
  for (int i = 0; i < other.num_evaluators(); i++) {
    if (std::find(evaluators_.begin(), evaluators_.end(),
        &other.get_evaluator(i)) != evaluators_.end()) {
      union_index.push_back(i);
    }
  }
  return union_index;
}

template <typename T>
VectorX<T> KinematicEvaluatorSet<T>::CalcMassMatrixTimesVDot(
    const Context<T>& context, const VectorX<T>& lambda) const {
  // M(q)vdot + C(q,v) = tau_g(q) + F_app + Bu + J(q)^T lambda
  VectorX<T> C(plant_.num_velocities());
  plant_.CalcBiasTerm(context, &C);

  VectorX<T> Bu = plant_.MakeActuationMatrix()
      * plant_.get_actuation_input_port().Eval(context);

  VectorX<T> tau_g = plant_.CalcGravityGeneralizedForces(context);

  drake::multibody::MultibodyForces<T> f_app(plant_);
  plant_.CalcForceElementsContribution(context, &f_app);

  VectorX<T> J_transpose_lambda =
      EvalFullJacobian(context).transpose() * lambda;

<<<<<<< HEAD
  return tau_g + f_app.generalized_forces() + Bu + J_transpose_lambda - C;
}

template <typename T>
VectorX<T> KinematicEvaluatorSet<T>::CalcTimeDerivatives(
=======
  return tau_g + f_app.generalized_forces()+ Bu + J_transpose_lambda - C;
}

template <typename T>
VectorX<T> KinematicEvaluatorSet<T>::CalcTimeDerivativesWithForce(
>>>>>>> b2d9daf5
    const Context<T>& context, const VectorX<T>& lambda) const {
  MatrixX<T> M(plant_.num_velocities(), plant_.num_velocities());
  plant_.CalcMassMatrix(context, &M);

  VectorX<T> right_hand_side = CalcMassMatrixTimesVDot(context, lambda);

  VectorX<T> v_dot = M.llt().solve(right_hand_side);

  VectorX<T> x_dot(plant_.num_positions() + plant_.num_velocities());
  VectorX<T> q_dot(plant_.num_positions());

  plant_.MapVelocityToQDot(context, plant_.GetVelocities(context), &q_dot);

  x_dot << q_dot, v_dot;

  return x_dot;
}

template <typename T>
VectorX<T> KinematicEvaluatorSet<T>::CalcTimeDerivatives(
    const Context<T>& context, double alpha) const {
  VectorX<T> lambda;
  return CalcTimeDerivatives(context, &lambda, alpha);
}

template <typename T>
VectorX<T> KinematicEvaluatorSet<T>::CalcTimeDerivatives(
    const Context<T>& context, VectorX<T>* lambda, double alpha) const {
<<<<<<< HEAD
  // M(q) vdot + C(q,v) = tau_g(q) + Bu + J(q)^T lambda
  // J vdot + Jdotv  + kp phi + kd phidot = 0
  // Produces linear system of equations
  // [[M -J^T]  [[vdot  ]  =  [[tau_g + Bu - C     ]
=======
  // M(q) vdot + C(q,v) = tau_g(q) + f_app + Bu + J(q)^T lambda
  // J vdot + Jdotv  + kp phi + kd phidot = 0
  // Produces linear system of equations
  // [[M -J^T]  [[vdot  ]  =  [[tau_g + f_app + Bu - C     ]
>>>>>>> b2d9daf5
  //  [J  0 ]]  [lambda]]     [ -Jdotv - kp phi - kd phidot]]

  // Evaluate manipulator equation terms
  MatrixX<T> M(plant_.num_velocities(), plant_.num_velocities());
  plant_.CalcMassMatrix(context, &M);

  VectorX<T> C(plant_.num_velocities());
  plant_.CalcBiasTerm(context, &C);

  VectorX<T> Bu = plant_.MakeActuationMatrix()
      * plant_.get_actuation_input_port().Eval(context);

  VectorX<T> tau_g = plant_.CalcGravityGeneralizedForces(context);

  drake::multibody::MultibodyForces<T> f_app(plant_);
  plant_.CalcForceElementsContribution(context, &f_app);

<<<<<<< HEAD
  // Evaluate constraint terms, phi/phidot for active. Jacboians for full
  VectorX<T> phi = EvalActive(context);
  VectorX<T> phidot = EvalActiveTimeDerivative(context);
  MatrixX<T> J = EvalFullJacobian(context);
  VectorX<T> Jdotv = EvalFullJacobianDotTimesV(context);
=======
  // Evaluate active constraint terms.
  VectorX<T> phi = EvalActive(context);
  VectorX<T> phidot = EvalActiveTimeDerivative(context);
  MatrixX<T> J = EvalActiveJacobian(context);
  VectorX<T> Jdotv = EvalActiveJacobianDotTimesV(context);
>>>>>>> b2d9daf5


  MatrixX<T> A(M.rows() + J.rows(),
               M.cols() + J.rows());
  VectorX<T> b(M.rows() + J.rows());
  A << M, -J.transpose(),
       J, MatrixX<T>::Zero(J.rows(), J.rows());
  b << tau_g + f_app.generalized_forces() + Bu - C,
       -(Jdotv + alpha * alpha * phi + 2 * alpha * phidot);
  const VectorX<T> vdot_lambda = A.ldlt().solve(b);
  
  *lambda = vdot_lambda.tail(J.rows());

  VectorX<T> x_dot(plant_.num_positions() + plant_.num_velocities());
  VectorX<T> q_dot(plant_.num_positions());

  plant_.MapVelocityToQDot(context, plant_.GetVelocities(context), &q_dot);

  x_dot << q_dot, vdot_lambda.head(plant_.num_velocities());

  return x_dot;
}

template <typename T>
int KinematicEvaluatorSet<T>::evaluator_full_start(int index) const {
  int start = 0;
  for (int i = 0; i < index; i++) {
    start += evaluators_.at(i)->num_full();
  }
  return start;
}

template <typename T>
int KinematicEvaluatorSet<T>::evaluator_active_start(int index) const {
  int start = 0;
  for (int i = 0; i < index; i++) {
    start += evaluators_.at(i)->num_active();
  }
  return start;
}

template <typename T>
int KinematicEvaluatorSet<T>::count_active() const {
  int count = 0;
  for (const auto& e : evaluators_) {
    count += e->num_active();
  }
  return count;
}

template <typename T>
int KinematicEvaluatorSet<T>::count_full() const {
  int count = 0;
  for (const auto& e : evaluators_) {
    count += e->num_full();
  }
  return count;
}

template <typename T>
bool KinematicEvaluatorSet<T>::is_active(int index) const {
  if (index < 0 || index >= count_full()) {
    return false;
  }
  int count = 0;
  for (const auto& e : evaluators_) {
    if (index - count >= 0 && index - count < e->num_full()) {
      return e->is_active(index - count);
    } else {
      count += e->num_full();
    }
  }
  DRAKE_UNREACHABLE();
}

DRAKE_DEFINE_CLASS_TEMPLATE_INSTANTIATIONS_ON_DEFAULT_NONSYMBOLIC_SCALARS(
    class ::dairlib::multibody::KinematicEvaluatorSet)


}  // namespace multibody
}  // namespace dairlib<|MERGE_RESOLUTION|>--- conflicted
+++ resolved
@@ -171,19 +171,11 @@
   VectorX<T> J_transpose_lambda =
       EvalFullJacobian(context).transpose() * lambda;
 
-<<<<<<< HEAD
   return tau_g + f_app.generalized_forces() + Bu + J_transpose_lambda - C;
 }
 
 template <typename T>
-VectorX<T> KinematicEvaluatorSet<T>::CalcTimeDerivatives(
-=======
-  return tau_g + f_app.generalized_forces()+ Bu + J_transpose_lambda - C;
-}
-
-template <typename T>
 VectorX<T> KinematicEvaluatorSet<T>::CalcTimeDerivativesWithForce(
->>>>>>> b2d9daf5
     const Context<T>& context, const VectorX<T>& lambda) const {
   MatrixX<T> M(plant_.num_velocities(), plant_.num_velocities());
   plant_.CalcMassMatrix(context, &M);
@@ -212,17 +204,10 @@
 template <typename T>
 VectorX<T> KinematicEvaluatorSet<T>::CalcTimeDerivatives(
     const Context<T>& context, VectorX<T>* lambda, double alpha) const {
-<<<<<<< HEAD
-  // M(q) vdot + C(q,v) = tau_g(q) + Bu + J(q)^T lambda
-  // J vdot + Jdotv  + kp phi + kd phidot = 0
-  // Produces linear system of equations
-  // [[M -J^T]  [[vdot  ]  =  [[tau_g + Bu - C     ]
-=======
   // M(q) vdot + C(q,v) = tau_g(q) + f_app + Bu + J(q)^T lambda
   // J vdot + Jdotv  + kp phi + kd phidot = 0
   // Produces linear system of equations
   // [[M -J^T]  [[vdot  ]  =  [[tau_g + f_app + Bu - C     ]
->>>>>>> b2d9daf5
   //  [J  0 ]]  [lambda]]     [ -Jdotv - kp phi - kd phidot]]
 
   // Evaluate manipulator equation terms
@@ -240,19 +225,11 @@
   drake::multibody::MultibodyForces<T> f_app(plant_);
   plant_.CalcForceElementsContribution(context, &f_app);
 
-<<<<<<< HEAD
-  // Evaluate constraint terms, phi/phidot for active. Jacboians for full
-  VectorX<T> phi = EvalActive(context);
-  VectorX<T> phidot = EvalActiveTimeDerivative(context);
-  MatrixX<T> J = EvalFullJacobian(context);
-  VectorX<T> Jdotv = EvalFullJacobianDotTimesV(context);
-=======
   // Evaluate active constraint terms.
   VectorX<T> phi = EvalActive(context);
   VectorX<T> phidot = EvalActiveTimeDerivative(context);
   MatrixX<T> J = EvalActiveJacobian(context);
   VectorX<T> Jdotv = EvalActiveJacobianDotTimesV(context);
->>>>>>> b2d9daf5
 
 
   MatrixX<T> A(M.rows() + J.rows(),
