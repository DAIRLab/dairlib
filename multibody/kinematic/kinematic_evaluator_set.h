#pragma once

#include "multibody/kinematic/kinematic_evaluator.h"

namespace dairlib {
namespace multibody {

/// Simple class that maintains a vector pointers to KinematicEvaluator
/// objects. Provides a basic API for counting and accumulating evaluations
/// and their Jacobians.
template <typename T>
class KinematicEvaluatorSet {
 public:
  explicit KinematicEvaluatorSet(
      const drake::multibody::MultibodyPlant<T>& plant);

  /// Evaluates phi(q), limited only to active rows
  drake::VectorX<T> EvalActive(
      const drake::systems::Context<T>& context) const;

  /// Evaluates the time-derivative, d/dt phi(q), limited only to active rows
  drake::VectorX<T> EvalActiveTimeDerivative(
      const drake::systems::Context<T>& context) const;

  /// Evaluates the second time-derivative, d^2/dt^2 phi(q), given force
  /// lambda (lambda for full constraints)
  drake::VectorX<T> EvalActiveSecondTimeDerivative(
      const drake::systems::Context<T>& context,
      const drake::VectorX<T>& lambda) const;

  /// Evaluates the constraint Jacobian w.r.t. velocity v (not qdot)
  ///  limited only to active rows
  drake::MatrixX<T> EvalActiveJacobian(
      const drake::systems::Context<T>& context) const;

  /// Evaluates Jdot * v, useful for computing second derivative,
  ///  which would be d^2 phi/dt^2 = J * vdot + Jdot * v
  ///  limited only to active rows
  drake::VectorX<T> EvalActiveJacobianDotTimesV(
      const drake::systems::Context<T>& context) const;

  /// Evaluates the time-derivative, d/dt phi(q)
  drake::VectorX<T> EvalFullTimeDerivative(
      const drake::systems::Context<T>& context) const;

  /// Evaluates the second time-derivative, d^2/dt^2 phi(q), given force
  /// lambda (lambda for full constraints)
  drake::VectorX<T> EvalFullSecondTimeDerivative(
      const drake::systems::Context<T>& context,
      const drake::VectorX<T>& lambda) const;

  /// Evaluates, phi(q), including inactive rows
  drake::VectorX<T> EvalFull(
      const drake::systems::Context<T>& context) const;

  /// Evaluates the Jacobian w.r.t. velocity v (not qdot)
  drake::MatrixX<T> EvalFullJacobian(
      const drake::systems::Context<T>& context) const;

  /// Evaluates Jdot * v, useful for computing constraint second derivative,
  drake::VectorX<T> EvalFullJacobianDotTimesV(
      const drake::systems::Context<T>& context) const;

  /// Determines the list of evaluators contained in the union with another set
  /// Specifically, `index` is in the returned vector if
  /// other.evaluators_.at(index) is an element of other.evaluators, as judged
  /// by a comparison of the KinematicEvaluator<T>* pointers.
  ///
  /// Again, note that this is an index set into the other object, not self.
  std::vector<int> FindUnion(KinematicEvaluatorSet<T> other);

  /// Compute M(q) * d/dt v, given the state, control inputs and constraint
  /// forces. Forces are associated with the full kinematic elements.
  /// @param context
  /// @param lambda constraint forces, applied via
  ///   evaluators.EvalActiveJacobian().transpose() * lambda
  drake::VectorX<T> CalcMassMatrixTimesVDot(
      const drake::systems::Context<T>& context,
      const drake::VectorX<T>& lambda) const;

  /// Computes vdot given the state, control inputs and constraint
  /// forces. Similar to CalcMassMatrixTimesVDot, but uses inv(M)
  /// and includes qdot. Forces are associated with the full kinematic
  /// elements.
  /// @param context
  /// @param lambda constraint forces, applied via
  ///   evaluators.EvalActiveJacobian().transpose() * lambda
<<<<<<< HEAD
  drake::VectorX<T> CalcTimeDerivatives(
=======
  drake::VectorX<T> CalcTimeDerivativesWithForce(
>>>>>>> b2d9daf5
      const drake::systems::Context<T>& context,
      const drake::VectorX<T>& lambda) const;

  /// Computes vdot given the state and control inputs, satisfying kinematic
  /// constraints.
<<<<<<< HEAD
  /// Solves for the constraint forces using the full kinematic elements.
  /// Similar to CalcTimeDerivatives(context, evaluators, lambda), but solves
  /// for the forces to satisfy the constraint ddot phi = -kp*phi - kd*phidot
  ///   NOTE: the constraint __only__ includes the active contacts, but the
  ///   force lambda returns the full contact set
=======
  /// Solves for the constraint forces using the ACTIVE kinematic elements.
  /// Similar to CalcTimeDerivatives(context, evaluators, lambda), but solves
  /// for the forces to satisfy the constraint ddot phi = -kp*phi - kd*phidot
  ///   NOTE: the constraint __only__ includes the active contacts, and the
  /// constraint force lambda is also only in terms of active contacts, unlike
  /// the similar methods CalcTimeDerivativesWithForce(context, lambda). 
  /// To retrieve the computed lambda, see
  /// CalcTimeDeriviatives(context, lambda).
>>>>>>> b2d9daf5
  /// @param context
  /// @param alpha Inverse time constant for constraint stabilization.
  ///   Results in kp = alpha^2, kd = 2*alpha. Default = 0
  drake::VectorX<T> CalcTimeDerivatives(
      const drake::systems::Context<T>& context, double alpha = 0) const;

  /// Computes vdot given the state and control inputs, satisfying kinematic
  /// constraints.
  /// See CalcTimeDerivatives(context, kp, kd) for full details. This version
  /// also returns the constraint force lambda via an input pointer.
  drake::VectorX<T> CalcTimeDerivatives(
      const drake::systems::Context<T>& context, drake::VectorX<T>* lambda, 
      double alpha = 0) const;

  /// Gets the starting index into phi_full of the specified evaluator
  int evaluator_full_start(int index) const;

  /// Gets the starting index into phi_active of the specified evaluator
  int evaluator_active_start(int index) const;

  const KinematicEvaluator<T>& get_evaluator(int index) const {
    return *evaluators_.at(index);
  };

  /// Adds an evaluator to the end of the list, returning the associated index
  int add_evaluator(KinematicEvaluator<T>* e);

  /// Count the total number of active rows
  int count_active() const;

  /// Count the total number of rows
  int count_full() const;

  int num_evaluators() const { return evaluators_.size(); };

  /// Returns true if the given index into the full constraint vector for the
  /// set is a valid active index. Returns false if it is not active, or not
  /// not valid
  bool is_active(int index) const;

  const drake::multibody::MultibodyPlant<T>& plant() const { return plant_; };

 private:
  const drake::multibody::MultibodyPlant<T>& plant_;
  std::vector<KinematicEvaluator<T>*> evaluators_;
};

}  // namespace multibody
}  // namespace dairlib<|MERGE_RESOLUTION|>--- conflicted
+++ resolved
@@ -85,23 +85,12 @@
   /// @param context
   /// @param lambda constraint forces, applied via
   ///   evaluators.EvalActiveJacobian().transpose() * lambda
-<<<<<<< HEAD
-  drake::VectorX<T> CalcTimeDerivatives(
-=======
   drake::VectorX<T> CalcTimeDerivativesWithForce(
->>>>>>> b2d9daf5
       const drake::systems::Context<T>& context,
       const drake::VectorX<T>& lambda) const;
 
   /// Computes vdot given the state and control inputs, satisfying kinematic
   /// constraints.
-<<<<<<< HEAD
-  /// Solves for the constraint forces using the full kinematic elements.
-  /// Similar to CalcTimeDerivatives(context, evaluators, lambda), but solves
-  /// for the forces to satisfy the constraint ddot phi = -kp*phi - kd*phidot
-  ///   NOTE: the constraint __only__ includes the active contacts, but the
-  ///   force lambda returns the full contact set
-=======
   /// Solves for the constraint forces using the ACTIVE kinematic elements.
   /// Similar to CalcTimeDerivatives(context, evaluators, lambda), but solves
   /// for the forces to satisfy the constraint ddot phi = -kp*phi - kd*phidot
@@ -110,7 +99,6 @@
   /// the similar methods CalcTimeDerivativesWithForce(context, lambda). 
   /// To retrieve the computed lambda, see
   /// CalcTimeDeriviatives(context, lambda).
->>>>>>> b2d9daf5
   /// @param context
   /// @param alpha Inverse time constant for constraint stabilization.
   ///   Results in kp = alpha^2, kd = 2*alpha. Default = 0
