#include <memory>
#include <utility>
#include <gtest/gtest.h>

#include "drake/common/test_utilities/eigen_matrix_compare.h"
#include "drake/multibody/plant/multibody_plant.h"
#include "drake/multibody/parsing/parser.h"

#include "common/find_resource.h"
#include "multibody/kinematic/distance_evaluator.h"
#include "multibody/kinematic/kinematic_evaluator.h"
#include "multibody/kinematic/world_point_evaluator.h"

namespace dairlib {
namespace multibody {
namespace {

using drake::CompareMatrices;
using drake::multibody::MultibodyPlant;
using drake::geometry::SceneGraph;
using drake::multibody::Body;
using drake::multibody::Parser;

using Eigen::Vector3d;
using Eigen::VectorXd;
using Eigen::MatrixXd;

class KinematicEvaluatorTest : public ::testing::Test {
 protected:
  void SetUp() override {
    plant_ = std::make_unique<MultibodyPlant<double>>(0.0);
    auto scene_graph = std::make_unique<SceneGraph<double>>();
    Parser parser(plant_.get(), scene_graph.get());
    std::string full_name =
        dairlib::FindResourceOrThrow("examples/PlanarWalker/PlanarWalker.urdf");

    parser.AddModelFromFile(full_name);

    plant_->WeldFrames(
        plant_->world_frame(), plant_->GetFrameByName("base"),
        drake::math::RigidTransform<double>());

    plant_->Finalize();
  }

  std::unique_ptr<MultibodyPlant<double>> plant_;
};

TEST_F(KinematicEvaluatorTest, WorldPointEvaluatorTest) {
  const double tolerance = 1e-10;

  Vector3d pt_A({0, 0, -.5});
  const auto& frame = plant_->GetFrameByName("right_lower_leg");

  // Default evaluator: vertical normal, zero offset
  auto evaluator = WorldPointEvaluator<double>(*plant_, pt_A, frame,
      Vector3d({0, 0, 1}), Vector3d::Zero(), false);

  auto context = plant_->CreateDefaultContext();

  // Test q = 0, legs straight down
  VectorXd q(plant_->num_positions());
  plant_->SetPositions(context.get(), q);
  VectorXd v = Eigen::VectorXd::Constant(plant_->num_velocities(), 1);
  plant_->SetVelocities(context.get(), v);

  auto phi = evaluator.EvalFull(*context);
  EXPECT_TRUE(CompareMatrices(Vector3d({0, 0, -1}), phi, tolerance));

  auto phi_active = evaluator.EvalActive(*context);

  VectorXd phi_active_expected(1);
  phi_active_expected << -1;
  EXPECT_TRUE(CompareMatrices(phi_active_expected, phi_active, tolerance));

  auto J = evaluator.EvalFullJacobian(*context);
  MatrixXd J_expected(3, 6);
  J_expected.row(0) << 0, 0, 0, 0, 0, 0;
  J_expected.row(1) << 1, 0, -1, -1, 0, -.5;
  J_expected.row(2) << 0, 1, 0, 0, 0, 0;
  EXPECT_TRUE(CompareMatrices(J, J_expected, tolerance));

  auto J_active = evaluator.EvalActiveJacobian(*context);
  MatrixXd J_active_expected(1, 6);
  J_active_expected << 0, 1, 0, 0, 0, 0;
  EXPECT_TRUE(CompareMatrices(J_active, J_active_expected, tolerance));

  auto phidot = evaluator.EvalFullTimeDerivative(*context);
  VectorXd phidot_expected(3);
  phidot_expected << 0, -1.5, 1;
  EXPECT_TRUE(CompareMatrices(phidot, phidot_expected, tolerance));

  auto phidot_active = evaluator.EvalActiveTimeDerivative(*context);
  VectorXd phidot_active_expected(1);
  phidot_active_expected << 1;
  EXPECT_TRUE(CompareMatrices(phidot_active, phidot_active_expected,
      tolerance));

  auto Jdotv = evaluator.EvalFullJacobianDotTimesV(*context);
  VectorXd Jdotv_expected(3);
  Jdotv_expected << 0, 0, 6.5;
  EXPECT_TRUE(CompareMatrices(Jdotv, Jdotv_expected, tolerance));

  auto Jdotv_active = evaluator.EvalActiveJacobianDotTimesV(*context);
  VectorXd Jdotv_active_expected(1);
  Jdotv_active_expected << 6.5;
  EXPECT_TRUE(CompareMatrices(Jdotv_active, Jdotv_active_expected, tolerance));

  // Non-default evaluator: non-vertical normal, non-zero offset
<<<<<<< HEAD
  // Performing minmal tests
=======
  // Performing minimal tests
>>>>>>> d4d70bd6
  auto new_evaluator = WorldPointEvaluator<double>(*plant_, pt_A,
      frame, Vector3d({1, 0, 0}), Vector3d({1, 2, 3}), true);

  auto new_phi = new_evaluator.EvalFull(*context);
  EXPECT_TRUE(CompareMatrices(Vector3d({-4, 2, -1}), new_phi, tolerance));
  auto new_phi_active = new_evaluator.EvalActive(*context);
  EXPECT_TRUE(CompareMatrices(Vector3d({-4, 2, -1}), new_phi_active,
      tolerance));  
}

TEST_F(KinematicEvaluatorTest, DistanceEvaluatorTest) {
  const double tolerance = 1e-6;

  Vector3d pt_A({0, 0, -.5});
  const auto& frame_A = plant_->GetFrameByName("right_lower_leg");
  Vector3d pt_B({0, 0, -.5});
  const auto& frame_B = plant_->GetFrameByName("left_lower_leg");

  // Default evaluator: vertical normal, zero offset
  auto evaluator = DistanceEvaluator<double>(*plant_, pt_A, frame_A, pt_B,
      frame_B, .5);

  auto context = plant_->CreateDefaultContext();

  // Test q = pi/2, legs straight down
  VectorXd q(plant_->num_positions());
  q(3) = M_PI/2.0;
  plant_->SetPositions(context.get(), q);
  VectorXd v = Eigen::VectorXd::Random(plant_->num_velocities());
  plant_->SetVelocities(context.get(), v);

  auto phi = evaluator.EvalFull(*context);
  VectorXd phi_expected(1);
  phi_expected << sqrt(2) - 0.5;
  EXPECT_TRUE(CompareMatrices(phi_expected, phi, tolerance));

  auto J = evaluator.EvalFullJacobian(*context);
  auto Jdotv = evaluator.EvalFullJacobianDotTimesV(*context);

  // Compare J using numerical approximation in v direction
  double dt = 1e-8;
  plant_->SetPositions(context.get(), q + dt * v);
  auto phi_perturbed = evaluator.EvalFull(*context);
  EXPECT_TRUE(CompareMatrices(J * v, (phi_perturbed - phi) / dt, dt * 100));

  
  // Compare Jdotv using numerical approximation
  auto J_perturbed = evaluator.EvalFullJacobian(*context);
  auto Jdot_approx = (J_perturbed - J) / dt;
  EXPECT_TRUE(CompareMatrices(Jdotv, Jdot_approx * v, dt * 100));
}

}  // namespace
}  // namespace multibody
}  // namespace dairlib

int main(int argc, char **argv) {
  ::testing::InitGoogleTest(&argc, argv);
  return RUN_ALL_TESTS();
}<|MERGE_RESOLUTION|>--- conflicted
+++ resolved
@@ -107,11 +107,7 @@
   EXPECT_TRUE(CompareMatrices(Jdotv_active, Jdotv_active_expected, tolerance));
 
   // Non-default evaluator: non-vertical normal, non-zero offset
-<<<<<<< HEAD
-  // Performing minmal tests
-=======
   // Performing minimal tests
->>>>>>> d4d70bd6
   auto new_evaluator = WorldPointEvaluator<double>(*plant_, pt_A,
       frame, Vector3d({1, 0, 0}), Vector3d({1, 2, 3}), true);
 
