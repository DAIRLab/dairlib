#include "multibody/multibody_solvers.h"
#include "multibody/multibody_utils.h"

#include <iostream>

namespace dairlib {
namespace multibody {

using Eigen::VectorXd;
using drake::multibody::MultibodyPlant;
using drake::solvers::Binding;
using drake::solvers::Constraint;
using drake::solvers::VectorXDecisionVariable;
using drake::systems::Context;
using drake::MatrixX;
using drake::VectorX;
using solvers::NonlinearConstraint;

template <typename T>
MultibodyProgram<T>::MultibodyProgram(const MultibodyPlant<T>& plant)
    : drake::solvers::MathematicalProgram(),
      plant_(plant),
      context_(plant_.CreateDefaultContext().release()) {}

template <typename T>
VectorXDecisionVariable MultibodyProgram<T>::AddPositionVariables() {
  return NewContinuousVariables(plant_.num_positions(), "q");
}

template <typename T>
VectorXDecisionVariable MultibodyProgram<T>::AddInputVariables() {
  return NewContinuousVariables(plant_.num_actuators(), "u");
}

template <typename T>
VectorXDecisionVariable MultibodyProgram<T>::AddVelocityVariables() {
  return NewContinuousVariables(plant_.num_velocities(), "v");
}

template <typename T>
VectorXDecisionVariable MultibodyProgram<T>::AddConstraintForceVariables(
    const KinematicEvaluatorSet<T>& evaluators) {
  return NewContinuousVariables(evaluators.count_full(), "lambda");;
}

template <typename T>
Binding<Constraint> MultibodyProgram<T>::AddKinematicPositionConstraint(
    const KinematicEvaluatorSet<T>& evaluators,
    const VectorXDecisionVariable& q, Context<T>* local_context) {
  DRAKE_DEMAND(q.size() == plant_.num_positions());
  auto constraint = std::make_shared<KinematicPositionConstraint<T>>(
        plant_, evaluators, local_context);
  return AddConstraint(constraint, q);
}

template <typename T>
Binding<Constraint> MultibodyProgram<T>::AddKinematicPositionConstraint(
    const KinematicEvaluatorSet<T>& evaluators,
    const VectorXDecisionVariable& q) {
  return AddKinematicPositionConstraint(evaluators, q, context_.get());
}

template <typename T>
Binding<Constraint> MultibodyProgram<T>::AddKinematicVelocityConstraint(
    const KinematicEvaluatorSet<T>& evaluators,
    const VectorXDecisionVariable& q, const VectorXDecisionVariable& v,
    Context<T>* local_context) {
  DRAKE_DEMAND(q.size() == plant_.num_positions());
  DRAKE_DEMAND(v.size() == plant_.num_velocities());
  auto constraint = std::make_shared<KinematicVelocityConstraint<T>>(
      plant_, evaluators, local_context);
  return AddConstraint(constraint, {q, v});
}

template <typename T>
Binding<Constraint> MultibodyProgram<T>::AddKinematicVelocityConstraint(
    const KinematicEvaluatorSet<T>& evaluators,
    const VectorXDecisionVariable& q, const VectorXDecisionVariable& v) {
  return AddKinematicVelocityConstraint(evaluators, q, v, context_.get());
}

template <typename T>
Binding<Constraint> MultibodyProgram<T>::AddKinematicAccelerationConstraint(
    const KinematicEvaluatorSet<T> &evaluators,
    const VectorXDecisionVariable &q, const VectorXDecisionVariable &v,
    const VectorXDecisionVariable &u, const VectorXDecisionVariable &lambda,
    Context<T>* local_context) {
  DRAKE_DEMAND(q.size() == plant_.num_positions());
  DRAKE_DEMAND(v.size() == plant_.num_velocities());
  DRAKE_DEMAND(u.size() == plant_.num_actuators());
  DRAKE_DEMAND(lambda.size() == evaluators.count_full());
  auto constraint = std::make_shared<KinematicAccelerationConstraint<T>>(
          plant_, evaluators, local_context);
  return AddConstraint(constraint, {q, v, u, lambda});
}

template <typename T>
Binding<Constraint> MultibodyProgram<T>::AddKinematicAccelerationConstraint(
    const KinematicEvaluatorSet<T> &evaluators,
    const VectorXDecisionVariable &q, const VectorXDecisionVariable &v,
    const VectorXDecisionVariable &u, const VectorXDecisionVariable &lambda) {
  return AddKinematicAccelerationConstraint(
      evaluators, q, v, u, lambda, context_.get());
}

template <typename T>
std::vector<Binding<Constraint>> MultibodyProgram<T>::AddHolonomicConstraint(
    const KinematicEvaluatorSet<T>& evaluators,
    const VectorXDecisionVariable& q, const VectorXDecisionVariable& v,
    const VectorXDecisionVariable& u, const VectorXDecisionVariable& lambda,
    Context<T>* local_context) {
  std::vector<Binding<Constraint>> bindings;
  bindings.push_back(AddKinematicPositionConstraint(
      evaluators, q, local_context));
  bindings.push_back(AddKinematicVelocityConstraint(
      evaluators, q, v, local_context));
  bindings.push_back(AddKinematicAccelerationConstraint(
      evaluators, q, v, u, lambda, local_context));
  return bindings;
}

template <typename T>
std::vector<Binding<Constraint>> MultibodyProgram<T>::AddHolonomicConstraint(
    const KinematicEvaluatorSet<T>& evaluators,
    const VectorXDecisionVariable& q, const VectorXDecisionVariable& v,
    const VectorXDecisionVariable& u, const VectorXDecisionVariable& lambda) {
  return AddHolonomicConstraint(evaluators, q, v, u, lambda, context_.get());
}


template <typename T>
Binding<Constraint> MultibodyProgram<T>::AddFixedPointConstraint(
    const KinematicEvaluatorSet<T>& evaluators,
    const VectorXDecisionVariable& q, const VectorXDecisionVariable& u,
    const VectorXDecisionVariable& lambda, Context<T>* local_context) {
  DRAKE_DEMAND(q.size() == plant_.num_positions());
  DRAKE_DEMAND(u.size() == plant_.num_actuators());
  DRAKE_DEMAND(lambda.size() == evaluators.count_full());
  auto constraint = std::make_shared<FixedPointConstraint<T>>(
      plant_, evaluators, local_context);
  return AddConstraint(constraint, {q, u, lambda});
}

template <typename T>
Binding<Constraint> MultibodyProgram<T>::AddFixedPointConstraint(
    const KinematicEvaluatorSet<T>& evaluators,
    const VectorXDecisionVariable& q, const VectorXDecisionVariable& u,
    const VectorXDecisionVariable& lambda) {
  return AddFixedPointConstraint(evaluators, q, u, lambda, context_.get());
}

template <typename T>
void MultibodyProgram<T>::AddJointLimitConstraints(VectorXDecisionVariable q) {
  for (int i = 0; i < plant_.num_joints(); i++) {
    const auto& joint = plant_.get_joint(drake::multibody::JointIndex(i));
<<<<<<< HEAD
=======
    // only consider joint limits on revolute joints
>>>>>>> 052763db
    if (joint.num_positions() == 1) {
      auto q_joint = q.segment(joint.position_start(), joint.num_positions());
      AddConstraint(q_joint <= joint.position_upper_limits());
      AddConstraint(q_joint >= joint.position_lower_limits()); 
    }
  }
}

template <typename T>
FixedPointConstraint<T>::FixedPointConstraint(
    const MultibodyPlant<T>& plant,
    const KinematicEvaluatorSet<T>& evaluators,
    Context<T>* context, const std::string& description)
    : NonlinearConstraint<T>(plant.num_velocities(),
                             plant.num_positions() + plant.num_actuators()
                                 + evaluators.count_full(),
                             VectorXd::Zero(plant.num_velocities()),
                             VectorXd::Zero(plant.num_velocities()),
                             description),
      plant_(plant),
      evaluators_(evaluators) {
  // Create a new context if one was not provided
  if (context == nullptr) {
    owned_context_ = plant_.CreateDefaultContext();
    context_ = owned_context_.get();
  } else {
    context_ = context;
  }
}

template <typename T>
void FixedPointConstraint<T>::EvaluateConstraint(
    const Eigen::Ref<const VectorX<T>>& input, VectorX<T>* y) const {

  auto u = input.segment(plant_.num_positions(), plant_.num_actuators());
  auto lambda = input.segment(plant_.num_positions() + plant_.num_actuators(),
                              evaluators_.count_full());
  VectorX<T> x(plant_.num_positions() + plant_.num_velocities());
  x << input.head(plant_.num_positions()),
      VectorX<T>::Zero(plant_.num_velocities());
  // input order is x, u, lambda
  SetContext<T>(plant_, x, u, context_);

  *y = evaluators_.CalcMassMatrixTimesVDot(*context_, lambda);
  // std::cout << *y << std::endl << std::endl;
}

}  // namespace multibody
}  // namespace dairlib

DRAKE_DEFINE_CLASS_TEMPLATE_INSTANTIATIONS_ON_DEFAULT_NONSYMBOLIC_SCALARS(
    class ::dairlib::multibody::MultibodyProgram)
DRAKE_DEFINE_CLASS_TEMPLATE_INSTANTIATIONS_ON_DEFAULT_NONSYMBOLIC_SCALARS(
    class ::dairlib::multibody::KinematicPositionConstraint)
DRAKE_DEFINE_CLASS_TEMPLATE_INSTANTIATIONS_ON_DEFAULT_NONSYMBOLIC_SCALARS(
    class ::dairlib::multibody::FixedPointConstraint)<|MERGE_RESOLUTION|>--- conflicted
+++ resolved
@@ -1,7 +1,5 @@
 #include "multibody/multibody_solvers.h"
 #include "multibody/multibody_utils.h"
-
-#include <iostream>
 
 namespace dairlib {
 namespace multibody {
@@ -153,10 +151,7 @@
 void MultibodyProgram<T>::AddJointLimitConstraints(VectorXDecisionVariable q) {
   for (int i = 0; i < plant_.num_joints(); i++) {
     const auto& joint = plant_.get_joint(drake::multibody::JointIndex(i));
-<<<<<<< HEAD
-=======
     // only consider joint limits on revolute joints
->>>>>>> 052763db
     if (joint.num_positions() == 1) {
       auto q_joint = q.segment(joint.position_start(), joint.num_positions());
       AddConstraint(q_joint <= joint.position_upper_limits());
