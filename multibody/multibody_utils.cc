--- conflicted
+++ resolved
@@ -44,12 +44,8 @@
 
 template <typename T>
 void addFlatTerrain(MultibodyPlant<T>* plant, SceneGraph<T>* scene_graph,
-<<<<<<< HEAD
                     double mu_static, double mu_kinetic,
-                    bool visualize_ground) {
-=======
-                double mu_static, double mu_kinetic, Eigen::Vector3d normal_W) {
->>>>>>> 3bf3a397
+                    Eigen::Vector3d normal_W, bool visualize_ground) {
   if (!plant->geometry_source_is_registered()) {
     plant->RegisterAsSourceForSceneGraph(scene_graph);
   }
@@ -279,11 +275,7 @@
 template map<string, int> makeNameToVelocitiesMap<AutoDiffXd>(const MultibodyPlant<AutoDiffXd>& plant);  // NOLINT
 template map<string, int> makeNameToActuatorsMap<double>(const MultibodyPlant<double>& plant);  // NOLINT
 template map<string, int> makeNameToActuatorsMap<AutoDiffXd>(const MultibodyPlant<AutoDiffXd>& plant);  // NOLINT
-<<<<<<< HEAD
-template void addFlatTerrain<double>(MultibodyPlant<double>* plant, SceneGraph<double>* scene_graph, double mu_static, double mu_kinetic, bool visualize_ground);  // NOLINT
-=======
-template void addFlatTerrain<double>(MultibodyPlant<double>* plant, SceneGraph<double>* scene_graph, double mu_static, double mu_kinetic, Eigen::Vector3d normal_W);   // NOLINT
->>>>>>> 3bf3a397
+template void addFlatTerrain<double>(MultibodyPlant<double>* plant, SceneGraph<double>* scene_graph, double mu_static, double mu_kinetic, Eigen::Vector3d normal_W, bool visualize_ground);  // NOLINT
 template VectorX<double> getInput(const MultibodyPlant<double>& plant, const Context<double>& context);  // NOLINT
 template VectorX<AutoDiffXd> getInput(const MultibodyPlant<AutoDiffXd>& plant, const Context<AutoDiffXd>& context);  // NOLINT
 template std::unique_ptr<Context<double>> createContext(const MultibodyPlant<double>& plant, const VectorX<double>& state, const VectorX<double>& input);  // NOLINT
