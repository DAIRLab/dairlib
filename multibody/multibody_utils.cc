--- conflicted
+++ resolved
@@ -443,7 +443,6 @@
   return QuaternionStartIndex(plant) != -1;
 }
 
-<<<<<<< HEAD
 template <typename T>
 // Return the rotational inertia about the CoM in the body fixed frame frame_B and the position of the CoM in frame_B
 std::pair<RotationalInertia<T>, Vector3<T>> CalcLinkInertiaAboutPlantCom(
@@ -491,14 +490,13 @@
   }
 }
 
-=======
 Eigen::MatrixXd WToQuatDotMap(const Eigen::Vector4d& q) {
   // clang-format off
   Eigen::MatrixXd ret(4,3);
   ret <<  -q(1), -q(2), -q(3),
-           q(0),  q(3), -q(2),
-          -q(3),  q(0),  q(1),
-           q(2), -q(1),  q(0);
+      q(0),  q(3), -q(2),
+      -q(3),  q(0),  q(1),
+      q(2), -q(1),  q(0);
   ret *= 0.5;
   // clang-format on
   return ret;
@@ -517,7 +515,6 @@
 }
 
 
->>>>>>> 88da55d6
 template int QuaternionStartIndex(const MultibodyPlant<double>& plant);  // NOLINT
 template int QuaternionStartIndex(const MultibodyPlant<AutoDiffXd>& plant);  // NOLINT
 template std::vector<int> QuaternionStartIndices(const MultibodyPlant<double>& plant);  // NOLINT
