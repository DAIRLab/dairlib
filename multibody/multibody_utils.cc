#include "multibody/multibody_utils.h"

#include <set>
#include <vector>

#include "drake/common/drake_assert.h"
#include "drake/geometry/proximity_properties.h"
#include "drake/math/autodiff_gradient.h"
#include "drake/geometry/proximity_properties.h"

namespace dairlib {
namespace multibody {

using drake::AutoDiffVecXd;
using drake::AutoDiffXd;
using drake::VectorX;
using drake::geometry::HalfSpace;
using drake::geometry::SceneGraph;
using drake::math::ExtractGradient;
using drake::math::ExtractValue;
using drake::multibody::BodyIndex;
using drake::multibody::JointActuatorIndex;
using drake::multibody::JointIndex;
using drake::multibody::ModelInstanceIndex;
using drake::multibody::MultibodyPlant;
using drake::systems::Context;
using Eigen::Vector2d;
using Eigen::Vector3d;
using Eigen::VectorXd;
using std::map;
using std::string;
using std::vector;

bool AreVectorsEqual(const Eigen::Ref<const AutoDiffVecXd>& a,
                     const Eigen::Ref<const AutoDiffVecXd>& b) {
  if (a.rows() != b.rows()) {
    return false;
  }
  if (ExtractValue(a) != ExtractValue(b)) {
    return false;
  }
  const Eigen::MatrixXd a_gradient = ExtractGradient(a);
  const Eigen::MatrixXd b_gradient = ExtractGradient(b);
  if (a_gradient.rows() != b_gradient.rows() ||
      a_gradient.cols() != b_gradient.cols()) {
    return false;
  }
  return a_gradient == b_gradient;
}

bool AreVectorsEqual(const Eigen::Ref<const VectorXd>& a,
                     const Eigen::Ref<const VectorXd>& b) {
  return a == b;
}

template <typename T>
VectorX<T> GetInput(const MultibodyPlant<T>& plant, const Context<T>& context) {
  if (plant.num_actuators() > 0) {
    VectorX<T> input = plant.get_actuation_input_port().Eval(context);
    return input;
  } else {
    return VectorX<T>(0);
  }
}

template <typename T>
std::unique_ptr<Context<T>> CreateContext(
    const MultibodyPlant<T>& plant, const Eigen::Ref<const VectorX<T>>& state,
    const Eigen::Ref<const VectorX<T>>& input) {
  auto context = plant.CreateDefaultContext();
  plant.SetPositionsAndVelocities(context.get(), state);

  plant.get_actuation_input_port().FixValue(context.get(), input);
  return context;
}

template <typename T>
void SetContext(const MultibodyPlant<T>& plant,
                const Eigen::Ref<const VectorX<T>>& state,
                const Eigen::Ref<const VectorX<T>>& input,
                Context<T>* context) {
  SetPositionsIfNew<T>(plant, state.head(plant.num_positions()), context);
  SetVelocitiesIfNew<T>(plant, state.tail(plant.num_velocities()), context);
  SetInputsIfNew<T>(plant, input, context);
}

template <typename T>
void SetPositionsAndVelocitiesIfNew(const MultibodyPlant<T>& plant,
                                    const Eigen::Ref<const VectorX<T>>& x,
                                    Context<T>* context) {
  SetPositionsIfNew<T>(plant, x.head(plant.num_positions()), context);
  SetVelocitiesIfNew<T>(plant, x.tail(plant.num_velocities()), context);
}

template <typename T>
void SetPositionsIfNew(const MultibodyPlant<T>& plant,
                       const Eigen::Ref<const VectorX<T>>& q,
                       Context<T>* context) {
  if (!AreVectorsEqual(q, plant.GetPositions(*context))) {
    plant.SetPositions(context, q);
  }
}

template <typename T>
void SetVelocitiesIfNew(const MultibodyPlant<T>& plant,
                        const Eigen::Ref<const VectorX<T>>& v,
                        Context<T>* context) {
  if (!AreVectorsEqual(v, plant.GetVelocities(*context))) {
    plant.SetVelocities(context, v);
  }
}

template <typename T>
void SetInputsIfNew(const MultibodyPlant<T>& plant,
                    const Eigen::Ref<const VectorX<T>>& u,
                    Context<T>* context) {
  if (!plant.get_actuation_input_port().HasValue(*context) ||
      !AreVectorsEqual(u, plant.get_actuation_input_port().Eval(*context))) {
    plant.get_actuation_input_port().FixValue(context, u);
  }
}


template <typename T>
void AddFlatTerrain(MultibodyPlant<T>* plant, SceneGraph<T>* scene_graph,
                    double mu_static, double mu_kinetic,
                    Eigen::Vector3d normal_W, double stiffness,
                    double dissipation_rate, bool show_ground) {
  if (!plant->geometry_source_is_registered()) {
    plant->RegisterAsSourceForSceneGraph(scene_graph);
  }

  Eigen::Vector3d point_W(0, 0, 0);
  drake::multibody::CoulombFriction<T> friction(mu_static, mu_kinetic);

  // A half-space for the ground geometry.
  const drake::math::RigidTransformd X_WG(
      HalfSpace::MakePose(normal_W, point_W));

<<<<<<< HEAD


  if (stiffness != 0){
=======
  if (stiffness != 0) {
>>>>>>> fff0d31a
    drake::geometry::ProximityProperties props;
    props.AddProperty("material", "point_contact_stiffness", stiffness);
    props.AddProperty("material", "hunt_crossley_dissipation",
                      dissipation_rate);
    props.AddProperty(drake::geometry::internal::kMaterialGroup,
<<<<<<< HEAD
                      drake::geometry::internal::kFriction,
                      friction);
    plant->RegisterCollisionGeometry(plant->world_body(), X_WG, HalfSpace(),
                                     "collision", props);
  }
  else{
=======
                      drake::geometry::internal::kFriction, friction);
    plant->RegisterCollisionGeometry(plant->world_body(), X_WG, HalfSpace(),
                                     "collision", props);
  } else {
>>>>>>> fff0d31a
    plant->RegisterCollisionGeometry(plant->world_body(), X_WG, HalfSpace(),
                                     "collision", friction);
  }

  // Add visual for the ground.
  if (show_ground) {
//    plant->RegisterVisualGeometry(plant->world_body(), X_WG, HalfSpace(),
//                                  "visual");
  }
}

/// Get the ordered names from a NameTo___Map
vector<string> ExtractOrderedNamesFromMap(const map<string, int>& map,
                                          int index_start) {
  vector<string> names(map.size());
  for (const auto& entry : map) {
    names[entry.second - index_start] = entry.first;
  }
  return names;
}

/// Construct a map between joint names and position indices
///     <name,index> such that q(index) has the given name
///  -Only accurately includes joints with a single position and single velocity
///  -Others are included as "position[ind]""
///  -Index mapping can also be used as a state mapping (assumes x = [q;v])
template <typename T>
map<string, int> MakeNameToPositionsMap(const MultibodyPlant<T>& plant) {
  map<string, int> name_to_index_map;
  std::set<int> index_set;
  for (JointIndex i(0); i < plant.num_joints(); ++i) {
    const drake::multibody::Joint<T>& joint = plant.get_joint(i);
    auto name = joint.name();

    if (joint.num_velocities() == 1 && joint.num_positions() == 1) {
      std::vector<JointIndex> index_vector{i};
      auto selectorMatrix = plant.MakeStateSelectorMatrix(index_vector);
      // find index and add
      int selector_index = -1;
      for (int j = 0; j < selectorMatrix.cols(); ++j) {
        if (selectorMatrix(0, j) == 1) {
          if (selector_index == -1) {
            selector_index = j;
          } else {
            throw std::logic_error("Unable to create selector map.");
          }
        }
      }
      if (selector_index == -1) {
        std::logic_error("Unable to create selector map.");
      }

      name_to_index_map[name] = selector_index;
      index_set.insert(selector_index);
    }
  }

  auto floating_bodies = plant.GetFloatingBaseBodies();
  for (auto body_index : floating_bodies) {
    const auto& body = plant.get_body(body_index);
    DRAKE_ASSERT(body.has_quaternion_dofs());
    int start = body.floating_positions_start();
    std::string name = body.name();
    name_to_index_map[name + "_qw"] = start;
    name_to_index_map[name + "_qx"] = start + 1;
    name_to_index_map[name + "_qy"] = start + 2;
    name_to_index_map[name + "_qz"] = start + 3;
    name_to_index_map[name + "_x"] = start + 4;
    name_to_index_map[name + "_y"] = start + 5;
    name_to_index_map[name + "_z"] = start + 6;
    for (int i = 0; i < 7; i++) {
      index_set.insert(start + i);
    }
  }

  for (int i = 0; i < plant.num_positions(); ++i) {
    // if index has not already been captured, throw an error
    if (index_set.find(i) == index_set.end()) {
      DRAKE_THROW_UNLESS(false);
    }
  }

  return name_to_index_map;
}
/// Construct a map between joint names and position indices
///     <name,index> such that q(index) has the given name
///  -Only accurately includes joints with a single position and single velocity
///  -Others are included as "position[ind]""
///  -Index mapping can also be used as a state mapping (assumes x = [q;v])
template <typename T>
map<string, int> MakeNameToPositionsMap(const MultibodyPlant<T>& plant,
                                        ModelInstanceIndex model_instance) {
  map<string, int> name_to_index_map;
  std::set<int> index_set;
  for (auto i : plant.GetJointIndices(model_instance)) {
    const drake::multibody::Joint<T>& joint = plant.get_joint(i);
    auto name = joint.name();

    if (joint.num_velocities() == 1 && joint.num_positions() == 1) {
      std::vector<JointIndex> index_vector{i};
      auto selectorMatrix = plant.MakeStateSelectorMatrix(index_vector);
      // find index and add
      int selector_index = -1;
      for (int j = 0; j < selectorMatrix.cols(); ++j) {
        if (selectorMatrix(0, j) == 1) {
          if (selector_index == -1) {
            selector_index = j;
          } else {
            throw std::logic_error("Unable to create selector map.");
          }
        }
      }
      if (selector_index == -1) {
        std::logic_error("Unable to create selector map.");
      }

      name_to_index_map[name] = selector_index;
      index_set.insert(selector_index);
    }
  }

  if (plant.HasUniqueFreeBaseBody(model_instance)) {
    const auto& body = plant.GetUniqueFreeBaseBodyOrThrow(model_instance);
    DRAKE_ASSERT(body.has_quaternion_dofs());
    int start = body.floating_positions_start();
    std::string name = body.name();
    name_to_index_map[name + "_qw"] = start;
    name_to_index_map[name + "_qx"] = start + 1;
    name_to_index_map[name + "_qy"] = start + 2;
    name_to_index_map[name + "_qz"] = start + 3;
    name_to_index_map[name + "_x"] = start + 4;
    name_to_index_map[name + "_y"] = start + 5;
    name_to_index_map[name + "_z"] = start + 6;
    for (int i = 0; i < 7; i++) {
      index_set.insert(start + i);
    }
  }
  // if index has not already been captured, throw an error
  DRAKE_THROW_UNLESS(plant.num_positions(model_instance) == index_set.size());

  return name_to_index_map;
}

/// Construct a map between joint names and velocity indices
///     <name,index> such that v(index) has the given name
///  -Only accurately includes joints with a single position and single velocity
///  -Others are included as "state[ind]"
///  -Index mapping can also be used as a state mapping, AFTER
///     an offset of num_positions is applied (assumes x = [q;v])
template <typename T>
map<string, int> MakeNameToVelocitiesMap(const MultibodyPlant<T>& plant) {
  map<string, int> name_to_index_map;
  std::set<int> index_set;

  for (JointIndex i(0); i < plant.num_joints(); ++i) {
    const drake::multibody::Joint<T>& joint = plant.get_joint(i);
    auto name = joint.name() + "dot";

    if (joint.num_velocities() == 1 && joint.num_positions() == 1) {
      std::vector<JointIndex> index_vector{i};
      auto selectorMatrix = plant.MakeStateSelectorMatrix(index_vector);
      // find index and add
      int selector_index = -1;
      for (int j = 0; j < selectorMatrix.cols(); ++j) {
        if (selectorMatrix(1, j) == 1) {
          if (selector_index == -1) {
            selector_index = j;
          } else {
            throw std::logic_error("Unable to create selector map.");
          }
        }
      }
      if (selector_index == -1) {
        throw std::logic_error("Unable to create selector map.");
      }

      name_to_index_map[name] = selector_index - plant.num_positions();
      index_set.insert(selector_index - plant.num_positions());
    }
  }

  auto floating_bodies = plant.GetFloatingBaseBodies();
  for (auto body_index : floating_bodies) {
    const auto& body = plant.get_body(body_index);
    int start = body.floating_velocities_start() - plant.num_positions();
    std::string name = body.name();
    name_to_index_map[name + "_wx"] = start;
    name_to_index_map[name + "_wy"] = start + 1;
    name_to_index_map[name + "_wz"] = start + 2;
    name_to_index_map[name + "_vx"] = start + 3;
    name_to_index_map[name + "_vy"] = start + 4;
    name_to_index_map[name + "_vz"] = start + 5;
    for (int i = 0; i < 6; i++) {
      index_set.insert(start + i);
    }
  }

  for (int i = 0; i < plant.num_velocities(); ++i) {
    // if index has not already been captured, throw an error
    if (index_set.find(i) == index_set.end()) {
      DRAKE_THROW_UNLESS(false);
    }
  }

  // if index has not already been captured, throw an error
  DRAKE_THROW_UNLESS(plant.num_velocities() == index_set.size());
  return name_to_index_map;
}

/// Construct a map between joint names and velocity indices
///     <name,index> such that v(index) has the given name
///  -Only accurately includes joints with a single position and single velocity
///  -Others are included as "state[ind]"
///  -Index mapping can also be used as a state mapping, AFTER
///     an offset of num_positions is applied (assumes x = [q;v])
template <typename T>
map<string, int> MakeNameToVelocitiesMap(const MultibodyPlant<T>& plant,
                                         ModelInstanceIndex model_instance) {
  map<string, int> name_to_index_map;
  std::set<int> index_set;

  for (auto i : plant.GetJointIndices(model_instance)) {
    const drake::multibody::Joint<T>& joint = plant.get_joint(i);
    auto name = joint.name() + "dot";

    if (joint.num_velocities() == 1 && joint.num_positions() == 1) {
      std::vector<JointIndex> index_vector{i};
      auto selectorMatrix = plant.MakeStateSelectorMatrix(index_vector);
      // find index and add
      int selector_index = -1;
      for (int j = 0; j < selectorMatrix.cols(); ++j) {
        if (selectorMatrix(1, j) == 1) {
          if (selector_index == -1) {
            selector_index = j;
          } else {
            throw std::logic_error("Unable to create selector map.");
          }
        }
      }
      if (selector_index == -1) {
        throw std::logic_error("Unable to create selector map.");
      }

      name_to_index_map[name] = selector_index - plant.num_positions();
      index_set.insert(selector_index - plant.num_positions());
    }
  }

  if (plant.HasUniqueFreeBaseBody(model_instance)) {
    const auto& body = plant.GetUniqueFreeBaseBodyOrThrow(model_instance);
    int start = body.floating_velocities_start() - plant.num_positions();
    std::string name = body.name();
    name_to_index_map[name + "_wx"] = start;
    name_to_index_map[name + "_wy"] = start + 1;
    name_to_index_map[name + "_wz"] = start + 2;
    name_to_index_map[name + "_vx"] = start + 3;
    name_to_index_map[name + "_vy"] = start + 4;
    name_to_index_map[name + "_vz"] = start + 5;
    for (int i = 0; i < 6; i++) {
      index_set.insert(start + i);
    }
  }

  // if index has not already been captured, throw an error
  DRAKE_THROW_UNLESS(plant.num_velocities(model_instance) == index_set.size());
  return name_to_index_map;
}

template <typename T>
map<string, int> MakeNameToActuatorsMap(const MultibodyPlant<T>& plant) {
  map<string, int> name_to_index_map;
  for (JointActuatorIndex i(0); i < plant.num_actuators(); ++i) {
    const drake::multibody::JointActuator<T>& actuator =
        plant.get_joint_actuator(i);
    auto name = actuator.name();

    if (actuator.joint().num_velocities() == 1 &&
        actuator.joint().num_positions() == 1) {
      std::vector<JointActuatorIndex> index_vector{i};
      auto selectorMatrix = plant.MakeActuatorSelectorMatrix(index_vector);

      // find index and add
      int selector_index = -1;
      for (int j = 0; j < selectorMatrix.rows(); ++j) {
        if (selectorMatrix(j, 0) == 1) {
          if (selector_index == -1) {
            selector_index = j;
          } else {
            throw std::logic_error("Unable to create selector map.");
          }
        }
      }
      if (selector_index == -1) {
        throw std::logic_error("Unable to create selector map.");
      }

      name_to_index_map[name] = selector_index;
    }
  }
  return name_to_index_map;
}

template <typename T>
vector<string> CreateStateNameVectorFromMap(const MultibodyPlant<T>& plant) {
  map<string, int> pos_map = MakeNameToPositionsMap(plant);
  map<string, int> vel_map = MakeNameToVelocitiesMap(plant);
  vector<string> state_names(pos_map.size() + vel_map.size());

  for (const auto& name_index_pair : pos_map) {
    state_names[name_index_pair.second] = name_index_pair.first;
  }
  for (const auto& name_index_pair : vel_map) {
    state_names[name_index_pair.second + pos_map.size()] =
        name_index_pair.first;
  }
  return state_names;
}

template <typename T>
vector<string> CreateActuatorNameVectorFromMap(const MultibodyPlant<T>& plant) {
  map<string, int> act_map = MakeNameToActuatorsMap(plant);
  return ExtractOrderedNamesFromMap(act_map);
}

template <typename T>
Eigen::MatrixXd CreateWithSpringsToWithoutSpringsMapPos(
    const drake::multibody::MultibodyPlant<T>& plant_w_spr,
    const drake::multibody::MultibodyPlant<T>& plant_wo_spr) {
  const std::map<string, int>& pos_map_w_spr =
      multibody::MakeNameToPositionsMap(plant_w_spr);
  const std::map<string, int>& pos_map_wo_spr =
      multibody::MakeNameToPositionsMap(plant_wo_spr);

  // Initialize the mapping from spring to no spring
  Eigen::MatrixXd ret = Eigen::MatrixXd::Zero(plant_wo_spr.num_positions(),
                                              plant_w_spr.num_positions());
  for (auto pos_pair_wo_spr : pos_map_wo_spr) {
    bool successfully_added = false;
    for (auto pos_pair_w_spr : pos_map_w_spr) {
      if (pos_pair_wo_spr.first == pos_pair_w_spr.first) {
        ret(pos_pair_wo_spr.second, pos_pair_w_spr.second) = 1;
        successfully_added = true;
      }
    }
    DRAKE_DEMAND(successfully_added);
  }

  return ret;
}

template <typename T>
Eigen::MatrixXd CreateWithSpringsToWithoutSpringsMapVel(
    const drake::multibody::MultibodyPlant<T>& plant_w_spr,
    const drake::multibody::MultibodyPlant<T>& plant_wo_spr) {
  const std::map<string, int>& vel_map_w_spr =
      multibody::MakeNameToVelocitiesMap(plant_w_spr);
  const std::map<string, int>& vel_map_wo_spr =
      multibody::MakeNameToVelocitiesMap(plant_wo_spr);

  // Initialize the mapping from spring to no spring
  Eigen::MatrixXd ret = Eigen::MatrixXd::Zero(plant_wo_spr.num_velocities(),
                                              plant_w_spr.num_velocities());
  for (auto vel_pair_wo_spr : vel_map_wo_spr) {
    bool successfully_added = false;
    for (auto vel_pair_w_spr : vel_map_w_spr) {
      if (vel_pair_wo_spr.first == vel_pair_w_spr.first) {
        ret(vel_pair_wo_spr.second, vel_pair_w_spr.second) = 1;
        successfully_added = true;
      }
    }
    DRAKE_DEMAND(successfully_added);
  }

  return ret;
}

bool JointsWithinLimits(const MultibodyPlant<double>& plant, VectorXd positions,
                        double tolerance) {
  VectorXd joint_min = plant.GetPositionLowerLimits();
  VectorXd joint_max = plant.GetPositionUpperLimits();

  bool joints_within_limits = true;

  for (int i = 0; i < positions.size(); ++i) {
    if (positions(i) < (joint_min(i) + tolerance) ||
        (positions(i) > (joint_min(i) - tolerance))) {
      joints_within_limits = false;
    }
  }
  return joints_within_limits;
}

template <typename T>
std::vector<int> QuaternionStartIndices(const MultibodyPlant<T>& plant) {
  std::vector<int> quat_start;
  auto bodies = plant.GetFloatingBaseBodies();
  for (auto body : bodies) {
    if (plant.get_body(body).has_quaternion_dofs()) {
      quat_start.push_back(plant.get_body(body).floating_positions_start());
    }
  }
  return quat_start;
}

template <typename T>
int QuaternionStartIndex(const MultibodyPlant<T>& plant) {
  std::vector<int> quat_start = QuaternionStartIndices(plant);
  if (quat_start.size() > 1) {
    throw std::runtime_error(
        "Called QuaternionStartIndex(plant) with "
        "multiple quaternion floating bases.");
  } else if (quat_start.size() == 0) {
    return -1;
  } else {
    return quat_start.at(0);
  }
  DRAKE_UNREACHABLE();
}

template <typename T>
bool HasQuaternion(const MultibodyPlant<T>& plant) {
  return QuaternionStartIndex(plant) != -1;
}

template <typename T>
Vector3d ReExpressWorldVector3InBodyYawFrame(const MultibodyPlant<T>& plant,
                                             const Context<T>& context,
                                             const std::string& body_name,
                                             const Vector3d& vec) {
  Vector3d pelvis_x =
      plant.GetBodyByName(body_name).EvalPoseInWorld(context).rotation().col(0);
  double yaw = atan2(pelvis_x(1), pelvis_x(0));
  return Vector3d(cos(yaw) * vec(0) + sin(yaw) * vec(1),
                  -sin(yaw) * vec(0) + cos(yaw) * vec(1), vec(2));
}

template <typename T>
Vector2d ReExpressWorldVector2InBodyYawFrame(const MultibodyPlant<T>& plant,
                                             const Context<T>& context,
                                             const std::string& body_name,
                                             const Vector2d& vec) {
  Vector3d pelvis_x =
      plant.GetBodyByName(body_name).EvalPoseInWorld(context).rotation().col(0);
  double yaw = atan2(pelvis_x(1), pelvis_x(0));
  return Vector2d(cos(yaw) * vec(0) + sin(yaw) * vec(1),
                  -sin(yaw) * vec(0) + cos(yaw) * vec(1));
}

VectorXd MakeJointPositionOffsetFromMap(
    const drake::multibody::MultibodyPlant<double>& plant,
    const std::map<std::string, double>& joint_offset_map) {
  VectorXd q_offset = VectorXd::Zero(plant.num_positions());
  const auto pos_map = multibody::MakeNameToPositionsMap(plant);
  for (const auto& [joint_name, joint_offset] : joint_offset_map) {
    DRAKE_DEMAND(pos_map.count(joint_name) > 0);
    q_offset(pos_map.at(joint_name)) = joint_offset;
  }
  return q_offset;
}

Eigen::MatrixXd WToQuatDotMap(const Eigen::Vector4d& q) {
  // clang-format off
  Eigen::MatrixXd ret(4,3);
  ret <<  -q(1), -q(2), -q(3),
      q(0),  q(3), -q(2),
      -q(3),  q(0),  q(1),
      q(2), -q(1),  q(0);
  ret *= 0.5;
  // clang-format on
  return ret;
}

Eigen::MatrixXd JwrtqdotToJwrtv(const Eigen::VectorXd& q,
                                const Eigen::MatrixXd& Jwrtqdot) {
  //[J_1:4, J_5:end] * [WToQuatDotMap, 0] = [J_1:4 * WToQuatDotMap, J_5:end]
  //                   [      0      , I]
  DRAKE_DEMAND(Jwrtqdot.cols() == q.size());

  Eigen::MatrixXd ret(Jwrtqdot.rows(), q.size() - 1);
  ret << Jwrtqdot.leftCols<4>() * WToQuatDotMap(q.head<4>()),
      Jwrtqdot.rightCols(q.size() - 4);
  return ret;
}

template int QuaternionStartIndex(const MultibodyPlant<double>& plant);  // NOLINT
template int QuaternionStartIndex(const MultibodyPlant<AutoDiffXd>& plant);  // NOLINT
template std::vector<int> QuaternionStartIndices(const MultibodyPlant<double>& plant);  // NOLINT
template std::vector<int> QuaternionStartIndices(const MultibodyPlant<AutoDiffXd>& plant);  // NOLINT
template bool HasQuaternion(const MultibodyPlant<double>& plant);  // NOLINT
template bool HasQuaternion(const MultibodyPlant<AutoDiffXd>& plant);  // NOLINT
template Vector3d ReExpressWorldVector3InBodyYawFrame(const MultibodyPlant<double>& plant, const Context<double>& context, const std::string& body_name, const Vector3d& vec); //NOLINT
template Vector2d ReExpressWorldVector2InBodyYawFrame(const MultibodyPlant<double>& plant, const Context<double>& context, const std::string& body_name, const Vector2d& vec); //NOLINT
template map<string, int> MakeNameToPositionsMap<double>(const MultibodyPlant<double>& plant);  // NOLINT
template map<string, int> MakeNameToPositionsMap<AutoDiffXd>(const MultibodyPlant<AutoDiffXd> &plant);  // NOLINT
template map<string, int> MakeNameToPositionsMap<double>(const MultibodyPlant<double>& plant, drake::multibody::ModelInstanceIndex);  // NOLINT
template map<string, int> MakeNameToPositionsMap<AutoDiffXd>(const MultibodyPlant<AutoDiffXd>& plant, drake::multibody::ModelInstanceIndex);  // NOLINT
template map<string, int> MakeNameToVelocitiesMap<double>(const MultibodyPlant<double>& plant);  // NOLINT
template map<string, int> MakeNameToVelocitiesMap<AutoDiffXd>(const MultibodyPlant<AutoDiffXd>& plant);  // NOLINT
template map<string, int> MakeNameToVelocitiesMap<double>(const MultibodyPlant<double>& plant, drake::multibody::ModelInstanceIndex);  // NOLINT
template map<string, int> MakeNameToVelocitiesMap<AutoDiffXd>(const MultibodyPlant<AutoDiffXd>& plant, drake::multibody::ModelInstanceIndex);  // NOLINT
template map<string, int> MakeNameToActuatorsMap<double>(const MultibodyPlant<double>& plant);  // NOLINT
template map<string, int> MakeNameToActuatorsMap<AutoDiffXd>(const MultibodyPlant<AutoDiffXd>& plant);  // NOLINT
template vector<string> CreateStateNameVectorFromMap(const MultibodyPlant<double>& plant);  // NOLINT
template vector<string> CreateStateNameVectorFromMap(const MultibodyPlant<AutoDiffXd>& plant);   // NOLINT
template vector<string> CreateActuatorNameVectorFromMap(const MultibodyPlant<double>& plant);  // NOLINT
template vector<string> CreateActuatorNameVectorFromMap(const MultibodyPlant<AutoDiffXd>& plant);   // NOLINT
template Eigen::MatrixXd CreateWithSpringsToWithoutSpringsMapPos(const drake::multibody::MultibodyPlant<double>& plant_w_spr, const drake::multibody::MultibodyPlant<double>& plant_wo_spr);   // NOLINT
template Eigen::MatrixXd CreateWithSpringsToWithoutSpringsMapVel(const drake::multibody::MultibodyPlant<double>& plant_w_spr, const drake::multibody::MultibodyPlant<double>& plant_wo_spr);   // NOLINT
<<<<<<< HEAD
template void AddFlatTerrain<double>(MultibodyPlant<double>* plant, SceneGraph<double>* scene_graph, double mu_static, double mu_kinetic, Eigen::Vector3d normal_W, double stiffness, double dissipation_rate, bool show_ground);   // NOLINT
=======
template void AddFlatTerrain<double>(MultibodyPlant<double>* plant, SceneGraph<double>* scene_graph, double mu_static, double mu_kinetic, Eigen::Vector3d normal_W, double stiffness, double dissipation_rate, bool show_ground);  // NOLINT
>>>>>>> fff0d31a
template VectorX<double> GetInput(const MultibodyPlant<double>& plant, const Context<double>& context);  // NOLINT
template VectorX<AutoDiffXd> GetInput(const MultibodyPlant<AutoDiffXd>& plant, const Context<AutoDiffXd>& context);  // NOLINT
template std::unique_ptr<Context<double>> CreateContext(const MultibodyPlant<double>& plant, const Eigen::Ref<const VectorXd>& state, const Eigen::Ref<const VectorXd>& input);  // NOLINT
template std::unique_ptr<Context<AutoDiffXd>> CreateContext(const MultibodyPlant<AutoDiffXd>& plant, const Eigen::Ref<const AutoDiffVecXd>& state, const Eigen::Ref<const AutoDiffVecXd>& input);  // NOLINT
template void SetContext(const MultibodyPlant<double>& plant, const Eigen::Ref<const VectorXd>& state, const Eigen::Ref<const VectorXd>&, Context<double>* context);  // NOLINT
template void SetContext(const MultibodyPlant<AutoDiffXd>& plant, const Eigen::Ref<const AutoDiffVecXd>& state, const Eigen::Ref<const AutoDiffVecXd>&, Context<AutoDiffXd>* context);  // NOLINT
template void SetPositionsAndVelocitiesIfNew(const MultibodyPlant<AutoDiffXd>&, const Eigen::Ref<const AutoDiffVecXd>&, Context<AutoDiffXd>*);  // NOLINT
template void SetPositionsAndVelocitiesIfNew(const MultibodyPlant<double>&, const Eigen::Ref<const VectorXd>&, Context<double>*);  // NOLINT
template void SetPositionsIfNew(const MultibodyPlant<AutoDiffXd>&, const Eigen::Ref<const AutoDiffVecXd>&, Context<AutoDiffXd>*);  // NOLINT
template void SetPositionsIfNew(const MultibodyPlant<double>&, const Eigen::Ref<const VectorXd>&, Context<double>*);  // NOLINT
template void SetVelocitiesIfNew(const MultibodyPlant<AutoDiffXd>&, const Eigen::Ref<const AutoDiffVecXd>&, Context<AutoDiffXd>*);  // NOLINT
template void SetVelocitiesIfNew(const MultibodyPlant<double>&, const Eigen::Ref<const VectorXd>&, Context<double>*);  // NOLINT
template void SetInputsIfNew(const MultibodyPlant<AutoDiffXd>&, const Eigen::Ref<const AutoDiffVecXd>&, Context<AutoDiffXd>*);  // NOLINT
template void SetInputsIfNew(const MultibodyPlant<double>&, const Eigen::Ref<const VectorXd>&, Context<double>*);  // NOLINT
}  // namespace multibody
}  // namespace dairlib<|MERGE_RESOLUTION|>--- conflicted
+++ resolved
@@ -6,7 +6,6 @@
 #include "drake/common/drake_assert.h"
 #include "drake/geometry/proximity_properties.h"
 #include "drake/math/autodiff_gradient.h"
-#include "drake/geometry/proximity_properties.h"
 
 namespace dairlib {
 namespace multibody {
@@ -120,7 +119,6 @@
   }
 }
 
-
 template <typename T>
 void AddFlatTerrain(MultibodyPlant<T>* plant, SceneGraph<T>* scene_graph,
                     double mu_static, double mu_kinetic,
@@ -137,39 +135,24 @@
   const drake::math::RigidTransformd X_WG(
       HalfSpace::MakePose(normal_W, point_W));
 
-<<<<<<< HEAD
-
-
-  if (stiffness != 0){
-=======
   if (stiffness != 0) {
->>>>>>> fff0d31a
     drake::geometry::ProximityProperties props;
     props.AddProperty("material", "point_contact_stiffness", stiffness);
     props.AddProperty("material", "hunt_crossley_dissipation",
                       dissipation_rate);
     props.AddProperty(drake::geometry::internal::kMaterialGroup,
-<<<<<<< HEAD
-                      drake::geometry::internal::kFriction,
-                      friction);
-    plant->RegisterCollisionGeometry(plant->world_body(), X_WG, HalfSpace(),
-                                     "collision", props);
-  }
-  else{
-=======
                       drake::geometry::internal::kFriction, friction);
     plant->RegisterCollisionGeometry(plant->world_body(), X_WG, HalfSpace(),
                                      "collision", props);
   } else {
->>>>>>> fff0d31a
     plant->RegisterCollisionGeometry(plant->world_body(), X_WG, HalfSpace(),
                                      "collision", friction);
   }
 
   // Add visual for the ground.
   if (show_ground) {
-//    plant->RegisterVisualGeometry(plant->world_body(), X_WG, HalfSpace(),
-//                                  "visual");
+    plant->RegisterVisualGeometry(plant->world_body(), X_WG, HalfSpace(),
+                                  "visual");
   }
 }
 
@@ -670,11 +653,7 @@
 template vector<string> CreateActuatorNameVectorFromMap(const MultibodyPlant<AutoDiffXd>& plant);   // NOLINT
 template Eigen::MatrixXd CreateWithSpringsToWithoutSpringsMapPos(const drake::multibody::MultibodyPlant<double>& plant_w_spr, const drake::multibody::MultibodyPlant<double>& plant_wo_spr);   // NOLINT
 template Eigen::MatrixXd CreateWithSpringsToWithoutSpringsMapVel(const drake::multibody::MultibodyPlant<double>& plant_w_spr, const drake::multibody::MultibodyPlant<double>& plant_wo_spr);   // NOLINT
-<<<<<<< HEAD
-template void AddFlatTerrain<double>(MultibodyPlant<double>* plant, SceneGraph<double>* scene_graph, double mu_static, double mu_kinetic, Eigen::Vector3d normal_W, double stiffness, double dissipation_rate, bool show_ground);   // NOLINT
-=======
 template void AddFlatTerrain<double>(MultibodyPlant<double>* plant, SceneGraph<double>* scene_graph, double mu_static, double mu_kinetic, Eigen::Vector3d normal_W, double stiffness, double dissipation_rate, bool show_ground);  // NOLINT
->>>>>>> fff0d31a
 template VectorX<double> GetInput(const MultibodyPlant<double>& plant, const Context<double>& context);  // NOLINT
 template VectorX<AutoDiffXd> GetInput(const MultibodyPlant<AutoDiffXd>& plant, const Context<AutoDiffXd>& context);  // NOLINT
 template std::unique_ptr<Context<double>> CreateContext(const MultibodyPlant<double>& plant, const Eigen::Ref<const VectorXd>& state, const Eigen::Ref<const VectorXd>& input);  // NOLINT
