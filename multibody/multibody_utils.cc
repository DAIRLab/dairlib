--- conflicted
+++ resolved
@@ -123,11 +123,8 @@
 template <typename T>
 void AddFlatTerrain(MultibodyPlant<T>* plant, SceneGraph<T>* scene_graph,
                     double mu_static, double mu_kinetic,
-<<<<<<< HEAD
-                    Eigen::Vector3d normal_W, double stiffness, double dissipation_rate) {
-=======
-                    Eigen::Vector3d normal_W, bool show_ground) {
->>>>>>> 55ca2111
+                    Eigen::Vector3d normal_W, double stiffness,
+                    double dissipation_rate, bool show_ground) {
   if (!plant->geometry_source_is_registered()) {
     plant->RegisterAsSourceForSceneGraph(scene_graph);
   }
@@ -158,15 +155,10 @@
   }
 
   // Add visual for the ground.
-<<<<<<< HEAD
-//  plant->RegisterVisualGeometry(plant->world_body(), X_WG, HalfSpace(),
-//                                "visual");
-=======
   if (show_ground) {
     plant->RegisterVisualGeometry(plant->world_body(), X_WG, HalfSpace(),
                                   "visual");
   }
->>>>>>> 55ca2111
 }
 
 /// Construct a map between joint names and position indices
@@ -538,11 +530,7 @@
 template vector<string> createActuatorNameVectorFromMap(const MultibodyPlant<AutoDiffXd>& plant);   // NOLINT
 template Eigen::MatrixXd CreateWithSpringsToWithoutSpringsMapPos(const drake::multibody::MultibodyPlant<double>& plant_w_spr, const drake::multibody::MultibodyPlant<double>& plant_wo_spr);   // NOLINT
 template Eigen::MatrixXd CreateWithSpringsToWithoutSpringsMapVel(const drake::multibody::MultibodyPlant<double>& plant_w_spr, const drake::multibody::MultibodyPlant<double>& plant_wo_spr);   // NOLINT
-<<<<<<< HEAD
-template void AddFlatTerrain<double>(MultibodyPlant<double>* plant, SceneGraph<double>* scene_graph, double mu_static, double mu_kinetic, Eigen::Vector3d normal_W, double stiffness, double dissipation_rate);   // NOLINT
-=======
-template void addFlatTerrain<double>(MultibodyPlant<double>* plant, SceneGraph<double>* scene_graph, double mu_static, double mu_kinetic, Eigen::Vector3d normal_W, bool show_ground);   // NOLINT
->>>>>>> 55ca2111
+template void AddFlatTerrain<double>(MultibodyPlant<double>* plant, SceneGraph<double>* scene_graph, double mu_static, double mu_kinetic, Eigen::Vector3d normal_W, double stiffness, double dissipation_rate, bool show_ground);   // NOLINT
 template VectorX<double> getInput(const MultibodyPlant<double>& plant, const Context<double>& context);  // NOLINT
 template VectorX<AutoDiffXd> getInput(const MultibodyPlant<AutoDiffXd>& plant, const Context<AutoDiffXd>& context);  // NOLINT
 template std::unique_ptr<Context<double>> createContext(const MultibodyPlant<double>& plant, const Eigen::Ref<const VectorXd>& state, const Eigen::Ref<const VectorXd>& input);  // NOLINT
