#include <vector>
#include <set>
#include "multibody/multibody_utils.h"
#include "drake/common/drake_assert.h"

namespace dairlib {
namespace multibody {

using std::map;
using std::string;
using drake::multibody::MultibodyPlant;
using drake::systems::Context;
using drake::geometry::SceneGraph;
using drake::geometry::HalfSpace;
using drake::multibody::JointIndex;
using drake::multibody::JointActuatorIndex;
using Eigen::VectorXd;
using drake::VectorX;
using drake::AutoDiffXd;

template <typename T>
VectorX<T> getInput(const MultibodyPlant<T>& plant, const Context<T>& context) {
  if (plant.num_actuators() > 0) {
    VectorX<T> input = plant.EvalEigenVectorInput(context,
        plant.get_actuation_input_port().get_index());
    return input;
  } else {
    return VectorX<T>(0);
  }
}

template <typename T>
std::unique_ptr<Context<T>> createContext(const MultibodyPlant<T>& plant,
    const VectorX<T>& state, const VectorX<T>& input) {
  auto context = plant.CreateDefaultContext();
  plant.SetPositionsAndVelocities(context.get(), state);

  // TODO(mposa) Remove > 0 check once fixed upstream in Drake
  if (input.size() > 0) {
    context->FixInputPort(plant.get_actuation_input_port().get_index(), input);
  }
  return context;
}

template <typename T>
void addTerrain(MultibodyPlant<T>* plant, SceneGraph<T>* scene_graph,
                double mu_static, double mu_kinetic, Eigen::Vector3d normal_W) {
  if (!plant->geometry_source_is_registered()) {
    plant->RegisterAsSourceForSceneGraph(scene_graph);
  }

  Eigen::Vector3d point_W(0, 0, 0);
  drake::multibody::CoulombFriction<T> friction(mu_static, mu_kinetic);

  // A half-space for the ground geometry.
  const drake::math::RigidTransformd X_WG(
      HalfSpace::MakePose(normal_W, point_W));

  plant->RegisterCollisionGeometry(
      plant->world_body(), X_WG, HalfSpace(), "collision", friction);

  // Add visual for the ground.
  plant->RegisterVisualGeometry(
      plant->world_body(), X_WG, HalfSpace(), "visual");
}
template <typename T>
void addTerrain(MultibodyPlant<T>* plant, SceneGraph<T>* scene_graph,
                double mu_static, double mu_kinetic, Eigen::Vector3d normal_W) {
  if (!plant->geometry_source_is_registered()) {
    plant->RegisterAsSourceForSceneGraph(scene_graph);
  }

  Eigen::Vector3d point_W(0, 0, 0);
  drake::multibody::CoulombFriction<T> friction(mu_static, mu_kinetic);

  // A half-space for the ground geometry.
  const drake::math::RigidTransformd X_WG(
      HalfSpace::MakePose(normal_W, point_W));

  plant->RegisterCollisionGeometry(
      plant->world_body(), X_WG, HalfSpace(), "collision", friction);

  // Add visual for the ground.
  plant->RegisterVisualGeometry(
      plant->world_body(), X_WG, HalfSpace(), "visual");
}

/// Construct a map between joint names and position indices
///     <name,index> such that q(index) has the given name
///  -Only accurately includes joints with a single position and single velocity
///  -Others are included as "position[ind]""
///  -Index mapping can also be used as a state mapping (assumes x = [q;v])
map<string, int> makeNameToPositionsMap(const MultibodyPlant<double>& plant) {
  map<string, int> name_to_index_map;
  std::set<int> index_set;
  for (JointIndex i(0); i < plant.num_joints(); ++i) {
    const drake::multibody::Joint<double>& joint = plant.get_joint(i);
    auto name = joint.name();

    if (joint.num_velocities() == 1 && joint.num_positions() == 1) {
      std::vector<JointIndex> index_vector {i};
      auto selectorMatrix = plant.MakeStateSelectorMatrix(index_vector);
      // find index and add
      int selector_index = -1;
      for (int j = 0; j < selectorMatrix.cols(); ++j) {
        if (selectorMatrix(0, j) == 1) {
          if (selector_index == -1) {
            selector_index = j;
          } else {
            throw std::logic_error("Unable to create selector map.");
          }
        }
      }
      if (selector_index == -1) {
        std::logic_error("Unable to create selector map.");
      }

      name_to_index_map[name] = selector_index;
      index_set.insert(selector_index);
    }
  }

  auto floating_bodies = plant.GetFloatingBaseBodies();
  DRAKE_THROW_UNLESS(floating_bodies.size() <= 1);  //remove once RBT deprecated
  for (auto body_index : floating_bodies) {
    const auto& body = plant.get_body(body_index);
    DRAKE_ASSERT(body.has_quaternion_dofs());
    int start = body.floating_positions_start();
    std::string name = "base";  // should be body.name() once RBT is deprecated
    name_to_index_map[name + "_qw"] = start;
    name_to_index_map[name + "_qx"] = start + 1;
    name_to_index_map[name + "_qy"] = start + 2;
    name_to_index_map[name + "_qz"] = start + 3;
    name_to_index_map[name + "_x"] = start + 4;
    name_to_index_map[name + "_y"] = start + 5;
    name_to_index_map[name + "_z"] = start + 6;
    for (int i = 0; i < 7; i++) {
      index_set.insert(start + i);
    }
  }

  for (int i = 0; i < plant.num_positions(); ++i) {
    // if index has not already been captured, throw an error
    if (index_set.find(i) == index_set.end()) {
      DRAKE_THROW_UNLESS(false);
    }
  }

  return name_to_index_map;
}

/// Construct a map between joint names and velocity indices
///     <name,index> such that v(index) has the given name
///  -Only accurately includes joints with a single position and single velocity
///  -Others are included as "state[ind]"
///  -Index mapping can also be used as a state mapping, AFTER
///     an offset of num_positions is applied (assumes x = [q;v])
map<string, int> makeNameToVelocitiesMap(const MultibodyPlant<double>& plant) {
  map<string, int> name_to_index_map;
  std::set<int> index_set;

  for (JointIndex i(0); i < plant.num_joints(); ++i) {
    const drake::multibody::Joint<double>& joint = plant.get_joint(i);
    // TODO(posa): this "dot" should be removed, it's an anachronism from
    // RBT
    auto name = joint.name() + "dot";

    if (joint.num_velocities() == 1 && joint.num_positions() == 1) {
      std::vector<JointIndex> index_vector {i};
      auto selectorMatrix = plant.MakeStateSelectorMatrix(index_vector);
      // find index and add
      int selector_index = -1;
      for (int j = 0; j < selectorMatrix.cols(); ++j) {
        if (selectorMatrix(1, j) == 1) {
          if (selector_index == -1) {
            selector_index = j;
          } else {
            throw std::logic_error("Unable to create selector map.");
          }
        }
      }
      if (selector_index == -1) {
        throw std::logic_error("Unable to create selector map.");
      }

      name_to_index_map[name] = selector_index - plant.num_positions();
      index_set.insert(selector_index - plant.num_positions());
    }
  }

  auto floating_bodies = plant.GetFloatingBaseBodies();
  // Remove throw once RBT deprecated
  DRAKE_THROW_UNLESS(floating_bodies.size() <= 1);
  for (auto body_index : floating_bodies) {
    const auto& body = plant.get_body(body_index);
    int start = body.floating_velocities_start() - plant.num_positions();
    std::string name = "base";  // should be body.name() once RBT is deprecated
    name_to_index_map[name + "_wx"] = start;
    name_to_index_map[name + "_wy"] = start + 1;
    name_to_index_map[name + "_wz"] = start + 2;
    name_to_index_map[name + "_vx"] = start + 3;
    name_to_index_map[name + "_vy"] = start + 4;
    name_to_index_map[name + "_vz"] = start + 5;
    for (int i = 0; i < 6; i++) {
      index_set.insert(start + i);
    }
  }

  for (int i = 0; i < plant.num_velocities(); ++i) {
    // if index has not already been captured, throw an error
    if (index_set.find(i) == index_set.end()) {
      DRAKE_THROW_UNLESS(false);
    }
  }

  return name_to_index_map;
}

map<string, int> makeNameToActuatorsMap(const MultibodyPlant<double>& plant) {
  map<string, int> name_to_index_map;
  for (JointActuatorIndex i(0); i < plant.num_actuators(); ++i) {
    const drake::multibody::JointActuator<double>& actuator =
        plant.get_joint_actuator(i);
    auto name = actuator.name();

    if (actuator.joint().num_velocities() == 1 &&
        actuator.joint().num_positions() == 1) {
      std::vector<JointActuatorIndex> index_vector {i};
      auto selectorMatrix =
          plant.MakeActuatorSelectorMatrix(index_vector);

      // find index and add
      int selector_index = -1;
      for (int j = 0; j < selectorMatrix.rows(); ++j) {
        if (selectorMatrix(j, 0) == 1) {
          if (selector_index == -1) {
            selector_index = j;
          } else {
            throw std::logic_error("Unable to create selector map.");
          }
        }
      }
      if (selector_index == -1) {
        throw std::logic_error("Unable to create selector map.");
      }

      name_to_index_map[name] = selector_index;
    }
  }
  return name_to_index_map;
}



bool JointsWithinLimits(const drake::multibody::MultibodyPlant<double>& plant,
                        VectorXd positions, double tolerance) {
  VectorXd joint_min = plant.GetPositionLowerLimits();
  VectorXd joint_max = plant.GetPositionUpperLimits();

  bool joints_within_limits = true;

  for (int i = 0; i < positions.size(); ++i) {
    if (positions(i) < (joint_min(i) + tolerance) ||
        (positions(i) > (joint_min(i) - tolerance))) {
      joints_within_limits = false;
    }
  }
  return joints_within_limits;
}



bool isQuaternion(const drake::multibody::MultibodyPlant<double>& plant) {
  auto unordered_index_set = plant.GetFloatingBaseBodies();
  if (unordered_index_set.empty()) {
    return false;
  }

  auto first_body_idx = unordered_index_set.begin();
  return plant.get_body(*first_body_idx).has_quaternion_dofs();
}




<<<<<<< HEAD
template void addFlatTerrain<double>(MultibodyPlant<double>* plant, SceneGraph<double>* scene_graph, double mu_static, double mu_kinetic);   // NOLINT
=======
>>>>>>> 45e2a835
template void addTerrain<double>(MultibodyPlant<double>* plant, SceneGraph<double>* scene_graph, double mu_static, double mu_kinetic, Eigen::Vector3d normal_W);   // NOLINT
template VectorX<double> getInput(const MultibodyPlant<double>& plant, const Context<double>& context);  // NOLINT
template VectorX<AutoDiffXd> getInput(const MultibodyPlant<AutoDiffXd>& plant, const Context<AutoDiffXd>& context);  // NOLINT
template std::unique_ptr<Context<double>> createContext(const MultibodyPlant<double>& plant, const VectorX<double>& state, const VectorX<double>& input);  // NOLINT
template std::unique_ptr<Context<AutoDiffXd>> createContext(const MultibodyPlant<AutoDiffXd>& plant, const VectorX<AutoDiffXd>& state, const VectorX<AutoDiffXd>& input);  // NOLINT
}  // namespace multibody
}  // namespace dairlib<|MERGE_RESOLUTION|>--- conflicted
+++ resolved
@@ -42,27 +42,6 @@
   return context;
 }
 
-template <typename T>
-void addTerrain(MultibodyPlant<T>* plant, SceneGraph<T>* scene_graph,
-                double mu_static, double mu_kinetic, Eigen::Vector3d normal_W) {
-  if (!plant->geometry_source_is_registered()) {
-    plant->RegisterAsSourceForSceneGraph(scene_graph);
-  }
-
-  Eigen::Vector3d point_W(0, 0, 0);
-  drake::multibody::CoulombFriction<T> friction(mu_static, mu_kinetic);
-
-  // A half-space for the ground geometry.
-  const drake::math::RigidTransformd X_WG(
-      HalfSpace::MakePose(normal_W, point_W));
-
-  plant->RegisterCollisionGeometry(
-      plant->world_body(), X_WG, HalfSpace(), "collision", friction);
-
-  // Add visual for the ground.
-  plant->RegisterVisualGeometry(
-      plant->world_body(), X_WG, HalfSpace(), "visual");
-}
 template <typename T>
 void addTerrain(MultibodyPlant<T>* plant, SceneGraph<T>* scene_graph,
                 double mu_static, double mu_kinetic, Eigen::Vector3d normal_W) {
@@ -283,10 +262,6 @@
 
 
 
-<<<<<<< HEAD
-template void addFlatTerrain<double>(MultibodyPlant<double>* plant, SceneGraph<double>* scene_graph, double mu_static, double mu_kinetic);   // NOLINT
-=======
->>>>>>> 45e2a835
 template void addTerrain<double>(MultibodyPlant<double>* plant, SceneGraph<double>* scene_graph, double mu_static, double mu_kinetic, Eigen::Vector3d normal_W);   // NOLINT
 template VectorX<double> getInput(const MultibodyPlant<double>& plant, const Context<double>& context);  // NOLINT
 template VectorX<AutoDiffXd> getInput(const MultibodyPlant<AutoDiffXd>& plant, const Context<AutoDiffXd>& context);  // NOLINT
