--- conflicted
+++ resolved
@@ -4,7 +4,6 @@
 #include <vector>
 
 #include "drake/common/drake_assert.h"
-#include "drake/geometry/proximity_properties.h"
 #include "drake/math/autodiff_gradient.h"
 
 namespace dairlib {
@@ -122,8 +121,7 @@
 template <typename T>
 void AddFlatTerrain(MultibodyPlant<T>* plant, SceneGraph<T>* scene_graph,
                     double mu_static, double mu_kinetic,
-                    Eigen::Vector3d normal_W, double stiffness,
-                    double dissipation_rate, bool show_ground) {
+                    Eigen::Vector3d normal_W, bool show_ground) {
   if (!plant->geometry_source_is_registered()) {
     plant->RegisterAsSourceForSceneGraph(scene_graph);
   }
@@ -135,19 +133,8 @@
   const drake::math::RigidTransformd X_WG(
       HalfSpace::MakePose(normal_W, point_W));
 
-  if (stiffness != 0) {
-    drake::geometry::ProximityProperties props;
-    props.AddProperty("material", "point_contact_stiffness", stiffness);
-    props.AddProperty("material", "hunt_crossley_dissipation",
-                      dissipation_rate);
-    props.AddProperty(drake::geometry::internal::kMaterialGroup,
-                      drake::geometry::internal::kFriction, friction);
-    plant->RegisterCollisionGeometry(plant->world_body(), X_WG, HalfSpace(),
-                                     "collision", props);
-  } else {
-    plant->RegisterCollisionGeometry(plant->world_body(), X_WG, HalfSpace(),
-                                     "collision", friction);
-  }
+  plant->RegisterCollisionGeometry(plant->world_body(), X_WG, HalfSpace(),
+                                   "collision", friction);
 
   // Add visual for the ground.
   if (show_ground) {
@@ -207,12 +194,7 @@
     const auto& body = plant.get_body(body_index);
     DRAKE_ASSERT(body.has_quaternion_dofs());
     int start = body.floating_positions_start();
-<<<<<<< HEAD
-//    std::string name = body.name();
-    std::string name = "base";
-=======
     std::string name = body.name();
->>>>>>> b55b61f3
     name_to_index_map[name + "_qw"] = start;
     name_to_index_map[name + "_qx"] = start + 1;
     name_to_index_map[name + "_qy"] = start + 2;
@@ -334,14 +316,8 @@
   auto floating_bodies = plant.GetFloatingBaseBodies();
   for (auto body_index : floating_bodies) {
     const auto& body = plant.get_body(body_index);
-<<<<<<< HEAD
-    int start = body.floating_velocities_start() - plant.num_positions();
-//    std::string name = body.name();
-    std::string name = "base";
-=======
     int start = body.floating_velocities_start_in_v();
     std::string name = body.name();
->>>>>>> b55b61f3
     name_to_index_map[name + "_wx"] = start;
     name_to_index_map[name + "_wy"] = start + 1;
     name_to_index_map[name + "_wz"] = start + 2;
@@ -406,11 +382,7 @@
 
   if (plant.HasUniqueFreeBaseBody(model_instance)) {
     const auto& body = plant.GetUniqueFreeBaseBodyOrThrow(model_instance);
-<<<<<<< HEAD
-    int start = body.floating_velocities_start() - plant.num_positions();
-=======
     int start = body.floating_velocities_start_in_v();
->>>>>>> b55b61f3
     std::string name = body.name();
     name_to_index_map[name + "_wx"] = start;
     name_to_index_map[name + "_wy"] = start + 1;
@@ -668,7 +640,7 @@
 template vector<string> CreateActuatorNameVectorFromMap(const MultibodyPlant<AutoDiffXd>& plant);   // NOLINT
 template Eigen::MatrixXd CreateWithSpringsToWithoutSpringsMapPos(const drake::multibody::MultibodyPlant<double>& plant_w_spr, const drake::multibody::MultibodyPlant<double>& plant_wo_spr);   // NOLINT
 template Eigen::MatrixXd CreateWithSpringsToWithoutSpringsMapVel(const drake::multibody::MultibodyPlant<double>& plant_w_spr, const drake::multibody::MultibodyPlant<double>& plant_wo_spr);   // NOLINT
-template void AddFlatTerrain<double>(MultibodyPlant<double>* plant, SceneGraph<double>* scene_graph, double mu_static, double mu_kinetic, Eigen::Vector3d normal_W, double stiffness, double dissipation_rate, bool show_ground);  // NOLINT
+template void AddFlatTerrain<double>(MultibodyPlant<double>* plant, SceneGraph<double>* scene_graph, double mu_static, double mu_kinetic, Eigen::Vector3d normal_W, bool show_ground);   // NOLINT
 template VectorX<double> GetInput(const MultibodyPlant<double>& plant, const Context<double>& context);  // NOLINT
 template VectorX<AutoDiffXd> GetInput(const MultibodyPlant<AutoDiffXd>& plant, const Context<AutoDiffXd>& context);  // NOLINT
 template std::unique_ptr<Context<double>> CreateContext(const MultibodyPlant<double>& plant, const Eigen::Ref<const VectorXd>& state, const Eigen::Ref<const VectorXd>& input);  // NOLINT
