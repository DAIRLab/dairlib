--- conflicted
+++ resolved
@@ -1,6 +1,5 @@
 #include "multibody/multibody_utils.h"
 
-#include <iostream>
 #include <set>
 #include <vector>
 
@@ -152,8 +151,8 @@
 
   // Add visual for the ground.
   if (show_ground) {
-    //    plant->RegisterVisualGeometry(plant->world_body(), X_WG, HalfSpace(),
-    //                                  "visual");
+    plant->RegisterVisualGeometry(plant->world_body(), X_WG, HalfSpace(),
+                                  "visual");
   }
 }
 
@@ -204,18 +203,10 @@
   }
 
   auto floating_bodies = plant.GetFloatingBaseBodies();
-<<<<<<< HEAD
-//  DRAKE_THROW_UNLESS(floating_bodies.size() <= 1);
-=======
->>>>>>> 132cc814
   for (auto body_index : floating_bodies) {
     const auto& body = plant.get_body(body_index);
     DRAKE_ASSERT(body.has_quaternion_dofs());
     int start = body.floating_positions_start();
-<<<<<<< HEAD
-    // should be body.name() once RBT is deprecated
-=======
->>>>>>> 132cc814
     std::string name = body.name();
     name_to_index_map[name + "_qw"] = start;
     name_to_index_map[name + "_qx"] = start + 1;
@@ -275,19 +266,10 @@
     }
   }
 
-<<<<<<< HEAD
-  // TODO: once RBT fully deprecated, this block can likely be removed, using
-  // default coordinate names from Drake.
-=======
->>>>>>> 132cc814
   if (plant.HasUniqueFreeBaseBody(model_instance)) {
     const auto& body = plant.GetUniqueFreeBaseBodyOrThrow(model_instance);
     DRAKE_ASSERT(body.has_quaternion_dofs());
     int start = body.floating_positions_start();
-<<<<<<< HEAD
-    // should be body.name() once RBT is deprecated
-=======
->>>>>>> 132cc814
     std::string name = body.name();
     name_to_index_map[name + "_qw"] = start;
     name_to_index_map[name + "_qx"] = start + 1;
@@ -345,11 +327,6 @@
   }
 
   auto floating_bodies = plant.GetFloatingBaseBodies();
-<<<<<<< HEAD
-  // Remove throw once RBT deprecated
-//  DRAKE_THROW_UNLESS(floating_bodies.size() <= 1);
-=======
->>>>>>> 132cc814
   for (auto body_index : floating_bodies) {
     const auto& body = plant.get_body(body_index);
     int start = body.floating_velocities_start() - plant.num_positions();
@@ -391,11 +368,6 @@
 
   for (auto i : plant.GetJointIndices(model_instance)) {
     const drake::multibody::Joint<T>& joint = plant.get_joint(i);
-<<<<<<< HEAD
-    // TODO(posa): this "dot" should be removed, it's an anachronism from
-    // RBT
-=======
->>>>>>> 132cc814
     auto name = joint.name() + "dot";
 
     if (joint.num_velocities() == 1 && joint.num_positions() == 1) {
@@ -421,18 +393,10 @@
     }
   }
 
-<<<<<<< HEAD
-  // Remove throw once RBT deprecated
-  if (plant.HasUniqueFreeBaseBody(model_instance)) {
-    const auto& body = plant.GetUniqueFreeBaseBodyOrThrow(model_instance);
-    int start = body.floating_velocities_start() - plant.num_positions();
-    std::string name = body.name();  // should be body.name() once RBT is deprecated
-=======
   if (plant.HasUniqueFreeBaseBody(model_instance)) {
     const auto& body = plant.GetUniqueFreeBaseBodyOrThrow(model_instance);
     int start = body.floating_velocities_start() - plant.num_positions();
     std::string name = body.name();
->>>>>>> 132cc814
     name_to_index_map[name + "_wx"] = start;
     name_to_index_map[name + "_wy"] = start + 1;
     name_to_index_map[name + "_wz"] = start + 2;
@@ -668,33 +632,19 @@
 template int QuaternionStartIndex(const MultibodyPlant<double>& plant);  // NOLINT
 template int QuaternionStartIndex(const MultibodyPlant<AutoDiffXd>& plant);  // NOLINT
 template std::vector<int> QuaternionStartIndices(const MultibodyPlant<double>& plant);  // NOLINT
-template std::vector<int> QuaternionStartIndices(const MultibodyPlant<AutoDiffXd>& plant);   // NOLINT
-template bool HasQuaternion(const MultibodyPlant<double>& plant);      // NOLINT
+template std::vector<int> QuaternionStartIndices(const MultibodyPlant<AutoDiffXd>& plant);  // NOLINT
+template bool HasQuaternion(const MultibodyPlant<double>& plant);  // NOLINT
 template bool HasQuaternion(const MultibodyPlant<AutoDiffXd>& plant);  // NOLINT
-template Vector3d ReExpressWorldVector3InBodyYawFrame(const MultibodyPlant<double>& plant, const Context<double>& context, const std::string& body_name, const Vector3d& vec);  // NOLINT
-template Vector2d ReExpressWorldVector2InBodyYawFrame(const MultibodyPlant<double>& plant, const Context<double>& context, const std::string& body_name, const Vector2d& vec);  // NOLINT
+template Vector3d ReExpressWorldVector3InBodyYawFrame(const MultibodyPlant<double>& plant, const Context<double>& context, const std::string& body_name, const Vector3d& vec); //NOLINT
+template Vector2d ReExpressWorldVector2InBodyYawFrame(const MultibodyPlant<double>& plant, const Context<double>& context, const std::string& body_name, const Vector2d& vec); //NOLINT
 template map<string, int> MakeNameToPositionsMap<double>(const MultibodyPlant<double>& plant);  // NOLINT
-<<<<<<< HEAD
-template map<string, int> MakeNameToPositionsMap<AutoDiffXd>(const MultibodyPlant<AutoDiffXd>& plant);  // NOLINT
-=======
 template map<string, int> MakeNameToPositionsMap<AutoDiffXd>(const MultibodyPlant<AutoDiffXd> &plant);  // NOLINT
->>>>>>> 132cc814
 template map<string, int> MakeNameToPositionsMap<double>(const MultibodyPlant<double>& plant, drake::multibody::ModelInstanceIndex);  // NOLINT
 template map<string, int> MakeNameToPositionsMap<AutoDiffXd>(const MultibodyPlant<AutoDiffXd>& plant, drake::multibody::ModelInstanceIndex);  // NOLINT
 template map<string, int> MakeNameToVelocitiesMap<double>(const MultibodyPlant<double>& plant);  // NOLINT
 template map<string, int> MakeNameToVelocitiesMap<AutoDiffXd>(const MultibodyPlant<AutoDiffXd>& plant);  // NOLINT
 template map<string, int> MakeNameToVelocitiesMap<double>(const MultibodyPlant<double>& plant, drake::multibody::ModelInstanceIndex);  // NOLINT
 template map<string, int> MakeNameToVelocitiesMap<AutoDiffXd>(const MultibodyPlant<AutoDiffXd>& plant, drake::multibody::ModelInstanceIndex);  // NOLINT
-<<<<<<< HEAD
-template map<string, int> MakeNameToActuatorsMap<double>( const MultibodyPlant<double>& plant);  // NOLINT
-template map<string, int> MakeNameToActuatorsMap<AutoDiffXd>( const MultibodyPlant<AutoDiffXd>& plant);  // NOLINT
-template vector<string> CreateStateNameVectorFromMap( const MultibodyPlant<double>& plant);  // NOLINT
-template vector<string> CreateStateNameVectorFromMap( const MultibodyPlant<AutoDiffXd>& plant);  // NOLINT
-template vector<string> CreateActuatorNameVectorFromMap( const MultibodyPlant<double>& plant);  // NOLINT
-template vector<string> CreateActuatorNameVectorFromMap( const MultibodyPlant<AutoDiffXd>& plant);  // NOLINT
-template Eigen::MatrixXd CreateWithSpringsToWithoutSpringsMapPos(const drake::multibody::MultibodyPlant<double>& plant_w_spr, const drake::multibody::MultibodyPlant<double>& plant_wo_spr);  // NOLINT
-template Eigen::MatrixXd CreateWithSpringsToWithoutSpringsMapVel(const drake::multibody::MultibodyPlant<double>& plant_w_spr, const drake::multibody::MultibodyPlant<double>& plant_wo_spr);  // NOLINT
-=======
 template map<string, int> MakeNameToActuatorsMap<double>(const MultibodyPlant<double>& plant);  // NOLINT
 template map<string, int> MakeNameToActuatorsMap<AutoDiffXd>(const MultibodyPlant<AutoDiffXd>& plant);  // NOLINT
 template vector<string> CreateStateNameVectorFromMap(const MultibodyPlant<double>& plant);  // NOLINT
@@ -703,7 +653,6 @@
 template vector<string> CreateActuatorNameVectorFromMap(const MultibodyPlant<AutoDiffXd>& plant);   // NOLINT
 template Eigen::MatrixXd CreateWithSpringsToWithoutSpringsMapPos(const drake::multibody::MultibodyPlant<double>& plant_w_spr, const drake::multibody::MultibodyPlant<double>& plant_wo_spr);   // NOLINT
 template Eigen::MatrixXd CreateWithSpringsToWithoutSpringsMapVel(const drake::multibody::MultibodyPlant<double>& plant_w_spr, const drake::multibody::MultibodyPlant<double>& plant_wo_spr);   // NOLINT
->>>>>>> 132cc814
 template void AddFlatTerrain<double>(MultibodyPlant<double>* plant, SceneGraph<double>* scene_graph, double mu_static, double mu_kinetic, Eigen::Vector3d normal_W, double stiffness, double dissipation_rate, bool show_ground);  // NOLINT
 template VectorX<double> GetInput(const MultibodyPlant<double>& plant, const Context<double>& context);  // NOLINT
 template VectorX<AutoDiffXd> GetInput(const MultibodyPlant<AutoDiffXd>& plant, const Context<AutoDiffXd>& context);  // NOLINT
