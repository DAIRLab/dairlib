--- conflicted
+++ resolved
@@ -28,13 +28,10 @@
 using drake::multibody::MultibodyPlant;
 using drake::systems::Context;
 using Eigen::Vector2d;
-<<<<<<< HEAD
+using Eigen::Vector3d;
+using Eigen::VectorXd;
 using Eigen::MatrixXd;
 using Eigen::Matrix3d;
-=======
-using Eigen::Vector3d;
-using Eigen::VectorXd;
->>>>>>> c0acac34
 using std::map;
 using std::string;
 using std::vector;
@@ -640,16 +637,10 @@
                                              const Vector3d& vec) {
   Vector3d body_x =
       plant.GetBodyByName(body_name).EvalPoseInWorld(context).rotation().col(0);
-<<<<<<< HEAD
   double yaw  = atan2(body_x(1), body_x(0));
   return Vector3d(cos(yaw) * vec(0) + sin(yaw)*vec(1),
                   -sin(yaw) * vec(0) + cos(yaw)*vec(1),
                   vec(2));
-=======
-  double yaw = atan2(pelvis_x(1), pelvis_x(0));
-  return Vector3d(cos(yaw) * vec(0) + sin(yaw) * vec(1),
-                  -sin(yaw) * vec(0) + cos(yaw) * vec(1), vec(2));
->>>>>>> c0acac34
 }
 
 template <typename T>
@@ -673,15 +664,9 @@
                                              const Vector2d& vec) {
   Vector3d body_x =
       plant.GetBodyByName(body_name).EvalPoseInWorld(context).rotation().col(0);
-<<<<<<< HEAD
   double yaw  = atan2(body_x(1), body_x(0));
   return Vector2d(cos(yaw) * vec(0) + sin(yaw)*vec(1),
                   -sin(yaw) * vec(0) + cos(yaw)*vec(1));
-=======
-  double yaw = atan2(pelvis_x(1), pelvis_x(0));
-  return Vector2d(cos(yaw) * vec(0) + sin(yaw) * vec(1),
-                  -sin(yaw) * vec(0) + cos(yaw) * vec(1));
->>>>>>> c0acac34
 }
 
 // More sugar for body yaw rotations
