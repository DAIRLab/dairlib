--- conflicted
+++ resolved
@@ -343,24 +343,10 @@
 Eigen::MatrixXd CreateWithSpringsToWithoutSpringsMapPos(
     const drake::multibody::MultibodyPlant<T>& plant_w_spr,
     const drake::multibody::MultibodyPlant<T>& plant_wo_spr) {
-<<<<<<< HEAD
-  int nq_wo_spr = plant_wo_spr.num_positions();
-  int nq_w_spr = plant_w_spr.num_positions();
-
-=======
->>>>>>> 88da55d6
   const std::map<string, int>& pos_map_w_spr =
       multibody::makeNameToPositionsMap(plant_w_spr);
   const std::map<string, int>& pos_map_wo_spr =
       multibody::makeNameToPositionsMap(plant_wo_spr);
-<<<<<<< HEAD
-
-  // Initialize the mapping from states for the plant without springs to the
-  // plant with springs. Note: this is a tall matrix
-  Eigen::MatrixXd map_position_from_no_spring_to_spring =
-      Eigen::MatrixXd::Zero(nq_w_spr, nq_wo_spr);
-=======
->>>>>>> 88da55d6
 
   // Initialize the mapping from spring to no spring
   Eigen::MatrixXd ret = Eigen::MatrixXd::Zero(plant_wo_spr.num_positions(),
@@ -376,45 +362,24 @@
     DRAKE_DEMAND(successfully_added);
   }
 
-<<<<<<< HEAD
-  return map_position_from_no_spring_to_spring;
-=======
   return ret;
->>>>>>> 88da55d6
 }
 
 template <typename T>
 Eigen::MatrixXd CreateWithSpringsToWithoutSpringsMapVel(
     const drake::multibody::MultibodyPlant<T>& plant_w_spr,
     const drake::multibody::MultibodyPlant<T>& plant_wo_spr) {
-<<<<<<< HEAD
-  int nv_wo_spr = plant_wo_spr.num_velocities();
-  int nv_w_spr = plant_w_spr.num_velocities();
-
-=======
->>>>>>> 88da55d6
   const std::map<string, int>& vel_map_w_spr =
       multibody::makeNameToVelocitiesMap(plant_w_spr);
   const std::map<string, int>& vel_map_wo_spr =
       multibody::makeNameToVelocitiesMap(plant_wo_spr);
 
-<<<<<<< HEAD
-  // Initialize the mapping from states for the plant without springs to the
-  // plant with springs. Note: this is a tall matrix
-  Eigen::MatrixXd map_velocity_from_no_spring_to_spring =
-      Eigen::MatrixXd::Zero(nv_w_spr, nv_wo_spr);
-
-  for (const auto& vel_pair_wo_spr : vel_map_wo_spr) {
-    bool successfully_added = false;
-    for (const auto& vel_pair_w_spr : vel_map_w_spr) {
-=======
   // Initialize the mapping from spring to no spring
   Eigen::MatrixXd ret = Eigen::MatrixXd::Zero(plant_wo_spr.num_velocities(),
                                               plant_w_spr.num_velocities());
   for (auto vel_pair_wo_spr : vel_map_wo_spr) {
     bool successfully_added = false;
     for (auto vel_pair_w_spr : vel_map_w_spr) {
->>>>>>> 88da55d6
       if (vel_pair_wo_spr.first == vel_pair_w_spr.first) {
         ret(vel_pair_wo_spr.second, vel_pair_w_spr.second) = 1;
         successfully_added = true;
@@ -423,11 +388,7 @@
     DRAKE_DEMAND(successfully_added);
   }
 
-<<<<<<< HEAD
-  return map_velocity_from_no_spring_to_spring;
-=======
   return ret;
->>>>>>> 88da55d6
 }
 
 bool JointsWithinLimits(const MultibodyPlant<double>& plant, VectorXd positions,
