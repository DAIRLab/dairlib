--- conflicted
+++ resolved
@@ -296,14 +296,6 @@
     }
   }
   return quat_start;
-<<<<<<< HEAD
-}
-
-template <typename T>
-bool isQuaternion(const MultibodyPlant<T>& plant) {
-  return QuaternionStartIndices(plant).size() > 0;
-=======
->>>>>>> 3a8e923e
 }
 
 template <typename T>
