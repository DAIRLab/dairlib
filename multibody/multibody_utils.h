--- conflicted
+++ resolved
@@ -23,9 +23,9 @@
 /// input values.
 template <typename T>
 void setContext(const drake::multibody::MultibodyPlant<T>& plant,
-    const Eigen::Ref<const drake::VectorX<T>>& state,
-    const Eigen::Ref<const drake::VectorX<T>>& input,
-    drake::systems::Context<T>* context);
+                const Eigen::Ref<const drake::VectorX<T>>& state,
+                const Eigen::Ref<const drake::VectorX<T>>& input,
+                drake::systems::Context<T>* context);
 
 /// Add terrain to an initialized, but not finalized, MultibodyPlant
 /// and scene graph. Uses the given values for coefficients of friction.
@@ -52,11 +52,6 @@
 std::map<std::string, int> makeNameToActuatorsMap(
     const drake::multibody::MultibodyPlant<T>& plant);
 
-<<<<<<< HEAD
-template <typename T>
-std::vector<int> QuaternionStartIndices(
-    const drake::multibody::MultibodyPlant<T>& plant);
-=======
 /// Given a set of maps constructed from the above functions, construct a
 /// vector of state and actuator names in order of their index
 std::vector<std::string> createStateNameVectorFromMap(
@@ -67,7 +62,6 @@
 /// vector of state and actuator names in order of their index
 std::vector<std::string> createActuatorNameVectorFromMap(
     const std::map<std::string, int>& act_map);
->>>>>>> 3a8e923e
 
 // TODO: The following two functions need to be implemented as a part of
 // RBT/Multibody and not as separate functions that take in RBTs. Make the
@@ -78,14 +72,9 @@
 bool JointsWithinLimits(const drake::multibody::MultibodyPlant<double>& plant,
                         Eigen::VectorXd positions, double tolerance = 0.0);
 
-<<<<<<< HEAD
-// Check whether a MultibodyPlant contains quaternion floating-base joint or not
-// WARNING: This function assumes there is only one plant
-// TODO:d eprecate
-=======
-/// Gets the single index of the quaternion position coordinates for a floating
-/// base joint. Returns the starting index of the length four quaternion
-/// coordinates into the generalized position vector 'q'.
+/// Gets the single index of the quaternion position coordinates for all
+/// floating base joints. Returns the starting index of the length four
+/// quaternion coordinates into the generalized position vector 'q'.
 template <typename T>
 std::vector<int> QuaternionStartIndices(
     const drake::multibody::MultibodyPlant<T>& plant);
@@ -96,13 +85,11 @@
 /// If there are no quaternion floating base joints, returns -1.
 /// Throws an error if there are multiple quaternion floating base joints.
 template <typename T>
-int QuaternionStartIndex(
-    const drake::multibody::MultibodyPlant<T>& plant);
+int QuaternionStartIndex(const drake::multibody::MultibodyPlant<T>& plant);
 
 /// Check whether a MultibodyPlant contains quaternion floating-base joint.
 /// Throws an error if there are multiple quaternion floating base joints.
 /// TODO: this method should be deprecated
->>>>>>> 3a8e923e
 template <typename T>
 bool isQuaternion(const drake::multibody::MultibodyPlant<T>& plant);
 
