#pragma once

#include <map>
#include <string>
#include "drake/multibody/plant/multibody_plant.h"

namespace dairlib {
namespace multibody {

template <typename T>
drake::VectorX<T> getInput(const drake::multibody::MultibodyPlant<T>& plant,
                           const drake::systems::Context<T>& context);

template <typename T>
std::unique_ptr<drake::systems::Context<T>> createContext(
    const drake::multibody::MultibodyPlant<T>& plant,
    const drake::VectorX<T>& state, const drake::VectorX<T>& input);

/// Add terrain to an initialized, but not finalized, MultibodyPlant
/// and scene graph. Uses the given values for coefficients of friction
template <typename T>
<<<<<<< HEAD
void addFlatTerrain(drake::multibody::MultibodyPlant<T>* plant,
                    drake::geometry::SceneGraph<T>* scene_graph,
                    double mu_static, double mu_kinetic);
template <typename T>
void addTerrain(drake::multibody::MultibodyPlant<T>* plant,
                drake::geometry::SceneGraph<T>* scene_graph,
                double mu_static = 0.8, double mu_kinetic = 0.8,
=======
void addTerrain(drake::multibody::MultibodyPlant<T>* plant,
                drake::geometry::SceneGraph<T>* scene_graph,
                double mu_static, double mu_kinetic,
>>>>>>> 45e2a835
                Eigen::Vector3d normal_W = Eigen::Vector3d::Zero());

/// Given a MultiBodyTree, builds a map from position name to position index
std::map<std::string, int> makeNameToPositionsMap(
    const drake::multibody::MultibodyPlant<double>& plant);

/// Given a MultiBodyTree, builds a map from velocity name to velocity index
std::map<std::string, int> makeNameToVelocitiesMap(
    const drake::multibody::MultibodyPlant<double>& plant);

/// Given a MultiBodyTree, builds a map from actuator name to actuator index
std::map<std::string, int> makeNameToActuatorsMap(
    const drake::multibody::MultibodyPlant<double>& plant);

// TODO: The following two functions need to be implemented as a part of
// RBT/Multibody and not as separate functions that take in RBTs. Make the
// change once the codebase shifts to using multibody.

// Given a MultibodyPlant and a state vector, checks if the states are within
// the joint limits
bool JointsWithinLimits(const drake::multibody::MultibodyPlant<double>& plant,
                        Eigen::VectorXd positions, double tolerance = 0.0);

// Check whether a MultibodyPlant contains quaternion floating-base joint or not
// WARNING: This function assumes there is only one plant
bool isQuaternion(const drake::multibody::MultibodyPlant<double>& plant);

}  // namespace multibody
}  // namespace dairlib<|MERGE_RESOLUTION|>--- conflicted
+++ resolved
@@ -19,19 +19,9 @@
 /// Add terrain to an initialized, but not finalized, MultibodyPlant
 /// and scene graph. Uses the given values for coefficients of friction
 template <typename T>
-<<<<<<< HEAD
-void addFlatTerrain(drake::multibody::MultibodyPlant<T>* plant,
-                    drake::geometry::SceneGraph<T>* scene_graph,
-                    double mu_static, double mu_kinetic);
-template <typename T>
-void addTerrain(drake::multibody::MultibodyPlant<T>* plant,
-                drake::geometry::SceneGraph<T>* scene_graph,
-                double mu_static = 0.8, double mu_kinetic = 0.8,
-=======
 void addTerrain(drake::multibody::MultibodyPlant<T>* plant,
                 drake::geometry::SceneGraph<T>* scene_graph,
                 double mu_static, double mu_kinetic,
->>>>>>> 45e2a835
                 Eigen::Vector3d normal_W = Eigen::Vector3d::Zero());
 
 /// Given a MultiBodyTree, builds a map from position name to position index
