#include "multibody/multipose_visualizer.h"

#include "drake/geometry/scene_graph.h"
#include "drake/geometry/meshcat_visualizer_params.h"
#include "drake/systems/framework/diagram_builder.h"

using drake::geometry::Meshcat;
using drake::geometry::SceneGraph;
using drake::multibody::MultibodyPlant;
using drake::multibody::Parser;
using drake::systems::DiagramBuilder;
using Eigen::MatrixXd;
using std::string;

namespace dairlib {
namespace multibody {

MultiposeVisualizer::MultiposeVisualizer(string model_file, int num_poses,
                                         string weld_frame_to_world)
    : MultiposeVisualizer(model_file, num_poses,
                          Eigen::VectorXd::Constant(num_poses, 1.0)) {}

MultiposeVisualizer::MultiposeVisualizer(string model_file, int num_poses,
                                         double alpha_scale,
                                         string weld_frame_to_world)
    : MultiposeVisualizer(model_file, num_poses,
                          Eigen::VectorXd::Constant(num_poses, alpha_scale)) {}

MultiposeVisualizer::MultiposeVisualizer(string model_file, int num_poses,
                                         const Eigen::VectorXd& alpha_scale,
                                         string weld_frame_to_world,
                                         std::shared_ptr<Meshcat> meshcat)
    : num_poses_(num_poses) {
  DRAKE_DEMAND(num_poses == alpha_scale.size());
  DiagramBuilder<double> builder;

  SceneGraph<double>* scene_graph{};
  std::tie(plant_, scene_graph) =
      drake::multibody::AddMultibodyPlantSceneGraph(&builder, 0.0);

  Parser parser(plant_, scene_graph, "pose_trace");
  parser.SetAutoRenaming(true);
  // Add num_poses copies of the plant, giving each a unique name
  for (int i = 0; i < num_poses_; i++) {
    auto index = parser.AddModels(model_file)[0];
    model_indices_.push_back(index);
    if (!weld_frame_to_world.empty()) {
      plant_->WeldFrames(
          plant_->world_frame(),
          plant_->GetFrameByName(weld_frame_to_world, model_indices_.at(i)),
          drake::math::RigidTransform<double>(Eigen::Vector3d::Zero()));
    }
  }

  plant_->Finalize();

  // Adjust transparency alpha values
  const auto& inspector = scene_graph->model_inspector();

  // Model instances 0 and 1 are reserved, plants are therefore 2+
  for (int i = 2; i < plant_->num_model_instances(); i++) {
    auto body_indices =
        plant_->GetBodyIndices(drake::multibody::ModelInstanceIndex(i));
    for (const auto& body_index : body_indices) {
      const auto& geometry_ids =
          plant_->GetVisualGeometriesForBody(plant_->get_body(body_index));
      for (const auto& geometry_id : geometry_ids) {
        const auto& prop = inspector.GetIllustrationProperties(geometry_id);
        if (prop && prop->HasProperty("phong", "diffuse")) {
          drake::geometry::IllustrationProperties new_props(*prop);
          auto phong =
              prop->GetProperty<drake::geometry::Rgba>("phong", "diffuse");

          // Scale alpha value, threshold to [0,1]
          double new_alpha = alpha_scale(i - 2) * phong.a();
          new_alpha = std::max(new_alpha, 0.0);
          new_alpha = std::min(new_alpha, 1.0);
          phong.set(phong.r(), phong.g(), phong.b(), new_alpha);

          new_props.UpdateProperty("phong", "diffuse", phong);
          scene_graph->AssignRole(plant_->get_source_id().value(), geometry_id,
                                  new_props,
                                  drake::geometry::RoleAssign::kReplace);
        }
      }
    }
  }

<<<<<<< HEAD
  drake::geometry::MeshcatVisualizerParams params;
  params.publish_period = 1.0/60.0;
  meshcat_ = std::make_shared<drake::geometry::Meshcat>();
  meshcat_visualizer_ = &drake::geometry::MeshcatVisualizer<double>::AddToBuilder(
      &builder, *scene_graph, meshcat_, std::move(params));

  DrakeVisualizer<double>::AddToBuilder(&builder, *scene_graph, lcm);
=======
  if (meshcat == nullptr) {
    meshcat_ = std::make_shared<drake::geometry::Meshcat>();
  } else {
    meshcat_ = meshcat;
  }
  meshcat_visualizer_ =
      &drake::geometry::MeshcatVisualizer<double>::AddToBuilder(
          &builder, *scene_graph, meshcat_);

>>>>>>> fff0d31a
  diagram_ = builder.Build();
  diagram_context_ = diagram_->CreateDefaultContext();
}

void MultiposeVisualizer::DrawPoses(MatrixXd poses) {
  // Set positions for individual instances
  auto& plant_context =
      diagram_->GetMutableSubsystemContext(*plant_, diagram_context_.get());
  for (int i = 0; i < num_poses_; i++) {
    plant_->SetPositions(
        &plant_context, model_indices_.at(i),
        poses.block(0, i, plant_->num_positions(model_indices_.at(i)), 1));
  }

  // Publish diagram
  diagram_->ForcedPublish(*diagram_context_);

}

}  // namespace multibody
}  // namespace dairlib<|MERGE_RESOLUTION|>--- conflicted
+++ resolved
@@ -1,7 +1,6 @@
 #include "multibody/multipose_visualizer.h"
 
 #include "drake/geometry/scene_graph.h"
-#include "drake/geometry/meshcat_visualizer_params.h"
 #include "drake/systems/framework/diagram_builder.h"
 
 using drake::geometry::Meshcat;
@@ -86,15 +85,6 @@
     }
   }
 
-<<<<<<< HEAD
-  drake::geometry::MeshcatVisualizerParams params;
-  params.publish_period = 1.0/60.0;
-  meshcat_ = std::make_shared<drake::geometry::Meshcat>();
-  meshcat_visualizer_ = &drake::geometry::MeshcatVisualizer<double>::AddToBuilder(
-      &builder, *scene_graph, meshcat_, std::move(params));
-
-  DrakeVisualizer<double>::AddToBuilder(&builder, *scene_graph, lcm);
-=======
   if (meshcat == nullptr) {
     meshcat_ = std::make_shared<drake::geometry::Meshcat>();
   } else {
@@ -104,7 +94,6 @@
       &drake::geometry::MeshcatVisualizer<double>::AddToBuilder(
           &builder, *scene_graph, meshcat_);
 
->>>>>>> fff0d31a
   diagram_ = builder.Build();
   diagram_context_ = diagram_->CreateDefaultContext();
 }
@@ -121,7 +110,6 @@
 
   // Publish diagram
   diagram_->ForcedPublish(*diagram_context_);
-
 }
 
 }  // namespace multibody
