--- conflicted
+++ resolved
@@ -2,7 +2,6 @@
 
 #include "drake/geometry/drake_visualizer.h"
 #include "drake/geometry/scene_graph.h"
-#include "drake/geometry/meshcat_visualizer_params.h"
 #include "drake/systems/framework/diagram_builder.h"
 #include "drake/systems/lcm/lcm_interface_system.h"
 
@@ -89,12 +88,6 @@
     }
   }
 
-  drake::geometry::MeshcatVisualizerParams params;
-  params.publish_period = 1.0/60.0;
-  meshcat_ = std::make_shared<drake::geometry::Meshcat>();
-  meshcat_visualizer_ = &drake::geometry::MeshcatVisualizer<double>::AddToBuilder(
-      &builder, *scene_graph, meshcat_, std::move(params));
-
   DrakeVisualizer<double>::AddToBuilder(&builder, *scene_graph, lcm);
   diagram_ = builder.Build();
   diagram_context_ = diagram_->CreateDefaultContext();
@@ -112,12 +105,7 @@
   }
 
   // Publish diagram
-<<<<<<< HEAD
-  diagram_->Publish(*diagram_context_);
-
-=======
   diagram_->ForcedPublish(*diagram_context_);
->>>>>>> bf8de263
 }
 
 }  // namespace multibody
