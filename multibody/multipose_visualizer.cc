--- conflicted
+++ resolved
@@ -113,10 +113,6 @@
 
   // Publish diagram
   diagram_->ForcedPublish(*diagram_context_);
-<<<<<<< HEAD
-
-=======
->>>>>>> 8f92bdc8
 }
 
 }  // namespace multibody
