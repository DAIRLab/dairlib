--- conflicted
+++ resolved
@@ -86,15 +86,6 @@
     }
   }
 
-<<<<<<< HEAD
-  drake::geometry::MeshcatVisualizerParams params;
-  params.publish_period = 1.0/60.0;
-  meshcat_ = std::make_shared<drake::geometry::Meshcat>();
-  meshcat_visualizer_ = &drake::geometry::MeshcatVisualizer<double>::AddToBuilder(
-      &builder, *scene_graph, meshcat_, std::move(params));
-
-  DrakeVisualizer<double>::AddToBuilder(&builder, *scene_graph, lcm);
-=======
   if (meshcat == nullptr) {
     meshcat_ = std::make_shared<drake::geometry::Meshcat>();
   } else {
@@ -104,7 +95,6 @@
       &drake::geometry::MeshcatVisualizer<double>::AddToBuilder(
           &builder, *scene_graph, meshcat_);
 
->>>>>>> c0acac34
   diagram_ = builder.Build();
   diagram_context_ = diagram_->CreateDefaultContext();
 }
