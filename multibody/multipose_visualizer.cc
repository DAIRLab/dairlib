--- conflicted
+++ resolved
@@ -112,12 +112,7 @@
   }
 
   // Publish diagram
-<<<<<<< HEAD
-  diagram_->Publish(*diagram_context_);
-
-=======
   diagram_->ForcedPublish(*diagram_context_);
->>>>>>> a6258f26
 }
 
 }  // namespace multibody
