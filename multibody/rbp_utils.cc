--- conflicted
+++ resolved
@@ -88,19 +88,12 @@
                                                         VectorX<AutoDiffXd>,
                                                         VectorX<AutoDiffXd>);
 
-<<<<<<< HEAD
-//template VectorX<double> CalcMVdot<double>(const RigidBodyTree<double>&,
-//                                           VectorX<double>,
-//                                           VectorX<double>,
-//                                           VectorX<double>,
-//                                           VectorX<double>);
-=======
+
 template VectorX<double> CalcMVdot<double>(const RigidBodyTree<double>&,
                                            VectorX<double>,
                                            VectorX<double>,
                                            VectorX<double>,
                                            VectorX<double>);
->>>>>>> 0cf148d8
 
 template VectorX<AutoDiffXd> CalcMVdot<AutoDiffXd>(const RigidBodyTree<double>&,
                                                    VectorX<AutoDiffXd>,
