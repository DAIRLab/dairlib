#include "multibody/rbt_utils.h"

namespace dairlib {
namespace multibody {

using std::cout;
using std::endl;
using std::map;
using std::string;

using Eigen::VectorXd;

map<string, int> makeNameToPositionsMap(const RigidBodyTree<double>& tree) {
  map<string, int> name_to_index_map;

  for (int i = 0; i < tree.get_num_positions(); ++i) {
    name_to_index_map[tree.get_position_name(i)] = i;
  }
  return name_to_index_map;
}

map<string, int> makeNameToVelocitiesMap(const RigidBodyTree<double>& tree) {
  map<string, int> name_to_index_map;

  for (int i = 0; i < tree.get_num_velocities(); ++i) {
    name_to_index_map[tree.get_velocity_name(i)] = i;
  }
  return name_to_index_map;
}
map<string, int> makeNameToActuatorsMap(const RigidBodyTree<double>& tree) {
  map<string, int> name_to_index_map;
  for (int i = 0; i < tree.get_num_actuators(); ++i) {
    std::cout << tree.actuators[i].name_ << std::endl;
    name_to_index_map[tree.actuators[i].name_] = i;
  }
  return name_to_index_map;
}

int GetBodyIndexFromName(const RigidBodyTree<double>& tree, std::string name) {
  for (int i = 0; i < tree.get_num_bodies(); i++) {
    if (!tree.get_body(i).get_name().compare(name)) {
      return i;
    }
  }
  // Return -1 if none of the names match
  return -1;
}

bool JointsWithinLimits(const RigidBodyTree<double>& tree, Eigen::VectorXd x,
                        double tolerance) {
<<<<<<< HEAD
  map<string, int> position_map = tree.computePositionNameToIndexMap();
  bool joints_within_limits = true;

  for (auto const& b : tree.get_bodies()) {
    if (!b->has_parent_body()) continue;
    auto const& joint = b->getJoint();
    if (joint.get_num_positions() == 1 && joint.get_num_velocities() == 1) {
      auto joint_lim_min_vec = joint.getJointLimitMin();
      auto joint_lim_max_vec = joint.getJointLimitMax();
      const int ind = position_map.at(joint.get_name());

      if (x(ind) < (joint_lim_min_vec(0) + tolerance) ||
          x(ind) > (joint_lim_max_vec(0) - tolerance)) {
        joints_within_limits = false;

        // Debugging output
        cout << "Joint " << joint.get_name() << "with index " << ind
             << " is outside limits." << endl;
        cout << "Min limit: " << joint_lim_min_vec(0) << endl;
        cout << "Max limit: " << joint_lim_max_vec(0) << endl;
      }
    }
  }

=======
  VectorXd joint_min = tree.joint_limit_min;
  VectorXd joint_max = tree.joint_limit_max;

  DRAKE_DEMAND(x.size() == joint_min.size());

  bool joints_within_limits = true;

  for (int i = 0; i < x.size(); ++i) {
    if (x(i) < (joint_min(i) + tolerance) ||
        (x(i) > (joint_min(i) - tolerance))) {
      joints_within_limits = false;
    }
  }
>>>>>>> 27172697
  return joints_within_limits;
}

}  // namespace multibody
}  // namespace dairlib<|MERGE_RESOLUTION|>--- conflicted
+++ resolved
@@ -48,32 +48,6 @@
 
 bool JointsWithinLimits(const RigidBodyTree<double>& tree, Eigen::VectorXd x,
                         double tolerance) {
-<<<<<<< HEAD
-  map<string, int> position_map = tree.computePositionNameToIndexMap();
-  bool joints_within_limits = true;
-
-  for (auto const& b : tree.get_bodies()) {
-    if (!b->has_parent_body()) continue;
-    auto const& joint = b->getJoint();
-    if (joint.get_num_positions() == 1 && joint.get_num_velocities() == 1) {
-      auto joint_lim_min_vec = joint.getJointLimitMin();
-      auto joint_lim_max_vec = joint.getJointLimitMax();
-      const int ind = position_map.at(joint.get_name());
-
-      if (x(ind) < (joint_lim_min_vec(0) + tolerance) ||
-          x(ind) > (joint_lim_max_vec(0) - tolerance)) {
-        joints_within_limits = false;
-
-        // Debugging output
-        cout << "Joint " << joint.get_name() << "with index " << ind
-             << " is outside limits." << endl;
-        cout << "Min limit: " << joint_lim_min_vec(0) << endl;
-        cout << "Max limit: " << joint_lim_max_vec(0) << endl;
-      }
-    }
-  }
-
-=======
   VectorXd joint_min = tree.joint_limit_min;
   VectorXd joint_max = tree.joint_limit_max;
 
@@ -87,7 +61,6 @@
       joints_within_limits = false;
     }
   }
->>>>>>> 27172697
   return joints_within_limits;
 }
 
