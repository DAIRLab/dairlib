#include <memory>
#include <utility>
#include <gtest/gtest.h>

#include "multibody/contact_toolkit.h"
#include "examples/Cassie/cassie_utils.h"
#include "multibody/multibody_utils.h"
#include "drake/multibody/tree/revolute_joint.h"
#include "drake/systems/primitives/constant_vector_source.h"

namespace dairlib {
namespace systems {
namespace {

using std::unique_ptr;
using std::make_unique;
using std::map;
using std::string;
using std::vector;
using Eigen::VectorXd;
using Eigen::MatrixXd;
using Eigen::Matrix3Xd;
using drake::AutoDiffXd;
using drake::VectorX;
using drake::MatrixX;
using drake::math::initializeAutoDiff;
using drake::math::DiscardGradient;
using dairlib::multibody::ContactToolkit;
using dairlib::multibody::ContactInfo;
using drake::systems::DiagramBuilder;
using drake::geometry::SceneGraph;
using drake::multibody::MultibodyPlant;
using drake::multibody::RevoluteJoint;
using drake::systems::Context;
using drake::multibody::ContactResults;

typedef ::testing::Types<double> ScalarTypes;

class ContactToolkitTest : public ::testing::Test {
 protected:
  void SetUp() override {
    // Setting the random seed
    std::srand((unsigned int)time(0));

    DiagramBuilder<double> builder;

    SceneGraph<double>& scene_graph = *builder.AddSystem<SceneGraph>();
    scene_graph.set_name("scene_graph");

    plant_ = builder.AddSystem<MultibodyPlant>(1.0);
    // Adding the ground
    multibody::addFlatTerrain(plant_, &scene_graph, .8, .8);
    addCassieMultibody(plant_, &scene_graph, true);
    plant_->Finalize();

    auto u_source =
        builder.AddSystem<drake::systems::ConstantVectorSource<double>>(
            VectorX<double>::Zero(plant_->num_actuators()));
    builder.Connect(u_source->get_output_port(),
                    plant_->get_actuation_input_port());
    builder.Connect(
        plant_->get_geometry_poses_output_port(),
        scene_graph.get_source_pose_port(plant_->get_source_id().value()));
    builder.Connect(scene_graph.get_query_output_port(),
                    plant_->get_geometry_query_input_port());

    // Setting the initial Cassie joint angles
    auto diagram = builder.Build();
    std::unique_ptr<Context<double>> diagram_context =
      diagram->CreateDefaultContext();
    Context<double>& plant_context =
      diagram->GetMutableSubsystemContext(*plant_, diagram_context.get());

    plant_->GetJointByName<RevoluteJoint>("hip_roll_left").
        set_angle(&plant_context, .1);
    plant_->GetJointByName<RevoluteJoint>("hip_yaw_left").
        set_angle(&plant_context, .01);
    plant_->GetJointByName<RevoluteJoint>("hip_pitch_left").
        set_angle(&plant_context, -.169);
    plant_->GetJointByName<RevoluteJoint>("knee_left").
        set_angle(&plant_context, -.744);
    plant_->GetJointByName<RevoluteJoint>("ankle_joint_left").
        set_angle(&plant_context, .81);
    plant_->GetJointByName<RevoluteJoint>("toe_left").
        set_angle(&plant_context, -30.0 * M_PI / 180.0);

    plant_->GetJointByName<RevoluteJoint>("hip_roll_right").
        set_angle(&plant_context, -.01);
    plant_->GetJointByName<RevoluteJoint>("hip_yaw_right").
        set_angle(&plant_context, .01);
    plant_->GetJointByName<RevoluteJoint>("hip_pitch_right").
        set_angle(&plant_context, .269);
    plant_->GetJointByName<RevoluteJoint>("knee_right").
        set_angle(&plant_context, -.744);
    plant_->GetJointByName<RevoluteJoint>("ankle_joint_right").
        set_angle(&plant_context, .81);
    plant_->GetJointByName<RevoluteJoint>("toe_right").
        set_angle(&plant_context, -60.0 * M_PI / 180.0);

    const drake::math::RigidTransformd transform(
<<<<<<< HEAD
        drake::math::RotationMatrix<double>(), Eigen::Vector3d(0, 0, 1.2));
=======
        drake::math::RotationMatrix<double>(), Eigen::Vector3d(0, 0, 0.8));
>>>>>>> 5ef537e4
    plant_->SetFreeBodyPose(&plant_context, plant_->GetBodyByName("pelvis"),
        transform);

    // Colliison detect
    VectorXd phi_total;
    Matrix3Xd normal_total, xA_total, xB_total;
    vector<int> idxA_total, idxB_total;

    // plant_->CalcContactResults(plant_context,
    // const std::vector<PenetrationAsPointPair<T>>& point_pairs,
    // const std::vector<Matrix3<T>>& R_WC_set,
    // ContactResults<T>* contact_results)

    auto contact_results_value =
      plant_->get_contact_results_output_port().Allocate();
    const ContactResults<double>& contact_results =
      contact_results_value->get_value<ContactResults<double>>();
    // Compute the poses for each geometry in the model.
    plant_->get_contact_results_output_port().Calc(
      plant_context, contact_results_value.get());

    // // Extracting information into the four contacts.
    Matrix3Xd normal(3, 4), xA(3, 4), xB(3, 4);
    auto world_ind = plant_->world_body().index();
    auto toe_left_ind = plant_->GetBodyByName("toe_left").index();
    auto toe_right_ind = plant_->GetBodyByName("toe_right").index();
    std::vector<const drake::multibody::Frame<double>*> frames;
    int k = 0;
    for (int i = 0; i < contact_results.num_point_pair_contacts(); i++) {
      auto info = contact_results.point_pair_contact_info(i);
      auto ind_a = info.bodyA_index();
      auto ind_b = info.bodyB_index();
      if ((ind_a == world_ind && ind_b == toe_left_ind) ||
          (ind_a == world_ind && ind_b == toe_right_ind)) {
        xA.col(k) = info.point_pair().p_WCb;
        xB.col(k) = info.point_pair().p_WCa;
        frames.push_back(&plant_->get_body(ind_b).body_frame());
        ++k;
      } else if ((ind_a == toe_left_ind && ind_b == world_ind) ||
                 (ind_a == toe_right_ind && ind_b == world_ind)) {
        xA.col(k) = info.point_pair().p_WCa;
        xB.col(k) = info.point_pair().p_WCb;
        frames.push_back(&plant_->get_body(ind_a).body_frame());
        ++k;
      }
    }

    std::cout << contact_results.num_point_pair_contacts() << std::endl;

    // Creating the contact info
    contact_info_ = {xA, xB, frames};

    // ContactToolkit objects for both templates
    contact_toolkit_ =
        make_unique<ContactToolkit<double>>(*plant_, contact_info_);
  }

  MultibodyPlant<double>* plant_;
  unique_ptr<ContactToolkit<double>> contact_toolkit_;
  ContactInfo<double> contact_info_;
  VectorXd x0_;
};

TYPED_TEST_CASE(ContactToolkitTest, ScalarTypes);


// Tests the contact toolkit constructor initializations, getters and setters
TEST_F(ContactToolkitTest, InitializationTest) {
  // ContactInfo getter
  ContactInfo<double> tmp_info = contact_toolkit_->get_contact_info();
  ASSERT_TRUE(tmp_info.xA.isApprox(contact_info_.xA));
  ASSERT_TRUE(tmp_info.xB.isApprox(contact_info_.xB));
  ASSERT_TRUE(tmp_info.frameA == contact_info_.frameA);

  // num contacts getter
  ASSERT_EQ(contact_toolkit_->get_num_contacts(), 4);

  // Verifying the contact info setter
  Matrix3Xd xA(3, 2), xB(3, 2);
  vector<int> idxA = {0, 0};
  xA << 0.1, 0.2, 0.3, 0.2, -0.3, 2.3;
  xB << 0.1, -0.3, 0.5, 1.7, 5.5, 0.9;
  // tmp_info = {xA, xB, idxA};

  // contact_toolkit_->set_contact_info(tmp_info);
  // ASSERT_TRUE(xA.isApprox(contact_toolkit_->get_contact_info().xA));
  // ASSERT_TRUE(xB.isApprox(contact_toolkit_->get_contact_info().xB));
  // ASSERT_TRUE(idxA == contact_toolkit_->get_contact_info().idxA);
}

// // Contact Jacobian test
// TEST_F(ContactToolkitTest, ContactJacobianTest) {
//   VectorX<double> x_double = x0_;
//   VectorX<AutoDiffXd> x_autodiff = initializeAutoDiff(x0_);
//   MatrixX<double> jac_double =
//       contact_toolkit_->CalcContactJacobian(x_double);
//   MatrixX<AutoDiffXd> jac_autodiff =
//       contact_toolkit_autodiff_->CalcContactJacobian(x_autodiff);

//   // Checking dimensions of the jacobian
//   // Each contact has three directional jacobian componenets - the normal and
//   // two surface tangents.
//   ASSERT_EQ(jac_double.rows(), contact_toolkit_->get_num_contacts() * 3);
//   ASSERT_EQ(jac_double.cols(), plant_->num_positions());

//   ASSERT_EQ(jac_autodiff.rows(),
//             contact_toolkit_autodiff_->get_num_contacts() * 3);
//   ASSERT_EQ(jac_autodiff.cols(), plant_->num_positions());
// }

// // MVDot test
// TEST_F(ContactToolkitTest, MVDotTest) {
//   VectorX<double> x_double = x0_;
//   VectorX<double> u_double = VectorXd::Random(plant_->num_actuators());
//   VectorX<double> lambda_double =
//       VectorXd::Random(tree_.getNumPositionConstraints() +
//                        contact_toolkit_->get_num_contacts() * 3);
//   VectorX<double> mvdot_double =
//       contact_toolkit_->CalcMVDot(x_double, u_double, lambda_double);

//   VectorX<AutoDiffXd> x_autodiff = initializeAutoDiff(x_double);
//   VectorX<AutoDiffXd> u_autodiff = initializeAutoDiff(u_double);
//   VectorX<AutoDiffXd> lambda_autodiff = initializeAutoDiff(lambda_double);
//   VectorX<AutoDiffXd> mvdot_autodiff = contact_toolkit_autodiff_->CalcMVDot(
//       x_autodiff, u_autodiff, lambda_autodiff);

//   // Verifying the dimensions
//   ASSERT_EQ(mvdot_double.rows(), plant_->num_velocities());
//   ASSERT_EQ(mvdot_autodiff.rows(), plant_->num_velocities());

//   // Verifying that both templates return the same value
//   ASSERT_TRUE(mvdot_double.isApprox(DiscardGradient(mvdot_autodiff)));
// }

// // Time derivatives test
// TEST_F(ContactToolkitTest, TimeDerivativesTest) {
//   VectorX<double> x_double = x0_;
//   VectorX<double> u_double = VectorXd::Random(plant_->num_actuators());
//   VectorX<double> lambda_double =
//       VectorXd::Random(tree_.getNumPositionConstraints() +
//                        contact_toolkit_->get_num_contacts() * 3);
//   VectorX<double> xdot_double = contact_toolkit_->CalcTimeDerivatives(
//       x_double, u_double, lambda_double);

//   VectorX<AutoDiffXd> x_autodiff = initializeAutoDiff(x_double);
//   VectorX<AutoDiffXd> u_autodiff = initializeAutoDiff(u_double);
//   VectorX<AutoDiffXd> lambda_autodiff = initializeAutoDiff(lambda_double);
//   VectorX<AutoDiffXd> xdot_autodiff =
//       contact_toolkit_autodiff_->CalcTimeDerivatives(x_autodiff, u_autodiff,
//                                                      lambda_autodiff);

//   // Verifying the dimensions
//   ASSERT_EQ(xdot_double.rows(),
//             plant_->num_positions() + plant_->num_velocities());
//   ASSERT_EQ(xdot_autodiff.rows(),
//             plant_->num_velocities() + plant_->num_velocities());

//   // Verifying that both templates return the same value
//   ASSERT_TRUE(xdot_double.isApprox(DiscardGradient(xdot_autodiff)));
// }

}  // namespace
}  // namespace systems
}  // namespace dairlib

int main(int argc, char **argv) {
  ::testing::InitGoogleTest(&argc, argv);
  return RUN_ALL_TESTS();
}<|MERGE_RESOLUTION|>--- conflicted
+++ resolved
@@ -98,11 +98,7 @@
         set_angle(&plant_context, -60.0 * M_PI / 180.0);
 
     const drake::math::RigidTransformd transform(
-<<<<<<< HEAD
-        drake::math::RotationMatrix<double>(), Eigen::Vector3d(0, 0, 1.2));
-=======
         drake::math::RotationMatrix<double>(), Eigen::Vector3d(0, 0, 0.8));
->>>>>>> 5ef537e4
     plant_->SetFreeBodyPose(&plant_context, plant_->GetBodyByName("pelvis"),
         transform);
 
