--- conflicted
+++ resolved
@@ -3,12 +3,6 @@
 #include "common/find_resource.h"
 #include "multibody/com_pose_system.h"
 #include "systems/primitives/subvector_pass_through.h"
-<<<<<<< HEAD
-#include "drake/geometry/drake_visualizer.h"
-#include "drake/geometry/meshcat_visualizer.h"
-#include "drake/geometry/meshcat_visualizer_params.h"
-=======
->>>>>>> fff0d31a
 #include "drake/multibody/parsing/parser.h"
 #include "drake/systems/primitives/trajectory_source.h"
 
@@ -43,11 +37,7 @@
     const Trajectory<double>& trajectory) {
   auto empty_plant = std::make_unique<MultibodyPlant<double>>(0.0);
   ConnectTrajectoryVisualizerWithCoM(plant, builder, scene_graph, trajectory,
-<<<<<<< HEAD
-                              *empty_plant);
-=======
                                      *empty_plant);
->>>>>>> fff0d31a
 }
 
 void ConnectTrajectoryVisualizerWithCoM(
@@ -90,11 +80,6 @@
         scene_graph->get_source_pose_port(ball_plant.get_source_id().value()));
   }
 
-<<<<<<< HEAD
-  DrakeVisualizer<double>::AddToBuilder(builder, *scene_graph);
-
-=======
->>>>>>> fff0d31a
 }
 
 }  // namespace multibody
