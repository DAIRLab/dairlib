# -*- mode: python -*-
# vi: set ft=python :

package(default_visibility = ["//visibility:public"])

cc_library(
    name = "constraints",
    deps = [
        ":constraint_factory",
        ":nonlinear_constraint",
    ],
)

cc_library(
    name = "solver_options_io",
    hdrs = ["solver_options_io.h"],
    deps = [
        "@drake//:drake_shared_library",
    ],
)

cc_library(
    name = "c3",
    srcs = [
        "c3.cc",
<<<<<<< HEAD
        "c3_miqp.cc",
=======
>>>>>>> db0a5450
        "c3_qp.cc",
    ],
    hdrs = [
        "c3.h",
<<<<<<< HEAD
        "c3_miqp.h",
=======
>>>>>>> db0a5450
        "c3_options.h",
        "c3_qp.h",
    ],
    copts = [
        "-fopenmp",
    ],
    linkopts = [
        "-fopenmp",
    ],
    deps = [
<<<<<<< HEAD
        ":lcs",
        "//solvers:fast_osqp_solver",
        "@drake//:drake_shared_library",
        "@gurobi//:gurobi_cxx",
=======
        ":c3_miqp",
        ":lcs",
        "//solvers:fast_osqp_solver",
        "@drake//:drake_shared_library",
>>>>>>> db0a5450
    ],
)

cc_library(
<<<<<<< HEAD
=======
    name = "c3_miqp",
    srcs =
        select({
            "//tools:with_gurobi": [
                ":c3_miqp.cc",
            ],
            "//conditions:default": [
                ":c3_miqp_no_gurobi.cc",
            ],
        }),
    hdrs = [
        "c3.h",
        "c3_miqp.h",
        "c3_options.h",
    ],
    deps =
        select({
            "//tools:with_gurobi": [
                ":lcs",
                "@drake//:drake_shared_library",
                "@gurobi//:gurobi_cxx",
            ],
            "//conditions:default": [
                ":lcs",
                "@drake//:drake_shared_library",
            ],
        }),
)

cc_library(
>>>>>>> db0a5450
    name = "c3_output",
    srcs = [
        "c3_output.cc",
    ],
    hdrs = [
        "c3_output.h",
    ],
    deps = [
        "//lcmtypes:lcmt_robot",
        "@drake//:drake_shared_library",
    ],
)

cc_library(
    name = "lcs",
    srcs = [
        "lcs.cc",
        "lcs_factory.cc",
    ],
    hdrs = [
        "lcs.h",
        "lcs_factory.h",
    ],
    deps = [
        "//multibody:geom_geom_collider",
        "//multibody/kinematic",
        "@drake//:drake_shared_library",
    ],
)

cc_library(
    name = "constraint_factory",
    srcs = [
        "constraint_factory.cc",
    ],
    hdrs = [
        "constraint_factory.h",
    ],
    deps = [
        "@drake//:drake_shared_library",
    ],
)

cc_library(
    name = "fast_osqp_solver",
    srcs = [
        "fast_osqp_solver.cc",
        "fast_osqp_solver_common.cc",
    ],
    hdrs = [
        "fast_osqp_solver.h",
    ],
    deps = [
        "@drake//:drake_shared_library",
        "@osqp",
    ],
)

cc_library(
    name = "nonlinear_constraint",
    srcs = [
        "nonlinear_constraint.cc",
    ],
    hdrs = [
        "nonlinear_constraint.h",
    ],
    deps = [
        "@drake//:drake_shared_library",
    ],
)

cc_library(
    name = "nonlinear_cost",
    srcs = [
        "nonlinear_cost.cc",
    ],
    hdrs = [
        "nonlinear_cost.h",
    ],
    deps = [
        "@drake//:drake_shared_library",
    ],
)

cc_library(
    name = "optimization_utils",
    srcs = [
        "optimization_utils.cc",
    ],
    hdrs = [
        "optimization_utils.h",
    ],
    deps = [
        "@drake//:drake_shared_library",
    ],
)

cc_library(
    name = "cost_function_utils",
    srcs = [
        "cost_function_utils.cc",
    ],
    hdrs = [
        "cost_function_utils.h",
    ],
    deps = [
        "nonlinear_cost",
        "//systems/trajectory_optimization:dircon",
        "//systems/trajectory_optimization/dircon",
        "@drake//:drake_shared_library",
    ],
)

cc_test(
    name = "cost_constraint_approximation_test",
    size = "small",
    srcs = ["test/cost_constraint_approximation_test.cc"],
    deps = [
        ":optimization_utils",
        "@drake//common/test_utilities:eigen_matrix_compare",
        "@gtest//:main",
    ],
)<|MERGE_RESOLUTION|>--- conflicted
+++ resolved
@@ -23,18 +23,10 @@
     name = "c3",
     srcs = [
         "c3.cc",
-<<<<<<< HEAD
-        "c3_miqp.cc",
-=======
->>>>>>> db0a5450
         "c3_qp.cc",
     ],
     hdrs = [
         "c3.h",
-<<<<<<< HEAD
-        "c3_miqp.h",
-=======
->>>>>>> db0a5450
         "c3_options.h",
         "c3_qp.h",
     ],
@@ -45,23 +37,14 @@
         "-fopenmp",
     ],
     deps = [
-<<<<<<< HEAD
-        ":lcs",
-        "//solvers:fast_osqp_solver",
-        "@drake//:drake_shared_library",
-        "@gurobi//:gurobi_cxx",
-=======
         ":c3_miqp",
         ":lcs",
         "//solvers:fast_osqp_solver",
         "@drake//:drake_shared_library",
->>>>>>> db0a5450
-    ],
-)
-
-cc_library(
-<<<<<<< HEAD
-=======
+    ],
+)
+
+cc_library(
     name = "c3_miqp",
     srcs =
         select({
@@ -92,7 +75,6 @@
 )
 
 cc_library(
->>>>>>> db0a5450
     name = "c3_output",
     srcs = [
         "c3_output.cc",
