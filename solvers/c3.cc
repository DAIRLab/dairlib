#include "solvers/c3.h"
#include <chrono>

#include <omp.h>
#include <iostream>

#include "solvers/lcs.h"

#include "drake/solvers/mathematical_program.h"
#include "drake/solvers/moby_lcp_solver.h"
#include "drake/solvers/osqp_solver.h"
#include "drake/solvers/solve.h"


namespace dairlib {
namespace solvers {

using Eigen::MatrixXd;
using Eigen::VectorXd;
using std::vector;

using drake::solvers::MathematicalProgram;
using drake::solvers::MathematicalProgramResult;
using drake::solvers::SolutionResult;
using drake::solvers::SolverOptions;

using drake::solvers::OsqpSolver;
using drake::solvers::OsqpSolverDetails;
using drake::solvers::Solve;

C3::C3(const LCS& LCS, const vector<MatrixXd>& Q, const vector<MatrixXd>& R,
       const vector<MatrixXd>& G, const vector<MatrixXd>& U,
       const vector<VectorXd>& xdesired, const C3Options& options,
       const std::vector<Eigen::VectorXd>& warm_start_delta,
       const std::vector<Eigen::VectorXd>& warm_start_binary,
       const std::vector<Eigen::VectorXd>& warm_start_x,
       const std::vector<Eigen::VectorXd>& warm_start_lambda,
       const std::vector<Eigen::VectorXd>& warm_start_u,
       bool warm_start)
    : lcs_(LCS),
      A_(LCS.A_),
      B_(LCS.B_),
      D_(LCS.D_),
      d_(LCS.d_),
      E_(LCS.E_),
      F_(LCS.F_),
      H_(LCS.H_),
      c_(LCS.c_),
      Q_(Q),
      R_(R),
      U_(U),
      G_(G),
      xdesired_(xdesired),
      options_(options),
      N_((LCS.A_).size()),
      n_((LCS.A_)[0].cols()),
      m_((LCS.D_)[0].cols()),
      k_((LCS.B_)[0].cols()),
      hflag_(H_[0].isZero(0)),
      prog_(MathematicalProgram()),
      OSQPoptions_(SolverOptions()),
      osqp_(OsqpSolver()) {

  // Deep copy warm start
  warm_start_ = warm_start;
  if (warm_start_){
    warm_start_delta_.resize(warm_start_delta.size());
    for (size_t i = 0; i < warm_start_delta.size(); i++){
      warm_start_delta_[i] = warm_start_delta[i];
    }
    warm_start_binary_.resize(warm_start_binary.size());
    for (size_t i = 0; i < warm_start_binary.size(); i++){
      warm_start_binary_[i] = warm_start_binary[i];
    }
    warm_start_x_.resize(warm_start_x.size());
    for (size_t i = 0; i < warm_start_x.size(); i++){
      warm_start_x_[i] = warm_start_x[i];
    }
    warm_start_lambda_.resize(warm_start_lambda.size());
    for (size_t i = 0; i < warm_start_lambda.size(); i++){
      warm_start_lambda_[i] = warm_start_lambda[i];
    }
    warm_start_u_.resize(warm_start_u.size());
    for (size_t i = 0; i < warm_start_u.size(); i++){
      warm_start_u_[i] = warm_start_u[i];
    }
  }

  x_ = vector<drake::solvers::VectorXDecisionVariable>();
  u_ = vector<drake::solvers::VectorXDecisionVariable>();
  lambda_ = vector<drake::solvers::VectorXDecisionVariable>();
  // std::cout<<"\tn, m, k = "<<n_<<", "<<m_<<", "<<k_<<std::endl;

  for (int i = 0; i < N_ + 1; i++) {
    x_.push_back(prog_.NewContinuousVariables(n_, "x" + std::to_string(i)));
    if (i < N_) {
      u_.push_back(prog_.NewContinuousVariables(k_, "k" + std::to_string(i)));
      lambda_.push_back(
          prog_.NewContinuousVariables(m_, "lambda" + std::to_string(i)));
    }
  }

  MatrixXd LinEq(n_, 2 * n_ + k_ + m_);
  LinEq.block(0, n_ + k_ + m_, n_, n_) = -1 * MatrixXd::Identity(n_, n_);

  for (int i = 0; i < N_; i++) {
    LinEq.block(0, 0, n_, n_) = A_.at(i);
    LinEq.block(0, n_, n_, k_) = B_.at(i);
    LinEq.block(0, n_ + k_, n_, m_) = D_.at(i);

    prog_.AddLinearEqualityConstraint(
        LinEq, -d_.at(i), {x_.at(i), u_.at(i), lambda_.at(i), x_.at(i + 1)});
  }

  for (int i = 0; i < N_ + 1; i++) {
    prog_.AddQuadraticCost(Q_.at(i) * 2, -2 * Q_.at(i) * xdesired_.at(i),
                           x_.at(i), 1);
    if (i < N_) {
      prog_.AddQuadraticCost(R_.at(i) * 2, VectorXd::Zero(k_), u_.at(i), 1);
    }
  }

  OSQPoptions_.SetOption(OsqpSolver::id(), "verbose", 0);
  // OSQPoptions_.SetOption(OsqpSolver::id(), "ebs_abs", 1e-7);
  // OSQPoptions_.SetOption(OsqpSolver::id(), "eps_rel", 1e-7);
  // OSQPoptions_.SetOption(OsqpSolver::id(), "eps_prim_inf", 1e-6);
  // OSQPoptions_.SetOption(OsqpSolver::id(), "eps_dual_inf", 1e-6);
  //Commented out temporarily
  // OSQPoptions_.SetOption(OsqpSolver::id(), "max_iter",  100);  //30
  prog_.SetSolverOptions(OSQPoptions_);
}

VectorXd C3::Solve(VectorXd& x0, vector<VectorXd>& delta, vector<VectorXd>& w) {
  vector<MatrixXd> Gv = G_;
  VectorXd z;


  for (int i = 0; i < options_.admm_iter-1; i++) {

    //std::cout << "Iteration" << i <<  std::endl;

    z = ADMMStep(x0, &delta, &w, &Gv);
// std::cout << "new delta" << i <<  std::endl;
//std::cout << delta.at(0).segment(n_,m_) << std::endl;
//    std::cout << "w" << i <<  std::endl;
//    std::cout << w.at(0) << std::endl;

  }

  vector<VectorXd> WD(N_, VectorXd::Zero(n_ + m_ + k_));
  for (int i = 0; i < N_; i++) {
    WD.at(i) = delta.at(i) - w.at(i);
  }

  vector<VectorXd> zfin = SolveQP(x0, Gv, WD);

  z = zfin[0];

//  std::cout <<  "contact prediction" << std::endl;
//      std::cout << zfin[0].segment(n_, m_) << std::endl;

//    std::cout << "violation" << std::endl;
//  std::cout << delta.at(0) << std::endl;

//  std::cout << "delta_force" << std::endl;
//  std::cout << delta.at(0).segment(n_,m_) << std::endl;
//
//  std::cout << "delta_displace" << std::endl;
//  std::cout << delta.at(0).segment(0,n_) << std::endl;

//VectorXd hold = delta.at(0).segment(n_,m_);
  //VectorXd hold = z.segment(n_,m_);

//  double count = 0;
//
//  for (int i = 3; i < 5; i++) {
//    count = count + hold(i);
//  }
//
//  if ( count >= 0.001){
//    std::cout << "guessing_contact" << std::endl;
//  }

//  std::cout << "w" << std::endl;
//  std::cout << w.at(0).segment(n_+3,3) << std::endl;

//      std::cout <<  "input" << std::endl;
//      std::cout << z.segment(n_+m_, k_) << std::endl;

//      std::cout <<  "contact prediction" << std::endl;
//      std::cout << z.segment(n_, m_) << std::endl;

//      std::cout <<  "prediction state" << std::endl;
  //    std::cout << z.segment(0, n_) << std::endl;

  
  // return z.segment(n_ + m_, k_);
  return zfin[0].segment(n_ + m_, k_);    //extract k elements starting from index n+m of the 0th vector in zfin. 
                                          //equivalent to extracting the input vector associated with time step 0 in the MPC problem
}

vector<VectorXd> C3::SolveFullSolution(VectorXd& x0, vector<VectorXd>& delta, vector<VectorXd>& w) {
  vector<MatrixXd> Gv = G_;
  VectorXd z;
  
  // vector<VectorXd> u(N_, VectorXd::Zero(n_ + m_ + k_)); //is this an initializer? from line 332
  // std::cout<< "before ADMM step" << std::endl;

  for (int i = 0; i < options_.admm_iter-1; i++) {

    //std::cout << "Iteration" << i <<  std::endl;
    z = ADMMStep(x0, &delta, &w, &Gv);
// std::cout << "new delta" << i <<  std::endl;
//std::cout << delta.at(0).segment(n_,m_) << std::endl;
//    std::cout << "w" << i <<  std::endl;
//    std::cout << w.at(0) << std::endl;

  }

  // std::cout<< "after ADMM step" << std::endl;

  vector<VectorXd> WD(N_, VectorXd::Zero(n_ + m_ + k_));
  for (int i = 0; i < N_; i++) {
    WD.at(i) = delta.at(i) - w.at(i);
  }

  vector<VectorXd> zfin = SolveQP(x0, Gv, WD);
  
  return zfin;
}

vector<VectorXd> C3::OptimalInputSeq(const vector<VectorXd> zfin){
  //This function should return the optimal input sequence along the full horizon given the full Z solution
  vector<VectorXd> UU(N_, VectorXd::Zero(k_));
  
  for (int i = 0; i < N_ ; i++){
      UU[i] = zfin[i].segment(n_ + m_, k_);
      // std::cout << "here" << zfin[i].head(n_) << std::endl;
  }
  
return UU; 
}

// Calculate the C3 cost and feasible trajectory associated with applying a provided control input sequence to
// a system at a provided initial state.
std::pair<double,std::vector<Eigen::VectorXd>> C3::CalcCost(const VectorXd& x0, vector<VectorXd>& UU, bool use_full_cost) const{
  std::vector<Eigen::VectorXd> XX(N_+1, VectorXd::Zero(n_)); //locally extracted state sequence
  XX[0] = x0;

  // Get the N step lcs rollout.
  for (int i = 0; i < N_; i++){
    XX[i+1] = lcs_.Simulate(XX[i], UU[i]);
  }

  // Declare Q_eff and R_eff as the Q and R to use for cost computation.
  std::vector<Eigen::MatrixXd> Q_eff = Q_;
  std::vector<Eigen::MatrixXd> R_eff = R_;

  // If not calculating the full cost, calculate just the ball position error cost.
  if (use_full_cost == false) {
    for (int i = 0; i < N_; i++){
      // Make R all zeros since not penalizing input effort.
      R_eff[i] = R_eff[i] * 0;

      // Use all zeros for Q and R except for portion of Q that corresponds to ball xyz errors.
      for(int j = 0; j < 7; j++){
        Q_eff.at(i)(j,j) = 0;
      }
      for(int j = 10; j < 16; j++){
        Q_eff.at(i)(j,j) = 0;
      }
    }

    // Do Nth step for Q.
    for(int j = 0; j < 7; j++){
      Q_eff.at(N_)(j,j) = 0;
    }
    for(int j = 10; j < 16; j++){
      Q_eff.at(N_)(j,j) = 0;
    }
  }

  // Calculate the cost over the N+1 time steps.
  double cost = 0;
  for (int i = 0; i < N_; i++){
    cost = cost + (XX[i] - xdesired_[i]).transpose()*Q_eff.at(i)*(XX[i] - xdesired_[i]) + UU[i].transpose()*R_eff.at(i)*UU[i];
  }
  cost = cost + (XX[N_]- xdesired_[N_]).transpose()*Q_eff.at(N_)*(XX[N_]- xdesired_[N_]);

  // Return the cost and the rolled out state trajectory.
  std::pair <double, std::vector<VectorXd>> ret (cost, XX);
  return ret;
}



VectorXd C3::ADMMStep(VectorXd& x0, vector<VectorXd>* delta,
                      vector<VectorXd>* w, vector<MatrixXd>* Gv) {
  vector<VectorXd> WD(N_, VectorXd::Zero(n_ + m_ + k_));

  for (int i = 0; i < N_; i++) {
    WD.at(i) = delta->at(i) - w->at(i);
  }

//  auto start = std::chrono::high_resolution_clock::now();
  // std::cout<< "before QP step" << std::endl;

  vector<VectorXd> z = SolveQP(x0, *Gv, WD);

  // std::cout<< "after QP step" << std::endl;


  // std::cout<<"z0: "<<z[0]<<std::endl;
  // std::cout<<"Gap function with z0"<<E_[0]*z[0].segment(0, n_) + F_[0] *z[0].segment(n_, m_) + H_[0]*z[0].segment(n_+m_, k_) + c_[0]<<std::endl;
  // std::cout<<"Ex + c with z0"<<E_[0]*z[0].segment(0, n_) + c_[0]<<std::endl;
  // std::cout<<"z1: "<<z[1]<<std::endl;
  // std::cout<<"Gap function with z1"<<E_[1]*z[1].segment(0, n_) + F_[1] *z[1].segment(n_, m_) + H_[1]*z[1].segment(n_+m_, k_) + c_[1]<<std::endl;
  // std::cout<<"Ex + c with z1"<<E_[1]*z[1].segment(0, n_) + c_[1]<<std::endl;
  

//  auto finish = std::chrono::high_resolution_clock::now();
//std::chrono::duration<double> elapsed = finish - start;
//std::cout << "Solve time:" << elapsed.count() << std::endl;

  vector<VectorXd> ZW(N_, VectorXd::Zero(n_ + m_ + k_));
  for (int i = 0; i < N_; i++) {
    ZW[i] = w->at(i) + z[i];
  }

//auto start = std::chrono::high_resolution_clock::now();

  if (U_[0].isZero(0) == 0) {
    vector<MatrixXd> Uv = U_;

    //std::cout << "W:" << w->at(0) << std::endl;


    *delta = SolveProjection(Uv, ZW);
  } else {
    *delta = SolveProjection(*Gv, ZW);
  }


//auto finish = std::chrono::high_resolution_clock::now();
//std::chrono::duration<double> elapsed = finish - start;
//std::cout << "Solve time:" << elapsed.count() << std::endl;

  for (int i = 0; i < N_; i++) {
    w->at(i) = w->at(i) + z[i] - delta->at(i);
    w->at(i) = w->at(i) / options_.rho_scale;

    //w->at(i) = VectorXd::Zero(58);

    Gv->at(i) = Gv->at(i) * options_.rho_scale;
  }

 //std::cout << "Viol:" << z[1] - delta->at(1) << std::endl;
  //std::cout << "Z" << z[1] << std::endl;

  return z[0];
}

vector<VectorXd> C3::SolveQP(VectorXd& x0, vector<MatrixXd>& G,
                             vector<VectorXd>& WD) {

  for (auto& constraint : constraints_) {
    prog_.RemoveConstraint(constraint);
  }
  constraints_.clear();

  constraints_.push_back(prog_.AddLinearConstraint(x_[0] == x0));

  if (hflag_ == 1) {
    drake::solvers::MobyLCPSolver<double> LCPSolver;
    VectorXd lambda0;
    LCPSolver.SolveLcpLemke(F_[0], E_[0] * x0 + c_[0], &lambda0);
    constraints_.push_back(prog_.AddLinearConstraint(lambda_[0] == lambda0));
  }

  for (auto& cost : costs_) {
    prog_.RemoveCost(cost);
  }
  costs_.clear();

  for (int i = 0; i < N_ + 1; i++) {
    if (i < N_) {
      costs_.push_back(prog_.AddQuadraticCost(
          G.at(i).block(0, 0, n_, n_) * 2,
          -2 * G.at(i).block(0, 0, n_, n_) * WD.at(i).segment(0, n_), x_.at(i),
          1));
      costs_.push_back(prog_.AddQuadraticCost(
          G.at(i).block(n_, n_, m_, m_) * 2,
          -2 * G.at(i).block(n_, n_, m_, m_) * WD.at(i).segment(n_, m_),
          lambda_.at(i), 1));
      costs_.push_back(
          prog_.AddQuadraticCost(G.at(i).block(n_ + m_, n_ + m_, k_, k_) * 2,
                                 -2 * G.at(i).block(n_ + m_, n_ + m_, k_, k_) *
                                     WD.at(i).segment(n_ + m_, k_),
                                 u_.at(i), 1));
    }
  }

//  /// initialize decision variables to warm start
//  if (warm_start_){
//    for (int i = 0; i < N_; i++){
//      prog_.SetInitialGuess(x_[i], warm_start_x_[i]);
//      prog_.SetInitialGuess(lambda_[i], warm_start_lambda_[i]);
//      prog_.SetInitialGuess(u_[i], warm_start_u_[i]);
//    }
//    prog_.SetInitialGuess(x_[N_], warm_start_x_[N_]);
//  }

  MathematicalProgramResult result = osqp_.Solve(prog_);
  VectorXd xSol = result.GetSolution(x_[0]);
  vector<VectorXd> zz(N_, VectorXd::Zero(n_ + m_ + k_));

  for (int i = 0; i < N_; i++) {
    zz.at(i).segment(0, n_) = result.GetSolution(x_[i]);
    zz.at(i).segment(n_, m_) = result.GetSolution(lambda_[i]);
    zz.at(i).segment(n_ + m_, k_) = result.GetSolution(u_[i]);

    if (warm_start_){
      // update warm start parameters
      warm_start_x_[i] = result.GetSolution(x_[i]);
      warm_start_lambda_[i] = result.GetSolution(lambda_[i]);
      warm_start_u_[i] = result.GetSolution(u_[i]);
    }
  }
  if (warm_start_)
    warm_start_x_[N_] = result.GetSolution(x_[N_]);


  return zz;
}

void C3::AddLinearConstraint(Eigen::RowVectorXd& A, double& Lowerbound,
                             double& Upperbound, int& constraint) {
  if (constraint == 1) {
    for (int i = 1; i < N_; i++) {
      userconstraints_.push_back(
          prog_.AddLinearConstraint(A, Lowerbound, Upperbound, x_.at(i)));
    }
  }

  if (constraint == 2) {
    for (int i = 0; i < N_; i++) {
      userconstraints_.push_back(
          prog_.AddLinearConstraint(A, Lowerbound, Upperbound, u_.at(i)));
    }
  }

  if (constraint == 3) {
    for (int i = 0; i < N_; i++) {
      userconstraints_.push_back(
          prog_.AddLinearConstraint(A, Lowerbound, Upperbound, lambda_.at(i)));
    }
  }
}

void C3::RemoveConstraints() {
  for (auto& userconstraint : userconstraints_) {
    prog_.RemoveConstraint(userconstraint);
  }
  userconstraints_.clear();
}

vector<VectorXd> C3::SolveProjection(vector<MatrixXd>& G,
                                     vector<VectorXd>& WZ) {
  vector<VectorXd> deltaProj(N_, VectorXd::Zero(n_ + m_ + k_));
  int i;


  // If doing sampling, omp configuration happens elsewhere so don't overwrite it here.
  if (options_.overwrite_threading_settings == true){
    if (options_.num_threads > 0) {
      omp_set_dynamic(0);                         // Explicitly disable dynamic teams.
      omp_set_num_threads(options_.num_threads);  // Set number of threads.
    }
  }

#pragma omp parallel for
  for (i = 0; i < N_; i++) {
<<<<<<< HEAD
    // bool constrain_first_x = false;
    // if (i == 0) {
    //   constrain_first_x = true;
    // }

=======
    
    // std::cout<< "before single projection step" << std::endl;
>>>>>>> f561aa12
    if (warm_start_){
      deltaProj[i] =
          SolveSingleProjection(G[i], WZ[i], E_[i], F_[i], H_[i], c_[i], i);
    }
    else{
      deltaProj[i] =
          SolveSingleProjection(G[i], WZ[i], E_[i], F_[i], H_[i], c_[i], -1);
    }
    // std::cout<< "after single projection step" << std::endl;
  }

  return deltaProj;
}

std::vector<Eigen::VectorXd> C3::GetWarmStartX() const {
  return warm_start_x_;
}

std::vector<Eigen::VectorXd> C3::GetWarmStartLambda() const {
  return warm_start_lambda_;
}

std::vector<Eigen::VectorXd> C3::GetWarmStartU() const {
  return warm_start_u_;
}

}  // namespace solvers
}  // namespace dairlib<|MERGE_RESOLUTION|>--- conflicted
+++ resolved
@@ -480,16 +480,11 @@
 
 #pragma omp parallel for
   for (i = 0; i < N_; i++) {
-<<<<<<< HEAD
-    // bool constrain_first_x = false;
-    // if (i == 0) {
-    //   constrain_first_x = true;
-    // }
-
-=======
-    
-    // std::cout<< "before single projection step" << std::endl;
->>>>>>> f561aa12
+    bool constrain_first_x = false;
+    if (i == 0) {
+      constrain_first_x = true;
+    }
+
     if (warm_start_){
       deltaProj[i] =
           SolveSingleProjection(G[i], WZ[i], E_[i], F_[i], H_[i], c_[i], i);
