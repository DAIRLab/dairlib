#include "solvers/c3_miqp.h"

namespace dairlib {
namespace solvers {

using Eigen::MatrixXd;
using Eigen::VectorXd;
using std::vector;

C3MIQP::C3MIQP(const LCS& LCS, const vector<MatrixXd>& Q,
               const vector<MatrixXd>& R, const vector<MatrixXd>& G,
               const vector<MatrixXd>& U, const vector<VectorXd>& xdesired,
               const C3Options& options,
              const std::vector<Eigen::VectorXd>& warm_start_delta,
              const std::vector<Eigen::VectorXd>& warm_start_binary,
              const std::vector<Eigen::VectorXd>& warm_start_x,
              const std::vector<Eigen::VectorXd>& warm_start_lambda,
              const std::vector<Eigen::VectorXd>& warm_start_u,
              bool warm_start)
    : C3(LCS, Q, R, G, U, xdesired, options, 
         warm_start_delta, warm_start_binary,
         warm_start_x, warm_start_lambda,
         warm_start_u, warm_start), env_(true) {

  // Create an environment
  env_.set("LogToConsole", "0");
  env_.set("OutputFlag", "0");
  env_.set("Threads", "5");   // This is the number of threads gurobi will use. 
                              // This needs to be at least as big as the maximum number of samples we have.
                              // TODO: Understand exactly how this works. Make this adaptive to the number of samples we have.
  env_.start();
}

VectorXd C3MIQP::SolveSingleProjection(const MatrixXd& U,
                                       const VectorXd& delta_c,
                                       const MatrixXd& E, const MatrixXd& F,
                                       const MatrixXd& H, const VectorXd& c,
                                       const int& warm_start_index) {
  // set up linear term in cost
  VectorXd cost_lin = -2 * delta_c.transpose() * U;

  // set up for constraints (Ex + F \lambda + Hu + c >= 0)
  MatrixXd Mcons1(m_, n_ + m_ + k_);
  Mcons1 << E, F, H;

  // set up for constraints (\lambda >= 0)
  MatrixXd MM1;
  MM1 = MatrixXd::Zero(m_, n_);
  MatrixXd MM2;
  MM2 = MatrixXd::Identity(m_, m_);
  MatrixXd MM3;
  MM3 = MatrixXd::Zero(m_, k_);
  MatrixXd Mcons2(m_, n_ + m_ + k_);
  Mcons2 << MM1, MM2, MM3;

  // Create an empty model.
  GRBModel model = GRBModel(env_);

  // Gurobi parameter tuning:  description, default, min/max values.
  // Gurobi's automatic parameter tuning tool suggested Heuristics=0 and BranchDir=-1.  Adding TimeLimit=0.25 as well.
  // model.set("FeasibilityTol", "0.01");     // Primal feasibility tolerance; higher = faster (1e-6 / 1e-9 / 1e-2).
  // model.set("IntFeasTol", "0.01");         // Integer feasibility tolerance; higher = faster (1e-5 / 1e-9 / 1e-1).
  // model.set("OptimalityTol", "0.01");      // Dual feasibility tolerance; higher = faster (1e-6 / 1e-9 / 1e-2).
  // model.set("IterationLimit", "100");      // Simplex iteration limit; lower = faster (infinity / 0 / infinity).
  model.set("Heuristics", "0.0");         // Turn MIP heuristics up or down; lower = faster (0.05 / 0 / 1).
  // model.set("MIPFocus", "1");              // Set the focus of the MIP solver; see docs for details (0 / 0 / 3).
  // model.set("NumericFocus", "1");          // Set the numerical focus; see docs for details (0 / 0 / 3).
  // model.set("Cuts", "1");                  // Global cut generation control; see docs for details (-1 / -1 / 3).
  model.set("TimeLimit", "0.25");          // Time limit in seconds for MIQP; lower = faster (infinity / 0 / infinity).
  // model.set("ScaleFlag", "2");             // Model scaling; 2 uses geometric mean scaling (-1 / -1 / 3).
  // model.set("NormAdjust", "3");            // Pricing norm variant; no information in docs on what these mean (-1 / -1 / 3).
  model.set("BranchDir", "-1");            // What child node to explore first; -1 explores down branch first (0 / -1 / 1).
  // model.set("CoverCuts", "0");             // Cover cut generation; 0 disables cuts (-1 / -1 / 2).
  // model.set("PrePasses", "1");             // Presolve pass limit (-1 / -1 / MAXINT).
  // model.set("MIRCuts", "0");               // MIR cut generation (overrides "Cuts" parameter); 0 disables cuts (-1 / -1 / 2).
  // model.set("PreQLinearize", "0");         // Presolve quadratic linearization; see docs for details (-1 / -1 / 2).


  GRBVar delta_k[n_ + m_ + k_];
  GRBVar binary[m_];

  for (int i = 0; i < m_; i++) {
    binary[i] = model.addVar(0.0, 1.0, 0.0, GRB_BINARY);
    if (warm_start_index != -1) {
      binary[i].set(GRB_DoubleAttr_Start, warm_start_binary_[warm_start_index](i));
      // binary[i].set(GRB_DoubleAttr_VarHintVal, warm_start_binary_[warm_start_index](i));
    }
  }

  for (int i = 0; i < n_ + m_ + k_; i++) {
    delta_k[i] = model.addVar(-10000.0, 10000.0, 0.0, GRB_CONTINUOUS);
    if (warm_start_index != -1) {
      delta_k[i].set(GRB_DoubleAttr_Start, warm_start_delta_[warm_start_index](i));
      // delta_k[i].set(GRB_DoubleAttr_VarHintVal, warm_start_delta_[warm_start_index](i));
    }
  }

  GRBQuadExpr obj = 0;

  for (int i = 0; i < n_ + m_ + k_; i++) {
    obj.addTerm(cost_lin(i), delta_k[i]);

    for (int j = 0; j < n_ + m_ + k_; j++) {
      obj.addTerm(U(i, j), delta_k[i], delta_k[j]);
    }
  }

  model.setObjective(obj, GRB_MINIMIZE);

  int M = 100000;  // big M variable
  double coeff[n_ + m_ + k_];

  for (int i = 0; i < m_; i++) {
    GRBLinExpr cexpr = 0;

    /// convert VectorXd to double
    for (int j = 0; j < n_ + m_ + k_; j++) {
      coeff[j] = Mcons2.row(i)(j);
    }

    cexpr.addTerms(coeff, delta_k, n_ + m_ + k_);
    model.addConstr(cexpr >= 0);
    model.addConstr(cexpr <= M * (1 - binary[i]));

    GRBLinExpr cexpr2 = 0;

    /// convert VectorXd to double
    for (int j = 0; j < n_ + m_ + k_; j++) {
      coeff[j] = Mcons1.row(i)(j);
    }

    cexpr2.addTerms(coeff, delta_k, n_ + m_ + k_);
    model.addConstr(cexpr2 + c(i) >= 0);
    model.addConstr(cexpr2 + c(i) <= M * binary[i]);
  }

<<<<<<< HEAD
  // Constrain x0 if necessary.
  // if (constrain_first_x == true) {
  //   for (int i = 0; i < n_; i++) {
  //     model.addConstr(delta_k[i] == x0[i]);
  //   }
  //   // std::cout<<"Constraining delta0 to be: "<<x0<<std::endl;
  // }
=======
>>>>>>> f561aa12

  // TODO:  Play around with fixing some of these constraints.  Eventually make these adaptive to model size instead of hard-coded for the jack.
  // Any reported rates were achieved using 1 thread and 0 sample locations on Wanxin's computer.
  // for (int i = 0; i < m_; i++) {
  //   model.addConstr(binary[i] == 0);
  // }
  // // Enforce sliding for all contacts (gamma = 0).
  // model.addConstr(binary[0] + binary[1] + binary[2] + binary[3] == 0);
  // // Enforce that only up to one ground contact can lift up (lambda_n = 0).
  // model.addConstr(binary[5] + binary[6] + binary[7] <= 1);
  // Enforce sticking for all contacts.
  // model.addConstr(binary[0] + binary[1] + binary[2] + binary[3] == 0);
  // model.addConstr(binary[0] == 1);
  // model.addConstr(binary[1] == 1);
  // model.addConstr(binary[2] == 1);
  // model.addConstr(binary[3] == 1);
  // // Enforce opposing tangential forces can't both be non-zero (or binaries can't both be zero).
  // // (This alone doesn't improve speed noticeably; 2-3Hz.)
  // model.addConstr(binary[8] + binary[9] >= 1);      // end effector / jack contact.
  // model.addConstr(binary[10] + binary[11] >= 1);
  // model.addConstr(binary[12] + binary[13] >= 1);    // capsule 1 / ground contact.
  // model.addConstr(binary[14] + binary[15] >= 1);
  // model.addConstr(binary[16] + binary[17] >= 1);    // capsule 2 / ground contact.
  // model.addConstr(binary[18] + binary[19] >= 1);
  // model.addConstr(binary[20] + binary[21] >= 1);    // capsule 3 / ground contact.
  // model.addConstr(binary[22] + binary[23] >= 1);
  // // Enforce there can be tangential forces only if there's corresponding normal force (or binary tangential can
  // // be 0 only if binary normal is also 0).
  // // (This alone doesn't improve speed noticeably; 1-2Hz.)
  // model.addConstr(binary[8] >= binary[4]);          // end effector / jack contact.
  // model.addConstr(binary[9] >= binary[4]);
  // model.addConstr(binary[10] >= binary[4]);
  // model.addConstr(binary[11] >= binary[4]);
  // model.addConstr(binary[12] >= binary[5]);         // capsule 1 / ground contact.
  // model.addConstr(binary[13] >= binary[5]);
  // model.addConstr(binary[14] >= binary[5]);
  // model.addConstr(binary[15] >= binary[5]);
  // model.addConstr(binary[16] >= binary[6]);         // capsule 2 / ground contact.
  // model.addConstr(binary[17] >= binary[6]);
  // model.addConstr(binary[18] >= binary[6]);
  // model.addConstr(binary[19] >= binary[6]);
  // model.addConstr(binary[20] >= binary[7]);         // capsule 3 / ground contact.
  // model.addConstr(binary[21] >= binary[7]);
  // model.addConstr(binary[22] >= binary[7]);
  // model.addConstr(binary[23] >= binary[7]);

  // Write the model:
  // std::cout<<"EXPORTING GUROBI MODEL"<<std::endl;
  // model.write("examples/cube/franka/gurobi_autotune/jack_miqp_model.mps");
  // std::cout<<"FINISHED EXPORTING GUROBI MODEL"<<std::endl;

  model.optimize();

  VectorXd delta_kc(n_ + m_ + k_);
  VectorXd binaryc(m_);
  for (int i = 0; i < n_ + m_ + k_; i++) {
    delta_kc(i) = delta_k[i].get(GRB_DoubleAttr_X);
  }
  for (int i = 0; i < m_; i++){
    binaryc(i) = binary[i].get(GRB_DoubleAttr_X);
  }

  if (warm_start_index != -1){
    warm_start_delta_[warm_start_index] = delta_kc;
    warm_start_binary_[warm_start_index] = binaryc;
  }

  // std::cout<<"DELTA: "<<delta_kc<<std::endl;

  return delta_kc;
}

std::vector<Eigen::VectorXd> C3MIQP::GetWarmStartDelta() const{
  return warm_start_delta_;
}

std::vector<Eigen::VectorXd> C3MIQP::GetWarmStartBinary() const{
  return warm_start_binary_;
}

}  // namespace solvers
}  // namespace dairlib<|MERGE_RESOLUTION|>--- conflicted
+++ resolved
@@ -134,16 +134,6 @@
     model.addConstr(cexpr2 + c(i) <= M * binary[i]);
   }
 
-<<<<<<< HEAD
-  // Constrain x0 if necessary.
-  // if (constrain_first_x == true) {
-  //   for (int i = 0; i < n_; i++) {
-  //     model.addConstr(delta_k[i] == x0[i]);
-  //   }
-  //   // std::cout<<"Constraining delta0 to be: "<<x0<<std::endl;
-  // }
-=======
->>>>>>> f561aa12
 
   // TODO:  Play around with fixing some of these constraints.  Eventually make these adaptive to model size instead of hard-coded for the jack.
   // Any reported rates were achieved using 1 thread and 0 sample locations on Wanxin's computer.
