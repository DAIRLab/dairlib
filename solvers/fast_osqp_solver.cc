#include "fast_osqp_solver.h"

#include <vector>

#include <osqp.h>

#include "drake/common/text_logging.h"
#include "drake/math/eigen_sparse_triplet.h"
#include "drake/solvers/mathematical_program.h"
#include "drake/solvers/osqp_solver.h"

using drake::math::SparseMatrixToTriplets;
using drake::solvers::Binding;
using drake::solvers::Constraint;
using drake::solvers::MathematicalProgram;
using drake::solvers::MathematicalProgramResult;
using drake::solvers::OsqpSolver;
using drake::solvers::OsqpSolverDetails;
using drake::solvers::SolutionResult;
using drake::solvers::SolverOptions;
using drake::solvers::VectorXDecisionVariable;
using drake::solvers::internal::BindingDynamicCast;

namespace dairlib {
namespace solvers {
namespace {
void ParseQuadraticCosts(const MathematicalProgram& prog,
                         Eigen::SparseMatrix<c_float>* P,
                         std::vector<c_float>* q, double* constant_cost_term) {
  DRAKE_ASSERT(static_cast<int>(q->size()) == prog.num_vars());

  // Loop through each quadratic costs in prog, and compute the Hessian matrix
  // P, the linear cost q, and the constant cost term.
  std::vector<Eigen::Triplet<c_float>> P_triplets;
  for (const auto& quadratic_cost : prog.quadratic_costs()) {
    const VectorXDecisionVariable& x = quadratic_cost.variables();
    // x_indices are the indices of the variables x (the variables bound with
    // this quadratic cost) in the program decision variables.
    const std::vector<int> x_indices = prog.FindDecisionVariableIndices(x);

    // Add quadratic_cost.Q to the Hessian P.
    // Since OSQP 0.6.0 the P matrix is required to be upper triangular, so
    // we only add upper triangular entries to P_triplets.
    const Eigen::MatrixXd& Q = quadratic_cost.evaluator()->Q();
    for (int col = 0; col < Q.cols(); ++col) {
      for (int row = 0; (row <= col) && (row < Q.rows()); ++row) {
        const double value = Q(row, col);
        if (value == 0.0) {
          continue;
        }
        const int x_row = x_indices[row];
        const int x_col = x_indices[col];
        P_triplets.emplace_back(x_row, x_col, static_cast<c_float>(value));
      }
    }

    // Add quadratic_cost.b to the linear cost term q.
    for (int i = 0; i < x.rows(); ++i) {
      q->at(x_indices[i]) += quadratic_cost.evaluator()->b()(i);
    }

    // Add quadratic_cost.c to constant term
    *constant_cost_term += quadratic_cost.evaluator()->c();
  }

//  // Scale the matrix P in the cost.
//  // Note that the linear term is scaled in ParseLinearCosts().
//  const auto& scale_map = prog.GetVariableScaling();
//  if (!scale_map.empty()) {
//    for (auto& triplet : P_triplets) {
//      // Column
//      const auto column = scale_map.find(triplet.col());
//      if (column != scale_map.end()) {
//        triplet = Eigen::Triplet<double>(triplet.row(), triplet.col(),
//                                         triplet.value() * (column->second));
//      }
//      // Row
//      const auto row = scale_map.find(triplet.row());
//      if (row != scale_map.end()) {
//        triplet = Eigen::Triplet<double>(triplet.row(), triplet.col(),
//                                         triplet.value() * (row->second));
//      }
//    }
//  }

  P->resize(prog.num_vars(), prog.num_vars());
  P->setFromTriplets(P_triplets.begin(), P_triplets.end());
}

void ParseLinearCosts(const MathematicalProgram& prog, std::vector<c_float>* q,
                      double* constant_cost_term) {
  // Add the linear costs to the osqp cost.
  DRAKE_ASSERT(static_cast<int>(q->size()) == prog.num_vars());

  // Loop over the linear costs stored inside prog.
  for (const auto& linear_cost : prog.linear_costs()) {
    for (int i = 0; i < static_cast<int>(linear_cost.GetNumElements()); ++i) {
      // Append the linear cost term to q.
      if (linear_cost.evaluator()->a()(i) != 0) {
        const int x_index =
            prog.FindDecisionVariableIndex(linear_cost.variables()(i));
        q->at(x_index) += linear_cost.evaluator()->a()(i);
      }
    }
    // Add the constant cost term to constant_cost_term.
    *constant_cost_term += linear_cost.evaluator()->b();
  }
}

// OSQP defines its own infinity in osqp/include/glob_opts.h.
c_float ConvertInfinity(double val) {
  if (std::isinf(val)) {
    if (val > 0) {
      return OSQP_INFTY;
    }
    return -OSQP_INFTY;
  }
  return static_cast<c_float>(val);
}

// Will call this function to parse both LinearConstraint and
// LinearEqualityConstraint.
template <typename C>
void ParseLinearConstraints(
    const MathematicalProgram& prog,
    const std::vector<Binding<C>>& linear_constraints,
    std::vector<Eigen::Triplet<c_float>>* A_triplets, std::vector<c_float>* l,
    std::vector<c_float>* u, int* num_A_rows,
    std::unordered_map<Binding<Constraint>, int>* constraint_start_row) {
  // Loop over the linear constraints, stack them to get l, u and A.
  for (const auto& constraint : linear_constraints) {
    const std::vector<int> x_indices =
        prog.FindDecisionVariableIndices(constraint.variables());
    const std::vector<Eigen::Triplet<double>> Ai_triplets =
        drake::math::SparseMatrixToTriplets(
            constraint.evaluator()->get_sparse_A());
    const Binding<Constraint> constraint_cast =
        BindingDynamicCast<Constraint>(constraint);
    constraint_start_row->emplace(constraint_cast, *num_A_rows);
    // Append constraint.A to osqp A.
    for (const auto& Ai_triplet : Ai_triplets) {
      A_triplets->emplace_back(*num_A_rows + Ai_triplet.row(),
                               x_indices[Ai_triplet.col()],
                               static_cast<c_float>(Ai_triplet.value()));
    }
    const int num_Ai_rows = constraint.evaluator()->num_constraints();
    l->reserve(l->size() + num_Ai_rows);
    u->reserve(u->size() + num_Ai_rows);
    for (int i = 0; i < num_Ai_rows; ++i) {
      l->push_back(ConvertInfinity(constraint.evaluator()->lower_bound()(i)));
      u->push_back(ConvertInfinity(constraint.evaluator()->upper_bound()(i)));
    }
    *num_A_rows += num_Ai_rows;
  }
}

void ParseBoundingBoxConstraints(
    const MathematicalProgram& prog,
    std::vector<Eigen::Triplet<c_float>>* A_triplets, std::vector<c_float>* l,
    std::vector<c_float>* u, int* num_A_rows,
    std::unordered_map<Binding<Constraint>, int>* constraint_start_row) {
  // Loop over the linear constraints, stack them to get l, u and A.
  for (const auto& constraint : prog.bounding_box_constraints()) {
    const Binding<Constraint> constraint_cast =
        BindingDynamicCast<Constraint>(constraint);
    constraint_start_row->emplace(constraint_cast, *num_A_rows);
    // Append constraint.A to osqp A.
    for (int i = 0; i < static_cast<int>(constraint.GetNumElements()); ++i) {
      A_triplets->emplace_back(
          *num_A_rows + i,
          prog.FindDecisionVariableIndex(constraint.variables()(i)),
          static_cast<c_float>(1));
    }
    const int num_Ai_rows = constraint.evaluator()->num_constraints();
    l->reserve(l->size() + num_Ai_rows);
    u->reserve(u->size() + num_Ai_rows);
    for (int i = 0; i < num_Ai_rows; ++i) {
      l->push_back(ConvertInfinity(constraint.evaluator()->lower_bound()(i)));
      u->push_back(ConvertInfinity(constraint.evaluator()->upper_bound()(i)));
    }
    *num_A_rows += num_Ai_rows;
  }
}

void ParseAllLinearConstraints(
    const MathematicalProgram& prog, Eigen::SparseMatrix<c_float>* A,
    std::vector<c_float>* l, std::vector<c_float>* u,
    std::unordered_map<Binding<Constraint>, int>* constraint_start_row) {
  std::vector<Eigen::Triplet<c_float>> A_triplets;
  l->clear();
  u->clear();
  int num_A_rows = 0;
  ParseLinearConstraints(prog, prog.linear_constraints(), &A_triplets, l, u,
                         &num_A_rows, constraint_start_row);
  ParseLinearConstraints(prog, prog.linear_equality_constraints(), &A_triplets,
                         l, u, &num_A_rows, constraint_start_row);
  ParseBoundingBoxConstraints(prog, &A_triplets, l, u, &num_A_rows,
                              constraint_start_row);
  A->resize(num_A_rows, prog.num_vars());
  A->setFromTriplets(A_triplets.begin(), A_triplets.end());
}

// Convert an Eigen::SparseMatrix to csc_matrix, to be used by osqp.
// Make sure the input Eigen sparse matrix is compressed, by calling
// makeCompressed() function.
// The caller of this function is responsible for freeing the memory allocated
// here.
csc* EigenSparseToCSC(const Eigen::SparseMatrix<c_float>& mat) {
  // A csc matrix is in the compressed column major.
  c_float* values =
      static_cast<c_float*>(c_malloc(sizeof(c_float) * mat.nonZeros()));
  c_int* inner_indices =
      static_cast<c_int*>(c_malloc(sizeof(c_int) * mat.nonZeros()));
  c_int* outer_indices =
      static_cast<c_int*>(c_malloc(sizeof(c_int) * (mat.cols() + 1)));
  for (int i = 0; i < mat.nonZeros(); ++i) {
    values[i] = *(mat.valuePtr() + i);
    inner_indices[i] = static_cast<c_int>(*(mat.innerIndexPtr() + i));
  }
  for (int i = 0; i < mat.cols() + 1; ++i) {
    outer_indices[i] = static_cast<c_int>(*(mat.outerIndexPtr() + i));
  }
  return csc_matrix(mat.rows(), mat.cols(), mat.nonZeros(), values,
                    inner_indices, outer_indices);
}

template <typename T1, typename T2>
void SetFastOsqpSolverSetting(
    const std::unordered_map<std::string, T1>& options,
    const std::string& option_name, T2* osqp_setting_field) {
  const auto it = options.find(option_name);
  if (it != options.end()) {
    *osqp_setting_field = it->second;
  }
}

template <typename T1, typename T2>
void SetFastOsqpSolverSettingWithDefaultValue(
    const std::unordered_map<std::string, T1>& options,
    const std::string& option_name, T2* osqp_setting_field,
    const T1& default_field_value) {
  const auto it = options.find(option_name);
  if (it != options.end()) {
    *osqp_setting_field = it->second;
  } else {
    *osqp_setting_field = default_field_value;
  }
}

void SetFastOsqpSolverSettings(const SolverOptions& solver_options,
                               OSQPSettings* settings) {
  const std::unordered_map<std::string, double>& options_double =
      solver_options.GetOptionsDouble(OsqpSolver::id());
  const std::unordered_map<std::string, int>& options_int =
      solver_options.GetOptionsInt(OsqpSolver::id());
  SetFastOsqpSolverSetting(options_double, "rho", &(settings->rho));
  SetFastOsqpSolverSetting(options_double, "sigma", &(settings->sigma));
  SetFastOsqpSolverSetting(options_int, "max_iter", &(settings->max_iter));
  SetFastOsqpSolverSetting(options_double, "eps_abs", &(settings->eps_abs));
  SetFastOsqpSolverSetting(options_double, "eps_rel", &(settings->eps_rel));
  SetFastOsqpSolverSetting(options_double, "eps_prim_inf",
                           &(settings->eps_prim_inf));
  SetFastOsqpSolverSetting(options_double, "eps_dual_inf",
                           &(settings->eps_dual_inf));
  SetFastOsqpSolverSetting(options_double, "alpha", &(settings->alpha));
  SetFastOsqpSolverSetting(options_double, "delta", &(settings->delta));
  // Default polish to true, to get an accurate solution.
  SetFastOsqpSolverSettingWithDefaultValue(options_int, "polish",
                                           &(settings->polish), 1);
  SetFastOsqpSolverSetting(options_int, "polish_refine_iter",
                           &(settings->polish_refine_iter));
  SetFastOsqpSolverSettingWithDefaultValue(options_int, "verbose",
                                           &(settings->verbose), 0);
  SetFastOsqpSolverSetting(options_int, "scaled_termination",
                           &(settings->scaled_termination));
  SetFastOsqpSolverSetting(options_int, "check_termination",
                           &(settings->check_termination));
  SetFastOsqpSolverSetting(options_int, "warm_start", &(settings->warm_start));
  SetFastOsqpSolverSetting(options_int, "scaling", &(settings->scaling));
  SetFastOsqpSolverSetting(options_int, "adaptive_rho",
                           &(settings->adaptive_rho));
  SetFastOsqpSolverSetting(options_double, "adaptive_rho_interval",
                           &(settings->adaptive_rho_interval));
  SetFastOsqpSolverSetting(options_double, "adaptive_rho_tolerance",
                           &(settings->adaptive_rho_tolerance));
  SetFastOsqpSolverSetting(options_double, "adaptive_rho_fraction",
                           &(settings->adaptive_rho_fraction));
  SetFastOsqpSolverSetting(options_double, "time_limit",
                           &(settings->time_limit));
}

template <typename C>
void SetDualSolution(
    const std::vector<Binding<C>>& constraints,
    const Eigen::VectorXd& all_dual_solution,
    const std::unordered_map<Binding<Constraint>, int>& constraint_start_row,
    MathematicalProgramResult* result) {
  for (const auto& constraint : constraints) {
    // OSQP uses the dual variable `y` as the negation of the shadow price, so
    // we need to negate `all_dual_solution` as Drake interprets dual solution
    // as the shadow price.
    const Binding<Constraint> constraint_cast =
        BindingDynamicCast<Constraint>(constraint);
    result->set_dual_solution(
        constraint,
        -all_dual_solution.segment(constraint_start_row.at(constraint_cast),
                                   constraint.evaluator()->num_constraints()));
  }
}
}  // namespace

bool FastOsqpSolver::is_available() { return true; }

void FastOsqpSolver::InitializeSolver(const MathematicalProgram& prog,
                                      const SolverOptions& solver_options) {
  // Get the cost for the QP.
  Eigen::SparseMatrix<c_float> P_sparse;
  std::vector<c_float> q(prog.num_vars(), 0);
  double constant_cost_term{0};

  ParseQuadraticCosts(prog, &P_sparse, &q, &constant_cost_term);
  ParseLinearCosts(prog, &q, &constant_cost_term);

  // linear_constraint_start_row[binding] stores the starting row index in A
  // corresponding to the linear constraint `binding`.
  std::unordered_map<Binding<Constraint>, int> constraint_start_row;

  // Parse the linear constraints.
  Eigen::SparseMatrix<c_float> A_sparse;
  std::vector<c_float> l, u;
  ParseAllLinearConstraints(prog, &A_sparse, &l, &u, &constraint_start_row);

  // Now pass the constraint and cost to osqp data.
  osqp_data_ = nullptr;

  // Populate data.
  osqp_data_ = static_cast<OSQPData*>(c_malloc(sizeof(OSQPData)));

  osqp_data_->n = prog.num_vars();
  osqp_data_->m = A_sparse.rows();
  osqp_data_->P = EigenSparseToCSC(P_sparse);
  osqp_data_->q = q.data();
  osqp_data_->A = EigenSparseToCSC(A_sparse);
  osqp_data_->l = l.data();
  osqp_data_->u = u.data();

  osqp_settings_ = static_cast<OSQPSettings*>(c_malloc(sizeof(OSQPSettings)));
  osqp_set_default_settings(osqp_settings_);
  SetFastOsqpSolverSettings(solver_options, osqp_settings_);

  // Setup workspace.
  workspace_ = nullptr;
  const c_int osqp_setup_err =
      osqp_setup(&workspace_, osqp_data_, osqp_settings_);
<<<<<<< HEAD
  if (osqp_setup_err != 0) {
    std::cerr << "Error setting up osqp solver.";
  }
  is_init_ = true;
}

void FastOsqpSolver::WarmStart(const Eigen::VectorXd& primal,
                               const Eigen::VectorXd& dual) {
  std::vector<c_float> x, y;
  x.reserve(primal.size());
  y.reserve(dual.size());
  for (int i = 0; i < primal.size(); ++i) {
    x.push_back(ConvertInfinity(primal(i)));
  }
  for (int i = 0; i < dual.size(); ++i) {
    y.push_back(ConvertInfinity(dual(i)));
  }
  osqp_warm_start(workspace_, x.data(), y.data());
=======
  DRAKE_DEMAND(osqp_setup_err == 0);
>>>>>>> 7fde8d3f
}

void FastOsqpSolver::DoSolve(const MathematicalProgram& prog,
                             const Eigen::VectorXd& initial_guess,
                             const SolverOptions& merged_options,
                             MathematicalProgramResult* result) const {
  if (!prog.GetVariableScaling().empty()) {
    static const drake::logging::Warn log_once(
        "OsqpSolver doesn't support the feature of variable scaling.");
  }

  OsqpSolverDetails& solver_details =
      result->SetSolverDetailsType<OsqpSolverDetails>();

  // OSQP solves a convex quadratic programming problem
  // min 0.5 xᵀPx + qᵀx
  // s.t l ≤ Ax ≤ u
  // OSQP is written in C, so this function will be in C style.

  // Get the cost for the QP.
  Eigen::SparseMatrix<c_float> P_sparse;
  std::vector<c_float> q(prog.num_vars(), 0);
  double constant_cost_term{0};
  //
  ParseQuadraticCosts(prog, &P_sparse, &q, &constant_cost_term);
  ParseLinearCosts(prog, &q, &constant_cost_term);

  // linear_constraint_start_row[binding] stores the starting row index in A
  // corresponding to the linear constraint `binding`.
  std::unordered_map<Binding<Constraint>, int> constraint_start_row;

  // Parse the linear constraints.
  Eigen::SparseMatrix<c_float> A_sparse;
  std::vector<c_float> l, u;
  ParseAllLinearConstraints(prog, &A_sparse, &l, &u, &constraint_start_row);

  csc* P_csc = EigenSparseToCSC(P_sparse);
  csc* A_csc = EigenSparseToCSC(A_sparse);
  osqp_update_lin_cost(workspace_, q.data());
  osqp_update_bounds(workspace_, l.data(), u.data());
  osqp_update_P_A(workspace_, P_csc->x, OSQP_NULL, P_csc->nzmax, A_csc->x,
                  OSQP_NULL, A_csc->nzmax);
  //  SetFastOsqpSolverSettings(merged_options, osqp_settings_);
  // If any step fails, it will set the solution_result and skip other steps.
  std::optional<SolutionResult> solution_result;

  // Solve problem.
  if (!solution_result) {
    DRAKE_THROW_UNLESS(workspace_ != nullptr);
    const c_int osqp_solve_err = osqp_solve(workspace_);
    if (osqp_solve_err != 0) {
      solution_result = SolutionResult::kInvalidInput;
    }
  }

  // Extract results.
  if (!solution_result) {
    DRAKE_THROW_UNLESS(workspace_->info != nullptr);

    solver_details.iter = workspace_->info->iter;
    solver_details.status_val = workspace_->info->status_val;
    solver_details.primal_res = workspace_->info->pri_res;
    solver_details.dual_res = workspace_->info->dua_res;
    solver_details.setup_time = workspace_->info->setup_time;
    solver_details.solve_time = workspace_->info->solve_time;
    solver_details.polish_time = workspace_->info->polish_time;
    solver_details.run_time = workspace_->info->run_time;

    switch (workspace_->info->status_val) {
      case OSQP_SOLVED:
        this->EnableWarmStart();
      case OSQP_SOLVED_INACCURATE: {
        const Eigen::Map<Eigen::Matrix<c_float, Eigen::Dynamic, 1>> osqp_sol(
            workspace_->solution->x, prog.num_vars());
        result->set_x_val(osqp_sol.cast<double>());
        result->set_optimal_cost(workspace_->info->obj_val +
                                 constant_cost_term);
        solver_details.y = Eigen::Map<Eigen::VectorXd>(workspace_->solution->y,
                                                       workspace_->data->m);
        solution_result = SolutionResult::kSolutionFound;
        SetDualSolution(prog.linear_constraints(), solver_details.y,
                        constraint_start_row, result);
        SetDualSolution(prog.linear_equality_constraints(), solver_details.y,
                        constraint_start_row, result);
        SetDualSolution(prog.bounding_box_constraints(), solver_details.y,
                        constraint_start_row, result);

        break;
      }
      case OSQP_PRIMAL_INFEASIBLE:
      case OSQP_PRIMAL_INFEASIBLE_INACCURATE: {
        solution_result = SolutionResult::kInfeasibleConstraints;
        result->set_optimal_cost(MathematicalProgram::kGlobalInfeasibleCost);
        break;
      }
      case OSQP_DUAL_INFEASIBLE:
      case OSQP_DUAL_INFEASIBLE_INACCURATE: {
        solution_result = SolutionResult::kDualInfeasible;
        break;
      }
      case OSQP_MAX_ITER_REACHED: {
        solution_result = SolutionResult::kIterationLimit;
        break;
      }
      default: {
        solution_result = SolutionResult::kUnknownError;
        break;
      }
    }
  }
  result->set_solution_result(solution_result.value());

  //  osqp_cleanup(workspace_);
  if (warm_start_) {
    c_free(P_csc->x);
    c_free(P_csc->i);
    c_free(P_csc->p);
    c_free(P_csc);
    c_free(A_csc->x);
    c_free(A_csc->i);
    c_free(A_csc->p);
    c_free(A_csc);
  }
}

}  // namespace solvers
}  // namespace dairlib<|MERGE_RESOLUTION|>--- conflicted
+++ resolved
@@ -352,10 +352,8 @@
   workspace_ = nullptr;
   const c_int osqp_setup_err =
       osqp_setup(&workspace_, osqp_data_, osqp_settings_);
-<<<<<<< HEAD
-  if (osqp_setup_err != 0) {
-    std::cerr << "Error setting up osqp solver.";
-  }
+  DRAKE_DEMAND(osqp_setup_err == 0);
+
   is_init_ = true;
 }
 
@@ -371,9 +369,6 @@
     y.push_back(ConvertInfinity(dual(i)));
   }
   osqp_warm_start(workspace_, x.data(), y.data());
-=======
-  DRAKE_DEMAND(osqp_setup_err == 0);
->>>>>>> 7fde8d3f
 }
 
 void FastOsqpSolver::DoSolve(const MathematicalProgram& prog,
@@ -416,7 +411,7 @@
   osqp_update_bounds(workspace_, l.data(), u.data());
   osqp_update_P_A(workspace_, P_csc->x, OSQP_NULL, P_csc->nzmax, A_csc->x,
                   OSQP_NULL, A_csc->nzmax);
-  //  SetFastOsqpSolverSettings(merged_options, osqp_settings_);
+  SetFastOsqpSolverSettings(merged_options, osqp_settings_);
   // If any step fails, it will set the solution_result and skip other steps.
   std::optional<SolutionResult> solution_result;
 
