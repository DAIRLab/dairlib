--- conflicted
+++ resolved
@@ -61,13 +61,8 @@
   }
   const drake::solvers::Binding<drake::solvers::QuadraticCost>*
       nonconvex_quadratic_cost =
-<<<<<<< HEAD
-          drake::solvers::internal::FindNonconvexQuadraticCost(
-              prog.quadratic_costs());
-=======
       drake::solvers::internal::FindNonconvexQuadraticCost(
           prog.quadratic_costs());
->>>>>>> db0a5450
   if (nonconvex_quadratic_cost != nullptr) {
     if (explanation) {
       *explanation =
