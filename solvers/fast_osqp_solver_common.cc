--- conflicted
+++ resolved
@@ -61,14 +61,8 @@
   }
   const drake::solvers::Binding<drake::solvers::QuadraticCost>*
       nonconvex_quadratic_cost =
-<<<<<<< HEAD
-          drake::solvers::internal::FindNonconvexQuadraticCost(
-              prog.quadratic_costs()
-      );
-=======
       drake::solvers::internal::FindNonconvexQuadraticCost(
           prog.quadratic_costs());
->>>>>>> c0acac34
   if (nonconvex_quadratic_cost != nullptr) {
     if (explanation) {
       *explanation =
