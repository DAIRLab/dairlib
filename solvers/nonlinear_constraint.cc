#include "solvers/nonlinear_constraint.h"

#include "drake/common/default_scalars.h"
#include "drake/math/autodiff.h"
#include "drake/math/autodiff_gradient.h"

namespace dairlib {
namespace solvers {

using drake::AutoDiffVecXd;
using drake::AutoDiffXd;
using drake::VectorX;
using Eigen::MatrixXd;
using Eigen::VectorXd;

template <typename T>
NonlinearConstraint<T>::NonlinearConstraint(int num_constraints, int num_vars,
                                            const VectorXd& lb,
                                            const VectorXd& ub,
                                            const std::string& description,
                                            double eps)
    : Constraint(num_constraints, num_vars, lb, ub, description), eps_(eps) {}

template <typename T>
void NonlinearConstraint<T>::SetConstraintScaling(
    const std::unordered_map<int, double>& map) {
  constraint_scaling_ = map;
}

template <typename T>
template <typename U>
void NonlinearConstraint<T>::ScaleConstraint(VectorX<U>* y) const {
  for (const auto& member : constraint_scaling_) {
    (*y)(member.first) *= member.second;
  }
}

template <>
void NonlinearConstraint<double>::DoEval(
    const Eigen::Ref<const Eigen::VectorXd>& x, Eigen::VectorXd* y) const {
  EvaluateConstraint(x, y);
  this->ScaleConstraint<double>(y);
}

template <>
void NonlinearConstraint<AutoDiffXd>::DoEval(
    const Eigen::Ref<const Eigen::VectorXd>& x, Eigen::VectorXd* y) const {
  AutoDiffVecXd y_t;
  EvaluateConstraint(drake::math::InitializeAutoDiff(x), &y_t);
  *y = drake::math::ExtractValue(y_t);
  this->ScaleConstraint<double>(y);
}

template <typename T>
void NonlinearConstraint<T>::DoEval(
    const Eigen::Ref<const VectorX<drake::symbolic::Variable>>& x,
    VectorX<drake::symbolic::Expression>* y) const {
  throw std::logic_error(
      "NonlinearConstraint does not support symbolic evaluation.");
}

template <>
void NonlinearConstraint<AutoDiffXd>::DoEval(
    const Eigen::Ref<const AutoDiffVecXd>& x, AutoDiffVecXd* y) const {
  EvaluateConstraint(x, y);
  this->ScaleConstraint<AutoDiffXd>(y);
}

template <>
void NonlinearConstraint<double>::DoEval(
    const Eigen::Ref<const AutoDiffVecXd>& x, AutoDiffVecXd* y) const {
  MatrixXd original_grad = drake::math::ExtractGradient(x);

  // forward differencing
  VectorXd x_val = drake::math::ExtractValue(x);
  VectorXd y0, yi;
  EvaluateConstraint(x_val, &y0);

  MatrixXd dy = MatrixXd(y0.size(), x_val.size());
  for (int i = 0; i < x_val.size(); i++) {
    x_val(i) += eps_;
    EvaluateConstraint(x_val, &yi);
    x_val(i) -= eps_;
    dy.col(i) = (yi - y0) / eps_;
  }

  // Profiling identified dy * original_grad as a significant runtime event,
  // even though it is almost always the identity matrix.
  if (original_grad.isIdentity(1e-16)) {
    *y = drake::math::InitializeAutoDiff(y0, dy);
  } else {
<<<<<<< HEAD
    *y = drake::math::InitializeAutoDiff(y0,
                                                            dy * original_grad);
=======
    *y = drake::math::InitializeAutoDiff(y0, dy * original_grad);
>>>>>>> fd1edefc
  }

  this->ScaleConstraint<AutoDiffXd>(y);
}

}  // namespace solvers
}  // namespace dairlib

DRAKE_DEFINE_CLASS_TEMPLATE_INSTANTIATIONS_ON_DEFAULT_NONSYMBOLIC_SCALARS(
    class ::dairlib::solvers::NonlinearConstraint)<|MERGE_RESOLUTION|>--- conflicted
+++ resolved
@@ -89,12 +89,7 @@
   if (original_grad.isIdentity(1e-16)) {
     *y = drake::math::InitializeAutoDiff(y0, dy);
   } else {
-<<<<<<< HEAD
-    *y = drake::math::InitializeAutoDiff(y0,
-                                                            dy * original_grad);
-=======
     *y = drake::math::InitializeAutoDiff(y0, dy * original_grad);
->>>>>>> fd1edefc
   }
 
   this->ScaleConstraint<AutoDiffXd>(y);
