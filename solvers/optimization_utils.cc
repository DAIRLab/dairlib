--- conflicted
+++ resolved
@@ -119,22 +119,21 @@
 
     auto variables = binding.variables();
     // Initialize AutoDiff vector for result
-<<<<<<< HEAD
     // Warning: there is a bug in initializeAutoDiff.
     // You cannot use it if gradient.rows() > gradient.cols(). (it'll write outside the range)
-    // AutoDiffVecXd y_val = initializeAutoDiff(
-    //     VectorXd::Zero(c->num_constraints()), variables.size());
-    // if (c->num_constraints() > variables.size()) {
-    //   cout << c->get_description() << " has thin-tall jacobian matrix.\n";
-    // }
-    AutoDiffVecXd y_val = initializeAutoDiff(
-        VectorXd::Zero(c->num_constraints()));
-    MatrixXd grad = MatrixXd::Zero(c->num_constraints(),variables.size());
-    drake::math::initializeAutoDiffGivenGradientMatrix(
-        VectorXd::Zero(c->num_constraints()), grad, y_val);
-=======
+    //   AutoDiffVecXd y_val = initializeAutoDiff(
+    //       VectorXd::Zero(c->num_constraints()), variables.size());
+    //   if (c->num_constraints() > variables.size()) {
+    //     cout << c->get_description() << " has thin-tall jacobian matrix.\n";
+    //   }
+    // You can modify it to this way
+    //   AutoDiffVecXd y_val = initializeAutoDiff(
+    //       VectorXd::Zero(c->num_constraints()));
+    //   MatrixXd grad = MatrixXd::Zero(c->num_constraints(),variables.size());
+    //   drake::math::initializeAutoDiffGivenGradientMatrix(
+    //       VectorXd::Zero(c->num_constraints()), grad, y_val);
+    // Not sure if declaration in the next line also has the issue
     AutoDiffVecXd y_val;
->>>>>>> 16d5800f
 
     // Extract subset of decision variable vector
     VectorXd x_binding(variables.size());
