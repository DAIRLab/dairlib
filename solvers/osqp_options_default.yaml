--- conflicted
+++ resolved
@@ -1,27 +1,3 @@
-<<<<<<< HEAD
-rho: 0.0001
-sigma: 1e-6
-max_iter: 200
-eps_abs: 1e-5
-eps_rel: 1e-5
-eps_prim_inf: 1e-5
-eps_dual_inf: 1e-5
-alpha: 1.6
-linsys_solver: 0
-delta: 1e-6
-polish: 1
-polish_refine_iter: 3
-verbose: 0
-scaled_termination: 1
-check_termination: 25
-warm_start: 1
-scaling: 10
-adaptive_rho: 1
-adaptive_rho_interval: 0
-adaptive_rho_tolerance: 5
-adaptive_rho_fraction: 0.4
-time_limit: 0.0
-=======
 print_to_console: 0
 log_file_name: ""
 int_options:
@@ -50,5 +26,4 @@
   adaptive_rho_fraction: 0.4
   time_limit: 1.0
 
-string_options: {}
->>>>>>> 27e2fdd8
+string_options: {}