--- conflicted
+++ resolved
@@ -106,18 +106,20 @@
 )
 
 cc_library(
-<<<<<<< HEAD
     name = "joint_level_controller",
     srcs = ["joint_level_controller.cc"],
     hdrs = ["joint_level_controller.h"],
     deps = [
         "//systems/framework:vector",
-=======
+        "@drake//:drake_shared_library",
+    ],
+)
+
+cc_library(
     name = "fsm_event_time",
     srcs = ["fsm_event_time.cc"],
     hdrs = ["fsm_event_time.h"],
     deps = [
->>>>>>> ffed139b
         "@drake//:drake_shared_library",
     ],
 )
