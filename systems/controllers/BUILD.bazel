--- conflicted
+++ resolved
@@ -97,8 +97,20 @@
         ":controllers",
         "@gtest//:main",
     ],
-<<<<<<< HEAD
-    linkstatic = 1,
+)
+
+cc_test(
+    name = "constrained_lqr_controller_test",
+    size = "small",
+    srcs = [
+        "test/constrained_lqr_controller_test.cc"
+    ],
+    deps = [
+        ":controllers",
+        "//attic/multibody:multibody_solvers",
+        "//examples/Cassie:cassie_utils",
+        "@gtest//:main",
+    ],
 )
 
 
@@ -150,20 +162,4 @@
             "@drake//common",
             "@drake//systems/primitives:trajectory_source"
     ]
-=======
-)
-
-cc_test(
-    name = "constrained_lqr_controller_test",
-    size = "small",
-    srcs = [
-        "test/constrained_lqr_controller_test.cc"
-    ],
-    deps = [
-        ":controllers",
-        "//attic/multibody:multibody_solvers",
-        "//examples/Cassie:cassie_utils",
-        "@gtest//:main",
-    ],
->>>>>>> 0f1e81fa
 )