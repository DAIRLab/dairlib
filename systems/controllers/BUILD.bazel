--- conflicted
+++ resolved
@@ -99,7 +99,6 @@
     ],
 )
 
-<<<<<<< HEAD
 
 cc_library(
     name = "time_based_fsm",
@@ -121,7 +120,8 @@
             "@drake//systems/framework:leaf_system",
             "@drake//common/trajectories:piecewise_polynomial",
             ]
-=======
+)
+
 cc_test(
     name = "constrained_lqr_controller_test",
     size = "small",
@@ -134,5 +134,4 @@
         "//examples/Cassie:cassie_utils",
         "@gtest//:main",
     ],
->>>>>>> a3959c08
 )