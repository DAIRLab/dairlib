#include "systems/controllers/alip_swing_ft_traj_gen.h"

#include <algorithm>
#include <cmath>
#include <fstream>
#include <string>

<<<<<<< HEAD
=======
#include "drake/math/roll_pitch_yaw.h"
#include "systems/controllers/control_utils.h"
>>>>>>> bf8de263
#include "multibody/multibody_utils.h"
#include "systems/controllers/control_utils.h"

#include "drake/math/roll_pitch_yaw.h"

using std::string;

using Eigen::MatrixXd;
using Eigen::Vector2d;
using Eigen::Vector3d;
using Eigen::Vector4d;
using Eigen::VectorXd;

using drake::math::RollPitchYaw;
using drake::multibody::Frame;
using drake::multibody::JacobianWrtVariable;
using drake::systems::BasicVector;
using drake::systems::Context;
using drake::systems::DiscreteUpdateEvent;
using drake::systems::DiscreteValues;
using drake::systems::EventStatus;
using drake::trajectories::ExponentialPlusPiecewisePolynomial;
using drake::trajectories::PiecewisePolynomial;

namespace dairlib {
namespace systems {

AlipSwingFootTrajGenerator::AlipSwingFootTrajGenerator(
    const drake::multibody::MultibodyPlant<double>& plant,
    drake::systems::Context<double>* context,
    std::vector<int> left_right_support_fsm_states,
    std::vector<double> left_right_support_durations,
    std::vector<std::pair<const Vector3d, const Frame<double>&>>
        left_right_foot,
    std::string floating_base_body_name, double double_support_duration,
    double mid_foot_height, double desired_final_foot_height,
    double desired_final_vertical_foot_velocity,
    double max_com_to_footstep_dist, double footstep_offset,
    double center_line_offset)
    : plant_(plant),
      context_(context),
      world_(plant_.world_frame()),
      pelvis_(plant_.GetBodyByName(floating_base_body_name)),
      left_right_support_fsm_states_(left_right_support_fsm_states),
      mid_foot_height_(mid_foot_height),
      desired_final_foot_height_(desired_final_foot_height),
      desired_final_vertical_foot_velocity_(
          desired_final_vertical_foot_velocity),
      max_com_to_footstep_dist_(max_com_to_footstep_dist),
      footstep_offset_(footstep_offset),
      center_line_offset_(center_line_offset),
      double_support_duration_(double_support_duration) {
  this->set_name("swing_ft_traj");

  DRAKE_DEMAND(left_right_support_fsm_states_.size() == 2);
  DRAKE_DEMAND(left_right_support_durations.size() == 2);
  DRAKE_DEMAND(left_right_foot.size() == 2);

  // Input/Output Setup
  state_port_ = this->DeclareVectorInputPort(
                        "x, u, t", OutputVector<double>(plant.num_positions(),
                                                        plant.num_velocities(),
                                                        plant.num_actuators()))
                    .get_index();
  fsm_port_ =
      this->DeclareVectorInputPort("fsm", BasicVector<double>(1)).get_index();
  liftoff_time_port_ =
      this->DeclareVectorInputPort("t_liftoff", BasicVector<double>(1))
          .get_index();

  PiecewisePolynomial<double> pp(VectorXd::Zero(0));
  alip_state_port_ =
      this->DeclareAbstractInputPort(
              "alip x, y, Lx, Ly",
              drake::Value<drake::trajectories::Trajectory<double>>(pp))
          .get_index();
  vdes_port_ = this->DeclareVectorInputPort("desired horizontal walking speed",
                                            BasicVector<double>(2))
                   .get_index();
  // Provide an instance to allocate the memory first (for the output)
  drake::trajectories::Trajectory<double>& traj_instance = pp;
  this->DeclareAbstractOutputPort("swing_foot_xyz", traj_instance,
                                  &AlipSwingFootTrajGenerator::CalcTrajs);

  // State variables inside this controller block
  DeclarePerStepDiscreteUpdateEvent(
      &AlipSwingFootTrajGenerator::DiscreteVariableUpdate);
  // The swing foot position in the beginning of the swing phase
  liftoff_swing_foot_pos_idx_ = this->DeclareDiscreteState(3);
  // The last state of FSM
  prev_fsm_state_idx_ = this->DeclareDiscreteState(
      -std::numeric_limits<double>::infinity() * VectorXd::Ones(1));

  // Construct maps
  duration_map_.insert({left_right_support_fsm_states.at(0),
                        left_right_support_durations.at(0)});
  duration_map_.insert({left_right_support_fsm_states.at(1),
                        left_right_support_durations.at(1)});
  stance_foot_map_.insert(
      {left_right_support_fsm_states.at(0), left_right_foot.at(0)});
  stance_foot_map_.insert(
      {left_right_support_fsm_states.at(1), left_right_foot.at(1)});
  swing_foot_map_.insert(
      {left_right_support_fsm_states.at(0), left_right_foot.at(1)});
  swing_foot_map_.insert(
      {left_right_support_fsm_states.at(1), left_right_foot.at(0)});

  m_ = plant_.CalcTotalMass(*context_);
}

EventStatus AlipSwingFootTrajGenerator::DiscreteVariableUpdate(
    const Context<double>& context,
    DiscreteValues<double>* discrete_state) const {
  // Read from ports
  int fsm_state = this->EvalVectorInput(context, fsm_port_)->get_value()(0);
  const OutputVector<double>* robot_output =
      (OutputVector<double>*)this->EvalVectorInput(context, state_port_);

  auto prev_fsm_state = discrete_state->get_mutable_vector(prev_fsm_state_idx_)
                            .get_mutable_value();

  // Find fsm_state in left_right_support_fsm_states
  bool is_single_support_phase =
      (find(left_right_support_fsm_states_.begin(),
            left_right_support_fsm_states_.end(),
            fsm_state) != left_right_support_fsm_states_.end());

  // when entering a new state which is in left_right_support_fsm_states
  if (fsm_state != prev_fsm_state(0) && is_single_support_phase) {
    prev_fsm_state(0) = fsm_state;

    VectorXd q = robot_output->GetPositions();
    multibody::SetPositionsIfNew<double>(plant_, q, context_);
    auto swing_foot_pos_at_liftoff =
        discrete_state->get_mutable_vector(liftoff_swing_foot_pos_idx_)
            .get_mutable_value();

    auto swing_foot = swing_foot_map_.at(fsm_state);
    plant_.CalcPointsPositions(*context_, swing_foot.second, swing_foot.first,
                               world_, &swing_foot_pos_at_liftoff);

    swing_foot_pos_at_liftoff = multibody::ReExpressWorldVector3InBodyYawFrame(
        plant_, *context_, "pelvis",
        swing_foot_pos_at_liftoff -
            plant_.CalcCenterOfMassPositionInWorld(*context_));
  }

  return EventStatus::Succeeded();
}

void AlipSwingFootTrajGenerator::CalcFootStepAndStanceFootHeight(
    const Context<double>& context, const OutputVector<double>* robot_output,
    const double end_time_of_this_interval, Vector2d* x_fs,
    double* stance_foot_height) const {
  int fsm_state = this->EvalVectorInput(context, fsm_port_)->get_value()(0);

  VectorXd q = robot_output->GetPositions();
  multibody::SetPositionsIfNew<double>(plant_, q, context_);

  // Kinematic Calculations (Full robot)
  auto stance_foot = stance_foot_map_.at(fsm_state);
  Vector3d stance_foot_pos;
  plant_.CalcPointsPositions(*context_, stance_foot.second, stance_foot.first,
                             world_, &stance_foot_pos);

  Vector3d pelvis_x =
      plant_.EvalBodyPoseInWorld(*context_, pelvis_).rotation().col(0);
  double approx_pelvis_yaw = atan2(pelvis_x(1), pelvis_x(0));

  Vector3d CoM_curr = plant_.CalcCenterOfMassPositionInWorld(*context_);

  Vector2d vdes_xy = this->EvalVectorInput(context, vdes_port_)->get_value();
  double L_y_des = vdes_xy(0) * (CoM_curr(2) - stance_foot_pos(2)) * m_;
  double L_x_offset = -vdes_xy(1) * (CoM_curr(2) - stance_foot_pos(2)) * m_;

  // com and angular momentum prediction
  const drake::AbstractValue* alip_traj_p =
      this->EvalAbstractInput(context, alip_state_port_);
  DRAKE_DEMAND(alip_traj_p != nullptr);
  const auto& alip_traj =
      alip_traj_p->get_value<drake::trajectories::Trajectory<double>>();
  Vector4d alip_pred = alip_traj.value(end_time_of_this_interval);

  bool is_right_support = (fsm_state == left_right_support_fsm_states_[1]);

  double H = CoM_curr(2) - stance_foot_pos(2);
  double omega = sqrt(9.81 / H);
  double T = duration_map_.at(fsm_state) + double_support_duration_;
  double L_x_n = m_ * H * footstep_offset_ *
                 (omega * sinh(omega * T) / (1 + cosh(omega * T)));

  Vector2d L_i = multibody::ReExpressWorldVector2InBodyYawFrame<double>(
      plant_, *context_, "pelvis", alip_pred.tail<2>());
  Vector2d L_f = is_right_support ? Vector2d(L_x_offset + L_x_n, L_y_des)
                                  : Vector2d(L_x_offset - L_x_n, L_y_des);
  double p_x_ft_to_com =
      (L_f(1) - cosh(omega * T) * L_i(1)) / (m_ * H * omega * sinh(omega * T));
  double p_y_ft_to_com =
      -(L_f(0) - cosh(omega * T) * L_i(0)) / (m_ * H * omega * sinh(omega * T));
  *x_fs = Vector2d(-p_x_ft_to_com, -p_y_ft_to_com);

  /// Imposing guards
  // Impose half-plane guard
  Vector2d stance_foot_wrt_com_in_local_frame =
      multibody::ReExpressWorldVector2InBodyYawFrame<double>(
          plant_, *context_, "pelvis", (stance_foot_pos - CoM_curr).head<2>());
  if (is_right_support) {
    double line_pos =
        std::max(center_line_offset_, stance_foot_wrt_com_in_local_frame(1));
    (*x_fs)(1) = std::max(line_pos, (*x_fs)(1));
  } else {
    double line_pos =
        std::min(-center_line_offset_, stance_foot_wrt_com_in_local_frame(1));
    (*x_fs)(1) = std::min(line_pos, (*x_fs)(1));
  }

  // Cap by the step length
  double dist = x_fs->norm();
  if (dist > max_com_to_footstep_dist_) {
    (*x_fs) = (*x_fs) * max_com_to_footstep_dist_ / dist;
  }

  *stance_foot_height = stance_foot_pos(2) - CoM_curr(2);
}

PiecewisePolynomial<double>
AlipSwingFootTrajGenerator::CreateSplineForSwingFoot(
    const double start_time_of_this_interval,
    const double end_time_of_this_interval, const double stance_duration,
    const Vector3d& init_swing_foot_pos, const Vector2d& x_fs,
    double stance_foot_height) const {
  // Two segment of cubic polynomial with velocity constraints
  std::vector<double> T_waypoint = {
      start_time_of_this_interval,
      (start_time_of_this_interval + end_time_of_this_interval) / 2,
      end_time_of_this_interval};

  std::vector<MatrixXd> Y(T_waypoint.size(), MatrixXd::Zero(3, 1));
  // x
  Y[0](0, 0) = init_swing_foot_pos(0);
  Y[1](0, 0) = (init_swing_foot_pos(0) + x_fs(0)) / 2;
  Y[2](0, 0) = x_fs(0);
  // y
  Y[0](1, 0) = init_swing_foot_pos(1);
  Y[1](1, 0) = (init_swing_foot_pos(1) + x_fs(1)) / 2;
  Y[2](1, 0) = x_fs(1);
  // z
  /// We added stance_foot_height because we want the desired trajectory to be
  /// relative to the stance foot in case the floating base state estimation
  /// drifts.
  Y[0](2, 0) = init_swing_foot_pos(2);
  Y[1](2, 0) = mid_foot_height_ + stance_foot_height;
  Y[2](2, 0) = desired_final_foot_height_ + stance_foot_height;

  MatrixXd Y_dot_start = MatrixXd::Zero(3, 1);
  MatrixXd Y_dot_end = MatrixXd::Zero(3, 1);
  Y_dot_end(2) = desired_final_vertical_foot_velocity_;

  // Use CubicWithContinuousSecondDerivatives instead of CubicHermite to make
  // the traj smooth at the mid point
  PiecewisePolynomial<double> swing_foot_spline =
      PiecewisePolynomial<double>::CubicWithContinuousSecondDerivatives(
          T_waypoint, Y, Y_dot_start, Y_dot_end);

  return swing_foot_spline;
}

void AlipSwingFootTrajGenerator::CalcTrajs(
    const Context<double>& context,
    drake::trajectories::Trajectory<double>* traj) const {
  // Cast traj for polymorphism
  auto* pp_traj =
      (PiecewisePolynomial<double>*)dynamic_cast<PiecewisePolynomial<double>*>(
          traj);

  // Get discrete states
  const auto swing_foot_pos_at_liftoff =
      context.get_discrete_state(liftoff_swing_foot_pos_idx_).get_value();
  // Read in finite state machine switch time
  VectorXd liftoff_time =
      this->EvalVectorInput(context, liftoff_time_port_)->get_value();

  // Read in finite state machine
  int fsm_state = this->EvalVectorInput(context, fsm_port_)->get_value()(0);

  // Find fsm_state in left_right_support_fsm_states
  auto it = find(left_right_support_fsm_states_.begin(),
                 left_right_support_fsm_states_.end(), fsm_state);

  // swing phase if current state is in left_right_support_fsm_states_
  bool is_single_support_phase = it != left_right_support_fsm_states_.end();

  // Generate trajectory if it's currently in swing phase.
  // Otherwise, generate a constant trajectory
  if (is_single_support_phase) {
    // Read in current robot state
    const OutputVector<double>* robot_output =
        (OutputVector<double>*)this->EvalVectorInput(context, state_port_);

    // Get the start time and the end time of the current stance phase
    double start_time_of_this_interval = liftoff_time(0);
    double end_time_of_this_interval =
        liftoff_time(0) + duration_map_.at(fsm_state);

    // Ensure current_time < end_time_of_this_interval to avoid error in
    // creating trajectory.
    // Ensure "current_time < end_time" to avoid error in
    // creating trajectory.
    start_time_of_this_interval = std::clamp(
        start_time_of_this_interval, -std::numeric_limits<double>::infinity(),
        end_time_of_this_interval - 0.001);

    // Get Capture Point
    double stance_foot_height;
    Vector2d x_fs(0, 0);
    CalcFootStepAndStanceFootHeight(context, robot_output,
                                    end_time_of_this_interval, &x_fs,
                                    &stance_foot_height);

    // Swing foot position at touchdown
    Vector3d init_swing_foot_pos = swing_foot_pos_at_liftoff;

    // Assign traj
    *pp_traj = CreateSplineForSwingFoot(
        start_time_of_this_interval, end_time_of_this_interval,
        duration_map_.at(fsm_state), init_swing_foot_pos, x_fs,
        stance_foot_height);
  } else {
    // Assign a constant traj
    *pp_traj = PiecewisePolynomial<double>(Vector3d::Zero());
  }
}
}  // namespace systems
}  // namespace dairlib<|MERGE_RESOLUTION|>--- conflicted
+++ resolved
@@ -1,19 +1,13 @@
 #include "systems/controllers/alip_swing_ft_traj_gen.h"
 
+#include <cmath>
 #include <algorithm>
-#include <cmath>
 #include <fstream>
 #include <string>
 
-<<<<<<< HEAD
-=======
 #include "drake/math/roll_pitch_yaw.h"
 #include "systems/controllers/control_utils.h"
->>>>>>> bf8de263
 #include "multibody/multibody_utils.h"
-#include "systems/controllers/control_utils.h"
-
-#include "drake/math/roll_pitch_yaw.h"
 
 using std::string;
 
@@ -23,7 +17,6 @@
 using Eigen::Vector4d;
 using Eigen::VectorXd;
 
-using drake::math::RollPitchYaw;
 using drake::multibody::Frame;
 using drake::multibody::JacobianWrtVariable;
 using drake::systems::BasicVector;
@@ -31,6 +24,7 @@
 using drake::systems::DiscreteUpdateEvent;
 using drake::systems::DiscreteValues;
 using drake::systems::EventStatus;
+using drake::math::RollPitchYaw;
 using drake::trajectories::ExponentialPlusPiecewisePolynomial;
 using drake::trajectories::PiecewisePolynomial;
 
@@ -43,7 +37,7 @@
     std::vector<int> left_right_support_fsm_states,
     std::vector<double> left_right_support_durations,
     std::vector<std::pair<const Vector3d, const Frame<double>&>>
-        left_right_foot,
+    left_right_foot,
     std::string floating_base_body_name, double double_support_duration,
     double mid_foot_height, double desired_final_foot_height,
     double desired_final_vertical_foot_velocity,
@@ -70,10 +64,10 @@
 
   // Input/Output Setup
   state_port_ = this->DeclareVectorInputPort(
-                        "x, u, t", OutputVector<double>(plant.num_positions(),
-                                                        plant.num_velocities(),
-                                                        plant.num_actuators()))
-                    .get_index();
+          "x, u, t", OutputVector<double>(plant.num_positions(),
+                                          plant.num_velocities(),
+                                          plant.num_actuators()))
+      .get_index();
   fsm_port_ =
       this->DeclareVectorInputPort("fsm", BasicVector<double>(1)).get_index();
   liftoff_time_port_ =
@@ -81,14 +75,14 @@
           .get_index();
 
   PiecewisePolynomial<double> pp(VectorXd::Zero(0));
-  alip_state_port_ =
-      this->DeclareAbstractInputPort(
-              "alip x, y, Lx, Ly",
-              drake::Value<drake::trajectories::Trajectory<double>>(pp))
+  alip_state_port_ = this->DeclareAbstractInputPort(
+          "alip x, y, Lx, Ly",
+          drake::Value<drake::trajectories::Trajectory<double>>(pp))
+      .get_index();
+  vdes_port_ =
+      this->DeclareVectorInputPort("desired horizontal walking speed",
+                                   BasicVector<double>(2))
           .get_index();
-  vdes_port_ = this->DeclareVectorInputPort("desired horizontal walking speed",
-                                            BasicVector<double>(2))
-                   .get_index();
   // Provide an instance to allocate the memory first (for the output)
   drake::trajectories::Trajectory<double>& traj_instance = pp;
   this->DeclareAbstractOutputPort("swing_foot_xyz", traj_instance,
@@ -129,13 +123,13 @@
       (OutputVector<double>*)this->EvalVectorInput(context, state_port_);
 
   auto prev_fsm_state = discrete_state->get_mutable_vector(prev_fsm_state_idx_)
-                            .get_mutable_value();
+      .get_mutable_value();
 
   // Find fsm_state in left_right_support_fsm_states
-  bool is_single_support_phase =
-      (find(left_right_support_fsm_states_.begin(),
-            left_right_support_fsm_states_.end(),
-            fsm_state) != left_right_support_fsm_states_.end());
+  bool is_single_support_phase = (find(left_right_support_fsm_states_.begin(),
+                                      left_right_support_fsm_states_.end(),
+                                      fsm_state)
+                              != left_right_support_fsm_states_.end());
 
   // when entering a new state which is in left_right_support_fsm_states
   if (fsm_state != prev_fsm_state(0) && is_single_support_phase) {
@@ -143,9 +137,8 @@
 
     VectorXd q = robot_output->GetPositions();
     multibody::SetPositionsIfNew<double>(plant_, q, context_);
-    auto swing_foot_pos_at_liftoff =
-        discrete_state->get_mutable_vector(liftoff_swing_foot_pos_idx_)
-            .get_mutable_value();
+    auto swing_foot_pos_at_liftoff = discrete_state->get_mutable_vector(
+        liftoff_swing_foot_pos_idx_).get_mutable_value();
 
     auto swing_foot = swing_foot_map_.at(fsm_state);
     plant_.CalcPointsPositions(*context_, swing_foot.second, swing_foot.first,
@@ -154,7 +147,7 @@
     swing_foot_pos_at_liftoff = multibody::ReExpressWorldVector3InBodyYawFrame(
         plant_, *context_, "pelvis",
         swing_foot_pos_at_liftoff -
-            plant_.CalcCenterOfMassPositionInWorld(*context_));
+        plant_.CalcCenterOfMassPositionInWorld(*context_));
   }
 
   return EventStatus::Succeeded();
@@ -164,7 +157,9 @@
     const Context<double>& context, const OutputVector<double>* robot_output,
     const double end_time_of_this_interval, Vector2d* x_fs,
     double* stance_foot_height) const {
-  int fsm_state = this->EvalVectorInput(context, fsm_port_)->get_value()(0);
+
+  int fsm_state =
+      this->EvalVectorInput(context, fsm_port_)->get_value()(0);
 
   VectorXd q = robot_output->GetPositions();
   multibody::SetPositionsIfNew<double>(plant_, q, context_);
@@ -176,14 +171,17 @@
                              world_, &stance_foot_pos);
 
   Vector3d pelvis_x =
-      plant_.EvalBodyPoseInWorld(*context_, pelvis_).rotation().col(0);
+      plant_.EvalBodyPoseInWorld(*context_, pelvis_)
+      .rotation().col(0);
   double approx_pelvis_yaw = atan2(pelvis_x(1), pelvis_x(0));
 
   Vector3d CoM_curr = plant_.CalcCenterOfMassPositionInWorld(*context_);
 
   Vector2d vdes_xy = this->EvalVectorInput(context, vdes_port_)->get_value();
-  double L_y_des = vdes_xy(0) * (CoM_curr(2) - stance_foot_pos(2)) * m_;
-  double L_x_offset = -vdes_xy(1) * (CoM_curr(2) - stance_foot_pos(2)) * m_;
+  double L_y_des = vdes_xy(0) *
+                  (CoM_curr(2) - stance_foot_pos(2)) * m_;
+  double L_x_offset = -vdes_xy(1) *
+                      (CoM_curr(2) - stance_foot_pos(2)) * m_;
 
   // com and angular momentum prediction
   const drake::AbstractValue* alip_traj_p =
@@ -199,23 +197,25 @@
   double omega = sqrt(9.81 / H);
   double T = duration_map_.at(fsm_state) + double_support_duration_;
   double L_x_n = m_ * H * footstep_offset_ *
-                 (omega * sinh(omega * T) / (1 + cosh(omega * T)));
+      (omega * sinh(omega * T) / (1 + cosh(omega * T)));
+
 
   Vector2d L_i = multibody::ReExpressWorldVector2InBodyYawFrame<double>(
-      plant_, *context_, "pelvis", alip_pred.tail<2>());
-  Vector2d L_f = is_right_support ? Vector2d(L_x_offset + L_x_n, L_y_des)
-                                  : Vector2d(L_x_offset - L_x_n, L_y_des);
-  double p_x_ft_to_com =
-      (L_f(1) - cosh(omega * T) * L_i(1)) / (m_ * H * omega * sinh(omega * T));
-  double p_y_ft_to_com =
-      -(L_f(0) - cosh(omega * T) * L_i(0)) / (m_ * H * omega * sinh(omega * T));
+      plant_, *context_,"pelvis", alip_pred.tail<2>());
+  Vector2d L_f = is_right_support ?
+      Vector2d(L_x_offset + L_x_n, L_y_des) :
+      Vector2d(L_x_offset - L_x_n, L_y_des);
+  double p_x_ft_to_com = ( L_f(1) - cosh(omega*T) * L_i(1) ) /
+                         (m_ * H * omega * sinh(omega*T));
+  double p_y_ft_to_com = -( L_f(0) - cosh(omega*T) * L_i(0) ) /
+                         (m_ * H * omega * sinh(omega*T));
   *x_fs = Vector2d(-p_x_ft_to_com, -p_y_ft_to_com);
 
   /// Imposing guards
   // Impose half-plane guard
   Vector2d stance_foot_wrt_com_in_local_frame =
       multibody::ReExpressWorldVector2InBodyYawFrame<double>(
-          plant_, *context_, "pelvis", (stance_foot_pos - CoM_curr).head<2>());
+          plant_, *context_,"pelvis",  (stance_foot_pos - CoM_curr).head<2>());
   if (is_right_support) {
     double line_pos =
         std::max(center_line_offset_, stance_foot_wrt_com_in_local_frame(1));
@@ -235,8 +235,7 @@
   *stance_foot_height = stance_foot_pos(2) - CoM_curr(2);
 }
 
-PiecewisePolynomial<double>
-AlipSwingFootTrajGenerator::CreateSplineForSwingFoot(
+PiecewisePolynomial<double> AlipSwingFootTrajGenerator::CreateSplineForSwingFoot(
     const double start_time_of_this_interval,
     const double end_time_of_this_interval, const double stance_duration,
     const Vector3d& init_swing_foot_pos, const Vector2d& x_fs,
@@ -282,8 +281,8 @@
     drake::trajectories::Trajectory<double>* traj) const {
   // Cast traj for polymorphism
   auto* pp_traj =
-      (PiecewisePolynomial<double>*)dynamic_cast<PiecewisePolynomial<double>*>(
-          traj);
+  (PiecewisePolynomial<double>*)dynamic_cast<PiecewisePolynomial<double>*>(
+      traj);
 
   // Get discrete states
   const auto swing_foot_pos_at_liftoff =
@@ -293,7 +292,8 @@
       this->EvalVectorInput(context, liftoff_time_port_)->get_value();
 
   // Read in finite state machine
-  int fsm_state = this->EvalVectorInput(context, fsm_port_)->get_value()(0);
+  int fsm_state =
+      this->EvalVectorInput(context, fsm_port_)->get_value()(0);
 
   // Find fsm_state in left_right_support_fsm_states
   auto it = find(left_right_support_fsm_states_.begin(),
