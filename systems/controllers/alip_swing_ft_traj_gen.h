#pragma once

#include "multibody/multibody_utils.h"
#include "systems/controllers/control_utils.h"
#include "systems/framework/output_vector.h"
#include "dairlib/lcmt_swing_foot_spline_params.hpp"

#include "drake/common/trajectories/exponential_plus_piecewise_polynomial.h"
#include "drake/common/trajectories/piecewise_polynomial.h"
#include "drake/multibody/parsing/parser.h"
#include "drake/systems/framework/leaf_system.h"

namespace dairlib {
namespace systems {

/// AlipSwingFootTrajGenerator generates a desired 3D trajectory of swing foot.
/// The trajectory is a cubic spline (two segments of cubic polynomials).
///
/// In the x-y plane, the start point of the traj is the swing foot position
/// at lift-off, and the end point is determined by solving for the appropriate
/// footstep location to reach the desired angular momentum about the contact
/// point at the end of the next stance period
/// (see https://doi.org/10.1109/ICRA48506.2021.9560821)
///
/// In the z direction, the start point is the
/// swing foot position it leaves the ground, and the mid point and end
/// point are both specified by the user.
///
/// Arguments of the constructor:
/// - MultibodyPlant of the robot
/// - left/right stance state of finite state machine
/// - duration of the left/right stance state of finite state machine
/// - left/right position (w.r.t. left/right foot body) and body frame of the
///     contact point
/// - desired height of the swing foot during mid swing phase
/// - desired height of the swing foot at the end of swing phase
/// - desired vertical velocity of the swing foot at the end of swing phase
/// - maximum distance between center of mass and x_fs
///     (used to restrict the footstep within an area)
/// - footstep offset (desired foot spread during steady state walking)
/// - center line offset
///      (minimum distance from the robot x-axis to each footstep xy location)
/// - wrt_com_in_local_frame
///      (whether to express the foot location relative to
///                                             the CoM in the pelvis yaw frame)

class AlipSwingFootTrajGenerator : public drake::systems::LeafSystem<double> {
 public:
  AlipSwingFootTrajGenerator(
      const drake::multibody::MultibodyPlant<double>& plant,
      drake::systems::Context<double>* context,
      std::vector<int> left_right_support_fsm_states,
      std::vector<double> left_right_support_durations,
      std::vector<std::pair<const Eigen::Vector3d,
                            const drake::multibody::Frame<double>&>>
      left_right_foot,
      std::string floating_base_body_name, double double_support_duration,
      double mid_foot_height, double desired_final_foot_height,
      double desired_final_vertical_foot_velocity,
      double max_com_to_x_footstep_dist, double footstep_offset,
<<<<<<< HEAD
      double center_line_offset, bool learn_params = false);
=======
      double center_line_offset);
>>>>>>> 13174ab2

  const drake::systems::InputPort<double>& get_input_port_state() const {
    return this->get_input_port(state_port_);
  }
  const drake::systems::InputPort<double>& get_input_port_fsm() const {
    return this->get_input_port(fsm_port_);
  }
  const drake::systems::InputPort<double>& get_input_port_fsm_switch_time()
  const {
    return this->get_input_port(liftoff_time_port_);
  }
  const drake::systems::InputPort<double>& get_input_port_alip_state() const {
    return this->get_input_port(alip_state_port_);
  }
  const drake::systems::InputPort<double>& get_input_port_vdes() const {
    return this->get_input_port(vdes_port_);
  }

 private:
  drake::systems::EventStatus DiscreteVariableUpdate(
      const drake::systems::Context<double>& context,
      drake::systems::DiscreteValues<double>* discrete_state) const;

  void CalcFootStepAndStanceFootHeight(
      const drake::systems::Context<double>& context,
      const OutputVector<double>* robot_output,
      const double end_time_of_this_interval, Eigen::Vector2d* x_fs,
      double* stance_foot_height) const;

  drake::trajectories::PiecewisePolynomial<double> CreateSplineForSwingFoot(
      const double start_time_of_this_interval,
      const double end_time_of_this_interval, const double stance_duration,
      const Eigen::Vector3d& init_swing_foot_pos, const Eigen::Vector2d& x_fs,
      double stance_foot_height, lcmt_swing_foot_spline_params params) const;

  void CalcTrajs(const drake::systems::Context<double>& context,
                 drake::trajectories::Trajectory<double>* traj) const;

  int state_port_;
  int fsm_port_;
  int liftoff_time_port_;
  int alip_state_port_;
  int vdes_port_;
  int swing_foot_params_port_;

  int liftoff_swing_foot_pos_idx_;
  int prev_fsm_state_idx_;

  const drake::multibody::MultibodyPlant<double>& plant_;
  drake::systems::Context<double>* context_;
  const drake::multibody::BodyFrame<double>& world_;
  const drake::multibody::Body<double>& pelvis_;

  std::vector<int> left_right_support_fsm_states_;

  double double_support_duration_;

  // Parameters
  double m_;
  double mid_foot_height_;
  double desired_final_foot_height_;
  double desired_final_vertical_foot_velocity_;
  double max_com_to_footstep_dist_;
  const double footstep_offset_;     // in meters
  const double center_line_offset_;  // in meters
  lcmt_swing_foot_spline_params default_spline_params_;

  // Maps
  std::map<int, std::pair<const Eigen::Vector3d,
                          const drake::multibody::Frame<double>&>>
      stance_foot_map_;
  std::map<int, std::pair<const Eigen::Vector3d,
                          const drake::multibody::Frame<double>&>>
      swing_foot_map_;
  std::map<int, double> duration_map_;
  bool learn_params_ = false;
};

}  // namespace systems
}  // namespace dairlib<|MERGE_RESOLUTION|>--- conflicted
+++ resolved
@@ -58,11 +58,7 @@
       double mid_foot_height, double desired_final_foot_height,
       double desired_final_vertical_foot_velocity,
       double max_com_to_x_footstep_dist, double footstep_offset,
-<<<<<<< HEAD
       double center_line_offset, bool learn_params = false);
-=======
-      double center_line_offset);
->>>>>>> 13174ab2
 
   const drake::systems::InputPort<double>& get_input_port_state() const {
     return this->get_input_port(state_port_);
