//
// Created by brian on 1/19/22.
//

#include "alip_traj_gen.h"
#include "systems/controllers/footstep_planning/alip_utils.h"
#include <cmath>

#include <fstream>
#include <string>

using std::string;
using std::vector;

using Eigen::MatrixXd;
using Eigen::Matrix4d;
using Eigen::Vector2d;
using Eigen::Vector3d;
using Eigen::Vector4d;
using Eigen::VectorXd;

using drake::systems::BasicVector;
using drake::systems::Context;
using drake::systems::DiscreteUpdateEvent;
using drake::systems::DiscreteValues;
using drake::systems::EventStatus;

using drake::multibody::JacobianWrtVariable;
using drake::multibody::MultibodyPlant;
using drake::trajectories::ExponentialPlusPiecewisePolynomial;
using drake::trajectories::PiecewisePolynomial;

namespace dairlib {
namespace systems {

ALIPTrajGenerator::ALIPTrajGenerator(
    const MultibodyPlant<double>& plant, Context<double>* context,
    double desired_com_height, const vector<int>& unordered_fsm_states,
    const vector<double>& unordered_state_durations,
    const vector<vector<std::pair<const Eigen::Vector3d,
                                  const drake::multibody::Frame<double>&>>>&
    contact_points_in_each_state, const Eigen::MatrixXd& Q,
    const Eigen::MatrixXd& R, bool filter_alip_state, bool target_com_z) :
    plant_(plant),
    context_(context),
    desired_com_height_(desired_com_height),
    unordered_fsm_states_(unordered_fsm_states),
    unordered_state_durations_(unordered_state_durations),
    contact_points_in_each_state_(contact_points_in_each_state),
    world_(plant_.world_frame()) ,
    filter_alip_state_(filter_alip_state),
    target_com_z_(target_com_z) {

  DRAKE_DEMAND(unordered_fsm_states.size() == unordered_state_durations.size());
  DRAKE_DEMAND(unordered_fsm_states.size() == contact_points_in_each_state.size());

  this->set_name("ALIP_traj");

  // Input/Output Setup
  state_port_ = this->DeclareVectorInputPort(
          "x, u, t", OutputVector<double>(plant.num_positions(),
                                          plant.num_velocities(),
                                          plant.num_actuators()))
      .get_index();
  fsm_port_ =
      this->DeclareVectorInputPort("fsm", BasicVector<double>(1)).get_index();
  touchdown_time_port_ =
      this->DeclareVectorInputPort("t_touchdown", BasicVector<double>(1))
          .get_index();
  if (target_com_z_) {
    com_z_input_port_ =
        this->DeclareVectorInputPort("com_z", BasicVector<double>(1))
            .get_index();
  }

  // Provide an instance to allocate the memory first (for the output)
  ExponentialPlusPiecewisePolynomial<double> exp;
  drake::trajectories::Trajectory<double>& traj_inst = exp;
  output_port_com_ =
      this->DeclareAbstractOutputPort("alip_com_prediction", traj_inst,
                                      &ALIPTrajGenerator::CalcComTrajFromCurrent)
          .get_index();
  output_port_alip_state_ =
      this->DeclareAbstractOutputPort("alip x, y, Lx, Ly prediction",
                                      traj_inst,
                                      &ALIPTrajGenerator::CalcAlipTrajFromCurrent)
          .get_index();

  m_ = plant_.CalcTotalMass(*context);

  MatrixXd A = CalcA(desired_com_height);
  MatrixXd B = -MatrixXd::Identity(4,2);
  MatrixXd C = MatrixXd::Identity(4,4);
  MatrixXd G = MatrixXd::Identity(4,4);

  S2SKalmanFilterData filter_data = {{A, B, C, Q, R}, G};
  S2SKalmanFilter filter = S2SKalmanFilter(filter_data);
  std::pair<S2SKalmanFilter, S2SKalmanFilterData> model_filter = {filter, filter_data};
  if (filter_alip_state_) {
    alip_filter_idx_ = this->DeclareAbstractState(
        drake::Value<std::pair<S2SKalmanFilter,
                               S2SKalmanFilterData>>(model_filter));
  }

  prev_foot_idx_ = this->DeclareDiscreteState(Vector2d::Zero());
  prev_fsm_idx_ = this->DeclareDiscreteState(-1 * VectorXd::Ones(1));
  com_z_idx_ = this->DeclareDiscreteState(
      desired_com_height * VectorXd::Ones(1));

  this->DeclarePerStepUnrestrictedUpdateEvent(
      &ALIPTrajGenerator::UnrestrictedUpdate);
}

drake::systems::EventStatus ALIPTrajGenerator::UnrestrictedUpdate(
    const drake::systems::Context<double> &context,
    drake::systems::State<double> *state) const {

  int prev_fsm = state->get_discrete_state(prev_fsm_idx_).value()(0);

  // Read in current state
  const OutputVector<double>* robot_output =
      (OutputVector<double>*)this->EvalVectorInput(context, state_port_);
  VectorXd v = robot_output->GetVelocities();

  // Read in finite state machine
  const BasicVector<double>* fsm_output =
      (BasicVector<double>*)this->EvalVectorInput(context, fsm_port_);
  int fsm_state = (int)fsm_output->get_value()(0);
  int mode_index = GetModeIdx(fsm_state);

  // calculate current estimate of ALIP state
  Vector3d CoM, L, stance_foot_pos;
  CalcAlipState(robot_output->GetState(), mode_index,
                &CoM, &L, &stance_foot_pos);

  if (filter_alip_state_) {
    auto& [filter, filter_data] =
    state->get_mutable_abstract_state<std::pair<S2SKalmanFilter,
                                                S2SKalmanFilterData>>(alip_filter_idx_);
    Vector4d x_alip;
    x_alip.head(2) = CoM.head(2) - stance_foot_pos.head(2);
    x_alip.tail(2) = L.head(2);

    // Filter the alip state
    filter_data.A = CalcA(CoM(2) - stance_foot_pos(2));
    if (fsm_state == prev_fsm) {
      filter.Update(filter_data, Vector2d::Zero(), x_alip,
                    robot_output->get_timestamp());
    } else {
      Vector2d prev_stance_pos = state->get_discrete_state(prev_foot_idx_).value();
      filter.Update(filter_data, stance_foot_pos.head<2>() - prev_stance_pos, x_alip,
                    robot_output->get_timestamp());
    }
  }

  if (fsm_state != prev_fsm) {
    state->get_mutable_discrete_state(prev_fsm_idx_).get_mutable_value()
        << fsm_state;
  }
  state->get_mutable_discrete_state(com_z_idx_).get_mutable_value() << CoM.tail(1) - stance_foot_pos.tail(1);
  state->get_mutable_discrete_state(prev_foot_idx_).get_mutable_value() << stance_foot_pos.head<2>();
  return EventStatus::Succeeded();
}

ExponentialPlusPiecewisePolynomial<double>
ALIPTrajGenerator::ConstructAlipComTraj(
    const Vector3d& CoM, const Vector3d& stance_foot_pos,
    const Vector4d& x_alip, double com_z_rel_to_stance_at_next_td,
    double start_time, double end_time_of_this_fsm_state) const {

  double CoM_wrt_foot_z = (CoM(2) - stance_foot_pos(2));
  //DRAKE_DEMAND(CoM_wrt_foot_z > 0);

  // create a 3D one-segment polynomial for ExponentialPlusPiecewisePolynomial
  Vector2d T_waypoint_com {start_time, end_time_of_this_fsm_state};
  MatrixXd Y = MatrixXd::Zero(3, 2);
  Y.col(0).head(2) = stance_foot_pos.head(2);
  Y.col(1).head(2) = stance_foot_pos.head(2);

  // We add stance_foot_pos(2) to desired COM height to account for state
  // drifting
  double max_height_diff_per_step = 0.05;
  double start_height = std::clamp(
      desired_com_height_ + stance_foot_pos(2),
      CoM(2) - max_height_diff_per_step,
      CoM(2) + max_height_diff_per_step);
  double final_height = com_z_rel_to_stance_at_next_td + stance_foot_pos(2);
  Y(2,0) = start_height;
  Y(2, 1) = final_height;

  Vector3d Y_dot_start = Vector3d::Zero();
  Vector3d Y_dot_end = Vector3d::Zero();

  PiecewisePolynomial<double> pp_part =
      PiecewisePolynomial<double>::FirstOrderHold(T_waypoint_com, Y);

  MatrixXd K = MatrixXd::Zero(3,4);
  K.topLeftCorner(2,2) = MatrixXd::Identity(2,2);
  auto A = CalcA(CoM_wrt_foot_z);

  return {K, A, x_alip, pp_part};
}

ExponentialPlusPiecewisePolynomial<double> ALIPTrajGenerator::ConstructAlipStateTraj(
    const Eigen::Vector4d& x_alip, double com_z, double start_time,
    double end_time_of_this_fsm_state) const {

  Vector2d breaks = {start_time, end_time_of_this_fsm_state};
  PiecewisePolynomial<double> pp_part =
      PiecewisePolynomial<double>::CubicWithContinuousSecondDerivatives(
          breaks, MatrixXd::Zero(4,2),
          Vector4d::Zero(), Vector4d::Zero());
  MatrixXd K = MatrixXd::Identity(4,4);

  return {K, CalcA(com_z), x_alip, pp_part};
}

void ALIPTrajGenerator::CalcAlipState(
    const Eigen::VectorXd &x, int mode_index,
    const drake::EigenPtr<Eigen::Vector3d>& CoM_p,
    const drake::EigenPtr<Eigen::Vector3d>& L_p,
    const drake::EigenPtr<Eigen::Vector3d>& stance_pos_p) const {

  int npoints = contact_points_in_each_state_[mode_index].size();
  controllers::alip_utils::CalcAlipState(plant_, context_, x,
      contact_points_in_each_state_[mode_index],
      std::vector<double>(npoints, 1.0 / npoints), CoM_p, L_p, stance_pos_p);
}

void ALIPTrajGenerator::CalcComTrajFromCurrent(const drake::systems::Context<
    double> &context, drake::trajectories::Trajectory<double> *traj) const {

  // Read in current state
  const OutputVector<double>* robot_output =
      (OutputVector<double>*)this->EvalVectorInput(context, state_port_);

  // Read in finite state machine
  auto fsm_state = static_cast<int>(
      this->EvalVectorInput(context, fsm_port_)->value()(0));

  // Read in finite state machine switch time
  VectorXd prev_event_time =
      this->EvalVectorInput(context, touchdown_time_port_)->get_value();

  // read in next touchdown com z
  double com_z_td_des = desired_com_height_;
  if (target_com_z_) {
    com_z_td_des =
        this->EvalVectorInput(context, com_z_input_port_)->get_value()(0);
  }

  int mode_index = GetModeIdx(fsm_state);

  // Get time
  double timestamp = robot_output->get_timestamp();
  double start_time = timestamp;
  double end_time = prev_event_time(0) + unordered_state_durations_[mode_index];
  start_time = std::clamp(start_time, -std::numeric_limits<double>::infinity(),
                          end_time - 0.001);

  Vector3d CoM, L, stance_foot_pos;
  CalcAlipState(
      robot_output->GetState(), mode_index,
      &CoM, &L, &stance_foot_pos);

  Vector4d x_alip = Vector4d::Zero();
  if (filter_alip_state_) {
    x_alip = context.get_abstract_state
        <std::pair<S2SKalmanFilter,S2SKalmanFilterData>>
          (alip_filter_idx_).first.x();
  } else {
    x_alip.head(2) = CoM.head(2) - stance_foot_pos.head(2);
    x_alip.tail(2) = L.head(2);
  }

  // Assign traj
  auto exp_pp_traj =
      dynamic_cast<ExponentialPlusPiecewisePolynomial<double>*>(traj);
  *exp_pp_traj =
      ConstructAlipComTraj(
          CoM, stance_foot_pos, x_alip, com_z_td_des, start_time, end_time);
}

void ALIPTrajGenerator::CalcAlipTrajFromCurrent(const drake::systems::Context<
    double> &context, drake::trajectories::Trajectory<double> *traj) const {
  // Read in current state
  const OutputVector<double>* robot_output =
      (OutputVector<double>*)this->EvalVectorInput(context, state_port_);

  // Read in finite state machine
  int fsm_state = this->EvalVectorInput(context, fsm_port_)->value()(0);

  // Read in finite state machine switch time
  VectorXd prev_event_time =
      this->EvalVectorInput(context, touchdown_time_port_)->get_value();

  int mode_index = GetModeIdx(fsm_state);

  // Get time
  double timestamp = robot_output->get_timestamp();
  double start_time = timestamp;
  double end_time = prev_event_time(0) + unordered_state_durations_[mode_index];
<<<<<<< HEAD
  start_time = std::clamp(start_time, -std::numeric_limits<double>::infinity(),
=======
  start_time = std::clamp(start_time,
                          -std::numeric_limits<double>::infinity(),
>>>>>>> 4d436266
                          end_time - 0.001);

  // Assign traj
  auto exp_pp_traj = (ExponentialPlusPiecewisePolynomial<double>*)dynamic_cast<
      ExponentialPlusPiecewisePolynomial<double>*>(traj);

  Vector3d CoM, L, stance_foot_pos;
  CalcAlipState(
      robot_output->GetState(), mode_index,
      &CoM, &L, &stance_foot_pos);

  Vector4d x_alip = Vector4d::Zero();
  if (filter_alip_state_) {
    x_alip = context.get_abstract_state
        <std::pair<S2SKalmanFilter,S2SKalmanFilterData>>
        (alip_filter_idx_).first.x();
  } else {
    x_alip.head(2) = CoM.head(2) - stance_foot_pos.head(2);
    x_alip.tail(2) = L.head(2);
  }
  double com_z = context.get_discrete_state(com_z_idx_).value()(0);
  *exp_pp_traj =
      ConstructAlipStateTraj(x_alip, com_z, start_time, end_time);
}

int ALIPTrajGenerator::GetModeIdx(int fsm_state) const {
  auto it = find(unordered_fsm_states_.begin(),
                 unordered_fsm_states_.end(),
                 fsm_state);
  int mode_index = std::distance(unordered_fsm_states_.begin(), it);
  DRAKE_DEMAND(it != unordered_fsm_states_.end());
  return mode_index;
}

}  // namespace systems
}  // namespace dairlib
<|MERGE_RESOLUTION|>--- conflicted
+++ resolved
@@ -300,12 +300,8 @@
   double timestamp = robot_output->get_timestamp();
   double start_time = timestamp;
   double end_time = prev_event_time(0) + unordered_state_durations_[mode_index];
-<<<<<<< HEAD
-  start_time = std::clamp(start_time, -std::numeric_limits<double>::infinity(),
-=======
   start_time = std::clamp(start_time,
                           -std::numeric_limits<double>::infinity(),
->>>>>>> 4d436266
                           end_time - 0.001);
 
   // Assign traj
