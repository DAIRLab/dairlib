--- conflicted
+++ resolved
@@ -3,8 +3,8 @@
 //
 
 #include "alip_traj_gen.h"
-
 #include <cmath>
+
 #include <fstream>
 #include <string>
 
@@ -37,8 +37,8 @@
     const vector<double>& unordered_state_durations,
     const vector<vector<std::pair<const Eigen::Vector3d,
                                   const drake::multibody::Frame<double>&>>>&
-        contact_points_in_each_state,
-    const Eigen::MatrixXd& Q, const Eigen::MatrixXd& R)
+    contact_points_in_each_state, const Eigen::MatrixXd& Q,
+    const Eigen::MatrixXd& R)
     : plant_(plant),
       context_(context),
       desired_com_height_(desired_com_height),
@@ -46,18 +46,18 @@
       unordered_state_durations_(unordered_state_durations),
       contact_points_in_each_state_(contact_points_in_each_state),
       world_(plant_.world_frame()) {
+
   DRAKE_DEMAND(unordered_fsm_states.size() == unordered_state_durations.size());
-  DRAKE_DEMAND(unordered_fsm_states.size() ==
-               contact_points_in_each_state.size());
+  DRAKE_DEMAND(unordered_fsm_states.size() == contact_points_in_each_state.size());
 
   this->set_name("ALIP_traj");
 
   // Input/Output Setup
   state_port_ = this->DeclareVectorInputPort(
-                        "x, u, t", OutputVector<double>(plant.num_positions(),
-                                                        plant.num_velocities(),
-                                                        plant.num_actuators()))
-                    .get_index();
+          "x, u, t", OutputVector<double>(plant.num_positions(),
+                                          plant.num_velocities(),
+                                          plant.num_actuators()))
+      .get_index();
   fsm_port_ =
       this->DeclareVectorInputPort("fsm", BasicVector<double>(1)).get_index();
   touchdown_time_port_ =
@@ -67,45 +67,47 @@
   // Provide an instance to allocate the memory first (for the output)
   ExponentialPlusPiecewisePolynomial<double> exp;
   drake::trajectories::Trajectory<double>& traj_inst = exp;
-  output_port_com_ = this->DeclareAbstractOutputPort(
-                             "alip_com_prediction", traj_inst,
-                             &ALIPTrajGenerator::CalcComTrajFromCurrent)
-                         .get_index();
-  output_port_alip_state_ = this->DeclareAbstractOutputPort(
-                                    "alip x, y, Lx, Ly prediction", traj_inst,
-                                    &ALIPTrajGenerator::CalcAlipTrajFromCurrent)
-                                .get_index();
+  output_port_com_ =
+      this->DeclareAbstractOutputPort("alip_com_prediction", traj_inst,
+                                      &ALIPTrajGenerator::CalcComTrajFromCurrent)
+          .get_index();
+  output_port_alip_state_ =
+      this->DeclareAbstractOutputPort("alip x, y, Lx, Ly prediction",
+                                      traj_inst,
+                                      &ALIPTrajGenerator::CalcAlipTrajFromCurrent)
+          .get_index();
 
   m_ = plant_.CalcTotalMass(*context);
 
   MatrixXd A = CalcA(desired_com_height);
-  MatrixXd B = -MatrixXd::Identity(4, 2);
-  MatrixXd C = MatrixXd::Identity(4, 4);
-  MatrixXd G = MatrixXd::Identity(4, 4);
+  MatrixXd B = -MatrixXd::Identity(4,2);
+  MatrixXd C = MatrixXd::Identity(4,4);
+  MatrixXd G = MatrixXd::Identity(4,4);
 
   S2SKalmanFilterData filter_data = {A, B, C, Q, R, G};
   S2SKalmanFilter filter = S2SKalmanFilter(filter_data);
-  std::pair<S2SKalmanFilter, S2SKalmanFilterData> model_filter = {filter,
-                                                                  filter_data};
-  alip_filter_idx_ = this->DeclareAbstractState(
-      drake::Value<std::pair<S2SKalmanFilter, S2SKalmanFilterData>>(
-          model_filter));
+  std::pair<S2SKalmanFilter, S2SKalmanFilterData> model_filter = {filter, filter_data};
+    alip_filter_idx_ = this->DeclareAbstractState(
+      drake::Value<std::pair<S2SKalmanFilter,
+                               S2SKalmanFilterData>>(model_filter));
 
   prev_foot_idx_ = this->DeclareDiscreteState(Vector2d::Zero());
   prev_fsm_idx_ = this->DeclareDiscreteState(-1 * VectorXd::Ones(1));
-  com_z_idx_ =
-      this->DeclareDiscreteState(desired_com_height * VectorXd::Ones(1));
+  com_z_idx_ = this->DeclareDiscreteState(
+      desired_com_height * VectorXd::Ones(1));
 
   this->DeclarePerStepUnrestrictedUpdateEvent(
       &ALIPTrajGenerator::UnrestrictedUpdate);
 }
 
 drake::systems::EventStatus ALIPTrajGenerator::UnrestrictedUpdate(
-    const drake::systems::Context<double>& context,
-    drake::systems::State<double>* state) const {
+    const drake::systems::Context<double> &context,
+    drake::systems::State<double> *state) const {
+
   int prev_fsm = state->get_discrete_state(prev_fsm_idx_).value()(0);
-  auto& [filter, filter_data] = state->get_mutable_abstract_state<
-      std::pair<S2SKalmanFilter, S2SKalmanFilterData>>(alip_filter_idx_);
+  auto& [filter, filter_data] =
+      state->get_mutable_abstract_state<std::pair<S2SKalmanFilter,
+                                        S2SKalmanFilterData>>(alip_filter_idx_);
 
   // Read in current state
   const OutputVector<double>* robot_output =
@@ -120,8 +122,8 @@
 
   // calculate current estimate of ALIP state
   Vector3d CoM, L, stance_foot_pos;
-  CalcAlipState(robot_output->GetState(), mode_index, &CoM, &L,
-                &stance_foot_pos);
+  CalcAlipState(robot_output->GetState(), mode_index,
+                &CoM, &L, &stance_foot_pos);
 
   Vector4d x_alip;
   x_alip.head(2) = CoM.head(2) - stance_foot_pos.head(2);
@@ -133,30 +135,25 @@
     filter.Update(filter_data, Vector2d::Zero(), x_alip,
                   robot_output->get_timestamp());
   } else {
-    Vector2d prev_stance_pos =
-        state->get_discrete_state(prev_foot_idx_).value();
-    filter.Update(filter_data, stance_foot_pos.head<2>() - prev_stance_pos,
-                  x_alip, robot_output->get_timestamp());
-    state->get_mutable_discrete_state(prev_fsm_idx_).get_mutable_value()
-        << fsm_state;
+    Vector2d prev_stance_pos = state->get_discrete_state(prev_foot_idx_).value();
+    filter.Update(filter_data, stance_foot_pos.head<2>() - prev_stance_pos, x_alip,
+                  robot_output->get_timestamp());
+    state->get_mutable_discrete_state(prev_fsm_idx_).get_mutable_value() << fsm_state;
   }
-  state->get_mutable_discrete_state(com_z_idx_).get_mutable_value()
-      << CoM.tail(1) - stance_foot_pos.tail(1);
-  state->get_mutable_discrete_state(prev_foot_idx_).get_mutable_value()
-      << stance_foot_pos.head<2>();
+  state->get_mutable_discrete_state(com_z_idx_).get_mutable_value() << CoM.tail(1) - stance_foot_pos.tail(1);
+  state->get_mutable_discrete_state(prev_foot_idx_).get_mutable_value() << stance_foot_pos.head<2>();
   return EventStatus::Succeeded();
 }
 
-ExponentialPlusPiecewisePolynomial<double>
-ALIPTrajGenerator::ConstructAlipComTraj(
-    const Vector3d& CoM, const Vector3d& stance_foot_pos,
-    const Vector4d& x_alip, double start_time,
-    double end_time_of_this_fsm_state) const {
+ExponentialPlusPiecewisePolynomial<double> ALIPTrajGenerator::ConstructAlipComTraj(
+    const Vector3d& CoM, const Vector3d& stance_foot_pos, const Vector4d& x_alip,
+    double start_time, double end_time_of_this_fsm_state) const {
+
   double CoM_wrt_foot_z = (CoM(2) - stance_foot_pos(2));
   DRAKE_DEMAND(CoM_wrt_foot_z > 0);
 
   // create a 3D one-segment polynomial for ExponentialPlusPiecewisePolynomial
-  Vector2d T_waypoint_com{start_time, end_time_of_this_fsm_state};
+  Vector2d T_waypoint_com {start_time, end_time_of_this_fsm_state};
   MatrixXd Y = MatrixXd::Zero(3, 2);
   Y.col(0).head(2) = stance_foot_pos.head(2);
   Y.col(1).head(2) = stance_foot_pos.head(2);
@@ -166,9 +163,10 @@
   double max_height_diff_per_step = 0.05;
   double final_height = std::clamp(
       desired_com_height_ + stance_foot_pos(2),
-      CoM(2) - max_height_diff_per_step, CoM(2) + max_height_diff_per_step);
+      CoM(2) - max_height_diff_per_step,
+      CoM(2) + max_height_diff_per_step);
   //  double final_height = desired_com_height_ + stance_foot_pos(2);
-  Y(2, 0) = final_height;
+  Y(2,0) = final_height;
   Y(2, 1) = final_height;
 
   Vector3d Y_dot_start = Vector3d::Zero();
@@ -176,14 +174,17 @@
 
   PiecewisePolynomial<double> pp_part =
       PiecewisePolynomial<double>::CubicWithContinuousSecondDerivatives(
-          T_waypoint_com, Y, Y_dot_start, Y_dot_end);
-
-  MatrixXd K = MatrixXd::Zero(3, 4);
-  K.topLeftCorner(2, 2) = MatrixXd::Identity(2, 2);
+          T_waypoint_com, Y,
+          Y_dot_start, Y_dot_end);
+
+  MatrixXd K = MatrixXd::Zero(3,4);
+  K.topLeftCorner(2,2) = MatrixXd::Identity(2,2);
   auto A = CalcA(CoM_wrt_foot_z);
 
-  return ExponentialPlusPiecewisePolynomial<double>(K, A, x_alip, pp_part);
-}
+  return ExponentialPlusPiecewisePolynomial<double>(
+      K, A, x_alip, pp_part);
+}
+
 
 Eigen::MatrixXd ALIPTrajGenerator::CalcA(double com_z) const {
   // Dynamics of ALIP: (eqn 6) https://arxiv.org/pdf/2109.14862.pdf
@@ -202,25 +203,27 @@
   return A;
 }
 
-ExponentialPlusPiecewisePolynomial<double>
-ALIPTrajGenerator::ConstructAlipStateTraj(
+ExponentialPlusPiecewisePolynomial<double> ALIPTrajGenerator::ConstructAlipStateTraj(
     const Eigen::Vector4d& x_alip, double com_z, double start_time,
     double end_time_of_this_fsm_state) const {
+
   Vector2d breaks = {start_time, end_time_of_this_fsm_state};
   PiecewisePolynomial<double> pp_part =
       PiecewisePolynomial<double>::CubicWithContinuousSecondDerivatives(
-          breaks, MatrixXd::Zero(4, 2), Vector4d::Zero(), Vector4d::Zero());
-  MatrixXd K = MatrixXd::Identity(4, 4);
-
-  return ExponentialPlusPiecewisePolynomial<double>(K, CalcA(com_z), x_alip,
-                                                    pp_part);
+          breaks, MatrixXd::Zero(4,2),
+          Vector4d::Zero(), Vector4d::Zero());
+  MatrixXd K = MatrixXd::Identity(4,4);
+
+  return ExponentialPlusPiecewisePolynomial<double>(
+      K, CalcA(com_z), x_alip, pp_part);
 }
 
 void ALIPTrajGenerator::CalcAlipState(
-    const Eigen::VectorXd& x, int mode_index,
+    const Eigen::VectorXd &x, int mode_index,
     const drake::EigenPtr<Eigen::Vector3d>& CoM_p,
     const drake::EigenPtr<Eigen::Vector3d>& L_p,
     const drake::EigenPtr<Eigen::Vector3d>& stance_pos_p) const {
+
   multibody::SetPositionsAndVelocitiesIfNew<double>(plant_, x, context_);
   Vector3d CoM = plant_.CalcCenterOfMassPositionInWorld(*context_);
 
@@ -234,18 +237,17 @@
   }
   stance_foot_pos /= contact_points_in_each_state_[mode_index].size();
 
-  Vector3d L =
-      plant_.CalcSpatialMomentumInWorldAboutPoint(*context_, stance_foot_pos)
-          .rotational();
+  Vector3d L = plant_.CalcSpatialMomentumInWorldAboutPoint(
+      *context_, stance_foot_pos).rotational();
 
   *CoM_p = CoM;
   *L_p = L;
   *stance_pos_p = stance_foot_pos;
 }
 
-void ALIPTrajGenerator::CalcComTrajFromCurrent(
-    const drake::systems::Context<double>& context,
-    drake::trajectories::Trajectory<double>* traj) const {
+void ALIPTrajGenerator::CalcComTrajFromCurrent(const drake::systems::Context<
+    double> &context, drake::trajectories::Trajectory<double> *traj) const {
+
   // Read in current state
   const OutputVector<double>* robot_output =
       (OutputVector<double>*)this->EvalVectorInput(context, state_port_);
@@ -263,24 +265,18 @@
   double timestamp = robot_output->get_timestamp();
   double start_time = timestamp;
   double end_time = prev_event_time(0) + unordered_state_durations_[mode_index];
-<<<<<<< HEAD
-  start_time = std::clamp(
-      start_time, -std::numeric_limits<double>::infinity(), end_time - 0.001);
-=======
   start_time = std::clamp(start_time,
                                      -std::numeric_limits<double>::infinity(),
                                      end_time - 0.001);
->>>>>>> bf8de263
 
   Vector3d CoM, L, stance_foot_pos;
-  CalcAlipState(robot_output->GetState(), mode_index, &CoM, &L,
-                &stance_foot_pos);
+  CalcAlipState(
+      robot_output->GetState(), mode_index,
+      &CoM, &L, &stance_foot_pos);
 
   Vector4d x_alip =
-      context
-          .get_abstract_state<std::pair<S2SKalmanFilter, S2SKalmanFilterData>>(
-              alip_filter_idx_)
-          .first.x();
+      context.get_abstract_state<std::pair<S2SKalmanFilter,
+      S2SKalmanFilterData>>(alip_filter_idx_).first.x();
 
   // Assign traj
   auto exp_pp_traj = (ExponentialPlusPiecewisePolynomial<double>*)dynamic_cast<
@@ -289,9 +285,8 @@
       ConstructAlipComTraj(CoM, stance_foot_pos, x_alip, start_time, end_time);
 }
 
-void ALIPTrajGenerator::CalcAlipTrajFromCurrent(
-    const drake::systems::Context<double>& context,
-    drake::trajectories::Trajectory<double>* traj) const {
+void ALIPTrajGenerator::CalcAlipTrajFromCurrent(const drake::systems::Context<
+    double> &context, drake::trajectories::Trajectory<double> *traj) const {
   // Read in current state
   const OutputVector<double>* robot_output =
       (OutputVector<double>*)this->EvalVectorInput(context, state_port_);
@@ -309,31 +304,27 @@
   double timestamp = robot_output->get_timestamp();
   double start_time = timestamp;
   double end_time = prev_event_time(0) + unordered_state_durations_[mode_index];
-<<<<<<< HEAD
-  start_time = std::clamp(
-      start_time, -std::numeric_limits<double>::infinity(), end_time - 0.001);
-=======
   start_time = std::clamp(start_time,
                                      -std::numeric_limits<double>::infinity(),
                                      end_time - 0.001);
->>>>>>> bf8de263
 
   // Assign traj
   auto exp_pp_traj = (ExponentialPlusPiecewisePolynomial<double>*)dynamic_cast<
       ExponentialPlusPiecewisePolynomial<double>*>(traj);
 
   Vector4d x_alip =
-      context
-          .get_abstract_state<std::pair<S2SKalmanFilter, S2SKalmanFilterData>>(
-              alip_filter_idx_)
-          .first.x();
+      context.get_abstract_state<std::pair<S2SKalmanFilter,
+                                           S2SKalmanFilterData>>(
+                                               alip_filter_idx_).first.x();
   double com_z = context.get_discrete_state(com_z_idx_).value()(0);
 
-  *exp_pp_traj = ConstructAlipStateTraj(x_alip, com_z, start_time, end_time);
+  *exp_pp_traj =
+      ConstructAlipStateTraj(x_alip, com_z, start_time, end_time);
 }
 
 int ALIPTrajGenerator::GetModeIdx(int fsm_state) const {
-  auto it = find(unordered_fsm_states_.begin(), unordered_fsm_states_.end(),
+  auto it = find(unordered_fsm_states_.begin(),
+                 unordered_fsm_states_.end(),
                  fsm_state);
   int mode_index = std::distance(unordered_fsm_states_.begin(), it);
   DRAKE_DEMAND(it != unordered_fsm_states_.end());
@@ -341,4 +332,4 @@
 }
 
 }  // namespace systems
-}  // namespace dairlib+}  // namespace dairlib
