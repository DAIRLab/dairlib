--- conflicted
+++ resolved
@@ -66,42 +66,21 @@
                   tree.get_num_positions(),
                   tree.get_num_velocities(),
                   tree.get_num_actuators())).get_index();
-
   fsm_port_ = this->DeclareVectorInputPort(
                 BasicVector<double>(1)).get_index();
 
-
-
-
-
-  PiecewisePolynomial<double> pp = PiecewisePolynomial<double>(VectorXd::Zero(3));
-
-
-
-
+  PiecewisePolynomial<double> pp(VectorXd::Zero(0));
   if (is_using_predicted_com) {
     com_port_ = this->DeclareAbstractInputPort("CoM_traj",
-<<<<<<< HEAD
-        drake::Value<TrajectoryWrapper> {}).get_index();
-=======
         drake::Value<drake::trajectories::Trajectory<double>>(pp)).get_index();
->>>>>>> 3dd32f3a
   }
   if (add_extra_control) {
     fp_port_ = this->DeclareVectorInputPort(BasicVector<double>(2)).get_index();
   }
-
-
-
-
-
-
-
-  drake::trajectories::Trajectory<double>& traj_inst = pp;
-
-
-
-  this->DeclareAbstractOutputPort("cp_traj", traj_inst, &CPTrajGenerator::CalcTrajs);
+  // Provide an instance to allocate the memory first (for the output)
+  drake::trajectories::Trajectory<double>& traj_instance = pp;
+  this->DeclareAbstractOutputPort("cp_traj", traj_instance,
+      &CPTrajGenerator::CalcTrajs);
 
   // State variables inside this controller block
   DeclarePerStepDiscreteUpdateEvent(&CPTrajGenerator::DiscreteVariableUpdate);
@@ -208,13 +187,8 @@
     const drake::AbstractValue* com_traj_output =
         this->EvalAbstractInput(context, com_port_);
     DRAKE_ASSERT(com_traj_output != nullptr);
-<<<<<<< HEAD
-    const auto & com_traj = *(com_traj_output->get_value <
-                                TrajectoryWrapper>().value);
-=======
     const auto & com_traj = com_traj_output->get_value <
                             drake::trajectories::Trajectory<double >> ();
->>>>>>> 3dd32f3a
     CoM = com_traj.value(end_time_of_this_interval);
     dCoM = com_traj.MakeDerivative(1)->value(end_time_of_this_interval);
   } else {
@@ -316,11 +290,7 @@
 
 
 void CPTrajGenerator::CalcTrajs(const Context<double>& context,
-<<<<<<< HEAD
-                                TrajectoryWrapper* traj) const {
-=======
                                 drake::trajectories::Trajectory<double>* traj) const {
->>>>>>> 3dd32f3a
   // Read in current state
   const OutputVector<double>* robot_output = (OutputVector<double>*)
       this->EvalVectorInput(context, state_port_);
@@ -352,25 +322,13 @@
   // Swing foot position at touchdown
   Vector3d init_swing_foot_pos = swing_foot_pos_td;
 
-<<<<<<< HEAD
   // Assign traj
-  *traj = TrajectoryWrapper(createSplineForSwingFoot(start_time_of_this_interval,
-                                   end_time_of_this_interval,
-                                   init_swing_foot_pos,
-                                   CP));
-=======
-  PiecewisePolynomial<double> pp = createSplineForSwingFoot(start_time_of_this_interval,
-                                   end_time_of_this_interval,
-                                   init_swing_foot_pos,
-                                   CP);
-
-  // Assign traj
-  PiecewisePolynomial<double>* output = (PiecewisePolynomial<double>*) dynamic_cast<PiecewisePolynomial<double>*> (traj);
-  *output = pp;
-
-  // *traj = drake::trajectories::Trajectory<double>(pp);
-  // *traj = drake::trajectories::Trajectory<double>(pp);
->>>>>>> 3dd32f3a
+  PiecewisePolynomial<double>* casted_traj = (PiecewisePolynomial<double>*)
+      dynamic_cast<PiecewisePolynomial<double>*> (traj);
+  *casted_traj = createSplineForSwingFoot(start_time_of_this_interval,
+                                          end_time_of_this_interval,
+                                          init_swing_foot_pos,
+                                          CP);
 }
 }  // namespace systems
 }  // namespace dairlib
