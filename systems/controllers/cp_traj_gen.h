#pragma once

#include "drake/multibody/rigid_body_tree.h"
#include "drake/systems/framework/leaf_system.h"

#include "drake/common/trajectories/piecewise_polynomial.h"
#include "drake/common/trajectories/exponential_plus_piecewise_polynomial.h"

#include "systems/framework/output_vector.h"
#include "attic/multibody/rigidbody_utils.h"
#include "systems/controllers/control_utils.h"

namespace dairlib {
namespace systems {

/// CPTrajGenerator generates a desired 3D trajectory of swing foot.
/// The trajectory is a cubic spline (two segments of cubic polynomials).
/// In the x-y plane, the start point of the traj is the swing foot position
/// before it leaves the ground, and the end point is the capture point (CP).
/// In the z direction, the start point is the swing foot position before it
/// leaves the ground, and the mid point and end point are both specified by
/// the user.
/// The CP can be modified according to two flags
///  - `add_extra_control`
///  - `is_feet_collision_avoid`
///
/// Arguments of the constructor:
/// - rigid body tree
/// - desired height of the swing foot during mid swing phase
/// - desired height of the swing foot at the end of swing phase
/// - desired vertical velocity of the swing foot at the end of swing phase
/// - maximum distance between center of mass and CP
///     (used to restrict the CP within an area)
/// - duration of the swing phase
/// - left foot body index
/// - right foot body index
/// - position of the contact point w.r.t. left foot body
/// - position of the contact point w.r.t. right foot body
/// - pelvis body index (used to get the pelvis heading direction)
/// - a flag enabling CP modification (e.g. walking speed control)
/// - a flag enabling feet collision avoidance
/// - a flag enabling the usage of prediction of center of mass
///     (use predicted center of mass position at touchdown to calculate CP)
/// - CP offset (to avoid foot collision)
/// - center line offset (used to restrict the CP within an area)

class CPTrajGenerator : public drake::systems::LeafSystem<double> {
 public:
  CPTrajGenerator(const RigidBodyTree<double>& tree,
                  double mid_foot_height,
                  double desired_final_foot_height,
                  double desired_final_vertical_foot_velocity,
                  double max_CoM_to_CP_dist,
                  double stance_duration_per_leg,
                  int left_foot_idx,
                  Eigen::Vector3d pt_on_left_foot,
                  int right_foot_idx,
                  Eigen::Vector3d pt_on_right_foot,
                  int pelvis_idx,
                  bool add_extra_control,
                  bool is_feet_collision_avoid,
                  bool is_using_predicted_com,
                  double cp_offset,
                  double center_line_offset);

  const drake::systems::InputPort<double>& get_input_port_state() const {
    return this->get_input_port(state_port_);
  }
  const drake::systems::InputPort<double>& get_input_port_fsm() const {
    return this->get_input_port(fsm_port_);
  }
  const drake::systems::InputPort<double>& get_input_port_com() const {
    return this->get_input_port(com_port_);
  }
  const drake::systems::InputPort<double>& get_input_port_fp() const {
    return this->get_input_port(fp_port_);
  }

 private:
  drake::systems::EventStatus DiscreteVariableUpdate(
    const drake::systems::Context<double>& context,
    drake::systems::DiscreteValues<double>* discrete_state) const;

  Eigen::Vector2d calculateCapturePoint(
    const drake::systems::Context<double>& context,
    const OutputVector<double>* robot_output,
    const double end_time_of_this_interval) const;

  drake::trajectories::PiecewisePolynomial<double> createSplineForSwingFoot(
    const double start_time_of_this_interval,
    const double end_time_of_this_interval,
    const Eigen::Vector3d & init_swing_foot_pos,
    const Eigen::Vector2d & CP) const;

  void CalcTrajs(const drake::systems::Context<double>& context,
<<<<<<< HEAD
                 TrajectoryWrapper* traj) const;
=======
                 drake::trajectories::Trajectory<double>* traj) const;
>>>>>>> 3dd32f3a

  int state_port_;
  int fsm_port_;
  int com_port_;
  int fp_port_;

  int prev_td_swing_foot_idx_;
  int prev_td_time_idx_;
  int prev_fsm_state_idx_;

  bool is_quaternion_;

  const RigidBodyTree<double>& tree_;
  double mid_foot_height_;
  double desired_final_foot_height_;
  double desired_final_vertical_foot_velocity_;
  double max_CoM_to_CP_dist_;
  double stance_duration_per_leg_;
  int left_foot_idx_;
  int right_foot_idx_;
  Eigen::Vector3d pt_on_left_foot_;
  Eigen::Vector3d pt_on_right_foot_;
  int pelvis_idx_;
  bool add_extra_control_;
  bool is_feet_collision_avoid_;
  bool is_using_predicted_com_;

  // Parameters
  const double cp_offset_;  // in meters
  const double center_line_offset_;  // in meters

  // left stance state (of finite state machine)
  // right stance state (of finite state machine)
  const int left_stance_ = 0;
  const int right_stance_ = 1;
};

}  // namespace systems
}  // namespace dairlib

<|MERGE_RESOLUTION|>--- conflicted
+++ resolved
@@ -93,11 +93,7 @@
     const Eigen::Vector2d & CP) const;
 
   void CalcTrajs(const drake::systems::Context<double>& context,
-<<<<<<< HEAD
-                 TrajectoryWrapper* traj) const;
-=======
                  drake::trajectories::Trajectory<double>* traj) const;
->>>>>>> 3dd32f3a
 
   int state_port_;
   int fsm_port_;
