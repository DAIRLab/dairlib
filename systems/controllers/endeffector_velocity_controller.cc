--- conflicted
+++ resolved
@@ -78,25 +78,16 @@
   VectorXd commandedTorques(num_joints_);
   commandedTorques = frameSpatialVelocityJacobian.transpose() * generalizedForces;
 
-<<<<<<< HEAD
   // Limit maximum commanded velocities
-=======
-  // Limit maximum commanded torques
-  double max_torque_limit = 3.0;
->>>>>>> b6507031
   for (int i = 0; i < num_joints_; i++) {
       if (commandedTorques(i, 0) > joint_torque_limit_) {
           commandedTorques(i, 0) = joint_torque_limit_;
           std::cout << "Warning: joint " << i << " commanded torque exceeded ";
-<<<<<<< HEAD
           std::cout << "given limit of " << joint_torque_limit_ << std::endl;
-=======
-          std::cout << "given limit of " << max_torque_limit << std::endl;
-      } else if (commandedTorques(i, 0) < -max_torque_limit) {
-          commandedTorques(i, 0) = -max_torque_limit;
+      } else if (commandedTorques(i, 0) < -joint_torque_limit_) {
+          commandedTorques(i, 0) = -joint_torque_limit_;
           std::cout << "Warning: joint " << i << " commanded torque exceeded ";
-          std::cout << "given limit of " << -max_torque_limit << std::endl;
->>>>>>> b6507031
+          std::cout << "given limit of " << -joint_torque_limit_ << std::endl;
       }
   }
 
