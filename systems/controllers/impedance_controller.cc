#include "impedance_controller.h"

//#include
//"external/drake/common/_virtual_includes/autodiff/drake/common/eigen_autodiff_types.h"

using std::vector;

using drake::AutoDiffVecXd;
using drake::AutoDiffXd;
using drake::MatrixX;
using drake::VectorX;
using drake::SortedPair;
using drake::geometry::GeometryId;
//using drake::math::ExtractGradient;
using drake::math::ExtractValue;
using drake::math::RotationMatrix;
using drake::multibody::MultibodyPlant;
using drake::multibody::JacobianWrtVariable;
using drake::systems::Context;

using Eigen::MatrixXd;
using Eigen::Matrix3d;
using Eigen::VectorXd;
using Eigen::Vector3d;
using Eigen::Quaterniond;
using std::vector;

bool isZeroVector(const VectorXd& a, double eps = 1e-6){
  assert(eps > 0);
  return (a.array().abs() <= eps*VectorXd::Ones(a.size()).array()).all();
}

namespace dairlib {
namespace systems {
namespace controllers {

ImpedanceController::ImpedanceController(
    const drake::multibody::MultibodyPlant<double>& plant,
    const drake::multibody::MultibodyPlant<double>& plant_f,
    drake::systems::Context<double>& context,
    drake::systems::Context<double>& context_f,
    const MatrixXd& K, 
    const MatrixXd& B,
    const MatrixXd& K_null,
    const MatrixXd& B_null,
    const VectorXd& qd,
    const std::vector<drake::geometry::GeometryId>& contact_geoms,
    int num_friction_directions,
    double moving_offset,
    double pushing_offset)
    : plant_(plant),
      plant_f_(plant_f),
      context_(context),
      context_f_(context_f),
      K_(K),
      B_(B),
      K_null_(K_null),
      B_null_(B_null),
      qd_(qd),
      contact_geoms_(contact_geoms),
      num_friction_directions_(num_friction_directions),
      moving_offset_(moving_offset),
      pushing_offset_(pushing_offset){
  
  // plant parameters
  int num_positions = plant_.num_positions();
  int num_velocities = plant_.num_velocities();
  int num_inputs = plant_.num_actuators();

  // set up input and output ports
  franka_state_input_port_ =
      this->DeclareVectorInputPort(
              "x, u, t",
              OutputVector<double>(num_positions, num_velocities, num_inputs))
          .get_index();
  
  // xee: 3D, xball: 7D, xee_dot: 3D, xball_dot: 6D, lambda: 6D (Total: 25D)
  c3_state_input_port_ =
      this->DeclareVectorInputPort(
              "xee, xball, xee_dot, xball_dot, lambda",
              TimestampedVector<double>(28))
          .get_index();

  control_output_port_ = this->DeclareVectorOutputPort(
                                 "u, t", TimestampedVector<double>(num_inputs),
                                 &ImpedanceController::CalcControl)
                             .get_index();

  // get c3_parameters
  param_ = drake::yaml::LoadYamlFile<C3Parameters>(
      "examples/franka_trajectory_following/parameters.yaml");

  // define end effector and contact
  EE_offset_ << param_.EE_offset;
  EE_frame_ = &plant_.GetBodyByName("panda_link8").body_frame();
  world_frame_ = &plant_.world_frame();
  contact_pairs_.push_back(SortedPair(contact_geoms_[0], contact_geoms_[1])); // EE <-> Sphere
  n_ = 7;
  enable_heuristic_ = param_.enable_heuristic;
  enable_contact_ = param_.enable_contact;

  // define franka limits
  // TODO: parse these from urdf instead of hard coding
  lower_limits_ = VectorXd::Zero(n_);
  upper_limits_ = VectorXd::Zero(n_);
  torque_limits_ = VectorXd::Zero(n_);
  lower_limits_ << -2.8973, -1.7628, -2.8973, -3.0718, -2.8973, -0.0175, -2.8973;
  upper_limits_ << 2.8973, 1.7628, 2.8973, -0.0698, 2.8973, 3.7525, 2.8973;
  torque_limits_ << 87, 87, 87, 87, 12, 12, 12;
  joint_ranges_ = upper_limits_ - lower_limits_;

  // control-related variables
  // TODO: using fixed Rd for the time being
  Matrix3d Rd_eigen;
  Rd_eigen << 
    1,  0,  0,
    0, -1,  0,
    0,  0, -1;
  RotationMatrix<double> Rd(Rd_eigen);
  orientation_d_ = Rd.ToQuaternion();
}


// CARTESIAN IMPEDANCE CONTROLLER
void ImpedanceController::CalcControl(const Context<double>& context,
                               TimestampedVector<double>* control) const {
                                 
  auto start = std::chrono::high_resolution_clock::now();
  // parse values
  auto robot_output =
      (OutputVector<double>*)this->EvalVectorInput(context, franka_state_input_port_);
  double timestamp = robot_output->get_timestamp();
  VectorXd q = robot_output->GetPositions();
  VectorXd v = robot_output->GetVelocities();
  VectorXd u = robot_output->GetEfforts();

  // get values from c3
  auto c3_output =
      (TimestampedVector<double>*) this->EvalVectorInput(context, c3_state_input_port_);
  VectorXd state = c3_output->get_data();
  VectorXd xd = VectorXd::Zero(6);
  VectorXd xd_dot = VectorXd::Zero(6);
  VectorXd lambda = VectorXd::Zero(5); // does not contain the slack variable
  Vector3d ball_xyz(state(7), state(8), state(9));
  Vector3d ball_xyz_d(state(25), state(26), state(27));

  xd.tail(3) << state.head(3);
  xd_dot.tail(3) << state(10), state(11), state(12);
  lambda << state(20), state(21), state(22), state(23), state(24);
  
  //update the context_
  plant_.SetPositions(&context_, q);
  plant_.SetVelocities(&context_, v);
  plant_f_.SetPositions(&context_f_, q);
  plant_f_.SetVelocities(&context_f_, v);
  //multibody::SetInputsIfNew<double>(plant_f_, u, &context_f_);

  // calculate manipulator equation terms and Jacobian
  MatrixXd M(plant_.num_velocities(), plant_.num_velocities());
  plant_.CalcMassMatrix(context_, &M);
  VectorXd C(plant_.num_velocities());
  plant_.CalcBiasTerm(context_, &C);
  VectorXd tau_g = plant_.CalcGravityGeneralizedForces(context_);

  MatrixXd J(6, plant_.num_velocities());
  plant_.CalcJacobianSpatialVelocity(
      context_, JacobianWrtVariable::kV,
      *EE_frame_, EE_offset_,
      *world_frame_, *world_frame_, &J);

  // perform all truncations
  VectorXd q_franka = q.head(n_);
  VectorXd v_franka = v.head(n_);
  MatrixXd M_franka = M.block(0 ,0, n_, n_);
  VectorXd C_franka = C.head(n_);
  VectorXd tau_g_franka = tau_g.head(n_);
  MatrixXd J_franka = J.block(0, 0, 6, n_);
  
  // forward kinematics
  const drake::math::RigidTransform<double> H = 
    plant_.EvalBodyPoseInWorld(context_, plant_.GetBodyByName("panda_link8"));
  const RotationMatrix<double> R = H.rotation();
  Vector3d d = H.translation() + R*EE_offset_;

  // build task space state vectors
  VectorXd x = VectorXd::Zero(6);
  x.tail(3) << d;
  VectorXd x_dot = J_franka * v_franka;

  double settling_time = param_.stabilize_time1 + param_.move_time + param_.stabilize_time2;
  if (enable_heuristic_ && timestamp > settling_time){
    Vector3d xd_new = ApplyHeuristic(xd.tail(3), xd_dot.tail(3), lambda, d, x_dot.tail(3), 
                                 ball_xyz, ball_xyz_d, settling_time, timestamp);
    xd.tail(3) << xd_new;
  }

  // compute position control input
  VectorXd xtilde = xd - x;
  xtilde.head(3) << this->CalcRotationalError(R);
  VectorXd xtilde_dot = xd_dot - x_dot;
  VectorXd tau = J_franka.transpose() * (K_*xtilde + B_*xtilde_dot) + C_franka - tau_g_franka;

  // add feedforward force term if contact is desired
  MatrixXd Jc(contact_pairs_.size() + 2 * contact_pairs_.size() * num_friction_directions_, n_);

 if (enable_contact_ && lambda.norm() > param_.contact_threshold){
   //std::cout << "here" << std::endl;
   // compute contact jacobian
   VectorXd phi(contact_pairs_.size());
   MatrixXd J_n(contact_pairs_.size(), plant_.num_velocities());
   MatrixXd J_t(2 * contact_pairs_.size() * num_friction_directions_, plant_.num_velocities());
   this->CalcContactJacobians(contact_pairs_, phi, J_n, J_t);
   Jc << J_n.block(0, 0, J_n.rows(), n_),
         J_t.block(0, 0, J_t.rows(), n_);

   tau = tau - Jc.transpose() * lambda;
 }
  // compute nullspace projection
  MatrixXd M_inv = M_franka.inverse();
  MatrixXd J_ginv_tranpose = (J_franka * M_inv * J_franka.transpose()).inverse() * J_franka * M_inv;
  MatrixXd N = MatrixXd::Identity(7, 7) - J_franka.transpose() * J_ginv_tranpose;
  VectorXd qd = VectorXd::Zero(7);
  //qd << qd_.head(4), q(4), q(5), q(6);
  qd << qd_;
  tau += N * (K_null_*(qd-q_franka) - B_null_*v_franka);

  //this->CheckJointLimits(q.head(7), timestamp);
  this->ClampJointTorques(tau, timestamp);

  control->SetDataVector(tau);
  control->set_timestamp(timestamp);
  
  auto finish = std::chrono::high_resolution_clock::now();
  std::chrono::duration<double> elapsed = finish - start;

  // debug prints every 10th of a second
<<<<<<< HEAD
  int print_enabled = 1; // print flag
  if (print_enabled && trunc(timestamp*1) / 1.0 == timestamp){// && timestamp >= settling_time){
=======
  int print_enabled = 0; // print flag
  if (print_enabled && trunc(timestamp*10) / 10.0 == timestamp && timestamp >= settling_time){
>>>>>>> e8283c1b
    std::cout << std::setprecision(6) << std::fixed;
    std::cout << timestamp << "\n---------------" << std::endl;
    
    MatrixXd Jw = J_franka.block(0, 0, 3, n_); // get the translational velocity jacobian
    MatrixXd Lambda = (Jw * M_inv * Jw.transpose()).inverse(); // apparent end effector mass matrix
    MatrixXd JwTLambda = Jw.transpose() * Lambda;

    // Eigen::JacobiSVD<MatrixXd> svd(JwTLambda, Eigen::ComputeThinU | Eigen::ComputeThinV); // compact SVD
    // VectorXd singular_values = svd.singularValues();
    // MatrixXd U = svd.matrixU();
    // MatrixXd V = svd.matrixV();

    // for (int i = 0; i < 3; i++){
    //   std::cout << "singular value #" << i+1 << std::endl;
    //   std::cout << singular_values(i) << std::endl << std::endl;
    //   std::cout << V.col(i) << std::endl << std::endl;
    //   std::cout << U.col(i) << std::endl << std::endl;
    // }

    std::cout << "\nTorques required to generate torques in xyz" << std::endl;
    std::cout << "x_hat:\n" << (JwTLambda * Vector3d(1, 0, 0)).norm() << std::endl << std::endl;
    std::cout << JwTLambda * Vector3d(1, 0, 0) << std::endl << std::endl;
    std::cout << "y_hat:\n" << (JwTLambda * Vector3d(0, 1, 0)).norm() << std::endl << std::endl;
    std::cout << JwTLambda * Vector3d(0, 1, 0) << std::endl << std::endl;
    std::cout << "z_hat:\n" << (JwTLambda * Vector3d(0, 0, 1)).norm() << std::endl << std::endl;
    std::cout << JwTLambda * Vector3d(0, 0, 1) << std::endl << std::endl;

    std::cout << std::endl;
  }
}

Vector3d ImpedanceController::CalcRotationalError(const RotationMatrix<double>& R) const {
  // compute rotational error, computational steps taken from
  // https://github.com/frankaemika/libfranka/blob/master/examples/cartesian_impedance_control.cpp
  Quaterniond orientation = R.ToQuaternion();

  if (orientation_d_.coeffs().dot(orientation.coeffs()) < 0.0){
    orientation.coeffs() << -orientation.coeffs();
  }
  Quaterniond error_quaternion(orientation.inverse() * orientation_d_);
  Vector3d error_quaternion_no_w(error_quaternion.x(), error_quaternion.y(), error_quaternion.z());
  return R.matrix() * error_quaternion_no_w;
}

void ImpedanceController::CalcContactJacobians(const std::vector<SortedPair<GeometryId>>& contact_pairs,
                            VectorXd& phi, MatrixXd& J_n, MatrixXd& J_t) const {
  for (int i = 0; i < (int) contact_pairs.size(); i++) {
    multibody::GeomGeomCollider collider(
        plant_f_, contact_pairs[i]);  // deleted num_fricton_directions (check with
                                   // Michael about changes in geomgeom)
    auto [phi_i, J_i] = collider.EvalPolytope(context_f_, num_friction_directions_);
    phi(i) = phi_i;

    J_n.row(i) = J_i.row(0);
    J_t.block(2 * i * num_friction_directions_, 0, 2 * num_friction_directions_,
              plant_f_.num_velocities()) =
        J_i.block(1, 0, 2 * num_friction_directions_, plant_f_.num_velocities());
  }
}

void ImpedanceController::CheckJointLimits(const VectorXd& q, double timestamp) const{
  VectorXd thresholds = 0.1 * joint_ranges_;
  std::cout << std::setprecision(3) << std::fixed;

  for (int i = 0; i < n_; i++){
    if (upper_limits_(i) - q(i) < thresholds(i)){
      std::cout << "[time: " << timestamp << "] " << "Joint " 
                << i+1 <<  " is " << upper_limits_(i)-q(i) 
                << "rad away from its upper limit." << std::endl;
    }
    else if (q(i) - lower_limits_(i) < thresholds(i)){
      std::cout << "[time: " << timestamp << "] " << "Joint " 
                << i+1 <<  " is " << q(i)-lower_limits_(i) 
                << "rad away from its lower limit." << std::endl;
    }
  }
}

void ImpedanceController::ClampJointTorques(VectorXd& tau, double timestamp) const {
  VectorXd thresholds = 0.9 * torque_limits_;
  std::cout << std::setprecision(3) << std::fixed;

  for (int i = 0; i < n_; i++){
    int sign = 1;
    if (tau(i) < 0) sign = -1;

    if (abs(tau(i)) > thresholds(i)){
      std::cout << "[time: " << timestamp << "] " << "Joint " 
                << i+1 << "'s desired torque of " << tau(i)
                << " is close to or above its torque limit of "
                << torque_limits_(i) <<". This torque input has been clamped to "
                << sign * thresholds(i) << "." << std::endl;
      tau(i) = sign * thresholds(i);
    }
  }
}

Vector3d ImpedanceController::ApplyHeuristic(
    const VectorXd& xd, const VectorXd& xd_dot, const VectorXd& lambda,
    const VectorXd& x, const VectorXd& x_dot,
    const VectorXd& ball_xyz, const VectorXd& ball_xyz_d,
    double settling_time, double timestamp) const {
  
  Vector3d xd_new = xd;
  Vector3d ball_to_EE = (x-ball_xyz) / (x-ball_xyz).norm();

  double period = param_.period;
  double duty_cycle = param_.duty_cycle;
  double shifted_time = timestamp - settling_time;
  double ts = shifted_time - period * floor((shifted_time / period));

  if (lambda.norm() > param_.contact_threshold && ts < period * duty_cycle && x_dot(2) < 0){
    double diff = (x-ball_xyz).norm() - param_.ball_radius - param_.finger_radius;
    if (diff > 0){
      xd_new = xd_new - diff*ball_to_EE;
    }
    xd_new = xd_new + pushing_offset_*ball_to_EE;
  }
  else{
    double diff = (x-ball_xyz).norm() - param_.ball_radius - param_.finger_radius;
    if (diff < 0){
      xd_new = xd_new - diff*ball_to_EE;
    }
    xd_new = xd_new + moving_offset_*ball_to_EE;
  }

  // if (x_dot(2) > 0){
  //   xd_new(2) = xd_new(2) + moving_offset_;
  // }

  return xd_new;
}

}  // namespace controllers
}  // namespace systems
}  // namespace dairlib<|MERGE_RESOLUTION|>--- conflicted
+++ resolved
@@ -234,13 +234,8 @@
   std::chrono::duration<double> elapsed = finish - start;
 
   // debug prints every 10th of a second
-<<<<<<< HEAD
-  int print_enabled = 1; // print flag
-  if (print_enabled && trunc(timestamp*1) / 1.0 == timestamp){// && timestamp >= settling_time){
-=======
   int print_enabled = 0; // print flag
   if (print_enabled && trunc(timestamp*10) / 10.0 == timestamp && timestamp >= settling_time){
->>>>>>> e8283c1b
     std::cout << std::setprecision(6) << std::fixed;
     std::cout << timestamp << "\n---------------" << std::endl;
     
