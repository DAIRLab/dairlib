#include "impedance_controller.h"

//#include
//"external/drake/common/_virtual_includes/autodiff/drake/common/eigen_autodiff_types.h"

using std::vector;

using drake::AutoDiffVecXd;
using drake::AutoDiffXd;
using drake::MatrixX;
using drake::VectorX;
using drake::SortedPair;
using drake::geometry::GeometryId;
//using drake::math::ExtractGradient;
using drake::math::ExtractValue;
using drake::math::RotationMatrix;
using drake::multibody::MultibodyPlant;
using drake::multibody::JacobianWrtVariable;
using drake::systems::Context;

using Eigen::MatrixXd;
using Eigen::Matrix3d;
using Eigen::VectorXd;
using Eigen::Vector3d;
using Eigen::Quaterniond;
using std::vector;

// test functions for the joint and cartesian impedance controllers

// motion planning test for the joint impedance controller
// bends all joints to right angles
vector<VectorXd> compute_target_joint_space_vector(double t){
    // set start and end points in joint space
    VectorXd start = VectorXd::Zero(7);
    VectorXd end = 1.57*VectorXd::Ones(7);
    start(3) = -0.0698;
    end(3) = -1.57;

    // path parameters
    double start_time = 5.0;
    double duration = 5.0;
    double end_time = start_time+duration;

    // return q_des and q_dot_des
    if (t < start_time) { // wait for controller to stabilize
        return {start, VectorXd::Zero(7)};
    }
    else if (t > end_time){
        return {end, VectorXd::Zero(7)};
    }    
    else {
        VectorXd v = (end-start) / duration;
        double a = (t-start_time) / duration;
        return {(1-a)*start + a*end, v};
    }
}

// motion planning test for the cartesian impedance controller
// traces a small horizontal circle
std::vector<Vector3d> compute_target_task_space_vector(double t){
    // tracks a cirle in task sapce
    double r = 0.125;
    double x_c = 0.6; // smaller x_c performs worse
    double y_c = 0;
    double z_c = 0.2;
    double w = 1;
    Vector3d start(x_c+r, y_c, z_c);
    double start_time = 3.0;

    // return x_des and x_dot_des
    if (t < start_time){ // wait for controller to stabilize
      return {start, VectorXd::Zero(3)};
    }
    else{
      Vector3d x_des(x_c + r*cos(w*(t-start_time)), y_c + r*sin(w*(t-start_time)), z_c);
      Vector3d x_dot_des(-r*w*sin(w*(t-start_time)), r*w*cos(w*(t-start_time)), 0);
      return {x_des, x_dot_des};
    }
}

// TODO: IK function (INCOMPLETE)
VectorXd inverse_kinematics(const MultibodyPlant<double>& plant, 
    const Vector3d& x){
    
    drake::multibody::InverseKinematics ik(plant);
    double eps = 1e-4;
    
    // define frames
    const auto& world_frame = plant.world_frame();
    const auto& EE_frame = plant.GetFrameByName("panda_link8");

    ik.AddPositionConstraint(EE_frame, Vector3d(0,0,0), world_frame, 
            x - eps*VectorXd::Ones(3),
            x + eps*VectorXd::Ones(3));
    // TODO: add orientation constraint
    // TODO: figure out how to warm start this
    //ik.get_mutable_prog()->SetInitialGuess(ik.q(), warm_start);
    const auto result = Solve(ik.prog());
    const auto q_sol = result.GetSolution(ik.q());

    return q_sol;
}

bool isZeroVector(const VectorXd& a, double eps = 1e-6){
  assert(eps > 0);
  return (a.array().abs() <= eps*VectorXd::Ones(a.size()).array()).all();
}

namespace dairlib {
namespace systems {
namespace controllers {

ImpedanceController::ImpedanceController(
    const drake::multibody::MultibodyPlant<double>& plant,
    const drake::multibody::MultibodyPlant<double>& plant_f,
    drake::systems::Context<double>& context,
    drake::systems::Context<double>& context_f,
    const MatrixXd& K, 
    const MatrixXd& B,
    const MatrixXd& K_null,
    const MatrixXd& B_null,
    const VectorXd& qd,
    const std::vector<drake::geometry::GeometryId>& contact_geoms,
    int num_friction_directions,
    double moving_offset,
    double pushing_offset)
    : plant_(plant),
      plant_f_(plant_f),
      context_(context),
      context_f_(context_f),
      K_(K),
      B_(B),
      K_null_(K_null),
      B_null_(B_null),
      qd_(qd),
      contact_geoms_(contact_geoms),
      num_friction_directions_(num_friction_directions),
      moving_offset_(moving_offset),
      pushing_offset_(pushing_offset){
  
  // plant parameters
  int num_positions = plant_.num_positions();
  int num_velocities = plant_.num_velocities();
  int num_inputs = plant_.num_actuators();

  // set up input and output ports
  franka_state_input_port_ =
      this->DeclareVectorInputPort(
              "x, u, t",
              OutputVector<double>(num_positions, num_velocities, num_inputs))
          .get_index();
  
  // xee: 3D, xball: 7D, xee_dot: 3D, xball_dot: 6D, lambda: 6D (Total: 25D)
  c3_state_input_port_ =
      this->DeclareVectorInputPort(
              "xee, xball, xee_dot, xball_dot, lambda",
              TimestampedVector<double>(25))
          .get_index();

  control_output_port_ = this->DeclareVectorOutputPort(
                                 "u, t", TimestampedVector<double>(num_inputs),
                                 &ImpedanceController::CalcControl)
                             .get_index();

  // define end effector and contact
  EE_offset_ << 0, 0, 0.05;
  EE_frame_ = &plant_.GetBodyByName("panda_link8").body_frame();
  world_frame_ = &plant_.world_frame();
  contact_pairs_.push_back(SortedPair(contact_geoms_[0], contact_geoms_[1])); // EE <-> Sphere
  n_ = 7;

  // control-related variables
  // TODO: using fixed Rd for the time being
  Matrix3d Rd_eigen;
  Rd_eigen << 
    1,  0,  0,
    0, -1,  0,
    0,  0, -1;
  RotationMatrix<double> Rd(Rd_eigen);
  orientation_d_ = Rd.ToQuaternion();
}


// CARTESIAN IMPEDANCE CONTROLLER
void ImpedanceController::CalcControl(const Context<double>& context,
                               TimestampedVector<double>* control) const {
                                 
  auto start = std::chrono::high_resolution_clock::now();
  // parse values
  auto robot_output =
      (OutputVector<double>*)this->EvalVectorInput(context, franka_state_input_port_);
  double timestamp = robot_output->get_timestamp();
  VectorXd q = robot_output->GetPositions();
  VectorXd v = robot_output->GetVelocities();
  VectorXd u = robot_output->GetEfforts();

  // TODO: uncomment to get info from port
  auto c3_output =
      (TimestampedVector<double>*) this->EvalVectorInput(context, c3_state_input_port_);
  VectorXd state = c3_output->get_data();
  VectorXd xd = VectorXd::Zero(6);
  VectorXd xd_dot = VectorXd::Zero(6);
  Vector3d ball_xyz(state(7), state(8), state(9));

  xd.tail(3) << state.head(3);
  xd_dot.tail(3) << state(10), state(11), state(12);
  VectorXd lambda = state.tail(5); // does not contain the slack variable

  // std::vector<Vector3d> target = compute_target_task_space_vector(timestamp);
  // VectorXd xd = VectorXd::Zero(6);
  // xd.tail(3) << target[0];
  // VectorXd xd_dot = VectorXd::Zero(6);
  // xd_dot.tail(3) << target[1];
  // VectorXd lambda = VectorXd::Zero(5);
  // if (timestamp > 10.0 && timestamp < 20.0){
  //   lambda << 100, 0, 0, 0, 0;
  // }

  bool in_contact = !isZeroVector(lambda,0.1);
  
  //update the context_
  plant_.SetPositions(&context_, q);
  plant_.SetVelocities(&context_, v);
  plant_f_.SetPositions(&context_f_, q);
  plant_f_.SetVelocities(&context_f_, v);
  //multibody::SetInputsIfNew<double>(plant_f_, u, &context_f_);

  // calculate manipulator equation terms and Jacobian
  MatrixXd M(plant_.num_velocities(), plant_.num_velocities());
  plant_.CalcMassMatrix(context_, &M);
  VectorXd C(plant_.num_velocities());
  plant_.CalcBiasTerm(context_, &C);
  VectorXd tau_g = plant_.CalcGravityGeneralizedForces(context_);

  MatrixXd J(6, plant_.num_velocities());
  plant_.CalcJacobianSpatialVelocity(
      context_, JacobianWrtVariable::kV,
      *EE_frame_, EE_offset_,
      *world_frame_, *world_frame_, &J);

  // perform all truncations
  VectorXd q_franka = q.head(n_);
  VectorXd v_franka = v.head(n_);
  MatrixXd M_franka = M.block(0 ,0, n_, n_);
  VectorXd C_franka = C.head(n_);
  VectorXd tau_g_franka = tau_g.head(n_);
  MatrixXd J_franka = J.block(0, 0, 6, n_);
  
  // forward kinematics
  const drake::math::RigidTransform<double> H = 
    plant_.EvalBodyPoseInWorld(context_, plant_.GetBodyByName("panda_link8"));
  const RotationMatrix<double> R = H.rotation();
  Vector3d d = H.translation() + R*EE_offset_;
  
  // modify desired state if no contact desired
  // if (lambda(0) < 0.000001){
  //   Vector3d ball_to_EE = (d-ball_xyz) / (d-ball_xyz).norm();
  //   Vector3d xd_new = xd.tail(3) + moving_offset_*ball_to_EE;
  //   xd.tail(3) << xd_new;
  //   //std::cout << "here" << std::endl;
  // }
//  else{

//
//  }

  if (lambda(0) > 0.001){
    //std::cout << "here" << std::endl;
    Vector3d ball_to_EE = (d-ball_xyz) / (d-ball_xyz).norm();
    Vector3d xd_new = xd.tail(3) + pushing_offset_*ball_to_EE;
    xd.tail(3) << xd_new;
    //std::cout << "here" << std::endl;
  }

<<<<<<< HEAD
  int ts = round(timestamp);


  if (ts % 3 == 0){

    double offset = 0.001; // 0.001
    Vector3d ball_to_EE = (d-ball_xyz) / (d-ball_xyz).norm();
    Vector3d xd_new = xd.tail(3) + offset*ball_to_EE;
    xd.tail(3) << xd_new;

  }
=======
//  int ts = round(timestamp);
//
//
//  if (ts % 3 == 0){
//
//    Vector3d ball_to_EE = (d-ball_xyz) / (d-ball_xyz).norm();
//    Vector3d xd_new = xd.tail(3) + moving_offset_*ball_to_EE;
//    xd.tail(3) << xd_new;
//
//  }
>>>>>>> f5b10ca6



  // build task space state vectors
  VectorXd x = VectorXd::Zero(6);
  x.tail(3) << d;
  VectorXd x_dot = J_franka * v_franka;

  // compute position control input
  VectorXd xtilde = xd - x;
  xtilde.head(3) << this->CalcRotationalError(R);
  VectorXd xtilde_dot = xd_dot - x_dot;
  VectorXd tau = J_franka.transpose() * (K_*xtilde + B_*xtilde_dot) + C_franka - tau_g_franka;

  // add feedforward force term if contact is desired
  MatrixXd Jc(contact_pairs_.size() + 2 * contact_pairs_.size() * num_friction_directions_, n_);

  //std::cout << lambda << std::endl;

//  std::cout << "normal_des" << std::endl;
//
//  std::cout << lambda(0) << std::endl;

//  if (lambda(0) > 0.0001){
//    //std::cout << "here" << std::endl;
//    // compute contact jacobian
//    VectorXd phi(contact_pairs_.size());
//    MatrixXd J_n(contact_pairs_.size(), plant_.num_velocities());
//    MatrixXd J_t(2 * contact_pairs_.size() * num_friction_directions_, plant_.num_velocities());
//    this->CalcContactJacobians(contact_pairs_, phi, J_n, J_t);
//    Jc << J_n.block(0, 0, J_n.rows(), n_),
//          J_t.block(0, 0, J_t.rows(), n_);
//    //lambda(0) = lambda(0) + 10;
//    tau = tau - Jc.transpose() * lambda; // TODO: check if this should be +/-
//  }

  // compute nullspace projection
  MatrixXd M_inv = M_franka.inverse();
  MatrixXd J_ginv_tranpose = (J_franka * M_inv * J_franka.transpose()).inverse() * J_franka * M_inv;
  MatrixXd N = MatrixXd::Identity(7, 7) - J_franka.transpose() * J_ginv_tranpose;
  VectorXd tau_null = N * (K_null_*(qd_-q_franka) - B_null_*v_franka);

  control->SetDataVector(tau + tau_null);
  control->set_timestamp(timestamp);
  
  auto finish = std::chrono::high_resolution_clock::now();
  std::chrono::duration<double> elapsed = finish - start;

  // debug prints every 10th of a second
  int print_enabled = 0; // print flag
  if (print_enabled && trunc(timestamp*100) / 100.0 == timestamp && timestamp >= 9.0){
    std::cout << timestamp << "\n---------------" << std::endl;
    std::cout << "contact desired?\n" << in_contact << std::endl;
    std::cout << "relative_distance\n" << 100*(d-ball_xyz).norm() << std::endl;
    std::cout << "xd\n" << xd.tail(3) << std::endl;
    std::cout << "x\n" << d << std::endl;
    std::cout << std::endl;
  }
}

Vector3d ImpedanceController::CalcRotationalError(const RotationMatrix<double>& R) const {
  // compute rotational error, computational steps taken from
  // https://github.com/frankaemika/libfranka/blob/master/examples/cartesian_impedance_control.cpp
  Quaterniond orientation = R.ToQuaternion();

  if (orientation_d_.coeffs().dot(orientation.coeffs()) < 0.0){
    orientation.coeffs() << -orientation.coeffs();
  }
  Quaterniond error_quaternion(orientation.inverse() * orientation_d_);
  Vector3d error_quaternion_no_w(error_quaternion.x(), error_quaternion.y(), error_quaternion.z());
  return R.matrix() * error_quaternion_no_w;
}

void ImpedanceController::CalcContactJacobians(const std::vector<SortedPair<GeometryId>>& contact_pairs,
                            VectorXd& phi, MatrixXd& J_n, MatrixXd& J_t) const {
  for (int i = 0; i < (int) contact_pairs.size(); i++) {
    multibody::GeomGeomCollider collider(
        plant_f_, contact_pairs[i]);  // deleted num_fricton_directions (check with
                                   // Michael about changes in geomgeom)
    auto [phi_i, J_i] = collider.EvalPolytope(context_f_, num_friction_directions_);
    phi(i) = phi_i;

    J_n.row(i) = J_i.row(0);
    J_t.block(2 * i * num_friction_directions_, 0, 2 * num_friction_directions_,
              plant_f_.num_velocities()) =
        J_i.block(1, 0, 2 * num_friction_directions_, plant_f_.num_velocities());
  }
}

/*
// JOINT IMPEDANCE CONTROLLER
void ImpedanceController::CalcControl(const Context<double>& context,
                               TimestampedVector<double>* control) const {

  /// get values
  auto robot_output =
      (OutputVector<double>*)this->EvalVectorInput(context, state_input_port_);
  double timestamp = robot_output->get_timestamp();
  VectorXd q = robot_output->GetPositions();
  VectorXd v = robot_output->GetVelocities();
  VectorXd u = robot_output->GetEfforts();
  
  //update the context_
  VectorXd C(plant_.num_velocities());
  plant_.SetPositions(&context_, q);
  plant_.SetVelocities(&context_, v);

  // calculate corriolis and gravity terms
  plant_.CalcBiasTerm(context_, &C);
  VectorXd tau_g = plant_.CalcGravityGeneralizedForces(context_);

  // TODO: get desired x and x_dot from input ports
  // TODO: get qd and qd_dot from task space and IK instead
  vector<VectorXd> target = compute_target_joint_space_vector(timestamp);
  VectorXd qd = target[0];
  VectorXd qd_dot = target[1];

  // TODO: finish IK with warm start
  // Vector3d xd = compute_target_task_space_vector(timestamp);
  // VectorXd qd = inverse_kinematics(plant_, xd);
  // VectorXd qd_dot = VectorXd::Ones(7); // set joint velocities to 0 for now
  
  // gain matrices
  int num_joints = plant_.num_positions();
  MatrixXd Kp = MatrixXd::Zero(num_joints, num_joints);
  MatrixXd Kd = MatrixXd::Zero(num_joints, num_joints);
  // gains from
  // https://github.com/frankaemika/libfranka/blob/master/examples/joint_impedance_control.cpp
  std::vector<double> P_gains = {600.0, 600.0, 600.0, 600.0, 250.0, 150.0, 50.0};
  std::vector<double> D_gains = {50.0, 50.0, 50.0, 50.0, 30.0, 25.0, 15.0};
  double ratio = 0.25;
  for (int i = 0; i < num_joints; i++){
      Kp(i,i) = P_gains[i]*ratio;
      Kd(i,i) = D_gains[i]*ratio;
  }
  
  // TODO: add limit on tau?
  VectorXd tau = Kp*(qd - q) + Kd*(qd_dot - v) + C - tau_g;
  control->SetDataVector(tau);
  control->set_timestamp(timestamp);
}
*/

}  // namespace controllers
}  // namespace systems
}  // namespace dairlib<|MERGE_RESOLUTION|>--- conflicted
+++ resolved
@@ -272,19 +272,7 @@
     //std::cout << "here" << std::endl;
   }
 
-<<<<<<< HEAD
-  int ts = round(timestamp);
-
-
-  if (ts % 3 == 0){
-
-    double offset = 0.001; // 0.001
-    Vector3d ball_to_EE = (d-ball_xyz) / (d-ball_xyz).norm();
-    Vector3d xd_new = xd.tail(3) + offset*ball_to_EE;
-    xd.tail(3) << xd_new;
-
-  }
-=======
+
 //  int ts = round(timestamp);
 //
 //
@@ -295,7 +283,6 @@
 //    xd.tail(3) << xd_new;
 //
 //  }
->>>>>>> f5b10ca6
 
 
 
