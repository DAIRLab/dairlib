#include "kinematic_centroidal_mpc.h"

#include <iostream>
#include <utility>

#include "lcm/lcm_trajectory.h"
#include "multibody/kinematic/kinematic_constraints.h"
#include "multibody/multibody_utils.h"
#include "systems/controllers/kinematic_centroidal_mpc/kinematic_centroidal_constraints.h"

#include "drake/common/trajectories/piecewise_polynomial.h"

<<<<<<< HEAD
KinematicCentroidalMPC::KinematicCentroidalMPC(const drake::multibody::MultibodyPlant<double> &plant,
                                               int n_knot_points,
                                               double dt,
                                               const std::vector<dairlib::multibody::WorldPointEvaluator<double>>& contact_points):
                                               plant_(plant),
                                               n_knot_points_(n_knot_points),
                                               dt_(dt),
                                               contact_points_(contact_points),
                                               n_q_(plant.num_positions()),
                                               n_v_(plant.num_velocities()),
                                               n_contact_points_(contact_points.size()),
                                               Q_q_(Eigen::MatrixXd::Zero(n_q_, n_q_)),
                                               Q_v_(Eigen::MatrixXd::Zero(n_v_, n_v_)),
                                               Q_com_(Eigen::MatrixXd::Zero(3, 3)),
                                               Q_mom_(Eigen::MatrixXd::Zero(6, 6)),
                                               Q_contact_(Eigen::MatrixXd::Zero(6 * n_contact_points_, 6 * n_contact_points_)),
                                               Q_force_(Eigen::MatrixXd::Zero(3 * n_contact_points_, 3 * n_contact_points_)),
                                               contact_sequence_(n_knot_points),
                                               contexts_(n_knot_points){
=======
using dairlib::LcmTrajectory;
using Eigen::MatrixXd;
using Eigen::VectorXd;

KinematicCentroidalMPC::KinematicCentroidalMPC(
    const drake::multibody::MultibodyPlant<double>& plant, int n_knot_points,
    double dt,
    const std::vector<dairlib::multibody::WorldPointEvaluator<double>>&
        contact_points)
    : plant_(plant),
      n_knot_points_(n_knot_points),
      dt_(dt),
      contact_points_(contact_points),
      n_q_(plant.num_positions()),
      n_v_(plant.num_velocities()),
      n_contact_points_(contact_points.size()),
      Q_q_(Eigen::MatrixXd::Zero(n_q_, n_q_)),
      Q_v_(Eigen::MatrixXd::Zero(n_v_, n_v_)),
      Q_com_(Eigen::MatrixXd::Zero(3, 3)),
      Q_mom_(Eigen::MatrixXd::Zero(6, 6)),
      Q_contact_(
          Eigen::MatrixXd::Zero(6 * n_contact_points_, 6 * n_contact_points_)),
      Q_force_(
          Eigen::MatrixXd::Zero(3 * n_contact_points_, 3 * n_contact_points_)),
      contact_sequence_(n_knot_points),
      contexts_(n_knot_points) {
>>>>>>> d2a5837a
  n_joint_q_ = n_q_ - kCentroidalPosDim;
  n_joint_v_ = n_v_ - kCentroidalVelDim;
  prog_ = std::make_unique<drake::solvers::MathematicalProgram>();
  solver_ = std::make_unique<drake::solvers::IpoptSolver>();
  result_ = std::make_unique<drake::solvers::MathematicalProgramResult>();
  for (int contact_index = 0; contact_index < n_contact_points_;
       contact_index++) {
    contact_sets_.emplace_back(plant_);
    contact_sets_[contact_index].add_evaluator(&contact_points_[contact_index]);
  }

  for (int knot = 0; knot < n_knot_points; knot++) {
    contexts_[knot] = plant_.CreateDefaultContext();
<<<<<<< HEAD
    x_vars_.push_back(prog_->NewContinuousVariables(n_q_ + n_v_, "x_vars_" + std::to_string(knot)));
    mom_vars_.push_back(prog_->NewContinuousVariables(6, "mom_vars_" + std::to_string(knot)));
    com_vars_.push_back(prog_->NewContinuousVariables(3, "com_vars_" + std::to_string(knot)));
    contact_pos_.push_back(prog_->NewContinuousVariables(3 * n_contact_points_, "contact_pos_" + std::to_string(knot)));
    contact_vel_.push_back(prog_->NewContinuousVariables(3 * n_contact_points_, "contact_vel_" + std::to_string(knot)));
    contact_force_.push_back(prog_->NewContinuousVariables(3 * n_contact_points_, "contact_force_" + std::to_string(knot)));
=======
    x_vars_.push_back(prog_->NewContinuousVariables(
        n_q_ + n_v_, "x_vars_" + std::to_string(knot)));
    mom_vars_.push_back(
        prog_->NewContinuousVariables(6, "mom_vars_" + std::to_string(knot)));
    com_vars_.push_back(
        prog_->NewContinuousVariables(3, "com_vars_" + std::to_string(knot)));
    contact_pos_.push_back(prog_->NewContinuousVariables(
        3 * n_contact_points_, "contact_pos_" + std::to_string(knot)));
    contact_vel_.push_back(prog_->NewContinuousVariables(
        3 * n_contact_points_, "contact_vel_" + std::to_string(knot)));
    contact_force_.push_back(prog_->NewContinuousVariables(
        3 * n_contact_points_, "contact_force_" + std::to_string(knot)));
>>>>>>> d2a5837a
  }
  std::vector<bool> stance_mode(n_contact_points_);
  std::fill(stance_mode.begin(), stance_mode.end(), true);
  std::fill(contact_sequence_.begin(), contact_sequence_.end(), stance_mode);
}

<<<<<<< HEAD
void KinematicCentroidalMPC::AddGenPosReference(std::unique_ptr<drake::trajectories::Trajectory<double>> ref_traj) {
  q_ref_traj_ = std::move(ref_traj);
}

void KinematicCentroidalMPC::AddGenVelReference(std::unique_ptr<drake::trajectories::Trajectory<double>> ref_traj){
  v_ref_traj_ = std::move(ref_traj);
}

void KinematicCentroidalMPC::AddContactTrackingReference(std::unique_ptr<drake::trajectories::Trajectory<double>> contact_ref_traj) {
  contact_ref_traj_ = std::move(contact_ref_traj);
}

void KinematicCentroidalMPC::AddForceTrackingReference(std::unique_ptr<drake::trajectories::Trajectory<double>> force_ref_traj) {
  force_ref_traj_ = std::move(force_ref_traj);
}

void KinematicCentroidalMPC::AddComReference(std::unique_ptr<drake::trajectories::Trajectory<double>> ref_traj) {
  com_ref_traj_ = std::move(ref_traj);
}

void KinematicCentroidalMPC::AddMomentumReference(std::unique_ptr<drake::trajectories::Trajectory<double>> ref_traj) {
=======
void KinematicCentroidalMPC::AddGenPosReference(
    std::unique_ptr<drake::trajectories::Trajectory<double>> ref_traj) {
  q_ref_traj_ = std::move(ref_traj);
}

void KinematicCentroidalMPC::AddGenVelReference(
    std::unique_ptr<drake::trajectories::Trajectory<double>> ref_traj) {
  v_ref_traj_ = std::move(ref_traj);
}

void KinematicCentroidalMPC::AddContactTrackingReference(
    std::unique_ptr<drake::trajectories::Trajectory<double>> contact_ref_traj) {
  contact_ref_traj_ = std::move(contact_ref_traj);
}

void KinematicCentroidalMPC::AddForceTrackingReference(
    std::unique_ptr<drake::trajectories::Trajectory<double>> force_ref_traj) {
  force_ref_traj_ = std::move(force_ref_traj);
}

void KinematicCentroidalMPC::AddComReference(
    std::unique_ptr<drake::trajectories::Trajectory<double>> ref_traj) {
  com_ref_traj_ = std::move(ref_traj);
}

void KinematicCentroidalMPC::AddMomentumReference(
    std::unique_ptr<drake::trajectories::Trajectory<double>> ref_traj) {
>>>>>>> d2a5837a
  mom_ref_traj_ = std::move(ref_traj);
}

void KinematicCentroidalMPC::AddCentroidalDynamics() {
  for (int knot_point = 0; knot_point < n_knot_points_ - 1; knot_point++) {
    auto constraint = std::make_shared<CentroidalDynamicsConstraint<double>>(
<<<<<<< HEAD
        plant_, contexts_[knot_point].get(), n_contact_points_, dt_,knot_point);
    centroidal_dynamics_binding_.push_back(prog_->AddConstraint(constraint,
                                                                {momentum_vars(knot_point),
                                                                 momentum_vars(knot_point + 1),
                                                                 com_pos_vars(knot_point),
                                                                 contact_pos_[knot_point],
                                                                 contact_force_[knot_point],
                                                                 com_pos_vars(knot_point+1),
                                                                 contact_pos_[knot_point+1],
                                                                 contact_force_[knot_point+1]}));
=======
        plant_, contexts_[knot_point].get(), n_contact_points_, dt_,
        knot_point);
    centroidal_dynamics_binding_.push_back(prog_->AddConstraint(
        constraint,
        {momentum_vars(knot_point), momentum_vars(knot_point + 1),
         com_pos_vars(knot_point), contact_pos_[knot_point],
         contact_force_[knot_point], com_pos_vars(knot_point + 1),
         contact_pos_[knot_point + 1], contact_force_[knot_point + 1]}));
>>>>>>> d2a5837a
  }
}

void KinematicCentroidalMPC::AddKinematicsIntegrator() {
  for (int knot_point = 0; knot_point < n_knot_points_ - 1; knot_point++) {
    // Integrate generalized velocities to get generalized positions
    auto constraint = std::make_shared<KinematicIntegratorConstraint<double>>(
<<<<<<< HEAD
        plant_, contexts_[knot_point].get(), contexts_[knot_point + 1].get(), dt_, knot_point);
    prog_->AddConstraint(constraint,
                         {state_vars(knot_point).head(n_q_),
                          state_vars(knot_point + 1).head(n_q_),
                          state_vars(knot_point).tail(n_v_),
                          state_vars(knot_point + 1).tail(n_v_)});

    // Integrate foot states
    for (int contact_index = 0; contact_index < n_contact_points_; contact_index++) {
      prog_->AddConstraint(contact_pos_vars(knot_point + 1, contact_index)
                               == contact_pos_vars(knot_point, contact_index)
                                   + 0.5 * dt_ * (contact_vel_vars(knot_point, contact_index) +
                                       contact_vel_vars(knot_point + 1, contact_index)));
=======
        plant_, contexts_[knot_point].get(), contexts_[knot_point + 1].get(),
        dt_, knot_point);
    prog_->AddConstraint(constraint, {state_vars(knot_point).head(n_q_),
                                      state_vars(knot_point + 1).head(n_q_),
                                      state_vars(knot_point).tail(n_v_),
                                      state_vars(knot_point + 1).tail(n_v_)});

    // Integrate foot states
    for (int contact_index = 0; contact_index < n_contact_points_;
         contact_index++) {
      prog_->AddConstraint(
          contact_pos_vars(knot_point + 1, contact_index) ==
          contact_pos_vars(knot_point, contact_index) +
              0.5 * dt_ *
                  (contact_vel_vars(knot_point, contact_index) +
                   contact_vel_vars(knot_point + 1, contact_index)));
>>>>>>> d2a5837a
    }
  }
}

void KinematicCentroidalMPC::AddContactConstraints() {
  for (int knot_point = 0; knot_point < n_knot_points_; knot_point++) {
<<<<<<< HEAD
    for (int contact_index = 0; contact_index < n_contact_points_; contact_index++) {
      //Make sure feet in stance are not moving and on the ground
      if (contact_sequence_[knot_point][contact_index]) {
        prog_->AddBoundingBoxConstraint(Eigen::VectorXd::Zero(3),
                                        Eigen::VectorXd::Zero(3),
                                        contact_vel_vars(knot_point, contact_index));
        if (knot_point != 0){
          prog_->AddBoundingBoxConstraint(0, 0, contact_pos_vars(knot_point, contact_index)[2]);
=======
    for (int contact_index = 0; contact_index < n_contact_points_;
         contact_index++) {
      // Make sure feet in stance are not moving and on the ground
      if (contact_sequence_[knot_point][contact_index]) {
        prog_->AddBoundingBoxConstraint(
            Eigen::VectorXd::Zero(3), Eigen::VectorXd::Zero(3),
            contact_vel_vars(knot_point, contact_index));
        if (knot_point != 0) {
          prog_->AddBoundingBoxConstraint(
              0, 0, contact_pos_vars(knot_point, contact_index)[2]);
>>>>>>> d2a5837a
        }
      } else {
        // Feet are above the ground
        double lb = 0;
<<<<<<< HEAD
        // Check if at least one of the time points before or after is also in flight before restricting the foot to be in the air
        // to limit over constraining the optimization problem
        if(!is_first_knot(knot_point) and !is_last_knot(knot_point) and (!contact_sequence_[knot_point-1][contact_index] or !contact_sequence_[knot_point+1][contact_index])){
          lb = swing_foot_minimum_height_;
        }
        prog_->AddBoundingBoxConstraint(lb, 10, contact_pos_vars(knot_point, contact_index)[2]);
=======
        // Check if at least one of the time points before or after is also in
        // flight before restricting the foot to be in the air to limit over
        // constraining the optimization problem
        if (!is_first_knot(knot_point) and !is_last_knot(knot_point) and
            (!contact_sequence_[knot_point - 1][contact_index] or
             !contact_sequence_[knot_point + 1][contact_index])) {
          lb = swing_foot_minimum_height_;
        }
        prog_->AddBoundingBoxConstraint(
            lb, 10, contact_pos_vars(knot_point, contact_index)[2]);
>>>>>>> d2a5837a
      }
    }
  }
}

void KinematicCentroidalMPC::AddCentroidalKinematicConsistency() {
  for (int knot_point = 0; knot_point < n_knot_points_; knot_point++) {
    // Ensure linear and angular momentum line up
    auto centroidal_momentum =
<<<<<<< HEAD
        std::make_shared<CentroidalMomentumConstraint<double>>(plant_, contexts_[knot_point].get(), knot_point);
    prog_->AddConstraint(centroidal_momentum, {state_vars(knot_point),
                                               com_pos_vars(knot_point),
                                               momentum_vars(knot_point)});
    for (int contact_index = 0; contact_index < n_contact_points_; contact_index++) {
=======
        std::make_shared<CentroidalMomentumConstraint<double>>(
            plant_, contexts_[knot_point].get(), knot_point);
    prog_->AddConstraint(centroidal_momentum,
                         {state_vars(knot_point), com_pos_vars(knot_point),
                          momentum_vars(knot_point)});
    for (int contact_index = 0; contact_index < n_contact_points_;
         contact_index++) {
>>>>>>> d2a5837a
      // Ensure foot position line up with kinematics
      auto foot_position_constraint = std::make_shared<
          dairlib::multibody::KinematicPositionConstraint<double>>(
          plant_, contact_sets_[contact_index], Eigen::Vector3d::Zero(),
          Eigen::Vector3d::Zero(), full_constraint_relative_);
      prog_->AddConstraint(foot_position_constraint,
                           {state_vars(knot_point).head(n_q_),
                            contact_pos_vars(knot_point, contact_index)});
    }
    // Constrain com position
    auto com_position =
        std::make_shared<CenterofMassPositionConstraint<double>>(
            plant_, contexts_[knot_point].get(), knot_point);
<<<<<<< HEAD
    prog_->AddConstraint(com_position, {com_pos_vars(knot_point), state_vars(knot_point)});
=======
    prog_->AddConstraint(com_position,
                         {com_pos_vars(knot_point), state_vars(knot_point)});
>>>>>>> d2a5837a
  }
}

void KinematicCentroidalMPC::AddFrictionConeConstraints() {
  for (int knot_point = 0; knot_point < n_knot_points_; knot_point++) {
<<<<<<< HEAD
    for (int contact_index = 0; contact_index < n_contact_points_; contact_index++) {
      auto force_constraints_vec = contact_points_[contact_index].CreateLinearFrictionConstraints();
      for(const auto& constraint : force_constraints_vec){
        prog_->AddConstraint(constraint, contact_force_vars(knot_point, contact_index));
=======
    for (int contact_index = 0; contact_index < n_contact_points_;
         contact_index++) {
      auto force_constraints_vec =
          contact_points_[contact_index].CreateLinearFrictionConstraints();
      for (const auto& constraint : force_constraints_vec) {
        prog_->AddConstraint(constraint,
                             contact_force_vars(knot_point, contact_index));
>>>>>>> d2a5837a
      }
    }
  }
}

void KinematicCentroidalMPC::AddFlightContactForceConstraints() {
  for (int knot_point = 0; knot_point < n_knot_points_; knot_point++) {
<<<<<<< HEAD
    for (int contact_index = 0; contact_index < n_contact_points_; contact_index++) {
      // Feet in flight produce no force
      if(!contact_sequence_[knot_point][contact_index]){
        prog_->AddBoundingBoxConstraint(Eigen::VectorXd::Zero(3), Eigen::VectorXd::Zero(3), contact_force_vars(knot_point,contact_index));
      }
    }
  }
}

drake::solvers::VectorXDecisionVariable KinematicCentroidalMPC::state_vars(int knotpoint_index) const {
=======
    for (int contact_index = 0; contact_index < n_contact_points_;
         contact_index++) {
      // Feet in flight produce no force
      if (!contact_sequence_[knot_point][contact_index]) {
        prog_->AddBoundingBoxConstraint(
            Eigen::VectorXd::Zero(3), Eigen::VectorXd::Zero(3),
            contact_force_vars(knot_point, contact_index));
      }
    }
  }
}

drake::solvers::VectorXDecisionVariable KinematicCentroidalMPC::state_vars(
    int knotpoint_index) const {
>>>>>>> d2a5837a
  return x_vars_[knotpoint_index];
}
drake::solvers::VectorXDecisionVariable KinematicCentroidalMPC::joint_pos_vars(
    int knotpoint_index) const {
  return x_vars_[knotpoint_index].segment(kCentroidalPosDim, n_joint_q_);
}
drake::solvers::VectorXDecisionVariable KinematicCentroidalMPC::joint_vel_vars(
    int knotpoint_index) const {
  return x_vars_[knotpoint_index].segment(n_q_ + kCentroidalVelDim, n_joint_v_);
}

void KinematicCentroidalMPC::Build(
    const drake::solvers::SolverOptions& solver_options) {
  AddCentroidalDynamics();
  AddKinematicsIntegrator();
  AddContactConstraints();
  AddCentroidalKinematicConsistency();
  AddFrictionConeConstraints();
  AddFlightContactForceConstraints();
  AddCosts();
  prog_->SetSolverOptions(solver_options);
}

<<<<<<< HEAD
void KinematicCentroidalMPC::AddConstantMomentumReference(const drake::VectorX<double> &value) {
  AddMomentumReference(std::make_unique<drake::trajectories::PiecewisePolynomial<double>>(value));
=======
void KinematicCentroidalMPC::AddConstantMomentumReference(
    const drake::VectorX<double>& value) {
  AddMomentumReference(
      std::make_unique<drake::trajectories::PiecewisePolynomial<double>>(
          value));
>>>>>>> d2a5837a
}

void KinematicCentroidalMPC::AddCosts() {
  for (int knot_point = 0; knot_point < n_knot_points_; knot_point++) {
    const double terminal_gain = is_last_knot(knot_point) ? 100 : 1;
<<<<<<< HEAD
    const double collocation_gain = (is_first_knot(knot_point) or is_last_knot(knot_point)) ? 0.5 : 1;
    double t = dt_ * knot_point;
    if(q_ref_traj_){
      prog_->AddQuadraticErrorCost(collocation_gain * terminal_gain * Q_q_, q_ref_traj_->value(t), state_vars(knot_point).head(n_q_));
    }
    if(v_ref_traj_){
      prog_->AddQuadraticErrorCost(collocation_gain * terminal_gain * Q_v_, v_ref_traj_->value(t), state_vars(knot_point).tail(n_v_));
    }
    if(com_ref_traj_){
      prog_->AddQuadraticErrorCost(collocation_gain * terminal_gain * Q_com_,  com_ref_traj_->value(t) , com_pos_vars(knot_point));
    }
    if(mom_ref_traj_){
      prog_->AddQuadraticErrorCost(collocation_gain * terminal_gain * Q_mom_, mom_ref_traj_->value(t), momentum_vars(knot_point));
    }
    if(contact_ref_traj_){
      prog_->AddQuadraticErrorCost(collocation_gain * terminal_gain * Q_contact_,  contact_ref_traj_->value(t) , {contact_pos_[knot_point],contact_vel_[knot_point]});
    }
    if(force_ref_traj_){
      prog_->AddQuadraticErrorCost(collocation_gain *terminal_gain * Q_force_, force_ref_traj_->value(t), contact_force_[knot_point]);
=======
    const double collocation_gain =
        (is_first_knot(knot_point) or is_last_knot(knot_point)) ? 0.5 : 1;
    double t = dt_ * knot_point;
    if (q_ref_traj_) {
      prog_->AddQuadraticErrorCost(collocation_gain * terminal_gain * Q_q_,
                                   q_ref_traj_->value(t),
                                   state_vars(knot_point).head(n_q_));
    }
    if (v_ref_traj_) {
      prog_->AddQuadraticErrorCost(collocation_gain * terminal_gain * Q_v_,
                                   v_ref_traj_->value(t),
                                   state_vars(knot_point).tail(n_v_));
    }
    if (com_ref_traj_) {
      prog_->AddQuadraticErrorCost(collocation_gain * terminal_gain * Q_com_,
                                   com_ref_traj_->value(t),
                                   com_pos_vars(knot_point));
    }
    if (mom_ref_traj_) {
      prog_->AddQuadraticErrorCost(collocation_gain * terminal_gain * Q_mom_,
                                   mom_ref_traj_->value(t),
                                   momentum_vars(knot_point));
    }
    if (contact_ref_traj_) {
      prog_->AddQuadraticErrorCost(
          collocation_gain * terminal_gain * Q_contact_,
          contact_ref_traj_->value(t),
          {contact_pos_[knot_point], contact_vel_[knot_point]});
    }
    if (force_ref_traj_) {
      prog_->AddQuadraticErrorCost(collocation_gain * terminal_gain * Q_force_,
                                   force_ref_traj_->value(t),
                                   contact_force_[knot_point]);
>>>>>>> d2a5837a
    }
  }
}

void KinematicCentroidalMPC::SetZeroInitialGuess() {
<<<<<<< HEAD
  Eigen::VectorXd initialGuess= Eigen::VectorXd::Zero(n_q_+n_v_+n_contact_points_*9 + 6 + 3);
  prog_->SetInitialGuessForAllVariables(initialGuess.replicate(n_knot_points_, 1));
=======
  Eigen::VectorXd initialGuess =
      Eigen::VectorXd::Zero(n_q_ + n_v_ + n_contact_points_ * 9 + 6 + 3);
  prog_->SetInitialGuessForAllVariables(
      initialGuess.replicate(n_knot_points_, 1));
>>>>>>> d2a5837a
  // Make sure unit quaternions
  for (int i = 0; i < n_knot_points_; i++) {
    auto xi = state_vars(i);
    prog_->SetInitialGuess(xi(0), 1);
    prog_->SetInitialGuess(xi(1), 0);
    prog_->SetInitialGuess(xi(2), 0);
    prog_->SetInitialGuess(xi(3), 0);
  }
}

<<<<<<< HEAD
drake::trajectories::PiecewisePolynomial<double> KinematicCentroidalMPC::Solve() {
  for(int i = 0; i < 1; i ++){
    auto start = std::chrono::high_resolution_clock::now();
    solver_->Solve(*prog_, prog_->initial_guess(),
                   prog_->solver_options(),
=======
drake::trajectories::PiecewisePolynomial<double>
KinematicCentroidalMPC::Solve() {
  for (int i = 0; i < 1; i++) {
    auto start = std::chrono::high_resolution_clock::now();
    solver_->Solve(*prog_, prog_->initial_guess(), prog_->solver_options(),
>>>>>>> d2a5837a
                   result_.get());
    auto finish = std::chrono::high_resolution_clock::now();
    std::chrono::duration<double> elapsed = finish - start;
    std::cout << "Solve time:" << elapsed.count() << std::endl;
    std::cout << "Cost:" << result_->get_optimal_cost() << std::endl;
    prog_->SetInitialGuessForAllVariables(result_->GetSolution());
  }

  std::vector<double> time_points;
  std::vector<drake::MatrixX<double>> states;
  for (int knot_point = 0; knot_point < n_knot_points_; knot_point++) {
    time_points.emplace_back(dt_ * knot_point);
    states.emplace_back(result_->GetSolution(state_vars(knot_point)));
  }
  return drake::trajectories::PiecewisePolynomial<double>::FirstOrderHold(
      time_points, states);
}

void KinematicCentroidalMPC::SerializeSolution(int n_knot_points) {
  DRAKE_DEMAND(result_ != nullptr);

  Eigen::MatrixXd state_points;
  Eigen::MatrixXd contact_force_points;
  std::vector<double> time_samples;
<<<<<<< HEAD
  this->SetFromSolution(*result_,
                       &state_points,
                       &contact_force_points,
                       &time_samples);
=======
  this->SetFromSolution(*result_, &state_points, &contact_force_points,
                        &time_samples);

  int knot_points_to_serialize =
      n_knot_points == -1 ? time_samples.size() : n_knot_points;
>>>>>>> d2a5837a

  dairlib::LcmTrajectory::Trajectory state_traj;
  dairlib::LcmTrajectory::Trajectory contact_force_traj;
  state_traj.traj_name = "state_traj";
<<<<<<< HEAD
  state_traj.datapoints = state_points;
  state_traj.time_vector = Eigen::Map<VectorXd>(time_samples.data(), time_samples.size());
  state_traj.datatypes = dairlib::multibody::CreateStateNameVectorFromMap(plant_);
=======
  state_traj.datapoints = state_points.leftCols(knot_points_to_serialize);
  state_traj.time_vector =
      Eigen::Map<VectorXd>(time_samples.data(), knot_points_to_serialize);
  state_traj.datatypes =
      dairlib::multibody::CreateStateNameVectorFromMap(plant_);
>>>>>>> d2a5837a

  contact_force_traj.traj_name = "contact_force_traj";
  contact_force_traj.datapoints =
      contact_force_points.leftCols(knot_points_to_serialize);
  contact_force_traj.time_vector =
      //      Eigen::Map<VectorXd>(time_samples.data(), time_samples.size());
      Eigen::Map<VectorXd>(time_samples.data(), knot_points_to_serialize);
  contact_force_traj.datatypes =
      std::vector<std::string>(contact_force_traj.datapoints.rows());

  std::vector<dairlib::LcmTrajectory::Trajectory> trajectories;
  trajectories.push_back(state_traj);
  trajectories.push_back(contact_force_traj);
  std::vector<std::string> trajectory_names = {state_traj.traj_name,
                                               contact_force_traj.traj_name};
  lcm_trajectory_ =
      LcmTrajectory(trajectories, trajectory_names, "centroidal_mpc_solution",
                    "centroidal_mpc_solution");
  std::cout << lcm_trajectory_.GetTrajectoryNames().size() << std::endl;
}

void KinematicCentroidalMPC::PublishSolution(const std::string& lcm_channel,
                                             int n_knot_points) {
  SerializeSolution(n_knot_points);
  if (!lcm_) {
    lcm_ = std::make_unique<drake::lcm::DrakeLcm>();
  }
  //  std::cout << lcm_trajectory_.GetTrajectoryNames().size() << std::endl;
  auto lcm_msg = lcm_trajectory_.GenerateLcmObject();
  drake::lcm::Publish(lcm_.get(), lcm_channel, lcm_msg);
}

bool KinematicCentroidalMPC::SaveSolutionToFile(const std::string& filepath) {
  SerializeSolution(-1);
  lcm_trajectory_.WriteToFile(filepath);
  return true;
}

void KinematicCentroidalMPC::SetFromSolution(
    const drake::solvers::MathematicalProgramResult& result,
<<<<<<< HEAD
    Eigen::MatrixXd* state_samples,
    Eigen::MatrixXd* contact_force_samples,
    std::vector<double>* time_samples) const {
  DRAKE_DEMAND(state_samples != nullptr);
  DRAKE_DEMAND(contact_force_samples != nullptr);
  DRAKE_DEMAND(time_samples->empty());
=======
    Eigen::MatrixXd* state_samples, Eigen::MatrixXd* contact_force_samples,
    std::vector<double>* time_samples) const {
  DRAKE_ASSERT(state_samples != nullptr);
  DRAKE_ASSERT(contact_force_samples != nullptr);
  DRAKE_ASSERT(time_samples->empty());
>>>>>>> d2a5837a

  *state_samples = MatrixXd(n_q_ + n_v_, n_knot_points_);
  *contact_force_samples = MatrixXd(3 * n_contact_points_, n_knot_points_);
  time_samples->resize(n_knot_points_);

  for (int knot_point = 0; knot_point < num_knot_points(); knot_point++) {
    time_samples->at(knot_point) = knot_point * dt_;

    VectorXd x = result.GetSolution(state_vars(knot_point));
    VectorXd contact_force = result.GetSolution(contact_force_.at(knot_point));
    state_samples->col(knot_point) = x;
    contact_force_samples->col(knot_point) = contact_force;
  }
}

void KinematicCentroidalMPC::CreateVisualizationCallback(
    std::string model_file, double alpha, std::string weld_frame_to_world) {
  DRAKE_DEMAND(!callback_visualizer_);  // Cannot be set twice

  // Assemble variable list
<<<<<<< HEAD
  drake::solvers::VectorXDecisionVariable vars(n_knot_points_/2 * n_q_);
  for(int knot_point = 0; knot_point < n_knot_points_/2; knot_point ++){
    vars.segment(knot_point * n_q_, n_q_) = state_vars(knot_point*2).head(n_q_);
  }
  Eigen::VectorXd alpha_vec = Eigen::VectorXd::Constant(n_knot_points_/2, alpha);
  alpha_vec(0) = 1;
  alpha_vec(n_knot_points_/2 - 1) = 1;

  // Create visualizer
  callback_visualizer_ = std::make_unique<dairlib::multibody::MultiposeVisualizer>(
      model_file, n_knot_points_/2, alpha_vec, weld_frame_to_world);

=======
  drake::solvers::VectorXDecisionVariable vars(n_knot_points_ / 2 * n_q_);
  for (int knot_point = 0; knot_point < n_knot_points_ / 2; knot_point++) {
    vars.segment(knot_point * n_q_, n_q_) =
        state_vars(knot_point * 2).head(n_q_);
  }
  Eigen::VectorXd alpha_vec =
      Eigen::VectorXd::Constant(n_knot_points_ / 2, alpha);
  alpha_vec(0) = 1;
  alpha_vec(n_knot_points_ / 2 - 1) = 1;

  // Create visualizer
  callback_visualizer_ =
      std::make_unique<dairlib::multibody::MultiposeVisualizer>(
          model_file, n_knot_points_ / 2, alpha_vec, weld_frame_to_world);
>>>>>>> d2a5837a

  // Callback lambda function
  auto my_callback = [this](const Eigen::Ref<const Eigen::VectorXd>& vars) {
    Eigen::VectorXd vars_copy = vars;
    Eigen::Map<Eigen::MatrixXd> states(vars_copy.data(), this->n_q_,
<<<<<<< HEAD
                                       this->n_knot_points_/2);
=======
                                       this->n_knot_points_ / 2);
>>>>>>> d2a5837a
    this->callback_visualizer_->DrawPoses(states);
  };

  prog_->AddVisualizationCallback(my_callback, vars);
}
void KinematicCentroidalMPC::AddContactPointPositionConstraint(
    int contact_index, const Eigen::Vector3d& lb, const Eigen::Vector3d& ub) {
  //{TODO} eventually make in body frame
  for (int knot_point = 0; knot_point < n_knot_points_; knot_point++) {
    prog_->AddBoundingBoxConstraint(
        lb, ub, contact_pos_vars(knot_point, contact_index));
  }
}
void KinematicCentroidalMPC::AddPlantJointLimits(
    const std::vector<std::string>& joint_to_constrain) {
  std::map<std::string, int> positions_map =
      dairlib::multibody::MakeNameToPositionsMap(plant_);
  for (const auto& member : joint_to_constrain) {
    for (int knot_point = 0; knot_point < n_knot_points_; knot_point++) {
      prog_->AddBoundingBoxConstraint(
          plant_.GetJointByName(member).position_lower_limits()(0),
          plant_.GetJointByName(member).position_upper_limits()(0),
          state_vars(knot_point)[positions_map.at(member)]);
    }
  }
}

<<<<<<< HEAD
drake::solvers::VectorXDecisionVariable KinematicCentroidalMPC::com_pos_vars(int knotpoint_index) const {
=======
drake::solvers::VectorXDecisionVariable KinematicCentroidalMPC::com_pos_vars(
    int knotpoint_index) const {
>>>>>>> d2a5837a
  return com_vars_[knotpoint_index];
}
drake::solvers::VectorXDecisionVariable
KinematicCentroidalMPC::contact_pos_vars(int knotpoint_index,
                                         int contact_index) const {
  return contact_pos_[knotpoint_index].segment(contact_index * 3, 3);
}
drake::solvers::VectorXDecisionVariable
KinematicCentroidalMPC::contact_vel_vars(int knotpoint_index,
                                         int contact_index) const {
  return contact_vel_[knotpoint_index].segment(contact_index * 3, 3);
}
drake::solvers::VectorXDecisionVariable
KinematicCentroidalMPC::contact_force_vars(int knotpoint_index,
                                           int contact_index) const {
  return contact_force_[knotpoint_index].segment(contact_index * 3, 3);
}
void KinematicCentroidalMPC::AddKinematicConstraint(
    std::shared_ptr<dairlib::multibody::KinematicPositionConstraint<double>>
        con,
    const Eigen::Ref<const drake::solvers::VectorXDecisionVariable>& vars) {
  prog_->AddConstraint(std::move(con), vars);
}
void KinematicCentroidalMPC::SetRobotStateGuess(
    const drake::VectorX<double>& state) {
  DRAKE_DEMAND(state.size() == n_q_ + n_v_);

  for (const auto& state_vars : x_vars_) {
    prog_->SetInitialGuess(state_vars, state);
  }
}

void KinematicCentroidalMPC::SetRobotStateGuess(
    const drake::trajectories::PiecewisePolynomial<double>& state_trajectory) {
  DRAKE_DEMAND(state_trajectory.rows() == n_q_ + n_v_);
  for (int knot_point = 0; knot_point < n_knot_points_; knot_point++) {
    prog_->SetInitialGuess(state_vars(knot_point),
                           state_trajectory.value(dt_ * knot_point));
  }
}

void KinematicCentroidalMPC::SetRobotStateGuess(
    const drake::trajectories::PiecewisePolynomial<double>& q_traj,
    const drake::trajectories::PiecewisePolynomial<double>& v_traj) {
  DRAKE_DEMAND(q_traj.rows() == n_q_);
  DRAKE_DEMAND(v_traj.rows() == n_v_);
  for (int knot_point = 0; knot_point < n_knot_points_; knot_point++) {
    prog_->SetInitialGuess(state_vars(knot_point).head(n_q_),
                           q_traj.value(dt_ * knot_point));
    prog_->SetInitialGuess(state_vars(knot_point).tail(n_v_),
                           v_traj.value(dt_ * knot_point));
  }
}

drake::solvers::VectorXDecisionVariable KinematicCentroidalMPC::momentum_vars(
    int knotpoint_index) const {
  return mom_vars_[knotpoint_index];
}
void KinematicCentroidalMPC::AddComHeightBoundingConstraint(double lb,
                                                            double ub) {
  for (int knot_point = 0; knot_point < n_knot_points_; knot_point++) {
    prog_->AddBoundingBoxConstraint(lb, ub, com_pos_vars(knot_point)[2]);
  }
}
void KinematicCentroidalMPC::SetComPositionGuess(
    const drake::Vector3<double>& state) {
  for (const auto& com_pos : com_vars_) {
    prog_->SetInitialGuess(com_pos, state);
  }
}

<<<<<<< HEAD
void KinematicCentroidalMPC::SetRobotStateGuess(const drake::trajectories::PiecewisePolynomial<double>& state_trajectory) {
  DRAKE_DEMAND(state_trajectory.rows() == n_q_ + n_v_);
  for(int knot_point = 0; knot_point < n_knot_points_; knot_point ++){
    prog_->SetInitialGuess(state_vars(knot_point), state_trajectory.value(dt_ * knot_point));
  }
}

void KinematicCentroidalMPC::SetRobotStateGuess(const drake::trajectories::PiecewisePolynomial<double>& q_traj,
                                                const drake::trajectories::PiecewisePolynomial<double>& v_traj){
  DRAKE_DEMAND(q_traj.rows() == n_q_);
  DRAKE_DEMAND(v_traj.rows() == n_v_);
  for(int knot_point = 0; knot_point < n_knot_points_; knot_point ++){
    prog_->SetInitialGuess(state_vars(knot_point).head(n_q_), q_traj.value(dt_ * knot_point));
    prog_->SetInitialGuess(state_vars(knot_point).tail(n_v_), v_traj.value(dt_ * knot_point));
  }
}


drake::solvers::VectorXDecisionVariable KinematicCentroidalMPC::momentum_vars(int knotpoint_index) const {
  return mom_vars_[knotpoint_index];
}
void KinematicCentroidalMPC::AddComHeightBoundingConstraint(double lb, double ub) {
  for(int knot_point = 0; knot_point < n_knot_points_; knot_point ++) {
    prog_->AddBoundingBoxConstraint(lb, ub, com_pos_vars(knot_point)[2]);
  }
}
void KinematicCentroidalMPC::SetComPositionGuess(const drake::Vector3<double> &state) {
  for(const auto& com_pos : com_vars_){
    prog_->SetInitialGuess(com_pos, state);
  }
}

void KinematicCentroidalMPC::SetComPositionGuess(const drake::trajectories::PiecewisePolynomial<double>& com_trajectory) {
  DRAKE_DEMAND(com_trajectory.rows() == 3);
  for(int knot_point = 0; knot_point < n_knot_points_; knot_point ++){
    prog_->SetInitialGuess(com_pos_vars(knot_point), com_trajectory.value(dt_ * knot_point));
  }
}

void KinematicCentroidalMPC::SetContactGuess(const drake::trajectories::PiecewisePolynomial<double>& contact_trajectory){
  DRAKE_DEMAND(contact_trajectory.rows() == 6 * n_contact_points_);
  for(int knot_point = 0; knot_point < n_knot_points_; knot_point ++){
    prog_->SetInitialGuess(contact_pos_[knot_point], drake::VectorX<double>(contact_trajectory.value(dt_ * knot_point)).head(3 * n_contact_points_));
    prog_->SetInitialGuess(contact_vel_[knot_point], drake::VectorX<double>(contact_trajectory.value(dt_ * knot_point)).tail(3 * n_contact_points_));
  }
}
void KinematicCentroidalMPC::SetForceGuess(const drake::trajectories::PiecewisePolynomial<double>& force_trajectory){
  DRAKE_DEMAND(force_trajectory.rows() == 3 * n_contact_points_);
  for(int knot_point = 0; knot_point < n_knot_points_; knot_point ++){
    prog_->SetInitialGuess(contact_force_[knot_point], force_trajectory.value(dt_ * knot_point));
  }

}


void KinematicCentroidalMPC::SetModeSequence(const std::vector<std::vector<bool>>& contact_sequence) {
  contact_sequence_ = contact_sequence;
}
void KinematicCentroidalMPC::SetModeSequence(const drake::trajectories::PiecewisePolynomial<double>& contact_sequence){
  for(int knot_point = 0; knot_point < n_knot_points_; knot_point ++){
    for(int contact_index = 0; contact_index < 4; contact_index ++){
      contact_sequence_[knot_point][contact_index] = contact_sequence.value(dt_ * knot_point).coeff(contact_index);
    }
  }
}

void KinematicCentroidalMPC::AddInitialStateConstraint(const Eigen::VectorXd& state) {
  DRAKE_DEMAND(state.size() == state_vars(0).size());
  prog_->AddBoundingBoxConstraint(state, state, state_vars((0)));

}
void KinematicCentroidalMPC::SetGains(const KinematicCentroidalGains &gains) {
  std::map<std::string, int> positions_map = dairlib::multibody::MakeNameToPositionsMap(plant_);
  std::map<std::string, int> velocities_map = dairlib::multibody::MakeNameToVelocitiesMap(plant_);

  // Generalize state
  for(const auto&[name, index] : positions_map){
    const auto it = gains.generalized_positions.find(name);
    if(it != gains.generalized_positions.end()){
      Q_q_(index, index) = it->second;
    } else if(name.find("left") != std::string::npos) {
      const auto it_left = gains.generalized_positions.find(name.substr(0, name.size()-4));
      if(it_left != gains.generalized_positions.end()) {
        Q_q_(index, index) = it_left->second;
      }
    } else if(name.find("right") != std::string::npos) {
      const auto it_right = gains.generalized_positions.find(name.substr(0, name.size() - 5));
=======
void KinematicCentroidalMPC::SetComPositionGuess(
    const drake::trajectories::PiecewisePolynomial<double>& com_trajectory) {
  DRAKE_DEMAND(com_trajectory.rows() == 3);
  for (int knot_point = 0; knot_point < n_knot_points_; knot_point++) {
    prog_->SetInitialGuess(com_pos_vars(knot_point),
                           com_trajectory.value(dt_ * knot_point));
  }
}

void KinematicCentroidalMPC::SetContactGuess(
    const drake::trajectories::PiecewisePolynomial<double>&
        contact_trajectory) {
  DRAKE_DEMAND(contact_trajectory.rows() == 6 * n_contact_points_);
  for (int knot_point = 0; knot_point < n_knot_points_; knot_point++) {
    prog_->SetInitialGuess(
        contact_pos_[knot_point],
        drake::VectorX<double>(contact_trajectory.value(dt_ * knot_point))
            .head(3 * n_contact_points_));
    prog_->SetInitialGuess(
        contact_vel_[knot_point],
        drake::VectorX<double>(contact_trajectory.value(dt_ * knot_point))
            .tail(3 * n_contact_points_));
  }
}
void KinematicCentroidalMPC::SetForceGuess(
    const drake::trajectories::PiecewisePolynomial<double>& force_trajectory) {
  DRAKE_DEMAND(force_trajectory.rows() == 3 * n_contact_points_);
  for (int knot_point = 0; knot_point < n_knot_points_; knot_point++) {
    prog_->SetInitialGuess(contact_force_[knot_point],
                           force_trajectory.value(dt_ * knot_point));
  }
}

void KinematicCentroidalMPC::SetModeSequence(
    const std::vector<std::vector<bool>>& contact_sequence) {
  contact_sequence_ = contact_sequence;
}
void KinematicCentroidalMPC::SetModeSequence(
    const drake::trajectories::PiecewisePolynomial<double>& contact_sequence) {
  for (int knot_point = 0; knot_point < n_knot_points_; knot_point++) {
    for (int contact_index = 0; contact_index < 4; contact_index++) {
      contact_sequence_[knot_point][contact_index] =
          contact_sequence.value(dt_ * knot_point).coeff(contact_index);
    }
  }
}

void KinematicCentroidalMPC::AddInitialStateConstraint(
    const Eigen::VectorXd& state) {
  DRAKE_DEMAND(state.size() == state_vars(0).size());
  prog_->AddBoundingBoxConstraint(state, state, state_vars((0)));
}
void KinematicCentroidalMPC::SetGains(const KinematicCentroidalGains& gains) {
  std::map<std::string, int> positions_map =
      dairlib::multibody::MakeNameToPositionsMap(plant_);
  std::map<std::string, int> velocities_map =
      dairlib::multibody::MakeNameToVelocitiesMap(plant_);

  // Generalize state
  for (const auto& [name, index] : positions_map) {
    const auto it = gains.generalized_positions.find(name);
    if (it != gains.generalized_positions.end()) {
      Q_q_(index, index) = it->second;
    } else if (name.find("left") != std::string::npos) {
      const auto it_left =
          gains.generalized_positions.find(name.substr(0, name.size() - 4));
      if (it_left != gains.generalized_positions.end()) {
        Q_q_(index, index) = it_left->second;
      }
    } else if (name.find("right") != std::string::npos) {
      const auto it_right =
          gains.generalized_positions.find(name.substr(0, name.size() - 5));
>>>>>>> d2a5837a
      if (it_right != gains.generalized_positions.end()) {
        Q_q_(index, index) = it_right->second;
      }
    }
  }

<<<<<<< HEAD
  for(const auto&[name, index] : velocities_map){
    const auto it = gains.generalized_velocities.find(name);
    if(it != gains.generalized_velocities.end()){
      Q_v_(index, index) = it->second;
    } else if(name.find("left") != std::string::npos) {
      const auto it_left = gains.generalized_velocities.find(name.substr(0, name.size()-7));
      if(it_left != gains.generalized_velocities.end()) {
        Q_v_(index, index) = it_left->second;
      }
    }else if(name.find("right") != std::string::npos){
      const auto it_right = gains.generalized_velocities.find(name.substr(0, name.size()-8));
      if(it_right != gains.generalized_velocities.end()) {
=======
  for (const auto& [name, index] : velocities_map) {
    const auto it = gains.generalized_velocities.find(name);
    if (it != gains.generalized_velocities.end()) {
      Q_v_(index, index) = it->second;
    } else if (name.find("left") != std::string::npos) {
      const auto it_left =
          gains.generalized_velocities.find(name.substr(0, name.size() - 7));
      if (it_left != gains.generalized_velocities.end()) {
        Q_v_(index, index) = it_left->second;
      }
    } else if (name.find("right") != std::string::npos) {
      const auto it_right =
          gains.generalized_velocities.find(name.substr(0, name.size() - 8));
      if (it_right != gains.generalized_velocities.end()) {
>>>>>>> d2a5837a
        Q_v_(index, index) = it_right->second;
      }
    }
  }

<<<<<<< HEAD
  //com
  Q_com_ = gains.com_position.asDiagonal();

  //momentum
  Q_mom_.block<3,3>(0, 0, 3, 3) = gains.ang_momentum.asDiagonal();
  Q_mom_.block<3,3>(3, 3, 3, 3) = gains.lin_momentum.asDiagonal();

  //contact pos, contact vel
  Q_contact_.block<Eigen::Dynamic, Eigen::Dynamic>(0, 0, 3 * n_contact_points_, 3 * n_contact_points_) =
      gains.contact_pos.replicate(n_contact_points_, 1).asDiagonal();
  Q_contact_.block<Eigen::Dynamic, Eigen::Dynamic>(3 * n_contact_points_,
                                                   3 * n_contact_points_,
                                                   3 * n_contact_points_,
                                                   3 * n_contact_points_) =
      gains.contact_vel.replicate(n_contact_points_, 1).asDiagonal();

  //contact force
=======
  // com
  Q_com_ = gains.com_position.asDiagonal();

  // momentum
  Q_mom_.block<3, 3>(0, 0, 3, 3) = gains.ang_momentum.asDiagonal();
  Q_mom_.block<3, 3>(3, 3, 3, 3) = gains.lin_momentum.asDiagonal();

  // contact pos, contact vel
  Q_contact_.block<Eigen::Dynamic, Eigen::Dynamic>(0, 0, 3 * n_contact_points_,
                                                   3 * n_contact_points_) =
      gains.contact_pos.replicate(n_contact_points_, 1).asDiagonal();
  Q_contact_.block<Eigen::Dynamic, Eigen::Dynamic>(
      3 * n_contact_points_, 3 * n_contact_points_, 3 * n_contact_points_,
      3 * n_contact_points_) =
      gains.contact_vel.replicate(n_contact_points_, 1).asDiagonal();

  // contact force
>>>>>>> d2a5837a
  Q_force_ = gains.contact_force.replicate(n_contact_points_, 1).asDiagonal();

  swing_foot_minimum_height_ = gains.swing_foot_minimum_height;
}<|MERGE_RESOLUTION|>--- conflicted
+++ resolved
@@ -10,27 +10,6 @@
 
 #include "drake/common/trajectories/piecewise_polynomial.h"
 
-<<<<<<< HEAD
-KinematicCentroidalMPC::KinematicCentroidalMPC(const drake::multibody::MultibodyPlant<double> &plant,
-                                               int n_knot_points,
-                                               double dt,
-                                               const std::vector<dairlib::multibody::WorldPointEvaluator<double>>& contact_points):
-                                               plant_(plant),
-                                               n_knot_points_(n_knot_points),
-                                               dt_(dt),
-                                               contact_points_(contact_points),
-                                               n_q_(plant.num_positions()),
-                                               n_v_(plant.num_velocities()),
-                                               n_contact_points_(contact_points.size()),
-                                               Q_q_(Eigen::MatrixXd::Zero(n_q_, n_q_)),
-                                               Q_v_(Eigen::MatrixXd::Zero(n_v_, n_v_)),
-                                               Q_com_(Eigen::MatrixXd::Zero(3, 3)),
-                                               Q_mom_(Eigen::MatrixXd::Zero(6, 6)),
-                                               Q_contact_(Eigen::MatrixXd::Zero(6 * n_contact_points_, 6 * n_contact_points_)),
-                                               Q_force_(Eigen::MatrixXd::Zero(3 * n_contact_points_, 3 * n_contact_points_)),
-                                               contact_sequence_(n_knot_points),
-                                               contexts_(n_knot_points){
-=======
 using dairlib::LcmTrajectory;
 using Eigen::MatrixXd;
 using Eigen::VectorXd;
@@ -57,7 +36,6 @@
           Eigen::MatrixXd::Zero(3 * n_contact_points_, 3 * n_contact_points_)),
       contact_sequence_(n_knot_points),
       contexts_(n_knot_points) {
->>>>>>> d2a5837a
   n_joint_q_ = n_q_ - kCentroidalPosDim;
   n_joint_v_ = n_v_ - kCentroidalVelDim;
   prog_ = std::make_unique<drake::solvers::MathematicalProgram>();
@@ -71,14 +49,6 @@
 
   for (int knot = 0; knot < n_knot_points; knot++) {
     contexts_[knot] = plant_.CreateDefaultContext();
-<<<<<<< HEAD
-    x_vars_.push_back(prog_->NewContinuousVariables(n_q_ + n_v_, "x_vars_" + std::to_string(knot)));
-    mom_vars_.push_back(prog_->NewContinuousVariables(6, "mom_vars_" + std::to_string(knot)));
-    com_vars_.push_back(prog_->NewContinuousVariables(3, "com_vars_" + std::to_string(knot)));
-    contact_pos_.push_back(prog_->NewContinuousVariables(3 * n_contact_points_, "contact_pos_" + std::to_string(knot)));
-    contact_vel_.push_back(prog_->NewContinuousVariables(3 * n_contact_points_, "contact_vel_" + std::to_string(knot)));
-    contact_force_.push_back(prog_->NewContinuousVariables(3 * n_contact_points_, "contact_force_" + std::to_string(knot)));
-=======
     x_vars_.push_back(prog_->NewContinuousVariables(
         n_q_ + n_v_, "x_vars_" + std::to_string(knot)));
     mom_vars_.push_back(
@@ -91,36 +61,12 @@
         3 * n_contact_points_, "contact_vel_" + std::to_string(knot)));
     contact_force_.push_back(prog_->NewContinuousVariables(
         3 * n_contact_points_, "contact_force_" + std::to_string(knot)));
->>>>>>> d2a5837a
   }
   std::vector<bool> stance_mode(n_contact_points_);
   std::fill(stance_mode.begin(), stance_mode.end(), true);
   std::fill(contact_sequence_.begin(), contact_sequence_.end(), stance_mode);
 }
 
-<<<<<<< HEAD
-void KinematicCentroidalMPC::AddGenPosReference(std::unique_ptr<drake::trajectories::Trajectory<double>> ref_traj) {
-  q_ref_traj_ = std::move(ref_traj);
-}
-
-void KinematicCentroidalMPC::AddGenVelReference(std::unique_ptr<drake::trajectories::Trajectory<double>> ref_traj){
-  v_ref_traj_ = std::move(ref_traj);
-}
-
-void KinematicCentroidalMPC::AddContactTrackingReference(std::unique_ptr<drake::trajectories::Trajectory<double>> contact_ref_traj) {
-  contact_ref_traj_ = std::move(contact_ref_traj);
-}
-
-void KinematicCentroidalMPC::AddForceTrackingReference(std::unique_ptr<drake::trajectories::Trajectory<double>> force_ref_traj) {
-  force_ref_traj_ = std::move(force_ref_traj);
-}
-
-void KinematicCentroidalMPC::AddComReference(std::unique_ptr<drake::trajectories::Trajectory<double>> ref_traj) {
-  com_ref_traj_ = std::move(ref_traj);
-}
-
-void KinematicCentroidalMPC::AddMomentumReference(std::unique_ptr<drake::trajectories::Trajectory<double>> ref_traj) {
-=======
 void KinematicCentroidalMPC::AddGenPosReference(
     std::unique_ptr<drake::trajectories::Trajectory<double>> ref_traj) {
   q_ref_traj_ = std::move(ref_traj);
@@ -148,25 +94,12 @@
 
 void KinematicCentroidalMPC::AddMomentumReference(
     std::unique_ptr<drake::trajectories::Trajectory<double>> ref_traj) {
->>>>>>> d2a5837a
   mom_ref_traj_ = std::move(ref_traj);
 }
 
 void KinematicCentroidalMPC::AddCentroidalDynamics() {
   for (int knot_point = 0; knot_point < n_knot_points_ - 1; knot_point++) {
     auto constraint = std::make_shared<CentroidalDynamicsConstraint<double>>(
-<<<<<<< HEAD
-        plant_, contexts_[knot_point].get(), n_contact_points_, dt_,knot_point);
-    centroidal_dynamics_binding_.push_back(prog_->AddConstraint(constraint,
-                                                                {momentum_vars(knot_point),
-                                                                 momentum_vars(knot_point + 1),
-                                                                 com_pos_vars(knot_point),
-                                                                 contact_pos_[knot_point],
-                                                                 contact_force_[knot_point],
-                                                                 com_pos_vars(knot_point+1),
-                                                                 contact_pos_[knot_point+1],
-                                                                 contact_force_[knot_point+1]}));
-=======
         plant_, contexts_[knot_point].get(), n_contact_points_, dt_,
         knot_point);
     centroidal_dynamics_binding_.push_back(prog_->AddConstraint(
@@ -175,7 +108,6 @@
          com_pos_vars(knot_point), contact_pos_[knot_point],
          contact_force_[knot_point], com_pos_vars(knot_point + 1),
          contact_pos_[knot_point + 1], contact_force_[knot_point + 1]}));
->>>>>>> d2a5837a
   }
 }
 
@@ -183,21 +115,6 @@
   for (int knot_point = 0; knot_point < n_knot_points_ - 1; knot_point++) {
     // Integrate generalized velocities to get generalized positions
     auto constraint = std::make_shared<KinematicIntegratorConstraint<double>>(
-<<<<<<< HEAD
-        plant_, contexts_[knot_point].get(), contexts_[knot_point + 1].get(), dt_, knot_point);
-    prog_->AddConstraint(constraint,
-                         {state_vars(knot_point).head(n_q_),
-                          state_vars(knot_point + 1).head(n_q_),
-                          state_vars(knot_point).tail(n_v_),
-                          state_vars(knot_point + 1).tail(n_v_)});
-
-    // Integrate foot states
-    for (int contact_index = 0; contact_index < n_contact_points_; contact_index++) {
-      prog_->AddConstraint(contact_pos_vars(knot_point + 1, contact_index)
-                               == contact_pos_vars(knot_point, contact_index)
-                                   + 0.5 * dt_ * (contact_vel_vars(knot_point, contact_index) +
-                                       contact_vel_vars(knot_point + 1, contact_index)));
-=======
         plant_, contexts_[knot_point].get(), contexts_[knot_point + 1].get(),
         dt_, knot_point);
     prog_->AddConstraint(constraint, {state_vars(knot_point).head(n_q_),
@@ -214,23 +131,12 @@
               0.5 * dt_ *
                   (contact_vel_vars(knot_point, contact_index) +
                    contact_vel_vars(knot_point + 1, contact_index)));
->>>>>>> d2a5837a
     }
   }
 }
 
 void KinematicCentroidalMPC::AddContactConstraints() {
   for (int knot_point = 0; knot_point < n_knot_points_; knot_point++) {
-<<<<<<< HEAD
-    for (int contact_index = 0; contact_index < n_contact_points_; contact_index++) {
-      //Make sure feet in stance are not moving and on the ground
-      if (contact_sequence_[knot_point][contact_index]) {
-        prog_->AddBoundingBoxConstraint(Eigen::VectorXd::Zero(3),
-                                        Eigen::VectorXd::Zero(3),
-                                        contact_vel_vars(knot_point, contact_index));
-        if (knot_point != 0){
-          prog_->AddBoundingBoxConstraint(0, 0, contact_pos_vars(knot_point, contact_index)[2]);
-=======
     for (int contact_index = 0; contact_index < n_contact_points_;
          contact_index++) {
       // Make sure feet in stance are not moving and on the ground
@@ -241,19 +147,10 @@
         if (knot_point != 0) {
           prog_->AddBoundingBoxConstraint(
               0, 0, contact_pos_vars(knot_point, contact_index)[2]);
->>>>>>> d2a5837a
         }
       } else {
         // Feet are above the ground
         double lb = 0;
-<<<<<<< HEAD
-        // Check if at least one of the time points before or after is also in flight before restricting the foot to be in the air
-        // to limit over constraining the optimization problem
-        if(!is_first_knot(knot_point) and !is_last_knot(knot_point) and (!contact_sequence_[knot_point-1][contact_index] or !contact_sequence_[knot_point+1][contact_index])){
-          lb = swing_foot_minimum_height_;
-        }
-        prog_->AddBoundingBoxConstraint(lb, 10, contact_pos_vars(knot_point, contact_index)[2]);
-=======
         // Check if at least one of the time points before or after is also in
         // flight before restricting the foot to be in the air to limit over
         // constraining the optimization problem
@@ -264,7 +161,6 @@
         }
         prog_->AddBoundingBoxConstraint(
             lb, 10, contact_pos_vars(knot_point, contact_index)[2]);
->>>>>>> d2a5837a
       }
     }
   }
@@ -274,13 +170,6 @@
   for (int knot_point = 0; knot_point < n_knot_points_; knot_point++) {
     // Ensure linear and angular momentum line up
     auto centroidal_momentum =
-<<<<<<< HEAD
-        std::make_shared<CentroidalMomentumConstraint<double>>(plant_, contexts_[knot_point].get(), knot_point);
-    prog_->AddConstraint(centroidal_momentum, {state_vars(knot_point),
-                                               com_pos_vars(knot_point),
-                                               momentum_vars(knot_point)});
-    for (int contact_index = 0; contact_index < n_contact_points_; contact_index++) {
-=======
         std::make_shared<CentroidalMomentumConstraint<double>>(
             plant_, contexts_[knot_point].get(), knot_point);
     prog_->AddConstraint(centroidal_momentum,
@@ -288,7 +177,6 @@
                           momentum_vars(knot_point)});
     for (int contact_index = 0; contact_index < n_contact_points_;
          contact_index++) {
->>>>>>> d2a5837a
       // Ensure foot position line up with kinematics
       auto foot_position_constraint = std::make_shared<
           dairlib::multibody::KinematicPositionConstraint<double>>(
@@ -302,23 +190,13 @@
     auto com_position =
         std::make_shared<CenterofMassPositionConstraint<double>>(
             plant_, contexts_[knot_point].get(), knot_point);
-<<<<<<< HEAD
-    prog_->AddConstraint(com_position, {com_pos_vars(knot_point), state_vars(knot_point)});
-=======
     prog_->AddConstraint(com_position,
                          {com_pos_vars(knot_point), state_vars(knot_point)});
->>>>>>> d2a5837a
   }
 }
 
 void KinematicCentroidalMPC::AddFrictionConeConstraints() {
   for (int knot_point = 0; knot_point < n_knot_points_; knot_point++) {
-<<<<<<< HEAD
-    for (int contact_index = 0; contact_index < n_contact_points_; contact_index++) {
-      auto force_constraints_vec = contact_points_[contact_index].CreateLinearFrictionConstraints();
-      for(const auto& constraint : force_constraints_vec){
-        prog_->AddConstraint(constraint, contact_force_vars(knot_point, contact_index));
-=======
     for (int contact_index = 0; contact_index < n_contact_points_;
          contact_index++) {
       auto force_constraints_vec =
@@ -326,7 +204,6 @@
       for (const auto& constraint : force_constraints_vec) {
         prog_->AddConstraint(constraint,
                              contact_force_vars(knot_point, contact_index));
->>>>>>> d2a5837a
       }
     }
   }
@@ -334,18 +211,6 @@
 
 void KinematicCentroidalMPC::AddFlightContactForceConstraints() {
   for (int knot_point = 0; knot_point < n_knot_points_; knot_point++) {
-<<<<<<< HEAD
-    for (int contact_index = 0; contact_index < n_contact_points_; contact_index++) {
-      // Feet in flight produce no force
-      if(!contact_sequence_[knot_point][contact_index]){
-        prog_->AddBoundingBoxConstraint(Eigen::VectorXd::Zero(3), Eigen::VectorXd::Zero(3), contact_force_vars(knot_point,contact_index));
-      }
-    }
-  }
-}
-
-drake::solvers::VectorXDecisionVariable KinematicCentroidalMPC::state_vars(int knotpoint_index) const {
-=======
     for (int contact_index = 0; contact_index < n_contact_points_;
          contact_index++) {
       // Feet in flight produce no force
@@ -360,7 +225,6 @@
 
 drake::solvers::VectorXDecisionVariable KinematicCentroidalMPC::state_vars(
     int knotpoint_index) const {
->>>>>>> d2a5837a
   return x_vars_[knotpoint_index];
 }
 drake::solvers::VectorXDecisionVariable KinematicCentroidalMPC::joint_pos_vars(
@@ -384,42 +248,16 @@
   prog_->SetSolverOptions(solver_options);
 }
 
-<<<<<<< HEAD
-void KinematicCentroidalMPC::AddConstantMomentumReference(const drake::VectorX<double> &value) {
-  AddMomentumReference(std::make_unique<drake::trajectories::PiecewisePolynomial<double>>(value));
-=======
 void KinematicCentroidalMPC::AddConstantMomentumReference(
     const drake::VectorX<double>& value) {
   AddMomentumReference(
       std::make_unique<drake::trajectories::PiecewisePolynomial<double>>(
           value));
->>>>>>> d2a5837a
 }
 
 void KinematicCentroidalMPC::AddCosts() {
   for (int knot_point = 0; knot_point < n_knot_points_; knot_point++) {
     const double terminal_gain = is_last_knot(knot_point) ? 100 : 1;
-<<<<<<< HEAD
-    const double collocation_gain = (is_first_knot(knot_point) or is_last_knot(knot_point)) ? 0.5 : 1;
-    double t = dt_ * knot_point;
-    if(q_ref_traj_){
-      prog_->AddQuadraticErrorCost(collocation_gain * terminal_gain * Q_q_, q_ref_traj_->value(t), state_vars(knot_point).head(n_q_));
-    }
-    if(v_ref_traj_){
-      prog_->AddQuadraticErrorCost(collocation_gain * terminal_gain * Q_v_, v_ref_traj_->value(t), state_vars(knot_point).tail(n_v_));
-    }
-    if(com_ref_traj_){
-      prog_->AddQuadraticErrorCost(collocation_gain * terminal_gain * Q_com_,  com_ref_traj_->value(t) , com_pos_vars(knot_point));
-    }
-    if(mom_ref_traj_){
-      prog_->AddQuadraticErrorCost(collocation_gain * terminal_gain * Q_mom_, mom_ref_traj_->value(t), momentum_vars(knot_point));
-    }
-    if(contact_ref_traj_){
-      prog_->AddQuadraticErrorCost(collocation_gain * terminal_gain * Q_contact_,  contact_ref_traj_->value(t) , {contact_pos_[knot_point],contact_vel_[knot_point]});
-    }
-    if(force_ref_traj_){
-      prog_->AddQuadraticErrorCost(collocation_gain *terminal_gain * Q_force_, force_ref_traj_->value(t), contact_force_[knot_point]);
-=======
     const double collocation_gain =
         (is_first_knot(knot_point) or is_last_knot(knot_point)) ? 0.5 : 1;
     double t = dt_ * knot_point;
@@ -453,21 +291,15 @@
       prog_->AddQuadraticErrorCost(collocation_gain * terminal_gain * Q_force_,
                                    force_ref_traj_->value(t),
                                    contact_force_[knot_point]);
->>>>>>> d2a5837a
     }
   }
 }
 
 void KinematicCentroidalMPC::SetZeroInitialGuess() {
-<<<<<<< HEAD
-  Eigen::VectorXd initialGuess= Eigen::VectorXd::Zero(n_q_+n_v_+n_contact_points_*9 + 6 + 3);
-  prog_->SetInitialGuessForAllVariables(initialGuess.replicate(n_knot_points_, 1));
-=======
   Eigen::VectorXd initialGuess =
       Eigen::VectorXd::Zero(n_q_ + n_v_ + n_contact_points_ * 9 + 6 + 3);
   prog_->SetInitialGuessForAllVariables(
       initialGuess.replicate(n_knot_points_, 1));
->>>>>>> d2a5837a
   // Make sure unit quaternions
   for (int i = 0; i < n_knot_points_; i++) {
     auto xi = state_vars(i);
@@ -478,19 +310,11 @@
   }
 }
 
-<<<<<<< HEAD
-drake::trajectories::PiecewisePolynomial<double> KinematicCentroidalMPC::Solve() {
-  for(int i = 0; i < 1; i ++){
-    auto start = std::chrono::high_resolution_clock::now();
-    solver_->Solve(*prog_, prog_->initial_guess(),
-                   prog_->solver_options(),
-=======
 drake::trajectories::PiecewisePolynomial<double>
 KinematicCentroidalMPC::Solve() {
   for (int i = 0; i < 1; i++) {
     auto start = std::chrono::high_resolution_clock::now();
     solver_->Solve(*prog_, prog_->initial_guess(), prog_->solver_options(),
->>>>>>> d2a5837a
                    result_.get());
     auto finish = std::chrono::high_resolution_clock::now();
     std::chrono::duration<double> elapsed = finish - start;
@@ -515,33 +339,20 @@
   Eigen::MatrixXd state_points;
   Eigen::MatrixXd contact_force_points;
   std::vector<double> time_samples;
-<<<<<<< HEAD
-  this->SetFromSolution(*result_,
-                       &state_points,
-                       &contact_force_points,
-                       &time_samples);
-=======
   this->SetFromSolution(*result_, &state_points, &contact_force_points,
                         &time_samples);
 
   int knot_points_to_serialize =
       n_knot_points == -1 ? time_samples.size() : n_knot_points;
->>>>>>> d2a5837a
 
   dairlib::LcmTrajectory::Trajectory state_traj;
   dairlib::LcmTrajectory::Trajectory contact_force_traj;
   state_traj.traj_name = "state_traj";
-<<<<<<< HEAD
-  state_traj.datapoints = state_points;
-  state_traj.time_vector = Eigen::Map<VectorXd>(time_samples.data(), time_samples.size());
-  state_traj.datatypes = dairlib::multibody::CreateStateNameVectorFromMap(plant_);
-=======
   state_traj.datapoints = state_points.leftCols(knot_points_to_serialize);
   state_traj.time_vector =
       Eigen::Map<VectorXd>(time_samples.data(), knot_points_to_serialize);
   state_traj.datatypes =
       dairlib::multibody::CreateStateNameVectorFromMap(plant_);
->>>>>>> d2a5837a
 
   contact_force_traj.traj_name = "contact_force_traj";
   contact_force_traj.datapoints =
@@ -582,20 +393,11 @@
 
 void KinematicCentroidalMPC::SetFromSolution(
     const drake::solvers::MathematicalProgramResult& result,
-<<<<<<< HEAD
-    Eigen::MatrixXd* state_samples,
-    Eigen::MatrixXd* contact_force_samples,
-    std::vector<double>* time_samples) const {
-  DRAKE_DEMAND(state_samples != nullptr);
-  DRAKE_DEMAND(contact_force_samples != nullptr);
-  DRAKE_DEMAND(time_samples->empty());
-=======
     Eigen::MatrixXd* state_samples, Eigen::MatrixXd* contact_force_samples,
     std::vector<double>* time_samples) const {
   DRAKE_ASSERT(state_samples != nullptr);
   DRAKE_ASSERT(contact_force_samples != nullptr);
   DRAKE_ASSERT(time_samples->empty());
->>>>>>> d2a5837a
 
   *state_samples = MatrixXd(n_q_ + n_v_, n_knot_points_);
   *contact_force_samples = MatrixXd(3 * n_contact_points_, n_knot_points_);
@@ -616,20 +418,6 @@
   DRAKE_DEMAND(!callback_visualizer_);  // Cannot be set twice
 
   // Assemble variable list
-<<<<<<< HEAD
-  drake::solvers::VectorXDecisionVariable vars(n_knot_points_/2 * n_q_);
-  for(int knot_point = 0; knot_point < n_knot_points_/2; knot_point ++){
-    vars.segment(knot_point * n_q_, n_q_) = state_vars(knot_point*2).head(n_q_);
-  }
-  Eigen::VectorXd alpha_vec = Eigen::VectorXd::Constant(n_knot_points_/2, alpha);
-  alpha_vec(0) = 1;
-  alpha_vec(n_knot_points_/2 - 1) = 1;
-
-  // Create visualizer
-  callback_visualizer_ = std::make_unique<dairlib::multibody::MultiposeVisualizer>(
-      model_file, n_knot_points_/2, alpha_vec, weld_frame_to_world);
-
-=======
   drake::solvers::VectorXDecisionVariable vars(n_knot_points_ / 2 * n_q_);
   for (int knot_point = 0; knot_point < n_knot_points_ / 2; knot_point++) {
     vars.segment(knot_point * n_q_, n_q_) =
@@ -644,17 +432,12 @@
   callback_visualizer_ =
       std::make_unique<dairlib::multibody::MultiposeVisualizer>(
           model_file, n_knot_points_ / 2, alpha_vec, weld_frame_to_world);
->>>>>>> d2a5837a
 
   // Callback lambda function
   auto my_callback = [this](const Eigen::Ref<const Eigen::VectorXd>& vars) {
     Eigen::VectorXd vars_copy = vars;
     Eigen::Map<Eigen::MatrixXd> states(vars_copy.data(), this->n_q_,
-<<<<<<< HEAD
-                                       this->n_knot_points_/2);
-=======
                                        this->n_knot_points_ / 2);
->>>>>>> d2a5837a
     this->callback_visualizer_->DrawPoses(states);
   };
 
@@ -682,12 +465,8 @@
   }
 }
 
-<<<<<<< HEAD
-drake::solvers::VectorXDecisionVariable KinematicCentroidalMPC::com_pos_vars(int knotpoint_index) const {
-=======
 drake::solvers::VectorXDecisionVariable KinematicCentroidalMPC::com_pos_vars(
     int knotpoint_index) const {
->>>>>>> d2a5837a
   return com_vars_[knotpoint_index];
 }
 drake::solvers::VectorXDecisionVariable
@@ -759,95 +538,6 @@
   }
 }
 
-<<<<<<< HEAD
-void KinematicCentroidalMPC::SetRobotStateGuess(const drake::trajectories::PiecewisePolynomial<double>& state_trajectory) {
-  DRAKE_DEMAND(state_trajectory.rows() == n_q_ + n_v_);
-  for(int knot_point = 0; knot_point < n_knot_points_; knot_point ++){
-    prog_->SetInitialGuess(state_vars(knot_point), state_trajectory.value(dt_ * knot_point));
-  }
-}
-
-void KinematicCentroidalMPC::SetRobotStateGuess(const drake::trajectories::PiecewisePolynomial<double>& q_traj,
-                                                const drake::trajectories::PiecewisePolynomial<double>& v_traj){
-  DRAKE_DEMAND(q_traj.rows() == n_q_);
-  DRAKE_DEMAND(v_traj.rows() == n_v_);
-  for(int knot_point = 0; knot_point < n_knot_points_; knot_point ++){
-    prog_->SetInitialGuess(state_vars(knot_point).head(n_q_), q_traj.value(dt_ * knot_point));
-    prog_->SetInitialGuess(state_vars(knot_point).tail(n_v_), v_traj.value(dt_ * knot_point));
-  }
-}
-
-
-drake::solvers::VectorXDecisionVariable KinematicCentroidalMPC::momentum_vars(int knotpoint_index) const {
-  return mom_vars_[knotpoint_index];
-}
-void KinematicCentroidalMPC::AddComHeightBoundingConstraint(double lb, double ub) {
-  for(int knot_point = 0; knot_point < n_knot_points_; knot_point ++) {
-    prog_->AddBoundingBoxConstraint(lb, ub, com_pos_vars(knot_point)[2]);
-  }
-}
-void KinematicCentroidalMPC::SetComPositionGuess(const drake::Vector3<double> &state) {
-  for(const auto& com_pos : com_vars_){
-    prog_->SetInitialGuess(com_pos, state);
-  }
-}
-
-void KinematicCentroidalMPC::SetComPositionGuess(const drake::trajectories::PiecewisePolynomial<double>& com_trajectory) {
-  DRAKE_DEMAND(com_trajectory.rows() == 3);
-  for(int knot_point = 0; knot_point < n_knot_points_; knot_point ++){
-    prog_->SetInitialGuess(com_pos_vars(knot_point), com_trajectory.value(dt_ * knot_point));
-  }
-}
-
-void KinematicCentroidalMPC::SetContactGuess(const drake::trajectories::PiecewisePolynomial<double>& contact_trajectory){
-  DRAKE_DEMAND(contact_trajectory.rows() == 6 * n_contact_points_);
-  for(int knot_point = 0; knot_point < n_knot_points_; knot_point ++){
-    prog_->SetInitialGuess(contact_pos_[knot_point], drake::VectorX<double>(contact_trajectory.value(dt_ * knot_point)).head(3 * n_contact_points_));
-    prog_->SetInitialGuess(contact_vel_[knot_point], drake::VectorX<double>(contact_trajectory.value(dt_ * knot_point)).tail(3 * n_contact_points_));
-  }
-}
-void KinematicCentroidalMPC::SetForceGuess(const drake::trajectories::PiecewisePolynomial<double>& force_trajectory){
-  DRAKE_DEMAND(force_trajectory.rows() == 3 * n_contact_points_);
-  for(int knot_point = 0; knot_point < n_knot_points_; knot_point ++){
-    prog_->SetInitialGuess(contact_force_[knot_point], force_trajectory.value(dt_ * knot_point));
-  }
-
-}
-
-
-void KinematicCentroidalMPC::SetModeSequence(const std::vector<std::vector<bool>>& contact_sequence) {
-  contact_sequence_ = contact_sequence;
-}
-void KinematicCentroidalMPC::SetModeSequence(const drake::trajectories::PiecewisePolynomial<double>& contact_sequence){
-  for(int knot_point = 0; knot_point < n_knot_points_; knot_point ++){
-    for(int contact_index = 0; contact_index < 4; contact_index ++){
-      contact_sequence_[knot_point][contact_index] = contact_sequence.value(dt_ * knot_point).coeff(contact_index);
-    }
-  }
-}
-
-void KinematicCentroidalMPC::AddInitialStateConstraint(const Eigen::VectorXd& state) {
-  DRAKE_DEMAND(state.size() == state_vars(0).size());
-  prog_->AddBoundingBoxConstraint(state, state, state_vars((0)));
-
-}
-void KinematicCentroidalMPC::SetGains(const KinematicCentroidalGains &gains) {
-  std::map<std::string, int> positions_map = dairlib::multibody::MakeNameToPositionsMap(plant_);
-  std::map<std::string, int> velocities_map = dairlib::multibody::MakeNameToVelocitiesMap(plant_);
-
-  // Generalize state
-  for(const auto&[name, index] : positions_map){
-    const auto it = gains.generalized_positions.find(name);
-    if(it != gains.generalized_positions.end()){
-      Q_q_(index, index) = it->second;
-    } else if(name.find("left") != std::string::npos) {
-      const auto it_left = gains.generalized_positions.find(name.substr(0, name.size()-4));
-      if(it_left != gains.generalized_positions.end()) {
-        Q_q_(index, index) = it_left->second;
-      }
-    } else if(name.find("right") != std::string::npos) {
-      const auto it_right = gains.generalized_positions.find(name.substr(0, name.size() - 5));
-=======
 void KinematicCentroidalMPC::SetComPositionGuess(
     const drake::trajectories::PiecewisePolynomial<double>& com_trajectory) {
   DRAKE_DEMAND(com_trajectory.rows() == 3);
@@ -920,27 +610,12 @@
     } else if (name.find("right") != std::string::npos) {
       const auto it_right =
           gains.generalized_positions.find(name.substr(0, name.size() - 5));
->>>>>>> d2a5837a
       if (it_right != gains.generalized_positions.end()) {
         Q_q_(index, index) = it_right->second;
       }
     }
   }
 
-<<<<<<< HEAD
-  for(const auto&[name, index] : velocities_map){
-    const auto it = gains.generalized_velocities.find(name);
-    if(it != gains.generalized_velocities.end()){
-      Q_v_(index, index) = it->second;
-    } else if(name.find("left") != std::string::npos) {
-      const auto it_left = gains.generalized_velocities.find(name.substr(0, name.size()-7));
-      if(it_left != gains.generalized_velocities.end()) {
-        Q_v_(index, index) = it_left->second;
-      }
-    }else if(name.find("right") != std::string::npos){
-      const auto it_right = gains.generalized_velocities.find(name.substr(0, name.size()-8));
-      if(it_right != gains.generalized_velocities.end()) {
-=======
   for (const auto& [name, index] : velocities_map) {
     const auto it = gains.generalized_velocities.find(name);
     if (it != gains.generalized_velocities.end()) {
@@ -955,31 +630,11 @@
       const auto it_right =
           gains.generalized_velocities.find(name.substr(0, name.size() - 8));
       if (it_right != gains.generalized_velocities.end()) {
->>>>>>> d2a5837a
         Q_v_(index, index) = it_right->second;
       }
     }
   }
 
-<<<<<<< HEAD
-  //com
-  Q_com_ = gains.com_position.asDiagonal();
-
-  //momentum
-  Q_mom_.block<3,3>(0, 0, 3, 3) = gains.ang_momentum.asDiagonal();
-  Q_mom_.block<3,3>(3, 3, 3, 3) = gains.lin_momentum.asDiagonal();
-
-  //contact pos, contact vel
-  Q_contact_.block<Eigen::Dynamic, Eigen::Dynamic>(0, 0, 3 * n_contact_points_, 3 * n_contact_points_) =
-      gains.contact_pos.replicate(n_contact_points_, 1).asDiagonal();
-  Q_contact_.block<Eigen::Dynamic, Eigen::Dynamic>(3 * n_contact_points_,
-                                                   3 * n_contact_points_,
-                                                   3 * n_contact_points_,
-                                                   3 * n_contact_points_) =
-      gains.contact_vel.replicate(n_contact_points_, 1).asDiagonal();
-
-  //contact force
-=======
   // com
   Q_com_ = gains.com_position.asDiagonal();
 
@@ -997,7 +652,6 @@
       gains.contact_vel.replicate(n_contact_points_, 1).asDiagonal();
 
   // contact force
->>>>>>> d2a5837a
   Q_force_ = gains.contact_force.replicate(n_contact_points_, 1).asDiagonal();
 
   swing_foot_minimum_height_ = gains.swing_foot_minimum_height;
