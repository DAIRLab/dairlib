#include "systems/controllers/lipm_traj_gen.h"

#include <math.h>

#include <algorithm>
#include <iostream>
#include <string>

<<<<<<< HEAD
=======

>>>>>>> bf8de263
using std::cout;
using std::endl;
using std::string;
using std::vector;

using Eigen::MatrixXd;
using Eigen::Vector2d;
using Eigen::Vector3d;
using Eigen::VectorXd;

using drake::systems::BasicVector;
using drake::systems::Context;
using drake::systems::DiscreteUpdateEvent;
using drake::systems::DiscreteValues;
using drake::systems::EventStatus;

using drake::multibody::JacobianWrtVariable;
using drake::multibody::MultibodyPlant;
using drake::trajectories::ExponentialPlusPiecewisePolynomial;
using drake::trajectories::PiecewisePolynomial;

namespace dairlib {
namespace systems {

LIPMTrajGenerator::LIPMTrajGenerator(
    const MultibodyPlant<double>& plant, Context<double>* context,
    double desired_com_height, const vector<int>& unordered_fsm_states,
    const vector<double>& unordered_state_durations,
    const vector<vector<std::pair<const Eigen::Vector3d,
                                  const drake::multibody::Frame<double>&>>>&
        contact_points_in_each_state,
    bool use_CoM)
    : plant_(plant),
      context_(context),
      desired_com_height_(desired_com_height),
      unordered_fsm_states_(unordered_fsm_states),
      unordered_state_durations_(unordered_state_durations),
      contact_points_in_each_state_(contact_points_in_each_state),
      world_(plant_.world_frame()),
      use_com_(use_CoM),
      pelvis_frame_(plant.GetFrameByName("pelvis")),
      toe_left_frame_(plant.GetFrameByName("toe_left")),
      toe_right_frame_(plant.GetFrameByName("toe_right")) {
  if (use_CoM) {
    this->set_name("lipm_traj");
  } else {
    this->set_name("pelvis_traj");
  }

  // Checking vector dimension
  DRAKE_DEMAND(unordered_fsm_states.size() == unordered_state_durations.size());
  DRAKE_DEMAND(unordered_fsm_states.size() ==
               contact_points_in_each_state.size());

  // Input/Output Setup
  state_port_ = this->DeclareVectorInputPort(
                        "x, u, t", OutputVector<double>(plant.num_positions(),
                                                        plant.num_velocities(),
                                                        plant.num_actuators()))
                    .get_index();
  fsm_port_ =
      this->DeclareVectorInputPort("fsm", BasicVector<double>(1)).get_index();
  touchdown_time_port_ =
      this->DeclareVectorInputPort("t_touchdown", BasicVector<double>(1))
          .get_index();

  // Provide an instance to allocate the memory first (for the output)
  ExponentialPlusPiecewisePolynomial<double> exp;
  drake::trajectories::Trajectory<double>& traj_inst = exp;
  output_port_lipm_from_current_ =
      this->DeclareAbstractOutputPort("lipm_xyz_from_current", traj_inst,
                                      &LIPMTrajGenerator::CalcTrajFromCurrent)
          .get_index();
  output_port_lipm_from_touchdown_ =
      this->DeclareAbstractOutputPort("lipm_xyz_from_touchdown", traj_inst,
                                      &LIPMTrajGenerator::CalcTrajFromTouchdown)
          .get_index();

  // State variables inside this controller block
  DeclarePerStepDiscreteUpdateEvent(&LIPMTrajGenerator::DiscreteVariableUpdate);
  // The last FSM event time
  prev_touchdown_time_idx_ = this->DeclareDiscreteState(-1 * VectorXd::Ones(1));
  // The stance foot position in the beginning of the swing phase
  stance_foot_pos_idx_ = this->DeclareDiscreteState(3);
  // COM state at touchdown
  touchdown_com_pos_idx_ = this->DeclareDiscreteState(Vector3d(0, 0, 0.9));
  touchdown_com_vel_idx_ = this->DeclareDiscreteState(3);
  prev_fsm_idx_ = this->DeclareDiscreteState(-1 * VectorXd::Ones(1));
}

EventStatus LIPMTrajGenerator::DiscreteVariableUpdate(
    const Context<double>& context,
    DiscreteValues<double>* discrete_state) const {
  // Read in previous touchdown time
  auto prev_touchdown_time =
      discrete_state->get_mutable_vector(prev_touchdown_time_idx_)
          .get_mutable_value();
  double touchdown_time =
      this->EvalVectorInput(context, touchdown_time_port_)->get_value()(0);

  // Read in finite state machine
  auto fsm_state = this->EvalVectorInput(context, fsm_port_)->get_value()(0);

  // when entering a new stance phase
  if (fsm_state != discrete_state->get_vector(prev_fsm_idx_).GetAtIndex(0)) {
    prev_touchdown_time << touchdown_time;

    // Read in current state
    const OutputVector<double>* robot_output =
        (OutputVector<double>*)this->EvalVectorInput(context, state_port_);
    VectorXd v = robot_output->GetVelocities();
    multibody::SetPositionsAndVelocitiesIfNew<double>(
        plant_, robot_output->GetState(), context_);

    // Find fsm_state in unordered_fsm_states_
    auto it = find(unordered_fsm_states_.begin(), unordered_fsm_states_.end(),
                   fsm_state);
    int mode_index = std::distance(unordered_fsm_states_.begin(), it);
    if (it == unordered_fsm_states_.end()) {
      std::cerr << "WARNING: fsm state number " << fsm_state
                << " doesn't exist in LIPMTrajGenerator\n";
      mode_index = 0;
    }

    // Stance foot position (Forward Kinematics)
    // Take the average of all the points
    Vector3d stance_foot_pos = Vector3d::Zero();
    for (const auto& j : contact_points_in_each_state_[mode_index]) {
      Vector3d position;
      plant_.CalcPointsPositions(*context_, j.second, j.first, world_,
                                 &position);
      stance_foot_pos += position;
    }
    stance_foot_pos /= contact_points_in_each_state_[mode_index].size();

    // Get center of mass position and velocity
    Vector3d CoM;
    MatrixXd J(3, plant_.num_velocities());
    if (use_com_) {
      CoM = plant_.CalcCenterOfMassPositionInWorld(*context_);
      plant_.CalcJacobianCenterOfMassTranslationalVelocity(
          *context_, JacobianWrtVariable::kV, world_, world_, &J);
    } else {
      plant_.CalcPointsPositions(*context_,
                                 plant_.GetBodyByName("pelvis").body_frame(),
                                 VectorXd::Zero(3), world_, &CoM);
      plant_.CalcJacobianTranslationalVelocity(
          *context_, JacobianWrtVariable::kV,
          plant_.GetBodyByName("pelvis").body_frame(), VectorXd::Zero(3),
          world_, world_, &J);
    }
    Vector3d dCoM = J * v;

    discrete_state->get_mutable_vector(stance_foot_pos_idx_).get_mutable_value()
        << stance_foot_pos;
    discrete_state->get_mutable_vector(touchdown_com_pos_idx_)
            .get_mutable_value()
        << CoM;
    discrete_state->get_mutable_vector(touchdown_com_vel_idx_)
            .get_mutable_value()
        << dCoM;

    // Testing
    // Heuristic ratio for LIPM dyanmics (because the centroidal angular
    // momentum is not constant
    // TODO(yminchen): use either this or the one in swing_ft_traj_gen
    Vector3d toe_left_origin_position;
    plant_.CalcPointsPositions(*context_, toe_left_frame_, Vector3d::Zero(),
                               pelvis_frame_, &toe_left_origin_position);
    Vector3d toe_right_origin_position;
    plant_.CalcPointsPositions(*context_, toe_right_frame_, Vector3d::Zero(),
                               pelvis_frame_, &toe_right_origin_position);
    double dist = toe_left_origin_position(1) - toe_right_origin_position(1);
    // <foot_spread_lb_ meter: ratio 1
    // >foot_spread_ub_ meter: ratio 0.9
    // Linear interpolate in between
    heuristic_ratio_ = std::clamp(
        1 + (0.9 - 1) / (foot_spread_ub_ - foot_spread_lb_) *
                (dist - foot_spread_lb_),
        0.9, 1.0);
  }

  discrete_state->get_mutable_vector(prev_fsm_idx_).GetAtIndex(0) = fsm_state;

  return EventStatus::Succeeded();
}

ExponentialPlusPiecewisePolynomial<double> LIPMTrajGenerator::ConstructLipmTraj(
    const VectorXd& CoM, const VectorXd& dCoM, const VectorXd& stance_foot_pos,
    double start_time, double end_time_of_this_fsm_state) const {
  // Get CoM_wrt_foot for LIPM
  double CoM_wrt_foot_x = CoM(0) - stance_foot_pos(0);
  double CoM_wrt_foot_y = CoM(1) - stance_foot_pos(1);
  double CoM_wrt_foot_z = (CoM(2) - stance_foot_pos(2));
  double dCoM_wrt_foot_x = dCoM(0);
  double dCoM_wrt_foot_y = dCoM(1);
  DRAKE_DEMAND(CoM_wrt_foot_z > 0);

  // create a 3D one-segment polynomial for ExponentialPlusPiecewisePolynomial
  // Note that the start time in T_waypoint_com is also used by
  // ExponentialPlusPiecewisePolynomial.
  vector<double> T_waypoint_com = {start_time, end_time_of_this_fsm_state};

  vector<MatrixXd> Y(T_waypoint_com.size(), MatrixXd::Zero(3, 1));
  Y[0](0, 0) = stance_foot_pos(0);
  Y[1](0, 0) = stance_foot_pos(0);
  Y[0](1, 0) = stance_foot_pos(1);
  Y[1](1, 0) = stance_foot_pos(1);
  // We add stance_foot_pos(2) to desired COM height to account for state
  // drifting
  double max_height_diff_per_step = 0.05;
  double final_height = std::clamp(
      desired_com_height_ + stance_foot_pos(2),
      CoM(2) - max_height_diff_per_step, CoM(2) + max_height_diff_per_step);
  //  double final_height = desired_com_height_ + stance_foot_pos(2);
  Y[0](2, 0) = final_height;
  Y[1](2, 0) = final_height;

  MatrixXd Y_dot_start = MatrixXd::Zero(3, 1);
  MatrixXd Y_dot_end = MatrixXd::Zero(3, 1);

  PiecewisePolynomial<double> pp_part =
      PiecewisePolynomial<double>::CubicWithContinuousSecondDerivatives(
          T_waypoint_com, Y, Y_dot_start, Y_dot_end);

  // Dynamics of LIPM
  // ddy = 9.81/CoM_wrt_foot_z*y, which has an analytical solution.
  // Let omega^2 = 9.81/CoM_wrt_foot_z.
  // Let y0 and dy0 be the intial position and velocity. Then the solution is
  //   y = k_1 * exp(w*t) + k_2 * exp(-w*t)
  // where k_1 = (y0 + dy0/w)/2
  //       k_2 = (y0 - dy0/w)/2.
  // double omega = sqrt(9.81 / (final_height - stance_foot_pos(2)));
  double omega = sqrt(9.81 / CoM_wrt_foot_z);
  double omega_y = omega /* * heuristic_ratio_*/;
  double k1x = 0.5 * (CoM_wrt_foot_x + dCoM_wrt_foot_x / omega);
  double k2x = 0.5 * (CoM_wrt_foot_x - dCoM_wrt_foot_x / omega);
  double k1y = 0.5 * (CoM_wrt_foot_y + dCoM_wrt_foot_y / omega_y);
  double k2y = 0.5 * (CoM_wrt_foot_y - dCoM_wrt_foot_y / omega_y);

  //  cout << "omega = " << omega << endl;

  // Sum of two exponential + one-segment 3D polynomial
  MatrixXd K = MatrixXd::Zero(3, 4);
  MatrixXd A = MatrixXd::Zero(4, 4);
  MatrixXd alpha = MatrixXd::Ones(4, 1);
  K(0, 0) = k1x;
  K(0, 1) = k2x;
  K(1, 2) = k1y;
  K(1, 3) = k2y;
  A(0, 0) = omega;
  A(1, 1) = -omega;
  A(2, 2) = omega_y;
  A(3, 3) = -omega_y;
  // TODO: this is in global coordinate. But the ratio change should apply
  //  locally. I think we just need to get the pos/vel in local frame + apply a
  //  rotational matrix in front ( which can be lumped into K matrix). Then the
  //  output is in global frame.

  return ExponentialPlusPiecewisePolynomial<double>(K, A, alpha, pp_part);
}

void LIPMTrajGenerator::CalcTrajFromCurrent(
    const Context<double>& context,
    drake::trajectories::Trajectory<double>* traj) const {
  // Read in current state
  const OutputVector<double>* robot_output =
      (OutputVector<double>*)this->EvalVectorInput(context, state_port_);
  VectorXd v = robot_output->GetVelocities();
  // Read in finite state machine
  const BasicVector<double>* fsm_output =
      (BasicVector<double>*)this->EvalVectorInput(context, fsm_port_);
  VectorXd fsm_state = fsm_output->get_value();
  // Read in finite state machine switch time
  VectorXd prev_event_time =
      this->EvalVectorInput(context, touchdown_time_port_)->get_value();

  // Find fsm_state in unordered_fsm_states_
  auto it = find(unordered_fsm_states_.begin(), unordered_fsm_states_.end(),
                 int(fsm_state(0)));
  int mode_index = std::distance(unordered_fsm_states_.begin(), it);
  if (it == unordered_fsm_states_.end()) {
    std::cerr << "WARNING: fsm state number " << fsm_state(0)
              << " doesn't exist in LIPMTrajGenerator\n";
    mode_index = 0;
  }

  // Get time
  double timestamp = robot_output->get_timestamp();
  double start_time = timestamp;

  double end_time = prev_event_time(0) + unordered_state_durations_[mode_index];
  // Ensure "current_time < end_time" to avoid error in
  // creating trajectory.
  start_time = std::clamp(
      start_time, -std::numeric_limits<double>::infinity(), end_time - 0.001);

  VectorXd q = robot_output->GetPositions();
  multibody::SetPositionsIfNew<double>(plant_, q, context_);

  // Get center of mass position and velocity
  Vector3d CoM;
  MatrixXd J(3, plant_.num_velocities());
  if (use_com_) {
    CoM = plant_.CalcCenterOfMassPositionInWorld(*context_);
    plant_.CalcJacobianCenterOfMassTranslationalVelocity(
        *context_, JacobianWrtVariable::kV, world_, world_, &J);
  } else {
    plant_.CalcPointsPositions(*context_,
                               plant_.GetBodyByName("pelvis").body_frame(),
                               VectorXd::Zero(3), world_, &CoM);
    plant_.CalcJacobianTranslationalVelocity(
        *context_, JacobianWrtVariable::kV,
        plant_.GetBodyByName("pelvis").body_frame(), VectorXd::Zero(3), world_,
        world_, &J);
  }
  Vector3d dCoM = J * v;

  // Stance foot position (Forward Kinematics)
  // Take the average of all the points
  Vector3d stance_foot_pos = Vector3d::Zero();
  for (const auto& stance_foot : contact_points_in_each_state_[mode_index]) {
    Vector3d position;
    plant_.CalcPointsPositions(*context_, stance_foot.second, stance_foot.first,
                               world_, &position);
    stance_foot_pos += position;
  }
  stance_foot_pos /= contact_points_in_each_state_[mode_index].size();

  // Assign traj
  auto exp_pp_traj = (ExponentialPlusPiecewisePolynomial<double>*)dynamic_cast<
      ExponentialPlusPiecewisePolynomial<double>*>(traj);
  *exp_pp_traj =
      ConstructLipmTraj(CoM, dCoM, stance_foot_pos, start_time, end_time);
}
void LIPMTrajGenerator::CalcTrajFromTouchdown(
    const Context<double>& context,
    drake::trajectories::Trajectory<double>* traj) const {
  // Read in finite state machine
  const BasicVector<double>* fsm_output =
      (BasicVector<double>*)this->EvalVectorInput(context, fsm_port_);
  VectorXd fsm_state = fsm_output->get_value();
  // Read in finite state machine switch time
  VectorXd prev_event_time =
      this->EvalVectorInput(context, touchdown_time_port_)->get_value();

  // TODO(yangwill): move this in a function or make it shorter
  // Find fsm_state in unordered_fsm_states_
  auto it = find(unordered_fsm_states_.begin(), unordered_fsm_states_.end(),
                 int(fsm_state(0)));
  int mode_index = std::distance(unordered_fsm_states_.begin(), it);
  if (it == unordered_fsm_states_.end()) {
    cout << "WARNING: fsm state number " << fsm_state(0)
         << " doesn't exist in LIPMTrajGenerator\n";
    mode_index = 0;
  }

  double end_time_of_this_fsm_state =
      prev_event_time(0) + unordered_state_durations_[mode_index];

  // Get center of mass position and velocity
  const auto CoM_at_touchdown =
      context.get_discrete_state(touchdown_com_pos_idx_).get_value();
  const auto dCoM_at_touchdown =
      context.get_discrete_state(touchdown_com_vel_idx_).get_value();

  // Stance foot position
  const auto stance_foot_pos_at_touchdown =
      context.get_discrete_state(stance_foot_pos_idx_).get_value();

  double prev_touchdown_time =
      this->EvalVectorInput(context, touchdown_time_port_)->get_value()(0);

  // Assign traj
  auto exp_pp_traj = (ExponentialPlusPiecewisePolynomial<double>*)dynamic_cast<
      ExponentialPlusPiecewisePolynomial<double>*>(traj);
  *exp_pp_traj = ConstructLipmTraj(
      CoM_at_touchdown, dCoM_at_touchdown, stance_foot_pos_at_touchdown,
      prev_touchdown_time, end_time_of_this_fsm_state);
}

}  // namespace systems
}  // namespace dairlib<|MERGE_RESOLUTION|>--- conflicted
+++ resolved
@@ -6,10 +6,7 @@
 #include <iostream>
 #include <string>
 
-<<<<<<< HEAD
-=======
-
->>>>>>> bf8de263
+
 using std::cout;
 using std::endl;
 using std::string;
