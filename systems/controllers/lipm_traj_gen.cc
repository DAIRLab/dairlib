#include "systems/controllers/lipm_traj_gen.h"

#include <math.h>

#include <algorithm>
#include <iostream>
#include <string>

<<<<<<< HEAD

=======
>>>>>>> 077ed0c2
using std::cout;
using std::endl;
using std::string;
using std::vector;

using Eigen::MatrixXd;
using Eigen::Vector2d;
using Eigen::Vector3d;
using Eigen::VectorXd;

using drake::systems::BasicVector;
using drake::systems::Context;
using drake::systems::DiscreteUpdateEvent;
using drake::systems::DiscreteValues;
using drake::systems::EventStatus;

using drake::multibody::JacobianWrtVariable;
using drake::multibody::MultibodyPlant;
using drake::trajectories::ExponentialPlusPiecewisePolynomial;
using drake::trajectories::PiecewisePolynomial;

namespace dairlib {
namespace systems {

LIPMTrajGenerator::LIPMTrajGenerator(
    const MultibodyPlant<double>& plant, Context<double>* context,
    double desired_com_height, const vector<int>& unordered_fsm_states,
    const vector<double>& unordered_state_durations,
    const vector<vector<std::pair<const Eigen::Vector3d,
                                  const drake::multibody::Frame<double>&>>>&
        contact_points_in_each_state,
    bool use_CoM)
    : plant_(plant),
      context_(context),
      desired_com_height_(desired_com_height),
      unordered_fsm_states_(unordered_fsm_states),
      unordered_state_durations_(unordered_state_durations),
      contact_points_in_each_state_(contact_points_in_each_state),
      world_(plant_.world_frame()),
      use_com_(use_CoM),
      pelvis_frame_(plant.GetFrameByName("pelvis")),
      toe_left_frame_(plant.GetFrameByName("toe_left")),
      toe_right_frame_(plant.GetFrameByName("toe_right")) {
  if (use_CoM) {
    this->set_name("lipm_traj");
  } else {
    this->set_name("pelvis_traj");
  }

  // Checking vector dimension
  DRAKE_DEMAND(unordered_fsm_states.size() == unordered_state_durations.size());
  DRAKE_DEMAND(unordered_fsm_states.size() ==
               contact_points_in_each_state.size());

  // Input/Output Setup
  state_port_ = this->DeclareVectorInputPort(
                        "x, u, t", OutputVector<double>(plant.num_positions(),
                                                        plant.num_velocities(),
                                                        plant.num_actuators()))
                    .get_index();
  fsm_port_ =
      this->DeclareVectorInputPort("fsm", BasicVector<double>(1)).get_index();
  touchdown_time_port_ =
      this->DeclareVectorInputPort("t_touchdown", BasicVector<double>(1))
          .get_index();

  // Provide an instance to allocate the memory first (for the output)
  ExponentialPlusPiecewisePolynomial<double> exp;
  drake::trajectories::Trajectory<double>& traj_inst = exp;
  output_port_lipm_from_current_ =
      this->DeclareAbstractOutputPort("lipm_xyz_from_current", traj_inst,
                                      &LIPMTrajGenerator::CalcTrajFromCurrent)
          .get_index();
  output_port_lipm_from_touchdown_ =
      this->DeclareAbstractOutputPort("lipm_xyz_from_touchdown", traj_inst,
                                      &LIPMTrajGenerator::CalcTrajFromTouchdown)
          .get_index();

  // State variables inside this controller block
  DeclarePerStepDiscreteUpdateEvent(&LIPMTrajGenerator::DiscreteVariableUpdate);
  // The last FSM event time
  prev_touchdown_time_idx_ = this->DeclareDiscreteState(-1 * VectorXd::Ones(1));
  // The stance foot position in the beginning of the swing phase
  stance_foot_pos_idx_ = this->DeclareDiscreteState(3);
  // COM state at touchdown
  touchdown_com_pos_idx_ = this->DeclareDiscreteState(Vector3d(0, 0, 0.9));
  touchdown_com_vel_idx_ = this->DeclareDiscreteState(3);
  prev_fsm_idx_ = this->DeclareDiscreteState(-1 * VectorXd::Ones(1));
}

EventStatus LIPMTrajGenerator::DiscreteVariableUpdate(
    const Context<double>& context,
    DiscreteValues<double>* discrete_state) const {
  // Read in previous touchdown time
  auto prev_touchdown_time =
      discrete_state->get_mutable_vector(prev_touchdown_time_idx_)
          .get_mutable_value();
  double touchdown_time =
      this->EvalVectorInput(context, touchdown_time_port_)->get_value()(0);

  // Read in finite state machine
  auto fsm_state = this->EvalVectorInput(context, fsm_port_)->get_value()(0);

  // when entering a new stance phase
  if (fsm_state != discrete_state->get_vector(prev_fsm_idx_).GetAtIndex(0)) {
    prev_touchdown_time << touchdown_time;

    // Read in current state
    const OutputVector<double>* robot_output =
        (OutputVector<double>*)this->EvalVectorInput(context, state_port_);
    VectorXd v = robot_output->GetVelocities();
    multibody::SetPositionsAndVelocitiesIfNew<double>(
        plant_, robot_output->GetState(), context_);

    // Find fsm_state in unordered_fsm_states_
    auto it = find(unordered_fsm_states_.begin(), unordered_fsm_states_.end(),
                   fsm_state);
    int mode_index = std::distance(unordered_fsm_states_.begin(), it);
    if (it == unordered_fsm_states_.end()) {
      std::cerr << "WARNING: fsm state number " << fsm_state
                << " doesn't exist in LIPMTrajGenerator\n";
      mode_index = 0;
    }

    // Stance foot position (Forward Kinematics)
    // Take the average of all the points
    Vector3d stance_foot_pos = Vector3d::Zero();
    for (const auto& j : contact_points_in_each_state_[mode_index]) {
      Vector3d position;
      plant_.CalcPointsPositions(*context_, j.second, j.first, world_,
                                 &position);
      stance_foot_pos += position;
    }
    stance_foot_pos /= contact_points_in_each_state_[mode_index].size();

    // Get center of mass position and velocity
    Vector3d CoM;
    MatrixXd J(3, plant_.num_velocities());
    if (use_com_) {
      CoM = plant_.CalcCenterOfMassPositionInWorld(*context_);
      plant_.CalcJacobianCenterOfMassTranslationalVelocity(
          *context_, JacobianWrtVariable::kV, world_, world_, &J);
    } else {
      plant_.CalcPointsPositions(*context_,
                                 plant_.GetBodyByName("pelvis").body_frame(),
                                 VectorXd::Zero(3), world_, &CoM);
      plant_.CalcJacobianTranslationalVelocity(
          *context_, JacobianWrtVariable::kV,
          plant_.GetBodyByName("pelvis").body_frame(), VectorXd::Zero(3),
          world_, world_, &J);
    }
    Vector3d dCoM = J * v;

    discrete_state->get_mutable_vector(stance_foot_pos_idx_).get_mutable_value()
        << stance_foot_pos;
    discrete_state->get_mutable_vector(touchdown_com_pos_idx_)
            .get_mutable_value()
        << CoM;
    discrete_state->get_mutable_vector(touchdown_com_vel_idx_)
            .get_mutable_value()
        << dCoM;

    // Testing
    // Heuristic ratio for LIPM dyanmics (because the centroidal angular
    // momentum is not constant
    // TODO(yminchen): use either this or the one in swing_ft_traj_gen
    Vector3d toe_left_origin_position;
    plant_.CalcPointsPositions(*context_, toe_left_frame_, Vector3d::Zero(),
                               pelvis_frame_, &toe_left_origin_position);
    Vector3d toe_right_origin_position;
    plant_.CalcPointsPositions(*context_, toe_right_frame_, Vector3d::Zero(),
                               pelvis_frame_, &toe_right_origin_position);
    double dist = toe_left_origin_position(1) - toe_right_origin_position(1);
    // <foot_spread_lb_ meter: ratio 1
    // >foot_spread_ub_ meter: ratio 0.9
    // Linear interpolate in between
    heuristic_ratio_ = std::clamp(
        1 + (0.9 - 1) / (foot_spread_ub_ - foot_spread_lb_) *
                (dist - foot_spread_lb_),
        0.9, 1.0);
  }

  discrete_state->get_mutable_vector(prev_fsm_idx_).GetAtIndex(0) = fsm_state;

  return EventStatus::Succeeded();
}

ExponentialPlusPiecewisePolynomial<double> LIPMTrajGenerator::ConstructLipmTraj(
    const VectorXd& CoM, const VectorXd& dCoM, const VectorXd& stance_foot_pos,
    double start_time, double end_time_of_this_fsm_state) const {
  // Get CoM_wrt_foot for LIPM
  double CoM_wrt_foot_x = CoM(0) - stance_foot_pos(0);
  double CoM_wrt_foot_y = CoM(1) - stance_foot_pos(1);
  double CoM_wrt_foot_z = (CoM(2) - stance_foot_pos(2));
  double dCoM_wrt_foot_x = dCoM(0);
  double dCoM_wrt_foot_y = dCoM(1);
  DRAKE_DEMAND(CoM_wrt_foot_z > 0);

  // create a 3D one-segment polynomial for ExponentialPlusPiecewisePolynomial
  // Note that the start time in T_waypoint_com is also used by
  // ExponentialPlusPiecewisePolynomial.
  vector<double> T_waypoint_com = {start_time, end_time_of_this_fsm_state};

  vector<MatrixXd> Y(T_waypoint_com.size(), MatrixXd::Zero(3, 1));
  Y[0](0, 0) = stance_foot_pos(0);
  Y[1](0, 0) = stance_foot_pos(0);
  Y[0](1, 0) = stance_foot_pos(1);
  Y[1](1, 0) = stance_foot_pos(1);
  // We add stance_foot_pos(2) to desired COM height to account for state
  // drifting
  double max_height_diff_per_step = 0.05;
  double final_height = std::clamp(
      desired_com_height_ + stance_foot_pos(2),
      CoM(2) - max_height_diff_per_step, CoM(2) + max_height_diff_per_step);
  //  double final_height = desired_com_height_ + stance_foot_pos(2);
  Y[0](2, 0) = final_height;
  Y[1](2, 0) = final_height;

  MatrixXd Y_dot_start = MatrixXd::Zero(3, 1);
  MatrixXd Y_dot_end = MatrixXd::Zero(3, 1);

  PiecewisePolynomial<double> pp_part =
      PiecewisePolynomial<double>::CubicWithContinuousSecondDerivatives(
          T_waypoint_com, Y, Y_dot_start, Y_dot_end);

  // Dynamics of LIPM
  // ddy = 9.81/CoM_wrt_foot_z*y, which has an analytical solution.
  // Let omega^2 = 9.81/CoM_wrt_foot_z.
  // Let y0 and dy0 be the intial position and velocity. Then the solution is
  //   y = k_1 * exp(w*t) + k_2 * exp(-w*t)
  // where k_1 = (y0 + dy0/w)/2
  //       k_2 = (y0 - dy0/w)/2.
  // double omega = sqrt(9.81 / (final_height - stance_foot_pos(2)));
  double omega = sqrt(9.81 / CoM_wrt_foot_z);
  double omega_y = omega /* * heuristic_ratio_*/;
  double k1x = 0.5 * (CoM_wrt_foot_x + dCoM_wrt_foot_x / omega);
  double k2x = 0.5 * (CoM_wrt_foot_x - dCoM_wrt_foot_x / omega);
  double k1y = 0.5 * (CoM_wrt_foot_y + dCoM_wrt_foot_y / omega_y);
  double k2y = 0.5 * (CoM_wrt_foot_y - dCoM_wrt_foot_y / omega_y);

  //  cout << "omega = " << omega << endl;

  // Sum of two exponential + one-segment 3D polynomial
  MatrixXd K = MatrixXd::Zero(3, 4);
  MatrixXd A = MatrixXd::Zero(4, 4);
  MatrixXd alpha = MatrixXd::Ones(4, 1);
  K(0, 0) = k1x;
  K(0, 1) = k2x;
  K(1, 2) = k1y;
  K(1, 3) = k2y;
  A(0, 0) = omega;
  A(1, 1) = -omega;
  A(2, 2) = omega_y;
  A(3, 3) = -omega_y;
  // TODO: this is in global coordinate. But the ratio change should apply
  //  locally. I think we just need to get the pos/vel in local frame + apply a
  //  rotational matrix in front ( which can be lumped into K matrix). Then the
  //  output is in global frame.

  return ExponentialPlusPiecewisePolynomial<double>(K, A, alpha, pp_part);
}

void LIPMTrajGenerator::CalcTrajFromCurrent(
    const Context<double>& context,
    drake::trajectories::Trajectory<double>* traj) const {
  // Read in current state
  const OutputVector<double>* robot_output =
      (OutputVector<double>*)this->EvalVectorInput(context, state_port_);
  VectorXd v = robot_output->GetVelocities();
  // Read in finite state machine
  const BasicVector<double>* fsm_output =
      (BasicVector<double>*)this->EvalVectorInput(context, fsm_port_);
  VectorXd fsm_state = fsm_output->get_value();
  // Read in finite state machine switch time
  VectorXd prev_event_time =
      this->EvalVectorInput(context, touchdown_time_port_)->get_value();

  // Find fsm_state in unordered_fsm_states_
  auto it = find(unordered_fsm_states_.begin(), unordered_fsm_states_.end(),
                 int(fsm_state(0)));
  int mode_index = std::distance(unordered_fsm_states_.begin(), it);
  if (it == unordered_fsm_states_.end()) {
    std::cerr << "WARNING: fsm state number " << fsm_state(0)
              << " doesn't exist in LIPMTrajGenerator\n";
    mode_index = 0;
  }

  // Get time
  double timestamp = robot_output->get_timestamp();
  double start_time = timestamp;

  double end_time = prev_event_time(0) + unordered_state_durations_[mode_index];
  // Ensure "current_time < end_time" to avoid error in
  // creating trajectory.
  start_time = std::clamp(
      start_time, -std::numeric_limits<double>::infinity(), end_time - 0.001);

  VectorXd q = robot_output->GetPositions();
  multibody::SetPositionsIfNew<double>(plant_, q, context_);

  // Get center of mass position and velocity
  Vector3d CoM;
  MatrixXd J(3, plant_.num_velocities());
  if (use_com_) {
    CoM = plant_.CalcCenterOfMassPositionInWorld(*context_);
    plant_.CalcJacobianCenterOfMassTranslationalVelocity(
        *context_, JacobianWrtVariable::kV, world_, world_, &J);
  } else {
    plant_.CalcPointsPositions(*context_,
                               plant_.GetBodyByName("pelvis").body_frame(),
                               VectorXd::Zero(3), world_, &CoM);
    plant_.CalcJacobianTranslationalVelocity(
        *context_, JacobianWrtVariable::kV,
        plant_.GetBodyByName("pelvis").body_frame(), VectorXd::Zero(3), world_,
        world_, &J);
  }
  Vector3d dCoM = J * v;

  // Stance foot position (Forward Kinematics)
  // Take the average of all the points
  Vector3d stance_foot_pos = Vector3d::Zero();
  for (const auto& stance_foot : contact_points_in_each_state_[mode_index]) {
    Vector3d position;
    plant_.CalcPointsPositions(*context_, stance_foot.second, stance_foot.first,
                               world_, &position);
    stance_foot_pos += position;
  }
  stance_foot_pos /= contact_points_in_each_state_[mode_index].size();

  // Assign traj
  auto exp_pp_traj = (ExponentialPlusPiecewisePolynomial<double>*)dynamic_cast<
      ExponentialPlusPiecewisePolynomial<double>*>(traj);
  *exp_pp_traj =
      ConstructLipmTraj(CoM, dCoM, stance_foot_pos, start_time, end_time);
}
void LIPMTrajGenerator::CalcTrajFromTouchdown(
    const Context<double>& context,
    drake::trajectories::Trajectory<double>* traj) const {
  // Read in finite state machine
  const BasicVector<double>* fsm_output =
      (BasicVector<double>*)this->EvalVectorInput(context, fsm_port_);
  VectorXd fsm_state = fsm_output->get_value();
  // Read in finite state machine switch time
  VectorXd prev_event_time =
      this->EvalVectorInput(context, touchdown_time_port_)->get_value();

  // TODO(yangwill): move this in a function or make it shorter
  // Find fsm_state in unordered_fsm_states_
  auto it = find(unordered_fsm_states_.begin(), unordered_fsm_states_.end(),
                 int(fsm_state(0)));
  int mode_index = std::distance(unordered_fsm_states_.begin(), it);
  if (it == unordered_fsm_states_.end()) {
    cout << "WARNING: fsm state number " << fsm_state(0)
         << " doesn't exist in LIPMTrajGenerator\n";
    mode_index = 0;
  }

  double end_time_of_this_fsm_state =
      prev_event_time(0) + unordered_state_durations_[mode_index];

  // Get center of mass position and velocity
  const auto CoM_at_touchdown =
      context.get_discrete_state(touchdown_com_pos_idx_).get_value();
  const auto dCoM_at_touchdown =
      context.get_discrete_state(touchdown_com_vel_idx_).get_value();

  // Stance foot position
  const auto stance_foot_pos_at_touchdown =
      context.get_discrete_state(stance_foot_pos_idx_).get_value();

  double prev_touchdown_time =
      this->EvalVectorInput(context, touchdown_time_port_)->get_value()(0);

  // Assign traj
  auto exp_pp_traj = (ExponentialPlusPiecewisePolynomial<double>*)dynamic_cast<
      ExponentialPlusPiecewisePolynomial<double>*>(traj);
  *exp_pp_traj = ConstructLipmTraj(
      CoM_at_touchdown, dCoM_at_touchdown, stance_foot_pos_at_touchdown,
      prev_touchdown_time, end_time_of_this_fsm_state);
}

}  // namespace systems
}  // namespace dairlib<|MERGE_RESOLUTION|>--- conflicted
+++ resolved
@@ -2,14 +2,9 @@
 
 #include <math.h>
 
-#include <algorithm>
 #include <iostream>
 #include <string>
 
-<<<<<<< HEAD
-
-=======
->>>>>>> 077ed0c2
 using std::cout;
 using std::endl;
 using std::string;
