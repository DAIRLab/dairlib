#include "systems/controllers/lipm_traj_gen.h"

#include <math.h>

#include <fstream>
#include <string>

#include <drake/math/saturate.h>

using std::cout;
using std::endl;
using std::string;
using std::vector;

using Eigen::MatrixXd;
using Eigen::Vector2d;
using Eigen::Vector3d;
using Eigen::VectorXd;

using drake::systems::BasicVector;
using drake::systems::Context;
using drake::systems::DiscreteUpdateEvent;
using drake::systems::DiscreteValues;
using drake::systems::EventStatus;

using drake::multibody::JacobianWrtVariable;
using drake::multibody::MultibodyPlant;
using drake::trajectories::ExponentialPlusPiecewisePolynomial;
using drake::trajectories::PiecewisePolynomial;

namespace dairlib {
namespace systems {

LIPMTrajGenerator::LIPMTrajGenerator(
    const MultibodyPlant<double>& plant, Context<double>* context,
    double desired_com_height, const vector<int>& unordered_fsm_states,
    const vector<double>& unordered_state_durations,
    const vector<vector<std::pair<const Eigen::Vector3d,
                                  const drake::multibody::Frame<double>&>>>&
        contact_points_in_each_state,
    bool use_CoM)
    : plant_(plant),
      context_(context),
      desired_com_height_(desired_com_height),
      unordered_fsm_states_(unordered_fsm_states),
      unordered_state_durations_(unordered_state_durations),
      contact_points_in_each_state_(contact_points_in_each_state),
      world_(plant_.world_frame()),
      use_com_(use_CoM),
      pelvis_frame_(plant.GetFrameByName("pelvis")),
      toe_left_frame_(plant.GetFrameByName("toe_left")),
      toe_right_frame_(plant.GetFrameByName("toe_right")) {
  if (use_CoM) {
    this->set_name("lipm_traj");
  } else {
    this->set_name("pelvis_traj");
  }

  // Checking vector dimension
  DRAKE_DEMAND(unordered_fsm_states.size() == unordered_state_durations.size());
  DRAKE_DEMAND(unordered_fsm_states.size() ==
               contact_points_in_each_state.size());

  // Input/Output Setup
  state_port_ = this->DeclareVectorInputPort(
                        "x, u, t", OutputVector<double>(plant.num_positions(),
                                                        plant.num_velocities(),
                                                        plant.num_actuators()))
                    .get_index();
  fsm_port_ =
      this->DeclareVectorInputPort("fsm", BasicVector<double>(1)).get_index();
  touchdown_time_port_ =
      this->DeclareVectorInputPort("t_touchdown", BasicVector<double>(1))
          .get_index();

  // Provide an instance to allocate the memory first (for the output)
  ExponentialPlusPiecewisePolynomial<double> exp;
  drake::trajectories::Trajectory<double>& traj_inst = exp;
  output_port_lipm_from_current_ =
      this->DeclareAbstractOutputPort("lipm_xyz_from_current", traj_inst,
                                      &LIPMTrajGenerator::CalcTrajFromCurrent)
          .get_index();
  output_port_lipm_from_touchdown_ =
      this->DeclareAbstractOutputPort("lipm_xyz_from_touchdown", traj_inst,
                                      &LIPMTrajGenerator::CalcTrajFromTouchdown)
          .get_index();

  // State variables inside this controller block
  DeclarePerStepDiscreteUpdateEvent(&LIPMTrajGenerator::DiscreteVariableUpdate);
  // The last FSM event time
  prev_touchdown_time_idx_ = this->DeclareDiscreteState(-1 * VectorXd::Ones(1));
  // The stance foot position in the beginning of the swing phase
  stance_foot_pos_idx_ = this->DeclareDiscreteState(3);
  // COM state at touchdown
  touchdown_com_pos_idx_ = this->DeclareDiscreteState(3);
  touchdown_com_vel_idx_ = this->DeclareDiscreteState(3);
  prev_fsm_idx_ = this->DeclareDiscreteState(-1 * VectorXd::Ones(1));
}

EventStatus LIPMTrajGenerator::DiscreteVariableUpdate(
    const Context<double>& context,
    DiscreteValues<double>* discrete_state) const {
  // Read in previous touchdown time
  auto prev_touchdown_time =
      discrete_state->get_mutable_vector(prev_touchdown_time_idx_)
          .get_mutable_value();
  double touchdown_time =
      this->EvalVectorInput(context, touchdown_time_port_)->get_value()(0);

  // Read in finite state machine
  auto fsm_state = this->EvalVectorInput(context, fsm_port_)->get_value()(0);

  // when entering a new stance phase
  if (fsm_state != discrete_state->get_vector(prev_fsm_idx_).GetAtIndex(0)) {
    prev_touchdown_time << touchdown_time;

    // Read in current state
    const OutputVector<double>* robot_output =
        (OutputVector<double>*)this->EvalVectorInput(context, state_port_);
    VectorXd v = robot_output->GetVelocities();
    multibody::SetPositionsAndVelocitiesIfNew<double>(
        plant_, robot_output->GetState(), context_);

    // Find fsm_state in unordered_fsm_states_
    auto it = find(unordered_fsm_states_.begin(), unordered_fsm_states_.end(),
                   fsm_state);
    int mode_index = std::distance(unordered_fsm_states_.begin(), it);
    if (it == unordered_fsm_states_.end()) {
      std::cerr << "WARNING: fsm state number " << fsm_state
                << " doesn't exist in LIPMTrajGenerator\n";
      mode_index = 0;
    }

    // Stance foot position (Forward Kinematics)
    // Take the average of all the points
    Vector3d stance_foot_pos = Vector3d::Zero();
    for (const auto& j : contact_points_in_each_state_[mode_index]) {
      Vector3d position;
      plant_.CalcPointsPositions(*context_, j.second, j.first, world_,
                                 &position);
      stance_foot_pos += position;
    }
    stance_foot_pos /= contact_points_in_each_state_[mode_index].size();

    // Get center of mass position and velocity
    Vector3d CoM;
    MatrixXd J(3, plant_.num_velocities());
    if (use_com_) {
      CoM = plant_.CalcCenterOfMassPositionInWorld(*context_);
      plant_.CalcJacobianCenterOfMassTranslationalVelocity(
          *context_, JacobianWrtVariable::kV, world_, world_, &J);
    } else {
      plant_.CalcPointsPositions(*context_,
                                 plant_.GetBodyByName("pelvis").body_frame(),
                                 VectorXd::Zero(3), world_, &CoM);
      plant_.CalcJacobianTranslationalVelocity(
          *context_, JacobianWrtVariable::kV,
          plant_.GetBodyByName("pelvis").body_frame(), VectorXd::Zero(3),
          world_, world_, &J);
    }
    Vector3d dCoM = J * v;

    discrete_state->get_mutable_vector(stance_foot_pos_idx_).get_mutable_value()
        << stance_foot_pos;
    discrete_state->get_mutable_vector(touchdown_com_pos_idx_)
            .get_mutable_value()
        << CoM;
    discrete_state->get_mutable_vector(touchdown_com_vel_idx_)
            .get_mutable_value()
        << dCoM;

    // Testing
    // Heuristic ratio for LIPM dyanmics (because the centroidal angular
    // momentum is not constant
<<<<<<< HEAD
=======
    // TODO(yminchen): use either this or the one in swing_ft_traj_gen
>>>>>>> 88da55d6
    Vector3d toe_left_origin_position;
    plant_.CalcPointsPositions(*context_, toe_left_frame_, Vector3d::Zero(),
                               pelvis_frame_, &toe_left_origin_position);
    Vector3d toe_right_origin_position;
    plant_.CalcPointsPositions(*context_, toe_right_frame_, Vector3d::Zero(),
                               pelvis_frame_, &toe_right_origin_position);
    double dist = toe_left_origin_position(1) - toe_right_origin_position(1);
<<<<<<< HEAD
    // <0.2 meter: ratio 1
    // >0.5 meter: ratio 0.8  //0.65
    // Linear interpolate in between
    heuristic_ratio_ = 1;
    if (dist > foot_spread_ub_) {
      heuristic_ratio_ = 0.9;
    } else if (dist > foot_spread_lb_) {
      heuristic_ratio_ = 1 + (0.9 - 1) / (foot_spread_ub_ - foot_spread_lb_) *
                                 (dist - foot_spread_lb_);
    }
=======
    // <foot_spread_lb_ meter: ratio 1
    // >foot_spread_ub_ meter: ratio 0.9
    // Linear interpolate in between
    heuristic_ratio_ = drake::math::saturate(
        1 + (0.9 - 1) / (foot_spread_ub_ - foot_spread_lb_) *
                (dist - foot_spread_lb_),
        0.9, 1);
>>>>>>> 88da55d6
  }

  discrete_state->get_mutable_vector(prev_fsm_idx_).GetAtIndex(0) = fsm_state;

  return EventStatus::Succeeded();
}

ExponentialPlusPiecewisePolynomial<double> LIPMTrajGenerator::ConstructLipmTraj(
    const VectorXd& CoM, const VectorXd& dCoM, const VectorXd& stance_foot_pos,
    double start_time, double end_time_of_this_fsm_state) const {
  // Get CoM_wrt_foot for LIPM
  double CoM_wrt_foot_x = CoM(0) - stance_foot_pos(0);
  double CoM_wrt_foot_y = CoM(1) - stance_foot_pos(1);
  double CoM_wrt_foot_z = (CoM(2) - stance_foot_pos(2));
  double dCoM_wrt_foot_x = dCoM(0);
  double dCoM_wrt_foot_y = dCoM(1);
  DRAKE_DEMAND(CoM_wrt_foot_z > 0);

  // create a 3D one-segment polynomial for ExponentialPlusPiecewisePolynomial
  // Note that the start time in T_waypoint_com is also used by
  // ExponentialPlusPiecewisePolynomial.
  vector<double> T_waypoint_com = {start_time, end_time_of_this_fsm_state};

  vector<MatrixXd> Y(T_waypoint_com.size(), MatrixXd::Zero(3, 1));
  Y[0](0, 0) = stance_foot_pos(0);
  Y[1](0, 0) = stance_foot_pos(0);
  Y[0](1, 0) = stance_foot_pos(1);
  Y[1](1, 0) = stance_foot_pos(1);
  // We add stance_foot_pos(2) to desired COM height to account for state
  // drifting
  double max_height_diff_per_step = 0.05;
  double final_height = drake::math::saturate(
      desired_com_height_ + stance_foot_pos(2),
      CoM(2) - max_height_diff_per_step, CoM(2) + max_height_diff_per_step);
  //  double final_height = desired_com_height_ + stance_foot_pos(2);
  Y[0](2, 0) = final_height;
  Y[1](2, 0) = final_height;

  MatrixXd Y_dot_start = MatrixXd::Zero(3, 1);
  MatrixXd Y_dot_end = MatrixXd::Zero(3, 1);

  PiecewisePolynomial<double> pp_part =
      PiecewisePolynomial<double>::CubicWithContinuousSecondDerivatives(
          T_waypoint_com, Y, Y_dot_start, Y_dot_end);

  // Dynamics of LIPM
  // ddy = 9.81/CoM_wrt_foot_z*y, which has an analytical solution.
  // Let omega^2 = 9.81/CoM_wrt_foot_z.
  // Let y0 and dy0 be the intial position and velocity. Then the solution is
  //   y = k_1 * exp(w*t) + k_2 * exp(-w*t)
  // where k_1 = (y0 + dy0/w)/2
  //       k_2 = (y0 - dy0/w)/2.
  // double omega = sqrt(9.81 / (final_height - stance_foot_pos(2)));
  double omega = sqrt(9.81 / CoM_wrt_foot_z);
  double omega_y = omega /* * heuristic_ratio_*/;
  double k1x = 0.5 * (CoM_wrt_foot_x + dCoM_wrt_foot_x / omega);
  double k2x = 0.5 * (CoM_wrt_foot_x - dCoM_wrt_foot_x / omega);
  double k1y = 0.5 * (CoM_wrt_foot_y + dCoM_wrt_foot_y / omega_y);
  double k2y = 0.5 * (CoM_wrt_foot_y - dCoM_wrt_foot_y / omega_y);

  //  cout << "omega = " << omega << endl;

  // Sum of two exponential + one-segment 3D polynomial
  MatrixXd K = MatrixXd::Zero(3, 4);
  MatrixXd A = MatrixXd::Zero(4, 4);
  MatrixXd alpha = MatrixXd::Ones(4, 1);
  K(0, 0) = k1x;
  K(0, 1) = k2x;
  K(1, 2) = k1y;
  K(1, 3) = k2y;
  A(0, 0) = omega;
  A(1, 1) = -omega;
  A(2, 2) = omega_y;
  A(3, 3) = -omega_y;
  // TODO: this is in global coordinate. But the ratio change should apply
<<<<<<< HEAD
  //  locally. I think you just need to get the pos/vel in local frame + apply a
  //  rotational matrix in front ( which can be lumped into K matrix). Then the
  //  output is in global frame. For OSC swing foot tracking, we can simply view
  //  the desired traj in local frame at the end of current calculation. And
  //  change the wrt_frame when calling forward kinematic function in OSC
  //  tracking data.
=======
  //  locally. I think we just need to get the pos/vel in local frame + apply a
  //  rotational matrix in front ( which can be lumped into K matrix). Then the
  //  output is in global frame.
>>>>>>> 88da55d6

  return ExponentialPlusPiecewisePolynomial<double>(K, A, alpha, pp_part);
}

void Print3dVector(VectorXd input) {
  cout << "np.array([" << input(0) << ", " << input(1) << ", " << input(2)
       << "])\n";
}

void LIPMTrajGenerator::CalcTrajFromCurrent(
    const Context<double>& context,
    drake::trajectories::Trajectory<double>* traj) const {
  // Read in current state
  const OutputVector<double>* robot_output =
      (OutputVector<double>*)this->EvalVectorInput(context, state_port_);
  VectorXd v = robot_output->GetVelocities();
  // Read in finite state machine
  const BasicVector<double>* fsm_output =
      (BasicVector<double>*)this->EvalVectorInput(context, fsm_port_);
  VectorXd fsm_state = fsm_output->get_value();
  // Read in finite state machine switch time
  VectorXd prev_event_time =
      this->EvalVectorInput(context, touchdown_time_port_)->get_value();

  // Find fsm_state in unordered_fsm_states_
  auto it = find(unordered_fsm_states_.begin(), unordered_fsm_states_.end(),
                 int(fsm_state(0)));
  int mode_index = std::distance(unordered_fsm_states_.begin(), it);
  if (it == unordered_fsm_states_.end()) {
    std::cerr << "WARNING: fsm state number " << fsm_state(0)
              << " doesn't exist in LIPMTrajGenerator\n";
    mode_index = 0;
  }

  // Get time
  double timestamp = robot_output->get_timestamp();
  double start_time = timestamp;

  double end_time = prev_event_time(0) + unordered_state_durations_[mode_index];
  // Ensure "current_time < end_time" to avoid error in
  // creating trajectory.
  start_time = drake::math::saturate(
      start_time, -std::numeric_limits<double>::infinity(), end_time - 0.001);

  VectorXd q = robot_output->GetPositions();
  multibody::SetPositionsIfNew<double>(plant_, q, context_);

  // Get center of mass position and velocity
  Vector3d CoM;
  MatrixXd J(3, plant_.num_velocities());
  if (use_com_) {
    CoM = plant_.CalcCenterOfMassPositionInWorld(*context_);
    plant_.CalcJacobianCenterOfMassTranslationalVelocity(
        *context_, JacobianWrtVariable::kV, world_, world_, &J);
  } else {
    plant_.CalcPointsPositions(*context_,
                               plant_.GetBodyByName("pelvis").body_frame(),
                               VectorXd::Zero(3), world_, &CoM);
    plant_.CalcJacobianTranslationalVelocity(
        *context_, JacobianWrtVariable::kV,
        plant_.GetBodyByName("pelvis").body_frame(), VectorXd::Zero(3), world_,
        world_, &J);
  }
  Vector3d dCoM = J * v;

  // Stance foot position (Forward Kinematics)
  // Take the average of all the points
  Vector3d stance_foot_pos = Vector3d::Zero();
  for (const auto& stance_foot : contact_points_in_each_state_[mode_index]) {
    Vector3d position;
    plant_.CalcPointsPositions(*context_, stance_foot.second, stance_foot.first,
                               world_, &position);
    stance_foot_pos += position;
  }
  stance_foot_pos /= contact_points_in_each_state_[mode_index].size();

  // Assign traj
  auto exp_pp_traj = (ExponentialPlusPiecewisePolynomial<double>*)dynamic_cast<
      ExponentialPlusPiecewisePolynomial<double>*>(traj);
  *exp_pp_traj =
      ConstructLipmTraj(CoM, dCoM, stance_foot_pos, start_time, end_time);
<<<<<<< HEAD

  /*cout << "start_time = " << start_time << endl;
  cout << "end_time = " << end_time << endl;
  cout << "stance_foot_pos = ";
  Print3dVector(stance_foot_pos);
  cout << "CoM_wrt_stance_foot_pos = ";
  Print3dVector((CoM - stance_foot_pos));
  cout << "dCoM = ";
  Print3dVector(dCoM);
  cout << "desired_com_height_ = " << desired_com_height_ << endl;
  int n = 4;
  cout << "N = " << n << endl;

  VectorXd times(n);
  for (int i = 0; i < n; i++) {
    times(i) = start_time + i * (end_time - start_time) / (n - 1);
  }
  cout << "\"\"\"\n";
  cout << "\ntimes = " << times.transpose() << endl;

  cout << "\ncom along traj = \n";
  for (int i = 0; i < n; i++) {
    double t = times(i);
    VectorXd vec = exp_pp_traj->value(t);
    cout << vec(0) << ", " << vec(1) << ", " << vec(2) << endl;
  }
  cout << "\ncomdot along traj = \n";
  for (int i = 0; i < n; i++) {
    double t = times(i);
    VectorXd vec = exp_pp_traj->MakeDerivative(1)->value(t);
    cout << vec(0) << ", " << vec(1) << ", " << vec(2) << endl;
  }
  cout << "\"\"\"\n";
  cout << endl;*/

  /// Test centroidal momentum
  /*drake::Vector3<double> p_WC =
      plant_.CalcCenterOfMassPositionInWorld(*context_);
  drake::multibody::SpatialMomentum<double> h_WC_eval =
      plant_.CalcSpatialMomentumInWorldAboutPoint(*context_, p_WC);
  auto angular_momentum_wrt_com = h_WC_eval.rotational();
  std::ofstream outfile;
  outfile.open("../debug_centroidal_momentum.txt", std::ios_base::app);
  outfile << robot_output->get_timestamp() << ", ";
  for (int i = 0; i < angular_momentum_wrt_com.size(); i++) {
    outfile << angular_momentum_wrt_com(i);
    if (i == angular_momentum_wrt_com.size() - 1) {
      outfile << "\n";
    } else {
      outfile << ", ";
    }
  }*/
=======
>>>>>>> 88da55d6
}
void LIPMTrajGenerator::CalcTrajFromTouchdown(
    const Context<double>& context,
    drake::trajectories::Trajectory<double>* traj) const {
  // Read in finite state machine
  const BasicVector<double>* fsm_output =
      (BasicVector<double>*)this->EvalVectorInput(context, fsm_port_);
  VectorXd fsm_state = fsm_output->get_value();
  // Read in finite state machine switch time
  VectorXd prev_event_time =
      this->EvalVectorInput(context, touchdown_time_port_)->get_value();

  // TODO(yangwill): move this in a function or make it shorter
  // Find fsm_state in unordered_fsm_states_
  auto it = find(unordered_fsm_states_.begin(), unordered_fsm_states_.end(),
                 int(fsm_state(0)));
  int mode_index = std::distance(unordered_fsm_states_.begin(), it);
  if (it == unordered_fsm_states_.end()) {
    cout << "WARNING: fsm state number " << fsm_state(0)
         << " doesn't exist in LIPMTrajGenerator\n";
    mode_index = 0;
  }

  double end_time_of_this_fsm_state =
      prev_event_time(0) + unordered_state_durations_[mode_index];

  // Get center of mass position and velocity
  const auto CoM_at_touchdown =
      context.get_discrete_state(touchdown_com_pos_idx_).get_value();
  const auto dCoM_at_touchdown =
      context.get_discrete_state(touchdown_com_vel_idx_).get_value();

  // Stance foot position
  const auto stance_foot_pos_at_touchdown =
      context.get_discrete_state(stance_foot_pos_idx_).get_value();

  double prev_touchdown_time =
      this->EvalVectorInput(context, touchdown_time_port_)->get_value()(0);

  // Assign traj
  auto exp_pp_traj = (ExponentialPlusPiecewisePolynomial<double>*)dynamic_cast<
      ExponentialPlusPiecewisePolynomial<double>*>(traj);
  *exp_pp_traj = ConstructLipmTraj(
      CoM_at_touchdown, dCoM_at_touchdown, stance_foot_pos_at_touchdown,
      prev_touchdown_time, end_time_of_this_fsm_state);
}

}  // namespace systems
}  // namespace dairlib<|MERGE_RESOLUTION|>--- conflicted
+++ resolved
@@ -172,10 +172,7 @@
     // Testing
     // Heuristic ratio for LIPM dyanmics (because the centroidal angular
     // momentum is not constant
-<<<<<<< HEAD
-=======
     // TODO(yminchen): use either this or the one in swing_ft_traj_gen
->>>>>>> 88da55d6
     Vector3d toe_left_origin_position;
     plant_.CalcPointsPositions(*context_, toe_left_frame_, Vector3d::Zero(),
                                pelvis_frame_, &toe_left_origin_position);
@@ -183,18 +180,6 @@
     plant_.CalcPointsPositions(*context_, toe_right_frame_, Vector3d::Zero(),
                                pelvis_frame_, &toe_right_origin_position);
     double dist = toe_left_origin_position(1) - toe_right_origin_position(1);
-<<<<<<< HEAD
-    // <0.2 meter: ratio 1
-    // >0.5 meter: ratio 0.8  //0.65
-    // Linear interpolate in between
-    heuristic_ratio_ = 1;
-    if (dist > foot_spread_ub_) {
-      heuristic_ratio_ = 0.9;
-    } else if (dist > foot_spread_lb_) {
-      heuristic_ratio_ = 1 + (0.9 - 1) / (foot_spread_ub_ - foot_spread_lb_) *
-                                 (dist - foot_spread_lb_);
-    }
-=======
     // <foot_spread_lb_ meter: ratio 1
     // >foot_spread_ub_ meter: ratio 0.9
     // Linear interpolate in between
@@ -202,7 +187,6 @@
         1 + (0.9 - 1) / (foot_spread_ub_ - foot_spread_lb_) *
                 (dist - foot_spread_lb_),
         0.9, 1);
->>>>>>> 88da55d6
   }
 
   discrete_state->get_mutable_vector(prev_fsm_idx_).GetAtIndex(0) = fsm_state;
@@ -278,18 +262,9 @@
   A(2, 2) = omega_y;
   A(3, 3) = -omega_y;
   // TODO: this is in global coordinate. But the ratio change should apply
-<<<<<<< HEAD
-  //  locally. I think you just need to get the pos/vel in local frame + apply a
-  //  rotational matrix in front ( which can be lumped into K matrix). Then the
-  //  output is in global frame. For OSC swing foot tracking, we can simply view
-  //  the desired traj in local frame at the end of current calculation. And
-  //  change the wrt_frame when calling forward kinematic function in OSC
-  //  tracking data.
-=======
   //  locally. I think we just need to get the pos/vel in local frame + apply a
   //  rotational matrix in front ( which can be lumped into K matrix). Then the
   //  output is in global frame.
->>>>>>> 88da55d6
 
   return ExponentialPlusPiecewisePolynomial<double>(K, A, alpha, pp_part);
 }
@@ -371,7 +346,6 @@
       ExponentialPlusPiecewisePolynomial<double>*>(traj);
   *exp_pp_traj =
       ConstructLipmTraj(CoM, dCoM, stance_foot_pos, start_time, end_time);
-<<<<<<< HEAD
 
   /*cout << "start_time = " << start_time << endl;
   cout << "end_time = " << end_time << endl;
@@ -424,8 +398,6 @@
       outfile << ", ";
     }
   }*/
-=======
->>>>>>> 88da55d6
 }
 void LIPMTrajGenerator::CalcTrajFromTouchdown(
     const Context<double>& context,
