--- conflicted
+++ resolved
@@ -104,11 +104,7 @@
   auto fsm_state = this->EvalVectorInput(context, fsm_port_)->get_value()(0);
 
   // when entering a new stance phase
-<<<<<<< HEAD
-  if (fsm_state != discrete_state->get_vector(prev_fsm_idx_).GetAtIndex(0)) {
-=======
   if (new_prev_event_time != old_prev_fsm_event_time(0)) {
->>>>>>> 6f9311ae
     old_prev_fsm_event_time << new_prev_event_time;
 
     // Read in current state
