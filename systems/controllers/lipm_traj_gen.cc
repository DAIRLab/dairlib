#include "systems/controllers/lipm_traj_gen.h"

#include <math.h>

#include <string>

#include <drake/math/saturate.h>

using std::cout;
using std::endl;
using std::string;
using std::vector;

using Eigen::MatrixXd;
using Eigen::Vector2d;
using Eigen::Vector3d;
using Eigen::VectorXd;

using drake::systems::BasicVector;
using drake::systems::Context;
using drake::systems::DiscreteUpdateEvent;
using drake::systems::DiscreteValues;
using drake::systems::EventStatus;

using drake::multibody::JacobianWrtVariable;
using drake::multibody::MultibodyPlant;
using drake::trajectories::ExponentialPlusPiecewisePolynomial;
using drake::trajectories::PiecewisePolynomial;

namespace dairlib {
namespace systems {

LIPMTrajGenerator::LIPMTrajGenerator(
    const MultibodyPlant<double>& plant, Context<double>* context,
    double desired_com_height, const vector<int>& unordered_fsm_states,
    const vector<double>& unordered_state_durations,
    const vector<vector<std::pair<const Eigen::Vector3d,
                                  const drake::multibody::Frame<double>&>>>&
        contact_points_in_each_state,
<<<<<<< HEAD
    std::string pelvis_body_name,
    bool use_CoM, bool constant_target_height)
=======
    bool use_CoM)
>>>>>>> ce7ed106
    : plant_(plant),
      context_(context),
      desired_com_height_(desired_com_height),
      unordered_fsm_states_(unordered_fsm_states),
      unordered_state_durations_(unordered_state_durations),
      contact_points_in_each_state_(contact_points_in_each_state),
      world_(plant_.world_frame()),
<<<<<<< HEAD
      pelvis_body_name_(pelvis_body_name),
      constant_target_height_(constant_target_height),
=======
>>>>>>> ce7ed106
      use_com_(use_CoM) {
  if (use_CoM) {
    this->set_name("lipm_traj");
  } else {
    this->set_name("pelvis_traj");
  }

  // Checking vector dimension
  DRAKE_DEMAND(unordered_fsm_states.size() == unordered_state_durations.size());
  DRAKE_DEMAND(unordered_fsm_states.size() ==
               contact_points_in_each_state.size());

  // Input/Output Setup
  state_port_ =
      this->DeclareVectorInputPort(OutputVector<double>(plant.num_positions(),
                                                        plant.num_velocities(),
                                                        plant.num_actuators()))
          .get_index();
  fsm_port_ = this->DeclareVectorInputPort(BasicVector<double>(1)).get_index();
  touchdown_time_port_ =
      this->DeclareVectorInputPort(BasicVector<double>(1)).get_index();

  // Provide an instance to allocate the memory first (for the output)
  ExponentialPlusPiecewisePolynomial<double> exp;
  drake::trajectories::Trajectory<double>& traj_inst = exp;
  output_port_lipm_from_current_ =
      this->DeclareAbstractOutputPort("lipm_traj_from_current", traj_inst,
                                      &LIPMTrajGenerator::CalcTrajFromCurrent)
          .get_index();
  output_port_lipm_from_touchdown_ =
      this->DeclareAbstractOutputPort("lipm_traj_from_touchdown", traj_inst,
                                      &LIPMTrajGenerator::CalcTrajFromTouchdown)
          .get_index();

  // State variables inside this controller block
  DeclarePerStepDiscreteUpdateEvent(&LIPMTrajGenerator::DiscreteVariableUpdate);
  // The last FSM event time
<<<<<<< HEAD
  prev_fsm_event_idx_ = this->DeclareDiscreteState(
      -std::numeric_limits<double>::infinity() * VectorXd::Ones(1));
  // The stance foot position in the beginning of the swing phase
  prev_touchdown_stance_foot_idx_ = this->DeclareDiscreteState(3);
  // COM state at touchdown
  prev_touchdown_com_pos_idx_ = this->DeclareDiscreteState(3);
  prev_touchdown_com_vel_idx_ = this->DeclareDiscreteState(3);
  VectorXd starting_fsm(1);
  starting_fsm << -1;
  prev_fsm_idx_ = this->DeclareDiscreteState(starting_fsm);
=======
  prev_touchdown_time_idx_ = this->DeclareDiscreteState(-1 * VectorXd::Ones(1));
  // The stance foot position in the beginning of the swing phase
  stance_foot_pos_idx_ = this->DeclareDiscreteState(3);
  // COM state at touchdown
  touchdown_com_pos_idx_ = this->DeclareDiscreteState(3);
  touchdown_com_vel_idx_ = this->DeclareDiscreteState(3);
  prev_fsm_idx_ = this->DeclareDiscreteState(-1 * VectorXd::Ones(1));
>>>>>>> ce7ed106
}

EventStatus LIPMTrajGenerator::DiscreteVariableUpdate(
    const Context<double>& context,
    DiscreteValues<double>* discrete_state) const {
  // Read in previous touchdown time
<<<<<<< HEAD
  auto old_prev_fsm_event_time =
      discrete_state->get_mutable_vector(prev_fsm_event_idx_)
          .get_mutable_value();
  double new_prev_event_time =
      this->EvalVectorInput(context, fsm_switch_time_port_)->get_value()(0);
=======
  auto prev_touchdown_time =
      discrete_state->get_mutable_vector(prev_touchdown_time_idx_)
          .get_mutable_value();
  double touchdown_time =
      this->EvalVectorInput(context, touchdown_time_port_)->get_value()(0);
>>>>>>> ce7ed106

  // Read in finite state machine
  auto fsm_state = this->EvalVectorInput(context, fsm_port_)->get_value()(0);

  // when entering a new stance phase
  if (fsm_state != discrete_state->get_vector(prev_fsm_idx_).GetAtIndex(0)) {
<<<<<<< HEAD
    old_prev_fsm_event_time << new_prev_event_time;
=======
    prev_touchdown_time << touchdown_time;
>>>>>>> ce7ed106

    // Read in current state
    const OutputVector<double>* robot_output =
        (OutputVector<double>*)this->EvalVectorInput(context, state_port_);
    VectorXd v = robot_output->GetVelocities();
    multibody::SetPositionsAndVelocitiesIfNew<double>(
        plant_, robot_output->GetState(), context_);

    // Find fsm_state in unordered_fsm_states_
    auto it = find(unordered_fsm_states_.begin(), unordered_fsm_states_.end(),
                   fsm_state);
    int mode_index = std::distance(unordered_fsm_states_.begin(), it);
    if (it == unordered_fsm_states_.end()) {
<<<<<<< HEAD
      cout << "WARNING: fsm state number " << fsm_state
           << " doesn't exist in LIPMTrajGenerator\n";
=======
      std::cerr << "WARNING: fsm state number " << fsm_state
                << " doesn't exist in LIPMTrajGenerator\n";
>>>>>>> ce7ed106
      mode_index = 0;
    }

    // Stance foot position (Forward Kinematics)
    // Take the average of all the points
    Vector3d stance_foot_pos = Vector3d::Zero();
    for (const auto& j : contact_points_in_each_state_[mode_index]) {
      Vector3d position;
      plant_.CalcPointsPositions(*context_, j.second, j.first, world_,
                                 &position);
      stance_foot_pos += position;
    }
    stance_foot_pos /= contact_points_in_each_state_[mode_index].size();

    // Get center of mass position and velocity
    Vector3d CoM;
    MatrixXd J(3, plant_.num_velocities());
    if (use_com_) {
<<<<<<< HEAD
      CoM = plant_.CalcCenterOfMassPosition(*context_);
=======
      CoM = plant_.CalcCenterOfMassPositionInWorld(*context_);
>>>>>>> ce7ed106
      plant_.CalcJacobianCenterOfMassTranslationalVelocity(
          *context_, JacobianWrtVariable::kV, world_, world_, &J);
    } else {
      plant_.CalcPointsPositions(*context_,
<<<<<<< HEAD
                                 plant_.GetBodyByName(pelvis_body_name_).body_frame(),
                                 VectorXd::Zero(3), world_, &CoM);
      plant_.CalcJacobianTranslationalVelocity(
          *context_, JacobianWrtVariable::kV,
          plant_.GetBodyByName(pelvis_body_name_).body_frame(), VectorXd::Zero(3),
=======
                                 plant_.GetBodyByName("pelvis").body_frame(),
                                 VectorXd::Zero(3), world_, &CoM);
      plant_.CalcJacobianTranslationalVelocity(
          *context_, JacobianWrtVariable::kV,
          plant_.GetBodyByName("pelvis").body_frame(), VectorXd::Zero(3),
>>>>>>> ce7ed106
          world_, world_, &J);
    }
    Vector3d dCoM = J * v;

<<<<<<< HEAD
    discrete_state->get_mutable_vector(prev_touchdown_stance_foot_idx_)
            .get_mutable_value()
        << stance_foot_pos;
    discrete_state->get_mutable_vector(prev_touchdown_com_pos_idx_)
            .get_mutable_value()
        << CoM;
    discrete_state->get_mutable_vector(prev_touchdown_com_vel_idx_)
=======
    discrete_state->get_mutable_vector(stance_foot_pos_idx_).get_mutable_value()
        << stance_foot_pos;
    discrete_state->get_mutable_vector(touchdown_com_pos_idx_)
            .get_mutable_value()
        << CoM;
    discrete_state->get_mutable_vector(touchdown_com_vel_idx_)
>>>>>>> ce7ed106
            .get_mutable_value()
        << dCoM;
  }

  discrete_state->get_mutable_vector(prev_fsm_idx_).GetAtIndex(0) = fsm_state;

  return EventStatus::Succeeded();
}

ExponentialPlusPiecewisePolynomial<double> LIPMTrajGenerator::ConstructLipmTraj(
    const VectorXd& CoM, const VectorXd& dCoM, const VectorXd& stance_foot_pos,
    double start_time, double end_time_of_this_fsm_state) const {
  // Get CoM_wrt_foot for LIPM
  double CoM_wrt_foot_x = CoM(0) - stance_foot_pos(0);
  double CoM_wrt_foot_y = CoM(1) - stance_foot_pos(1);
  double CoM_wrt_foot_z = (CoM(2) - stance_foot_pos(2));
  double dCoM_wrt_foot_x = dCoM(0);
  double dCoM_wrt_foot_y = dCoM(1);
  DRAKE_DEMAND(CoM_wrt_foot_z > 0);

  // create a 3D one-segment polynomial for ExponentialPlusPiecewisePolynomial
  // Note that the start time in T_waypoint_com is also used by
  // ExponentialPlusPiecewisePolynomial.
  vector<double> T_waypoint_com = {start_time, end_time_of_this_fsm_state};

  vector<MatrixXd> Y(T_waypoint_com.size(), MatrixXd::Zero(3, 1));
  Y[0](0, 0) = stance_foot_pos(0);
  Y[1](0, 0) = stance_foot_pos(0);
  Y[0](1, 0) = stance_foot_pos(1);
  Y[1](1, 0) = stance_foot_pos(1);
  // We add stance_foot_pos(2) to desired COM height to account for state
  // drifting
  double max_height_diff_per_step = 0.05;
<<<<<<< HEAD
  double final_height = (desired_com_height_ + stance_foot_pos(2) - CoM(2) >
                         max_height_diff_per_step)
                            ? CoM(2) + max_height_diff_per_step
                            : desired_com_height_ + stance_foot_pos(2);
  //  Y[0](2, 0) = CoM(2);
  //  Y[0](2, 0) = desired_com_height_ + stance_foot_pos(2);
  Y[0](2, 0) = constant_target_height_ ? final_height : CoM(2);
=======
  double final_height = drake::math::saturate(
      desired_com_height_ + stance_foot_pos(2),
      CoM(2) - max_height_diff_per_step, CoM(2) + max_height_diff_per_step);
  Y[0](2, 0) = final_height;
>>>>>>> ce7ed106
  Y[1](2, 0) = final_height;

  MatrixXd Y_dot_start = MatrixXd::Zero(3, 1);
  //  MatrixXd Y_dot_start = dCoM;
  MatrixXd Y_dot_end = MatrixXd::Zero(3, 1);

  PiecewisePolynomial<double> pp_part =
      PiecewisePolynomial<double>::CubicWithContinuousSecondDerivatives(
          T_waypoint_com, Y, Y_dot_start, Y_dot_end);

  // Dynamics of LIPM
  // ddy = 9.81/CoM_wrt_foot_z*y, which has an analytical solution.
  // Let omega^2 = 9.81/CoM_wrt_foot_z.
  // Let y0 and dy0 be the intial position and velocity. Then the solution is
  //   y = k_1 * exp(w*t) + k_2 * exp(-w*t)
  // where k_1 = (y0 + dy0/w)/2
  //       k_2 = (y0 - dy0/w)/2.
  double omega = sqrt(9.81 / CoM_wrt_foot_z);
  double k1x = 0.5 * (CoM_wrt_foot_x + dCoM_wrt_foot_x / omega);
  double k2x = 0.5 * (CoM_wrt_foot_x - dCoM_wrt_foot_x / omega);
  double k1y = 0.5 * (CoM_wrt_foot_y + dCoM_wrt_foot_y / omega);
  double k2y = 0.5 * (CoM_wrt_foot_y - dCoM_wrt_foot_y / omega);

  // Sum of two exponential + one-segment 3D polynomial
  MatrixXd K = MatrixXd::Zero(3, 2);
  MatrixXd A = MatrixXd::Zero(2, 2);
  MatrixXd alpha = MatrixXd::Zero(2, 1);
  K << k1x, k2x, k1y, k2y, 0, 0;
  A << omega, 0, 0, -omega;
  alpha << 1, 1;

  return ExponentialPlusPiecewisePolynomial<double>(K, A, alpha, pp_part);
}

void LIPMTrajGenerator::CalcTrajFromCurrent(
    const Context<double>& context,
    drake::trajectories::Trajectory<double>* traj) const {
  // Read in current state
  const OutputVector<double>* robot_output =
      (OutputVector<double>*)this->EvalVectorInput(context, state_port_);
  VectorXd v = robot_output->GetVelocities();
<<<<<<< HEAD

=======
>>>>>>> ce7ed106
  // Read in finite state machine
  const BasicVector<double>* fsm_output =
      (BasicVector<double>*)this->EvalVectorInput(context, fsm_port_);
  VectorXd fsm_state = fsm_output->get_value();
  // Read in finite state machine switch time
  VectorXd prev_event_time =
<<<<<<< HEAD
      this->EvalVectorInput(context, fsm_switch_time_port_)->get_value();
=======
      this->EvalVectorInput(context, touchdown_time_port_)->get_value();
>>>>>>> ce7ed106

  // Find fsm_state in unordered_fsm_states_
  auto it = find(unordered_fsm_states_.begin(), unordered_fsm_states_.end(),
                 int(fsm_state(0)));
  int mode_index = std::distance(unordered_fsm_states_.begin(), it);
  if (it == unordered_fsm_states_.end()) {
<<<<<<< HEAD
    cout << "WARNING: fsm state number " << fsm_state(0)
         << " doesn't exist in LIPMTrajGenerator\n";
=======
    std::cerr << "WARNING: fsm state number " << fsm_state(0)
              << " doesn't exist in LIPMTrajGenerator\n";
>>>>>>> ce7ed106
    mode_index = 0;
  }

  // Get time
  double timestamp = robot_output->get_timestamp();
<<<<<<< HEAD
  auto current_time = static_cast<double>(timestamp);

  double end_time_of_this_fsm_state =
      prev_event_time(0) + unordered_state_durations_[mode_index];
  // Ensure "current_time < end_time_of_this_fsm_state" to avoid error in
  // creating trajectory.
  if ((end_time_of_this_fsm_state <= current_time + 0.001)) {
    end_time_of_this_fsm_state = current_time + 0.002;
  }
=======
  double start_time = timestamp;

  double end_time =
      prev_event_time(0) + unordered_state_durations_[mode_index];
  // Ensure "current_time < end_time" to avoid error in
  // creating trajectory.
  start_time = drake::math::saturate(
      start_time, -std::numeric_limits<double>::infinity(), end_time - 0.001);
>>>>>>> ce7ed106

  VectorXd q = robot_output->GetPositions();
  multibody::SetPositionsIfNew<double>(plant_, q, context_);

  // Get center of mass position and velocity
  Vector3d CoM;
  MatrixXd J(3, plant_.num_velocities());
  if (use_com_) {
<<<<<<< HEAD
    CoM = plant_.CalcCenterOfMassPosition(*context_);
=======
    CoM = plant_.CalcCenterOfMassPositionInWorld(*context_);
>>>>>>> ce7ed106
    plant_.CalcJacobianCenterOfMassTranslationalVelocity(
        *context_, JacobianWrtVariable::kV, world_, world_, &J);
  } else {
    plant_.CalcPointsPositions(*context_,
<<<<<<< HEAD
                               plant_.GetBodyByName(pelvis_body_name_).body_frame(),
                               VectorXd::Zero(3), world_, &CoM);
    plant_.CalcJacobianTranslationalVelocity(
        *context_, JacobianWrtVariable::kV,
        plant_.GetBodyByName(pelvis_body_name_).body_frame(), VectorXd::Zero(3), world_,
=======
                               plant_.GetBodyByName("pelvis").body_frame(),
                               VectorXd::Zero(3), world_, &CoM);
    plant_.CalcJacobianTranslationalVelocity(
        *context_, JacobianWrtVariable::kV,
        plant_.GetBodyByName("pelvis").body_frame(), VectorXd::Zero(3), world_,
>>>>>>> ce7ed106
        world_, &J);
  }
  Vector3d dCoM = J * v;

  // Stance foot position (Forward Kinematics)
  // Take the average of all the points
  Vector3d stance_foot_pos = Vector3d::Zero();
  for (const auto& stance_foot : contact_points_in_each_state_[mode_index]) {
    Vector3d position;
    plant_.CalcPointsPositions(*context_, stance_foot.second, stance_foot.first,
                               world_, &position);
    stance_foot_pos += position;
  }
  stance_foot_pos /= contact_points_in_each_state_[mode_index].size();

  // Assign traj
  auto exp_pp_traj = (ExponentialPlusPiecewisePolynomial<double>*)dynamic_cast<
      ExponentialPlusPiecewisePolynomial<double>*>(traj);
<<<<<<< HEAD
  *exp_pp_traj = ConstructLipmTraj(CoM, dCoM, stance_foot_pos, current_time,
                                   end_time_of_this_fsm_state);
=======
  *exp_pp_traj = ConstructLipmTraj(CoM, dCoM, stance_foot_pos, start_time, end_time);
>>>>>>> ce7ed106
}
void LIPMTrajGenerator::CalcTrajFromTouchdown(
    const Context<double>& context,
    drake::trajectories::Trajectory<double>* traj) const {
  // Read in finite state machine
  const BasicVector<double>* fsm_output =
      (BasicVector<double>*)this->EvalVectorInput(context, fsm_port_);
  VectorXd fsm_state = fsm_output->get_value();
  // Read in finite state machine switch time
  VectorXd prev_event_time =
<<<<<<< HEAD
      this->EvalVectorInput(context, fsm_switch_time_port_)->get_value();

=======
      this->EvalVectorInput(context, touchdown_time_port_)->get_value();

  // TODO(yangwill): move this in a function or make it shorter
>>>>>>> ce7ed106
  // Find fsm_state in unordered_fsm_states_
  auto it = find(unordered_fsm_states_.begin(), unordered_fsm_states_.end(),
                 int(fsm_state(0)));
  int mode_index = std::distance(unordered_fsm_states_.begin(), it);
  if (it == unordered_fsm_states_.end()) {
    cout << "WARNING: fsm state number " << fsm_state(0)
         << " doesn't exist in LIPMTrajGenerator\n";
    mode_index = 0;
  }

  double end_time_of_this_fsm_state =
      prev_event_time(0) + unordered_state_durations_[mode_index];

  // Get center of mass position and velocity
  const auto CoM_at_touchdown =
<<<<<<< HEAD
      context.get_discrete_state(prev_touchdown_com_pos_idx_).get_value();
  const auto dCoM_at_touchdown =
      context.get_discrete_state(prev_touchdown_com_vel_idx_).get_value();

  // Stance foot position
  const auto stance_foot_pos_at_touchdown =
      context.get_discrete_state(prev_touchdown_stance_foot_idx_).get_value();

  double prev_touchdown_time =
      this->EvalVectorInput(context, fsm_switch_time_port_)->get_value()(0);
=======
      context.get_discrete_state(touchdown_com_pos_idx_).get_value();
  const auto dCoM_at_touchdown =
      context.get_discrete_state(touchdown_com_vel_idx_).get_value();

  // Stance foot position
  const auto stance_foot_pos_at_touchdown =
      context.get_discrete_state(stance_foot_pos_idx_).get_value();

  double prev_touchdown_time =
      this->EvalVectorInput(context, touchdown_time_port_)->get_value()(0);
>>>>>>> ce7ed106

  // Assign traj
  auto exp_pp_traj = (ExponentialPlusPiecewisePolynomial<double>*)dynamic_cast<
      ExponentialPlusPiecewisePolynomial<double>*>(traj);
  *exp_pp_traj = ConstructLipmTraj(
      CoM_at_touchdown, dCoM_at_touchdown, stance_foot_pos_at_touchdown,
      prev_touchdown_time, end_time_of_this_fsm_state);
}

}  // namespace systems
}  // namespace dairlib<|MERGE_RESOLUTION|>--- conflicted
+++ resolved
@@ -37,12 +37,7 @@
     const vector<vector<std::pair<const Eigen::Vector3d,
                                   const drake::multibody::Frame<double>&>>>&
         contact_points_in_each_state,
-<<<<<<< HEAD
-    std::string pelvis_body_name,
-    bool use_CoM, bool constant_target_height)
-=======
     bool use_CoM)
->>>>>>> ce7ed106
     : plant_(plant),
       context_(context),
       desired_com_height_(desired_com_height),
@@ -50,11 +45,6 @@
       unordered_state_durations_(unordered_state_durations),
       contact_points_in_each_state_(contact_points_in_each_state),
       world_(plant_.world_frame()),
-<<<<<<< HEAD
-      pelvis_body_name_(pelvis_body_name),
-      constant_target_height_(constant_target_height),
-=======
->>>>>>> ce7ed106
       use_com_(use_CoM) {
   if (use_CoM) {
     this->set_name("lipm_traj");
@@ -92,18 +82,6 @@
   // State variables inside this controller block
   DeclarePerStepDiscreteUpdateEvent(&LIPMTrajGenerator::DiscreteVariableUpdate);
   // The last FSM event time
-<<<<<<< HEAD
-  prev_fsm_event_idx_ = this->DeclareDiscreteState(
-      -std::numeric_limits<double>::infinity() * VectorXd::Ones(1));
-  // The stance foot position in the beginning of the swing phase
-  prev_touchdown_stance_foot_idx_ = this->DeclareDiscreteState(3);
-  // COM state at touchdown
-  prev_touchdown_com_pos_idx_ = this->DeclareDiscreteState(3);
-  prev_touchdown_com_vel_idx_ = this->DeclareDiscreteState(3);
-  VectorXd starting_fsm(1);
-  starting_fsm << -1;
-  prev_fsm_idx_ = this->DeclareDiscreteState(starting_fsm);
-=======
   prev_touchdown_time_idx_ = this->DeclareDiscreteState(-1 * VectorXd::Ones(1));
   // The stance foot position in the beginning of the swing phase
   stance_foot_pos_idx_ = this->DeclareDiscreteState(3);
@@ -111,37 +89,24 @@
   touchdown_com_pos_idx_ = this->DeclareDiscreteState(3);
   touchdown_com_vel_idx_ = this->DeclareDiscreteState(3);
   prev_fsm_idx_ = this->DeclareDiscreteState(-1 * VectorXd::Ones(1));
->>>>>>> ce7ed106
 }
 
 EventStatus LIPMTrajGenerator::DiscreteVariableUpdate(
     const Context<double>& context,
     DiscreteValues<double>* discrete_state) const {
   // Read in previous touchdown time
-<<<<<<< HEAD
-  auto old_prev_fsm_event_time =
-      discrete_state->get_mutable_vector(prev_fsm_event_idx_)
-          .get_mutable_value();
-  double new_prev_event_time =
-      this->EvalVectorInput(context, fsm_switch_time_port_)->get_value()(0);
-=======
   auto prev_touchdown_time =
       discrete_state->get_mutable_vector(prev_touchdown_time_idx_)
           .get_mutable_value();
   double touchdown_time =
       this->EvalVectorInput(context, touchdown_time_port_)->get_value()(0);
->>>>>>> ce7ed106
 
   // Read in finite state machine
   auto fsm_state = this->EvalVectorInput(context, fsm_port_)->get_value()(0);
 
   // when entering a new stance phase
   if (fsm_state != discrete_state->get_vector(prev_fsm_idx_).GetAtIndex(0)) {
-<<<<<<< HEAD
-    old_prev_fsm_event_time << new_prev_event_time;
-=======
     prev_touchdown_time << touchdown_time;
->>>>>>> ce7ed106
 
     // Read in current state
     const OutputVector<double>* robot_output =
@@ -155,13 +120,8 @@
                    fsm_state);
     int mode_index = std::distance(unordered_fsm_states_.begin(), it);
     if (it == unordered_fsm_states_.end()) {
-<<<<<<< HEAD
-      cout << "WARNING: fsm state number " << fsm_state
-           << " doesn't exist in LIPMTrajGenerator\n";
-=======
       std::cerr << "WARNING: fsm state number " << fsm_state
                 << " doesn't exist in LIPMTrajGenerator\n";
->>>>>>> ce7ed106
       mode_index = 0;
     }
 
@@ -180,48 +140,26 @@
     Vector3d CoM;
     MatrixXd J(3, plant_.num_velocities());
     if (use_com_) {
-<<<<<<< HEAD
-      CoM = plant_.CalcCenterOfMassPosition(*context_);
-=======
       CoM = plant_.CalcCenterOfMassPositionInWorld(*context_);
->>>>>>> ce7ed106
       plant_.CalcJacobianCenterOfMassTranslationalVelocity(
           *context_, JacobianWrtVariable::kV, world_, world_, &J);
     } else {
       plant_.CalcPointsPositions(*context_,
-<<<<<<< HEAD
-                                 plant_.GetBodyByName(pelvis_body_name_).body_frame(),
-                                 VectorXd::Zero(3), world_, &CoM);
-      plant_.CalcJacobianTranslationalVelocity(
-          *context_, JacobianWrtVariable::kV,
-          plant_.GetBodyByName(pelvis_body_name_).body_frame(), VectorXd::Zero(3),
-=======
                                  plant_.GetBodyByName("pelvis").body_frame(),
                                  VectorXd::Zero(3), world_, &CoM);
       plant_.CalcJacobianTranslationalVelocity(
           *context_, JacobianWrtVariable::kV,
           plant_.GetBodyByName("pelvis").body_frame(), VectorXd::Zero(3),
->>>>>>> ce7ed106
           world_, world_, &J);
     }
     Vector3d dCoM = J * v;
 
-<<<<<<< HEAD
-    discrete_state->get_mutable_vector(prev_touchdown_stance_foot_idx_)
-            .get_mutable_value()
-        << stance_foot_pos;
-    discrete_state->get_mutable_vector(prev_touchdown_com_pos_idx_)
-            .get_mutable_value()
-        << CoM;
-    discrete_state->get_mutable_vector(prev_touchdown_com_vel_idx_)
-=======
     discrete_state->get_mutable_vector(stance_foot_pos_idx_).get_mutable_value()
         << stance_foot_pos;
     discrete_state->get_mutable_vector(touchdown_com_pos_idx_)
             .get_mutable_value()
         << CoM;
     discrete_state->get_mutable_vector(touchdown_com_vel_idx_)
->>>>>>> ce7ed106
             .get_mutable_value()
         << dCoM;
   }
@@ -255,24 +193,13 @@
   // We add stance_foot_pos(2) to desired COM height to account for state
   // drifting
   double max_height_diff_per_step = 0.05;
-<<<<<<< HEAD
-  double final_height = (desired_com_height_ + stance_foot_pos(2) - CoM(2) >
-                         max_height_diff_per_step)
-                            ? CoM(2) + max_height_diff_per_step
-                            : desired_com_height_ + stance_foot_pos(2);
-  //  Y[0](2, 0) = CoM(2);
-  //  Y[0](2, 0) = desired_com_height_ + stance_foot_pos(2);
-  Y[0](2, 0) = constant_target_height_ ? final_height : CoM(2);
-=======
   double final_height = drake::math::saturate(
       desired_com_height_ + stance_foot_pos(2),
       CoM(2) - max_height_diff_per_step, CoM(2) + max_height_diff_per_step);
   Y[0](2, 0) = final_height;
->>>>>>> ce7ed106
   Y[1](2, 0) = final_height;
 
   MatrixXd Y_dot_start = MatrixXd::Zero(3, 1);
-  //  MatrixXd Y_dot_start = dCoM;
   MatrixXd Y_dot_end = MatrixXd::Zero(3, 1);
 
   PiecewisePolynomial<double> pp_part =
@@ -310,50 +237,26 @@
   const OutputVector<double>* robot_output =
       (OutputVector<double>*)this->EvalVectorInput(context, state_port_);
   VectorXd v = robot_output->GetVelocities();
-<<<<<<< HEAD
-
-=======
->>>>>>> ce7ed106
   // Read in finite state machine
   const BasicVector<double>* fsm_output =
       (BasicVector<double>*)this->EvalVectorInput(context, fsm_port_);
   VectorXd fsm_state = fsm_output->get_value();
   // Read in finite state machine switch time
   VectorXd prev_event_time =
-<<<<<<< HEAD
-      this->EvalVectorInput(context, fsm_switch_time_port_)->get_value();
-=======
       this->EvalVectorInput(context, touchdown_time_port_)->get_value();
->>>>>>> ce7ed106
 
   // Find fsm_state in unordered_fsm_states_
   auto it = find(unordered_fsm_states_.begin(), unordered_fsm_states_.end(),
                  int(fsm_state(0)));
   int mode_index = std::distance(unordered_fsm_states_.begin(), it);
   if (it == unordered_fsm_states_.end()) {
-<<<<<<< HEAD
-    cout << "WARNING: fsm state number " << fsm_state(0)
-         << " doesn't exist in LIPMTrajGenerator\n";
-=======
     std::cerr << "WARNING: fsm state number " << fsm_state(0)
               << " doesn't exist in LIPMTrajGenerator\n";
->>>>>>> ce7ed106
     mode_index = 0;
   }
 
   // Get time
   double timestamp = robot_output->get_timestamp();
-<<<<<<< HEAD
-  auto current_time = static_cast<double>(timestamp);
-
-  double end_time_of_this_fsm_state =
-      prev_event_time(0) + unordered_state_durations_[mode_index];
-  // Ensure "current_time < end_time_of_this_fsm_state" to avoid error in
-  // creating trajectory.
-  if ((end_time_of_this_fsm_state <= current_time + 0.001)) {
-    end_time_of_this_fsm_state = current_time + 0.002;
-  }
-=======
   double start_time = timestamp;
 
   double end_time =
@@ -362,7 +265,6 @@
   // creating trajectory.
   start_time = drake::math::saturate(
       start_time, -std::numeric_limits<double>::infinity(), end_time - 0.001);
->>>>>>> ce7ed106
 
   VectorXd q = robot_output->GetPositions();
   multibody::SetPositionsIfNew<double>(plant_, q, context_);
@@ -371,28 +273,16 @@
   Vector3d CoM;
   MatrixXd J(3, plant_.num_velocities());
   if (use_com_) {
-<<<<<<< HEAD
-    CoM = plant_.CalcCenterOfMassPosition(*context_);
-=======
     CoM = plant_.CalcCenterOfMassPositionInWorld(*context_);
->>>>>>> ce7ed106
     plant_.CalcJacobianCenterOfMassTranslationalVelocity(
         *context_, JacobianWrtVariable::kV, world_, world_, &J);
   } else {
     plant_.CalcPointsPositions(*context_,
-<<<<<<< HEAD
-                               plant_.GetBodyByName(pelvis_body_name_).body_frame(),
-                               VectorXd::Zero(3), world_, &CoM);
-    plant_.CalcJacobianTranslationalVelocity(
-        *context_, JacobianWrtVariable::kV,
-        plant_.GetBodyByName(pelvis_body_name_).body_frame(), VectorXd::Zero(3), world_,
-=======
                                plant_.GetBodyByName("pelvis").body_frame(),
                                VectorXd::Zero(3), world_, &CoM);
     plant_.CalcJacobianTranslationalVelocity(
         *context_, JacobianWrtVariable::kV,
         plant_.GetBodyByName("pelvis").body_frame(), VectorXd::Zero(3), world_,
->>>>>>> ce7ed106
         world_, &J);
   }
   Vector3d dCoM = J * v;
@@ -411,12 +301,7 @@
   // Assign traj
   auto exp_pp_traj = (ExponentialPlusPiecewisePolynomial<double>*)dynamic_cast<
       ExponentialPlusPiecewisePolynomial<double>*>(traj);
-<<<<<<< HEAD
-  *exp_pp_traj = ConstructLipmTraj(CoM, dCoM, stance_foot_pos, current_time,
-                                   end_time_of_this_fsm_state);
-=======
   *exp_pp_traj = ConstructLipmTraj(CoM, dCoM, stance_foot_pos, start_time, end_time);
->>>>>>> ce7ed106
 }
 void LIPMTrajGenerator::CalcTrajFromTouchdown(
     const Context<double>& context,
@@ -427,14 +312,9 @@
   VectorXd fsm_state = fsm_output->get_value();
   // Read in finite state machine switch time
   VectorXd prev_event_time =
-<<<<<<< HEAD
-      this->EvalVectorInput(context, fsm_switch_time_port_)->get_value();
-
-=======
       this->EvalVectorInput(context, touchdown_time_port_)->get_value();
 
   // TODO(yangwill): move this in a function or make it shorter
->>>>>>> ce7ed106
   // Find fsm_state in unordered_fsm_states_
   auto it = find(unordered_fsm_states_.begin(), unordered_fsm_states_.end(),
                  int(fsm_state(0)));
@@ -450,18 +330,6 @@
 
   // Get center of mass position and velocity
   const auto CoM_at_touchdown =
-<<<<<<< HEAD
-      context.get_discrete_state(prev_touchdown_com_pos_idx_).get_value();
-  const auto dCoM_at_touchdown =
-      context.get_discrete_state(prev_touchdown_com_vel_idx_).get_value();
-
-  // Stance foot position
-  const auto stance_foot_pos_at_touchdown =
-      context.get_discrete_state(prev_touchdown_stance_foot_idx_).get_value();
-
-  double prev_touchdown_time =
-      this->EvalVectorInput(context, fsm_switch_time_port_)->get_value()(0);
-=======
       context.get_discrete_state(touchdown_com_pos_idx_).get_value();
   const auto dCoM_at_touchdown =
       context.get_discrete_state(touchdown_com_vel_idx_).get_value();
@@ -472,7 +340,6 @@
 
   double prev_touchdown_time =
       this->EvalVectorInput(context, touchdown_time_port_)->get_value()(0);
->>>>>>> ce7ed106
 
   // Assign traj
   auto exp_pp_traj = (ExponentialPlusPiecewisePolynomial<double>*)dynamic_cast<
