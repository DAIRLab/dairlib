#pragma once

#include "multibody/multibody_utils.h"
#include "systems/controllers/control_utils.h"
#include "systems/framework/output_vector.h"

#include "drake/common/trajectories/exponential_plus_piecewise_polynomial.h"
#include "drake/common/trajectories/piecewise_polynomial.h"
#include "drake/multibody/parsing/parser.h"
#include "drake/systems/framework/leaf_system.h"

namespace dairlib {
namespace systems {

/// This class creates predicted center of mass (COM) trajectory of a bipedal
/// robot.
/// The trajectories in horizontal directions (x and y axes) are predicted, and
/// the traj in the vertical direction (z axis) starts/ends at the
/// current/desired height.

/// Constructor inputs:
///  @param plant, the MultibodyPlant
///  @param desired_com_height, desired COM height
///  @param unordered_fsm_states, vector of fsm states
///  @param unordered_state_durations, duration of each state in
///         unordered_fsm_states
///  @param contact_points_in_each_state, <position of the points on the bodies,
///         body frame> pairs of plant for calculating the stance foot
///         position (of each state in unordered_fsm_states). If there are two
///         or more pairs, we get the average of the positions.
/// The last three parameters must have the same size.

class LIPMTrajGenerator : public drake::systems::LeafSystem<double> {
 public:
  LIPMTrajGenerator(
      const drake::multibody::MultibodyPlant<double>& plant,
      drake::systems::Context<double>* context, double desired_com_height,
      const std::vector<int>& unordered_fsm_states,
      const std::vector<double>& unordered_state_durations,
      const std::vector<std::vector<std::pair<
          const Eigen::Vector3d, const drake::multibody::Frame<double>&>>>&
          contact_points_in_each_state,
<<<<<<< HEAD
      std::string pelvis_body_name,
      bool use_CoM = true, bool constant_target_height = true);
=======
      bool use_CoM = true);
>>>>>>> ce7ed106

  // Input port getters
  const drake::systems::InputPort<double>& get_input_port_state() const {
    return this->get_input_port(state_port_);
  }
  const drake::systems::InputPort<double>& get_input_port_fsm() const {
    return this->get_input_port(fsm_port_);
  }
  const drake::systems::InputPort<double>& get_input_port_touchdown_time()
      const {
    return this->get_input_port(touchdown_time_port_);
  }
  // Output port getters
  const drake::systems::OutputPort<double>& get_output_port_lipm_from_current()
      const {
    return this->get_output_port(output_port_lipm_from_current_);
  }
  const drake::systems::OutputPort<double>&
  get_output_port_lipm_from_touchdown() const {
    return this->get_output_port(output_port_lipm_from_touchdown_);
  }
  // Output port getters
  const drake::systems::OutputPort<double>& get_output_port_lipm_from_current()
      const {
    return this->get_output_port(output_port_lipm_from_current_);
  }
  const drake::systems::OutputPort<double>&
  get_output_port_lipm_from_touchdown() const {
    return this->get_output_port(output_port_lipm_from_touchdown_);
  }

 private:
  drake::systems::EventStatus DiscreteVariableUpdate(
      const drake::systems::Context<double>& context,
      drake::systems::DiscreteValues<double>* discrete_state) const;

  drake::trajectories::ExponentialPlusPiecewisePolynomial<double>
  ConstructLipmTraj(const Eigen::VectorXd& CoM, const Eigen::VectorXd& dCoM,
                    const Eigen::VectorXd& stance_foot_pos, double start_time,
                    double end_time_of_this_fsm_state) const;

  void CalcTrajFromCurrent(const drake::systems::Context<double>& context,
                           drake::trajectories::Trajectory<double>* traj) const;
  void CalcTrajFromTouchdown(
      const drake::systems::Context<double>& context,
      drake::trajectories::Trajectory<double>* traj) const;

  // Port indices
  int state_port_;
  int fsm_port_;
  int touchdown_time_port_;

  int output_port_lipm_from_current_;
  int output_port_lipm_from_touchdown_;

  int prev_touchdown_time_idx_;
  int stance_foot_pos_idx_;
  int touchdown_com_pos_idx_;
  int touchdown_com_vel_idx_;
  int prev_fsm_idx_;

  int output_port_lipm_from_current_;
  int output_port_lipm_from_touchdown_;

  int prev_fsm_event_idx_;
  int prev_touchdown_stance_foot_idx_;
  int prev_touchdown_com_pos_idx_;
  int prev_touchdown_com_vel_idx_;
  int prev_fsm_idx_;

  std::string pelvis_body_name_;
  const drake::multibody::MultibodyPlant<double>& plant_;
  drake::systems::Context<double>* context_;

  double desired_com_height_;
  std::vector<int> unordered_fsm_states_;

  std::vector<double> unordered_state_durations_;

  // A list of pairs of contact body frame and contact point in each FSM state
  const std::vector<std::vector<std::pair<
      const Eigen::Vector3d, const drake::multibody::Frame<double>&>>>&
      contact_points_in_each_state_;
  const drake::multibody::BodyFrame<double>& world_;

<<<<<<< HEAD
  bool constant_target_height_;
=======
>>>>>>> ce7ed106
  bool use_com_;
};

}  // namespace systems
}  // namespace dairlib<|MERGE_RESOLUTION|>--- conflicted
+++ resolved
@@ -40,12 +40,7 @@
       const std::vector<std::vector<std::pair<
           const Eigen::Vector3d, const drake::multibody::Frame<double>&>>>&
           contact_points_in_each_state,
-<<<<<<< HEAD
-      std::string pelvis_body_name,
-      bool use_CoM = true, bool constant_target_height = true);
-=======
       bool use_CoM = true);
->>>>>>> ce7ed106
 
   // Input port getters
   const drake::systems::InputPort<double>& get_input_port_state() const {
@@ -57,15 +52,6 @@
   const drake::systems::InputPort<double>& get_input_port_touchdown_time()
       const {
     return this->get_input_port(touchdown_time_port_);
-  }
-  // Output port getters
-  const drake::systems::OutputPort<double>& get_output_port_lipm_from_current()
-      const {
-    return this->get_output_port(output_port_lipm_from_current_);
-  }
-  const drake::systems::OutputPort<double>&
-  get_output_port_lipm_from_touchdown() const {
-    return this->get_output_port(output_port_lipm_from_touchdown_);
   }
   // Output port getters
   const drake::systems::OutputPort<double>& get_output_port_lipm_from_current()
@@ -107,16 +93,6 @@
   int touchdown_com_vel_idx_;
   int prev_fsm_idx_;
 
-  int output_port_lipm_from_current_;
-  int output_port_lipm_from_touchdown_;
-
-  int prev_fsm_event_idx_;
-  int prev_touchdown_stance_foot_idx_;
-  int prev_touchdown_com_pos_idx_;
-  int prev_touchdown_com_vel_idx_;
-  int prev_fsm_idx_;
-
-  std::string pelvis_body_name_;
   const drake::multibody::MultibodyPlant<double>& plant_;
   drake::systems::Context<double>* context_;
 
@@ -131,10 +107,6 @@
       contact_points_in_each_state_;
   const drake::multibody::BodyFrame<double>& world_;
 
-<<<<<<< HEAD
-  bool constant_target_height_;
-=======
->>>>>>> ce7ed106
   bool use_com_;
 };
 
