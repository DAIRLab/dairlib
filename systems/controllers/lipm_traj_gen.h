--- conflicted
+++ resolved
@@ -52,11 +52,7 @@
 
   void CalcTraj(
     const drake::systems::Context<double>& context,
-<<<<<<< HEAD
-    TrajectoryWrapper* traj) const;
-=======
     drake::trajectories::Trajectory<double>* traj) const;
->>>>>>> 3dd32f3a
 
   int state_port_;
   int fsm_port_;
