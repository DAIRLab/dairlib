--- conflicted
+++ resolved
@@ -130,8 +130,4 @@
     deps = [
         "@drake//:drake_shared_library",
     ],
-<<<<<<< HEAD
 )
-=======
-)
->>>>>>> 40a57f5b
