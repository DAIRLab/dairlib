load("@drake//tools/lint:lint.bzl", "add_lint_tests")

package(default_visibility = ["//visibility:public"])

cc_library(
    name = "operational_space_control",
    srcs = [
        "operational_space_control.cc",
    ],
    hdrs = [
        "operational_space_control.h",
    ],
    deps = [
        ":osc_tracking_data",
<<<<<<< HEAD
        "//attic/multibody:utils",
        "//common:eigen_utils",
        "//systems:robot_lcm_systems",
=======
        "//common:eigen_utils",
        "//lcmtypes:lcmt_robot",
        "//multibody:multibody_distance_constraint",
        "//multibody:utils",
>>>>>>> ed1778aa
        "//systems/controllers:control_utils",
        "//systems/framework:vector",
        "@drake//:drake_shared_library",
    ],
)

<<<<<<< HEAD
cc_library(
    name = "operational_space_control_mbp",
    srcs = [
        "operational_space_control_mbp.cc",
    ],
    hdrs = [
        "operational_space_control_mbp.h",
    ],
    deps = [
        ":osc_tracking_data_mbp",
        "//common:eigen_utils",
        "//lcmtypes:lcmt_robot",
        "//multibody:multibody_distance_constraint",
        "//multibody:utils",
        "//systems/controllers:control_utils",
        "//systems/framework:vector",
        "@drake//:drake_shared_library",
    ],
)

=======
>>>>>>> ed1778aa
cc_library(
    name = "osc_tracking_data",
    srcs = [
        "osc_tracking_data.cc",
    ],
    hdrs = [
        "osc_tracking_data.h",
    ],
    deps = [
        "//multibody:utils",
        "//systems/framework:vector",
        "@drake//:drake_shared_library",
    ],
)

cc_library(
    name = "osc_tracking_data_mbp",
    srcs = [
        "osc_tracking_data_mbp.cc",
    ],
    hdrs = [
        "osc_tracking_data_mbp.h",
    ],
    deps = [
        "//multibody:utils",
        "//systems/framework:vector",
        "@drake//:drake_shared_library",
    ],
)<|MERGE_RESOLUTION|>--- conflicted
+++ resolved
@@ -12,33 +12,6 @@
     ],
     deps = [
         ":osc_tracking_data",
-<<<<<<< HEAD
-        "//attic/multibody:utils",
-        "//common:eigen_utils",
-        "//systems:robot_lcm_systems",
-=======
-        "//common:eigen_utils",
-        "//lcmtypes:lcmt_robot",
-        "//multibody:multibody_distance_constraint",
-        "//multibody:utils",
->>>>>>> ed1778aa
-        "//systems/controllers:control_utils",
-        "//systems/framework:vector",
-        "@drake//:drake_shared_library",
-    ],
-)
-
-<<<<<<< HEAD
-cc_library(
-    name = "operational_space_control_mbp",
-    srcs = [
-        "operational_space_control_mbp.cc",
-    ],
-    hdrs = [
-        "operational_space_control_mbp.h",
-    ],
-    deps = [
-        ":osc_tracking_data_mbp",
         "//common:eigen_utils",
         "//lcmtypes:lcmt_robot",
         "//multibody:multibody_distance_constraint",
@@ -49,8 +22,6 @@
     ],
 )
 
-=======
->>>>>>> ed1778aa
 cc_library(
     name = "osc_tracking_data",
     srcs = [
@@ -64,19 +35,4 @@
         "//systems/framework:vector",
         "@drake//:drake_shared_library",
     ],
-)
-
-cc_library(
-    name = "osc_tracking_data_mbp",
-    srcs = [
-        "osc_tracking_data_mbp.cc",
-    ],
-    hdrs = [
-        "osc_tracking_data_mbp.h",
-    ],
-    deps = [
-        "//multibody:utils",
-        "//systems/framework:vector",
-        "@drake//:drake_shared_library",
-    ],
 )