load("@drake//tools/lint:lint.bzl", "add_lint_tests")

package(default_visibility = ["//visibility:public"])

cc_library(
    name = "operational_space_control",
    srcs = [
        "operational_space_control.cc",
    ],
    hdrs = [
        "operational_space_control.h",
    ],
    deps = [
<<<<<<< HEAD
        ":osc_tracking_data",
        ":osc_utils",
=======
        ":osc_tracking_datas",
>>>>>>> c76beb47
        "//common:eigen_utils",
        "//lcmtypes:lcmt_robot",
        "//multibody:utils",
        "//multibody/kinematic",
        "//solvers:fast_osqp_solver",
        "//systems/controllers:control_utils",
        "//systems/framework:vector",
        "@drake//:drake_shared_library",
    ],
)

cc_library(
    name = "osc_tracking_datas",
    deps = [
        ":com_tracking_data",
        ":joint_space_tracking_data",
        ":osc_tracking_data",
        ":relative_transform_tracking_data",
        ":rot_space_tracking_data",
        ":trans_space_tracking_data",
    ],
)

cc_library(
    name = "osc_tracking_data",
    srcs = ["osc_tracking_data.cc"],
    hdrs = ["osc_tracking_data.h"],
    deps = [
        "//multibody:utils",
        "//systems/framework:vector",
        "@drake//:drake_shared_library",
    ],
)

cc_library(
    name = "options_tracking_data",
    srcs = ["options_tracking_data.cc"],
    hdrs = ["options_tracking_data.h"],
    deps = [
        ":osc_tracking_data",
        "//multibody:view_frame",
        "//multibody:utils",
        "//systems/framework:vector",
        "@drake//:drake_shared_library",
    ],
)

cc_library(
    name = "com_tracking_data",
    srcs = ["com_tracking_data.cc"],
    hdrs = ["com_tracking_data.h"],
    deps = [
        ":options_tracking_data",
        "//multibody:utils",
        "//systems/framework:vector",
        "@drake//:drake_shared_library",
    ],
)

cc_library(
    name = "trans_space_tracking_data",
    srcs = ["trans_space_tracking_data.cc"],
    hdrs = ["trans_space_tracking_data.h"],
    deps = [
        ":options_tracking_data",
        "//multibody:utils",
        "//systems/framework:vector",
        "@drake//:drake_shared_library",
    ],
)

cc_library(
    name = "rot_space_tracking_data",
    srcs = ["rot_space_tracking_data.cc"],
    hdrs = ["rot_space_tracking_data.h"],
    deps = [
        ":options_tracking_data",
        "//multibody:utils",
        "//systems/framework:vector",
        "@drake//:drake_shared_library",
    ],
)

cc_library(
    name = "joint_space_tracking_data",
    srcs = ["joint_space_tracking_data.cc"],
    hdrs = ["joint_space_tracking_data.h"],
    deps = [
        ":options_tracking_data",
        "//multibody:utils",
        "//systems/framework:vector",
        "@drake//:drake_shared_library",
    ],
)

cc_library(
    name = "relative_transform_tracking_data",
    srcs = ["relative_translation_tracking_data.cc"],
    hdrs = ["relative_translation_tracking_data.h"],
    deps = [
<<<<<<< HEAD
        ":osc_utils",
        "//examples/goldilocks_models:goldilocks_utils",
        "//examples/goldilocks_models:reduced_order_models",
=======
        ":options_tracking_data",
        ":trans_space_tracking_data",
>>>>>>> c76beb47
        "//multibody:utils",
        "//systems/framework:vector",
        "@drake//:drake_shared_library",
    ],
)

cc_library(
    name = "osc_utils",
    srcs = [
        "osc_utils.cc",
    ],
    hdrs = [
        "osc_utils.h",
    ],
    deps = [
        "//multibody:utils",
        "@drake//:drake_shared_library",
    ],
)<|MERGE_RESOLUTION|>--- conflicted
+++ resolved
@@ -11,12 +11,8 @@
         "operational_space_control.h",
     ],
     deps = [
-<<<<<<< HEAD
-        ":osc_tracking_data",
+        ":osc_tracking_datas",
         ":osc_utils",
-=======
-        ":osc_tracking_datas",
->>>>>>> c76beb47
         "//common:eigen_utils",
         "//lcmtypes:lcmt_robot",
         "//multibody:utils",
@@ -33,6 +29,7 @@
     deps = [
         ":com_tracking_data",
         ":joint_space_tracking_data",
+        ":optimal_rom_tracking_data",
         ":osc_tracking_data",
         ":relative_transform_tracking_data",
         ":rot_space_tracking_data",
@@ -57,7 +54,22 @@
     hdrs = ["options_tracking_data.h"],
     deps = [
         ":osc_tracking_data",
+        "//multibody:utils",
         "//multibody:view_frame",
+        "//systems/framework:vector",
+        "@drake//:drake_shared_library",
+    ],
+)
+
+cc_library(
+    name = "optimal_rom_tracking_data",
+    srcs = ["optimal_rom_tracking_data.cc"],
+    hdrs = ["optimal_rom_tracking_data.h"],
+    deps = [
+        ":options_tracking_data",
+        ":osc_utils",
+        "//examples/goldilocks_models:goldilocks_utils",
+        "//examples/goldilocks_models:reduced_order_models",
         "//multibody:utils",
         "//systems/framework:vector",
         "@drake//:drake_shared_library",
@@ -117,14 +129,8 @@
     srcs = ["relative_translation_tracking_data.cc"],
     hdrs = ["relative_translation_tracking_data.h"],
     deps = [
-<<<<<<< HEAD
-        ":osc_utils",
-        "//examples/goldilocks_models:goldilocks_utils",
-        "//examples/goldilocks_models:reduced_order_models",
-=======
         ":options_tracking_data",
         ":trans_space_tracking_data",
->>>>>>> c76beb47
         "//multibody:utils",
         "//systems/framework:vector",
         "@drake//:drake_shared_library",
