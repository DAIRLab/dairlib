load("@drake//tools/lint:lint.bzl", "add_lint_tests")

package(default_visibility = ["//visibility:public"])

cc_library(
    name = "operational_space_control",
    srcs = [
        "operational_space_control.cc",
    ],
    hdrs = [
        "operational_space_control.h",
    ],
    deps = [
        ":osc_tracking_data",
        "//attic/multibody:utils",
        "//systems/controllers:control_utils",
        "//systems/framework:vector",
        "@drake//:drake_shared_library",
    ],
)

cc_library(
    name = "operational_space_control_mbp",
    srcs = [
        "operational_space_control_mbp.cc",
    ],
    hdrs = [
        "operational_space_control_mbp.h",
    ],
    deps = [
        ":osc_tracking_data_mbp",
<<<<<<< HEAD
        #        "//attic/multibody:utils",
=======
        "//lcmtypes:lcmt_robot",
>>>>>>> 04ee5e4a
        "//multibody:multibody_distance_constraint",
        "//multibody:utils",
        "//systems/controllers:control_utils",
        "//systems/framework:vector",
        "@drake//:drake_shared_library",
    ],
)

cc_library(
    name = "osc_tracking_data",
    srcs = [
        "osc_tracking_data.cc",
    ],
    hdrs = [
        "osc_tracking_data.h",
    ],
    deps = [
        "//attic/multibody:utils",
        "//systems/framework:vector",
        "@drake//:drake_shared_library",
    ],
)

cc_library(
    name = "osc_tracking_data_mbp",
    srcs = [
        "osc_tracking_data_mbp.cc",
    ],
    hdrs = [
        "osc_tracking_data_mbp.h",
    ],
    deps = [
        "//multibody:utils",
        "//systems/framework:vector",
        "@drake//:drake_shared_library",
    ],
)<|MERGE_RESOLUTION|>--- conflicted
+++ resolved
@@ -29,11 +29,7 @@
     ],
     deps = [
         ":osc_tracking_data_mbp",
-<<<<<<< HEAD
-        #        "//attic/multibody:utils",
-=======
         "//lcmtypes:lcmt_robot",
->>>>>>> 04ee5e4a
         "//multibody:multibody_distance_constraint",
         "//multibody:utils",
         "//systems/controllers:control_utils",
