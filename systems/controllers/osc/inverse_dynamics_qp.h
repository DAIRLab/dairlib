--- conflicted
+++ resolved
@@ -288,13 +288,6 @@
 
   // Costs
   CostMap all_costs_;
-<<<<<<< HEAD
-=======
-
-  // Friction Cone Constraints
-  FrictionConeMap lambda_c_friction_cone_;
-  FrictionConeMap lambda_e_friction_cone_;
->>>>>>> be25ab7f
 
   // Dynamics
   std::shared_ptr<drake::solvers::LinearEqualityConstraint> dynamics_c_;
