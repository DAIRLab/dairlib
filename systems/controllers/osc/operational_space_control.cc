--- conflicted
+++ resolved
@@ -62,10 +62,6 @@
       qp_time_limit_(qp_time_limit) {
   this->set_name("OSC");
 
-  std::cout << "in constructor" << std::endl;
-  std::cout << plant_w_spr_.num_positions() + plant_w_spr_.num_velocities()
-            << std::endl;
-
   n_q_ = plant_wo_spr.num_positions();
   n_v_ = plant_wo_spr.num_velocities();
   n_u_ = plant_wo_spr.num_actuators();
@@ -267,12 +263,7 @@
   }
 }
 
-<<<<<<< HEAD
-void OperationalSpaceControl::Build(
-    const solvers::OSQPSettingsYaml& osqp_settings) {
-=======
 void OperationalSpaceControl::Build() {
->>>>>>> 8dfe3f5b
   // Checker
   CheckCostSettings();
   CheckConstraintSettings();
@@ -587,8 +578,8 @@
     row_idx += contact_i->num_active();
   }
 
-  //  std::cout << "JdotV_h" << JdotV_h.transpose() << std::endl;
-  //  std::cout << "JdotV_c" << JdotV_c_active.transpose() << std::endl;
+//  std::cout << "JdotV_h" << JdotV_h.transpose() << std::endl;
+//  std::cout << "JdotV_c" << JdotV_c_active.transpose() << std::endl;
 
   // Update constraints
   // 1. Dynamics constraint
@@ -743,9 +734,9 @@
                                               -W_input_smoothing_ * (*u_prev_));
   }
 
-  //  if (!solver_->IsInitialized()) {
-  //    solver_->InitializeSolver(*prog_);
-  //  }
+//  if (!solver_->IsInitialized()) {
+//    solver_->InitializeSolver(*prog_);
+//  }
 
   if (initial_guess_x_.count(fsm_state) > 0) {
     solver_->WarmStart(initial_guess_x_.at(fsm_state),
@@ -765,8 +756,8 @@
     initial_guess_x_[fsm_state] = result.GetSolution();
     initial_guess_y_[fsm_state] = result.get_solver_details<OsqpSolver>().y;
   } else {
-    //    std::cerr << "QP did not solve in time!" << std::endl;
-    //    solver_->DisableWarmStart();
+//    std::cerr << "QP did not solve in time!" << std::endl;
+//    solver_->DisableWarmStart();
     *u_prev_ = VectorXd::Zero(n_u_);
   }
 
@@ -900,7 +891,7 @@
                                 W_lambda_c_reg_ * (*lambda_c_sol_))(0)
                              : 0;
   total_cost_ += input_cost + acceleration_cost + soft_constraint_cost +
-                 input_smoothing_cost + lambda_h_cost + lambda_c_cost;
+                      input_smoothing_cost + lambda_h_cost + lambda_c_cost;
   soft_constraint_cost_ = soft_constraint_cost;
   output->regularization_costs.clear();
   output->regularization_cost_names.clear();
@@ -992,7 +983,7 @@
     }
     output->tracking_data[i] = osc_output;
   }
-  //  std::cout << total_cost_ << std::endl;
+//  std::cout << total_cost_ << std::endl;
 
   output->num_tracking_data = output->tracking_data_names.size();
   output->num_regularization_costs = output->regularization_cost_names.size();
@@ -1009,12 +1000,8 @@
   VectorXd v_w_spr = robot_output->GetVelocities();
   VectorXd x_w_spr(plant_w_spr_.num_positions() +
                    plant_w_spr_.num_velocities());
-  //  VectorXd x_w_spr(n_q_ + n_v_);
-  std::cout << q_w_spr.size() << std::endl;
-  std::cout << v_w_spr.size() << std::endl;
-  std::cout << plant_w_spr_.num_positions() << std::endl;
-  std::cout << plant_w_spr_.num_velocities() << std::endl;
   x_w_spr << q_w_spr, v_w_spr;
+
 
   double timestamp = robot_output->get_timestamp();
   double current_time = timestamp;
@@ -1025,9 +1012,6 @@
   VectorXd x_wo_spr(n_q_ + n_v_);
   x_wo_spr << map_position_from_spring_to_no_spring_ * q_w_spr,
       map_velocity_from_spring_to_no_spring_ * v_w_spr;
-  //  std::cout << "In function: " << std::endl;
-  //  std::cout << plant_w_spr_.num_positions() + plant_w_spr_.num_velocities()
-  //            << std::endl;
 
   VectorXd u_sol(n_u_);
   if (used_with_finite_state_machine_) {
@@ -1038,7 +1022,6 @@
       auto clock = this->EvalVectorInput(context, clock_port_);
       clock_time = clock->get_value()(0);
     }
-
     VectorXd fsm_state = fsm_output->get_value();
 
     double alpha = 0;
@@ -1053,17 +1036,8 @@
     // Get discrete states
     const auto prev_event_time =
         context.get_discrete_state(prev_event_time_idx_).get_value();
-    //    std::cout << fsm_state(0) << std::endl;
-    //    std::cout << clock_time << std::endl;
-    //    std::cout << prev_event_time(0) << std::endl;
-    //    std::cout << alpha << std::endl;
-    //    std::cout << next_fsm_state << std::endl;
-    //    std::cout << current_time << std::endl;
-    std::cout << x_w_spr.transpose() << std::endl;
-    std::cout << x_wo_spr.transpose() << std::endl;
     u_sol = SolveQp(x_w_spr, x_wo_spr, context, clock_time, fsm_state(0),
                     current_time - prev_event_time(0), alpha, next_fsm_state);
-
   } else {
     u_sol = SolveQp(x_w_spr, x_wo_spr, context, current_time, -1, current_time,
                     0, -1);
