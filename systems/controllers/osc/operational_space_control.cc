--- conflicted
+++ resolved
@@ -103,17 +103,9 @@
 
   // Initialize the mapping from spring to no spring
   map_position_from_spring_to_no_spring_ =
-<<<<<<< HEAD
-      CreateWithSpringsToWithoutSpringsMapPos(plant_w_spr, plant_wo_spr)
-          .transpose();
-  map_velocity_from_spring_to_no_spring_ =
-      CreateWithSpringsToWithoutSpringsMapVel(plant_w_spr, plant_wo_spr)
-          .transpose();
-=======
       CreateWithSpringsToWithoutSpringsMapPos(plant_w_spr, plant_wo_spr);
   map_velocity_from_spring_to_no_spring_ =
       CreateWithSpringsToWithoutSpringsMapVel(plant_w_spr, plant_wo_spr);
->>>>>>> 96d91954
 
   // Get input limits
   VectorXd u_min(n_u_);
