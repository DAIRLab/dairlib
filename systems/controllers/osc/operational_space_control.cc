#include "systems/controllers/osc/operational_space_control.h"

#include <drake/multibody/plant/multibody_plant.h>

#include "common/eigen_utils.h"
#include "multibody/multibody_utils.h"

#include "drake/common/text_logging.h"

using std::cout;
using std::endl;

using std::numeric_limits;
using std::string;
using std::vector;

using Eigen::MatrixXd;
using Eigen::Vector2d;
using Eigen::VectorXd;

using dairlib::multibody::createContext;
using drake::multibody::JacobianWrtVariable;
using drake::multibody::JointActuatorIndex;
using drake::multibody::JointIndex;
using drake::multibody::MultibodyPlant;
using drake::solvers::MathematicalProgram;
using drake::solvers::MathematicalProgramResult;
using drake::solvers::SolutionResult;
using drake::systems::BasicVector;
using drake::systems::Context;
using drake::trajectories::ExponentialPlusPiecewisePolynomial;
using drake::trajectories::PiecewisePolynomial;

using drake::solvers::OsqpSolver;
using drake::solvers::OsqpSolverDetails;
using drake::solvers::Solve;

namespace dairlib::systems::controllers {

using multibody::makeNameToVelocitiesMap;
using multibody::SetPositionsIfNew;
using multibody::SetVelocitiesIfNew;
using multibody::WorldPointEvaluator;

int kSpaceDim = OscTrackingData::kSpaceDim;

OperationalSpaceControl::OperationalSpaceControl(
    const MultibodyPlant<double>& plant_w_spr,
    const MultibodyPlant<double>& plant_wo_spr,
    drake::systems::Context<double>* context_w_spr,
    drake::systems::Context<double>* context_wo_spr,
    bool used_with_finite_state_machine, bool print_tracking_info,
    double qp_time_limit)
    : plant_w_spr_(plant_w_spr),
      plant_wo_spr_(plant_wo_spr),
      context_w_spr_(context_w_spr),
      context_wo_spr_(context_wo_spr),
      world_w_spr_(plant_w_spr_.world_frame()),
      world_wo_spr_(plant_wo_spr_.world_frame()),
      used_with_finite_state_machine_(used_with_finite_state_machine),
      print_tracking_info_(print_tracking_info),
      qp_time_limit_(qp_time_limit) {
  this->set_name("OSC");

  n_q_ = plant_wo_spr.num_positions();
  n_v_ = plant_wo_spr.num_velocities();
  n_u_ = plant_wo_spr.num_actuators();

  int n_q_w_spr = plant_w_spr.num_positions();
  int n_v_w_spr = plant_w_spr.num_velocities();
  int n_u_w_spr = plant_w_spr.num_actuators();

  // Input/Output Setup
  state_port_ =
      this->DeclareVectorInputPort(
              "x, u, t", OutputVector<double>(n_q_w_spr, n_v_w_spr, n_u_w_spr))
          .get_index();
  if (used_with_finite_state_machine) {
    fsm_port_ =
<<<<<<< HEAD
        this->DeclareVectorInputPort("fsm_state",BasicVector<double>(1)).get_index();
    clock_port_ =
        this->DeclareVectorInputPort("clock",BasicVector<double>(1)).get_index();
    near_impact_port_ =
        this->DeclareVectorInputPort("near_impact",BasicVector<double>(2)).get_index();
=======
        this->DeclareVectorInputPort("fsm", BasicVector<double>(1)).get_index();
    near_impact_port_ = this->DeclareVectorInputPort("next_fsm, t_to_impact",
                                                     BasicVector<double>(2))
                            .get_index();
>>>>>>> 26b5e39c

    // Discrete update to record the last state event time
    DeclarePerStepDiscreteUpdateEvent(
        &OperationalSpaceControl::DiscreteVariableUpdate);
    prev_fsm_state_idx_ = this->DeclareDiscreteState(-0.1 * VectorXd::Ones(1));
    prev_event_time_idx_ = this->DeclareDiscreteState(VectorXd::Zero(1));
  }

<<<<<<< HEAD
  osc_output_port_ =
      this->DeclareVectorOutputPort("controller_command",
                                    TimestampedVector<double>(n_u_w_spr),
                                    &OperationalSpaceControl::CalcOptimalInput)
          .get_index();
  osc_debug_port_ = this->DeclareAbstractOutputPort("osc_debug",
                            &OperationalSpaceControl::AssignOscLcmOutput)
                        .get_index();
=======
  osc_output_port_ = this->DeclareVectorOutputPort(
                             "u, t", TimestampedVector<double>(n_u_w_spr),
                             &OperationalSpaceControl::CalcOptimalInput)
                         .get_index();
  osc_debug_port_ =
      this->DeclareAbstractOutputPort(
              "lcmt_osc_debug", &OperationalSpaceControl::AssignOscLcmOutput)
          .get_index();
>>>>>>> 26b5e39c

  const std::map<string, int>& pos_map_w_spr =
      multibody::makeNameToPositionsMap(plant_w_spr);
  const std::map<string, int>& vel_map_w_spr =
      multibody::makeNameToVelocitiesMap(plant_w_spr);
  const std::map<string, int>& pos_map_wo_spr =
      multibody::makeNameToPositionsMap(plant_wo_spr);
  const std::map<string, int>& vel_map_wo_spr =
      multibody::makeNameToVelocitiesMap(plant_wo_spr);

  // Initialize the mapping from spring to no spring
  map_position_from_spring_to_no_spring_ = MatrixXd::Zero(n_q_, n_q_w_spr);
  map_velocity_from_spring_to_no_spring_ = MatrixXd::Zero(n_v_, n_v_w_spr);

  for (auto pos_pair_wo_spr : pos_map_wo_spr) {
    bool successfully_added = false;
    for (auto pos_pair_w_spr : pos_map_w_spr) {
      if (pos_pair_wo_spr.first == pos_pair_w_spr.first) {
        map_position_from_spring_to_no_spring_(pos_pair_wo_spr.second,
                                               pos_pair_w_spr.second) = 1;
        successfully_added = true;
      }
    }
    DRAKE_DEMAND(successfully_added);
  }

  for (auto vel_pair_wo_spr : vel_map_wo_spr) {
    bool successfully_added = false;
    for (auto vel_pair_w_spr : vel_map_w_spr) {
      if (vel_pair_wo_spr.first == vel_pair_w_spr.first) {
        map_velocity_from_spring_to_no_spring_(vel_pair_wo_spr.second,
                                               vel_pair_w_spr.second) = 1;
        successfully_added = true;
      }
    }
    DRAKE_DEMAND(successfully_added);
  }

  // Get input limits
  VectorXd u_min(n_u_);
  VectorXd u_max(n_u_);
  for (JointActuatorIndex i(0); i < n_u_; ++i) {
    u_min(i) = -plant_wo_spr_.get_joint_actuator(i).effort_limit();
    u_max(i) = plant_wo_spr_.get_joint_actuator(i).effort_limit();
  }
  u_min_ = u_min;
  u_max_ = u_max;

  n_revolute_joints_ = 0;
  for (JointIndex i(0); i < plant_wo_spr_.num_joints(); ++i) {
    const drake::multibody::Joint<double>& joint = plant_wo_spr_.get_joint(i);
    if (joint.type_name() == "revolute") {
      n_revolute_joints_ += 1;
    }
  }
  VectorXd q_min(n_revolute_joints_);
  VectorXd q_max(n_revolute_joints_);
  int floating_base_offset = n_v_ - n_revolute_joints_;
  for (JointIndex i(0); i < plant_wo_spr_.num_joints(); ++i) {
    const drake::multibody::Joint<double>& joint = plant_wo_spr_.get_joint(i);
    if (joint.type_name() == "revolute") {
      q_min(vel_map_wo_spr.at(joint.name() + "dot") - floating_base_offset) =
          plant_wo_spr.get_joint(i).position_lower_limits()[0];
      q_max(vel_map_wo_spr.at(joint.name() + "dot") - floating_base_offset) =
          plant_wo_spr.get_joint(i).position_upper_limits()[0];
    }
    if (joint.type_name() == "prismatic" &&
        (joint.position_lower_limits()[0] !=
             -std::numeric_limits<double>::infinity() ||
         (joint.position_upper_limits()[0] !=
          std::numeric_limits<double>::infinity()))) {
      std::cerr << "Warning: joint limits have not been implemented for "
                   "prismatic joints: "
                << std::endl;
    }
  }
  q_min_ = q_min;
  q_max_ = q_max;

  //  // Get joint limits
  //  for (JointIndex q_i(6); q_i < n_joints_; ++q_i){
  //    std::cout << q_i << std::endl;
  //    std::cout << plant_wo_spr.get_joint(q_i).name() << std::endl;
  //    q_min(q_i) = plant_wo_spr.get_joint(q_i).position_lower_limits()[0];
  //    q_max(q_i) = plant_wo_spr.get_joint(q_i).position_upper_limits()[0];
  //  }

  // Check if the model is floating based
  is_quaternion_ = multibody::isQuaternion(plant_w_spr);
}

// Cost methods
void OperationalSpaceControl::AddAccelerationCost(
    const std::string& joint_vel_name, double w) {
  if (W_joint_accel_.size() == 0) {
    W_joint_accel_ = Eigen::MatrixXd::Zero(n_v_, n_v_);
  }
  int idx = makeNameToVelocitiesMap(plant_wo_spr_).at(joint_vel_name);
  W_joint_accel_(idx, idx) += w;
}

// Constraint methods
void OperationalSpaceControl::AddContactPoint(
    const WorldPointEvaluator<double>* evaluator) {
  single_contact_mode_ = true;
  AddStateAndContactPoint(-1, evaluator);
}

void OperationalSpaceControl::AddStateAndContactPoint(
    int state, const WorldPointEvaluator<double>* evaluator) {
  DRAKE_DEMAND(&evaluator->plant() == &plant_wo_spr_);

  // Find the new contact in all_contacts_
  auto it_c = std::find(all_contacts_.begin(), all_contacts_.end(), evaluator);
  int contact_idx = std::distance(all_contacts_.begin(), it_c);
  // Add to contact list if the new contact doesn't exist in the list
  if (it_c == all_contacts_.cend()) {
    all_contacts_.push_back(evaluator);
  }

  // Find the finite state machine state in contact_indices_map_
  auto map_iterator = contact_indices_map_.find(state);
  if (map_iterator == contact_indices_map_.end()) {
    // state doesn't exist in the map
    contact_indices_map_[state] = {contact_idx};
  } else {
    // Add contact_idx to the existing set (note that std::set removes
    // duplicates automatically)
    map_iterator->second.insert(contact_idx);
  }
}

void OperationalSpaceControl::AddKinematicConstraint(
    const multibody::KinematicEvaluatorSet<double>* evaluators) {
  DRAKE_DEMAND(&evaluators->plant() == &plant_wo_spr_);
  kinematic_evaluators_ = evaluators;
}

// Tracking data methods
void OperationalSpaceControl::AddTrackingData(OscTrackingData* tracking_data,
                                              double t_lb, double t_ub) {
  tracking_data_vec_->push_back(tracking_data);
  fixed_position_vec_.push_back(VectorXd::Zero(0));
  t_s_vec_.push_back(t_lb);
  t_e_vec_.push_back(t_ub);

  // Construct input ports and add element to traj_name_to_port_index_map_ if
  // the port for the traj is not created yet
  string traj_name = tracking_data->GetName();
  if (traj_name_to_port_index_map_.find(traj_name) ==
      traj_name_to_port_index_map_.end()) {
    PiecewisePolynomial<double> pp = PiecewisePolynomial<double>();
    int port_index =
        this->DeclareAbstractInputPort(
                traj_name,
                drake::Value<drake::trajectories::Trajectory<double>>(pp))
            .get_index();
    traj_name_to_port_index_map_[traj_name] = port_index;
  }
}
void OperationalSpaceControl::AddConstTrackingData(
    OscTrackingData* tracking_data, const VectorXd& v, double t_lb,
    double t_ub) {
  tracking_data_vec_->push_back(tracking_data);
  fixed_position_vec_.push_back(v);
  t_s_vec_.push_back(t_lb);
  t_e_vec_.push_back(t_ub);
}

// Osc checkers and constructor
void OperationalSpaceControl::CheckCostSettings() {
  if (W_input_.size() != 0) {
    DRAKE_DEMAND((W_input_.rows() == n_u_) && (W_input_.cols() == n_u_));
  }
  if (W_joint_accel_.size() != 0) {
    DRAKE_DEMAND((W_joint_accel_.rows() == n_v_) &&
                 (W_joint_accel_.cols() == n_v_));
  }
}
void OperationalSpaceControl::CheckConstraintSettings() {
  if (!all_contacts_.empty()) {
    DRAKE_DEMAND(mu_ != -1);
  }
  if (single_contact_mode_) {
    DRAKE_DEMAND(contact_indices_map_.size() == 1);
  }
}

void OperationalSpaceControl::Build() {
  // Checker
  CheckCostSettings();
  CheckConstraintSettings();
  for (auto tracking_data : *tracking_data_vec_) {
    tracking_data->CheckOscTrackingData();
  }

  // Construct QP
  prog_ = std::make_unique<MathematicalProgram>();

  // Size of decision variable
  n_h_ = (kinematic_evaluators_ == nullptr)
             ? 0
             : kinematic_evaluators_->count_full();
  n_c_ = kSpaceDim * all_contacts_.size();
  n_c_active_ = 0;
  for (auto evaluator : all_contacts_) {
    n_c_active_ += evaluator->num_active();
  }

  // Record the contact dimension per state
  for (auto contact_map : contact_indices_map_) {
    int active_contact_dim = 0;
    for (unsigned int i = 0; i < all_contacts_.size(); i++) {
      if (contact_map.second.find(i) != contact_map.second.end()) {
        active_contact_dim +=
            all_contacts_[i]->EvalFullJacobian(*context_wo_spr_).rows();
      }
    }
    active_contact_dim_[contact_map.first] = active_contact_dim;
  }

  // Initialize solution
  dv_sol_ = std::make_unique<Eigen::VectorXd>(n_v_);
  u_sol_ = std::make_unique<Eigen::VectorXd>(n_u_);
  lambda_c_sol_ = std::make_unique<Eigen::VectorXd>(n_c_);
  lambda_h_sol_ = std::make_unique<Eigen::VectorXd>(n_h_);
  epsilon_sol_ = std::make_unique<Eigen::VectorXd>(n_c_active_);
  dv_sol_->setZero();
  u_sol_->setZero();
  lambda_c_sol_->setZero();
  lambda_h_sol_->setZero();
  epsilon_sol_->setZero();

  // Add decision variables
  dv_ = prog_->NewContinuousVariables(n_v_, "dv");
  u_ = prog_->NewContinuousVariables(n_u_, "u");
  lambda_c_ = prog_->NewContinuousVariables(n_c_, "lambda_contact");
  lambda_h_ = prog_->NewContinuousVariables(n_h_, "lambda_holonomic");
  epsilon_ = prog_->NewContinuousVariables(n_c_active_, "epsilon");

  // Add constraints
  // 1. Dynamics constraint
  dynamics_constraint_ =
      prog_
          ->AddLinearEqualityConstraint(
              MatrixXd::Zero(n_v_, n_v_ + n_c_ + n_h_ + n_u_),
              VectorXd::Zero(n_v_), {dv_, lambda_c_, lambda_h_, u_})
          .evaluator()
          .get();
  // 2. Holonomic constraint
  holonomic_constraint_ =
      prog_
          ->AddLinearEqualityConstraint(MatrixXd::Zero(n_h_, n_v_),
                                        VectorXd::Zero(n_h_), dv_)
          .evaluator()
          .get();
  // 3. Contact constraint
  if (all_contacts_.size() > 0) {
    if (w_soft_constraint_ <= 0) {
      contact_constraints_ =
          prog_
              ->AddLinearEqualityConstraint(MatrixXd::Zero(n_c_active_, n_v_),
                                            VectorXd::Zero(n_c_active_), dv_)
              .evaluator()
              .get();
    } else {
      // Relaxed version:
      contact_constraints_ =
          prog_
              ->AddLinearEqualityConstraint(
                  MatrixXd::Zero(n_c_active_, n_v_ + n_c_active_),
                  VectorXd::Zero(n_c_active_), {dv_, epsilon_})
              .evaluator()
              .get();
    }
  }
  if (!all_contacts_.empty()) {
    VectorXd mu_neg1(2);
    VectorXd mu_1(2);
    VectorXd one(1);
    MatrixXd A = MatrixXd(5, kSpaceDim);
    A << -1, 0, mu_, 0, -1, mu_, 1, 0, mu_, 0, 1, mu_, 0, 0, 1;

    for (unsigned int j = 0; j < all_contacts_.size(); j++) {
      friction_constraints_.push_back(
          prog_
              ->AddLinearConstraint(
                  A, VectorXd::Zero(5),
                  Eigen::VectorXd::Constant(
                      5, std::numeric_limits<double>::infinity()),
                  lambda_c_.segment(kSpaceDim * j, 3))
              .evaluator()
              .get());
    }
  }
  // 5. Input constraint
  if (with_input_constraints_) {
    prog_->AddLinearConstraint(MatrixXd::Identity(n_u_, n_u_), u_min_, u_max_,
                               u_);
  }
  // No joint position constraint in this implementation

  // Add costs
  // 1. input cost
  if (W_input_.size() > 0) {
    prog_->AddQuadraticCost(W_input_, VectorXd::Zero(n_u_), u_);
  }
  // 2. acceleration cost
  if (W_joint_accel_.size() > 0) {
    prog_->AddQuadraticCost(W_joint_accel_, VectorXd::Zero(n_v_), dv_);
  }
  // 3. Soft constraint cost
  if (w_soft_constraint_ > 0) {
    prog_->AddQuadraticCost(
        w_soft_constraint_ * MatrixXd::Identity(n_c_active_, n_c_active_),
        VectorXd::Zero(n_c_active_), epsilon_);
  }
  // 4. Tracking cost
  for (unsigned int i = 0; i < tracking_data_vec_->size(); i++) {
    tracking_cost_.push_back(prog_
                                 ->AddQuadraticCost(MatrixXd::Zero(n_v_, n_v_),
                                                    VectorXd::Zero(n_v_), dv_)
                                 .evaluator()
                                 .get());
  }

  // 5. Joint Limit cost
  w_joint_limit_ = VectorXd::Zero(n_revolute_joints_);
  K_joint_pos = MatrixXd::Identity(n_revolute_joints_, n_revolute_joints_);
  joint_limit_cost_.push_back(
      prog_->AddLinearCost(w_joint_limit_, 0, dv_.tail(n_revolute_joints_))
          .evaluator()
          .get());

  solver_ = std::make_unique<solvers::FastOsqpSolver>();
  drake::solvers::SolverOptions solver_options;
  solver_options.SetOption(OsqpSolver::id(), "verbose", 0);
  solver_options.SetOption(OsqpSolver::id(), "time_limit", qp_time_limit_);
  solver_options.SetOption(OsqpSolver::id(), "eps_abs", 1e-7);
  solver_options.SetOption(OsqpSolver::id(), "eps_rel", 1e-7);
  solver_options.SetOption(OsqpSolver::id(), "eps_prim_inf", 1e-5);
  solver_options.SetOption(OsqpSolver::id(), "eps_dual_inf", 1e-5);
  solver_options.SetOption(OsqpSolver::id(), "polish", 1);
  solver_options.SetOption(OsqpSolver::id(), "scaled_termination", 1);
  solver_options.SetOption(OsqpSolver::id(), "adaptive_rho_fraction", 1);
  std::cout << solver_options << std::endl;
  solver_->InitializeSolver(*prog_, solver_options);
  // Max solve duration
}

drake::systems::EventStatus OperationalSpaceControl::DiscreteVariableUpdate(
    const drake::systems::Context<double>& context,
    drake::systems::DiscreteValues<double>* discrete_state) const {
  const BasicVector<double>* fsm_output =
      (BasicVector<double>*)this->EvalVectorInput(context, fsm_port_);
  VectorXd fsm_state = fsm_output->get_value();
  const OutputVector<double>* robot_output =
      (OutputVector<double>*)this->EvalVectorInput(context, state_port_);
  double timestamp = robot_output->get_timestamp();

  auto prev_fsm_state = discrete_state->get_mutable_vector(prev_fsm_state_idx_)
                            .get_mutable_value();
  if (fsm_state(0) != prev_fsm_state(0)) {
    prev_fsm_state(0) = fsm_state(0);

    discrete_state->get_mutable_vector(prev_event_time_idx_).get_mutable_value()
        << timestamp;
  }
  return drake::systems::EventStatus::Succeeded();
}

VectorXd OperationalSpaceControl::SolveQp(
    const VectorXd& x_w_spr, const VectorXd& x_wo_spr,
    const drake::systems::Context<double>& context, double t, int fsm_state,
    double time_since_last_state_switch, double alpha,
    int next_fsm_state) const {
  // Get active contact indices
  std::set<int> active_contact_set = {};
  if (single_contact_mode_) {
    active_contact_set = contact_indices_map_.at(-1);
  } else {
    auto map_iterator = contact_indices_map_.find(fsm_state);
    if (map_iterator != contact_indices_map_.end()) {
      active_contact_set = map_iterator->second;
    } else {
      static const drake::logging::Warn log_once(const_cast<char*>(
          (std::to_string(fsm_state) +
           " is not a valid finite state machine state in OSC.")
              .c_str()));
    }
  }

  // Update context
  SetPositionsIfNew<double>(
      plant_w_spr_, x_w_spr.head(plant_w_spr_.num_positions()), context_w_spr_);
  SetVelocitiesIfNew<double>(plant_w_spr_,
                             x_w_spr.tail(plant_w_spr_.num_velocities()),
                             context_w_spr_);
  SetPositionsIfNew<double>(plant_wo_spr_,
                            x_wo_spr.head(plant_wo_spr_.num_positions()),
                            context_wo_spr_);
  SetVelocitiesIfNew<double>(plant_wo_spr_,
                             x_wo_spr.tail(plant_wo_spr_.num_velocities()),
                             context_wo_spr_);

  // Get M, f_cg, B matrices of the manipulator equation
  MatrixXd B = plant_wo_spr_.MakeActuationMatrix();
  MatrixXd M(n_v_, n_v_);
  plant_wo_spr_.CalcMassMatrix(*context_wo_spr_, &M);
  VectorXd bias(n_v_);
  plant_wo_spr_.CalcBiasTerm(*context_wo_spr_, &bias);
  drake::multibody::MultibodyForces<double> f_app(plant_wo_spr_);
  plant_wo_spr_.CalcForceElementsContribution(*context_wo_spr_, &f_app);
  VectorXd grav = plant_wo_spr_.CalcGravityGeneralizedForces(*context_wo_spr_);
  bias = bias - grav;
  // TODO (yangwill): Characterize damping in cassie model
  //  bias = bias - f_app.generalized_forces();

  // Get J and JdotV for holonomic constraint
  MatrixXd J_h(n_h_, n_v_);
  VectorXd JdotV_h(n_h_);
  if (kinematic_evaluators_ != nullptr) {
    J_h = kinematic_evaluators_->EvalFullJacobian(*context_wo_spr_);
    JdotV_h =
        kinematic_evaluators_->EvalFullJacobianDotTimesV(*context_wo_spr_);
  }

  // Get J for external forces in equations of motion
  MatrixXd J_c = MatrixXd::Zero(n_c_, n_v_);
  for (unsigned int i = 0; i < all_contacts_.size(); i++) {
    if (active_contact_set.find(i) != active_contact_set.end()) {
      J_c.block(kSpaceDim * i, 0, kSpaceDim, n_v_) =
          all_contacts_[i]->EvalFullJacobian(*context_wo_spr_);
    }
  }

  // Get J and JdotV for contact constraint
  MatrixXd J_c_active = MatrixXd::Zero(n_c_active_, n_v_);
  VectorXd JdotV_c_active = VectorXd::Zero(n_c_active_);
  int row_idx = 0;
  for (unsigned int i = 0; i < all_contacts_.size(); i++) {
    auto contact_i = all_contacts_[i];
    if (active_contact_set.find(i) != active_contact_set.end()) {
      // We don't call EvalActiveJacobian() because it'll repeat the computation
      // of the Jacobian. (J_c_active is just a stack of slices of J_c)
      for (int j = 0; j < contact_i->num_active(); j++) {
        J_c_active.row(row_idx + j) =
            J_c.row(kSpaceDim * i + contact_i->active_inds().at(j));
      }
      JdotV_c_active.segment(row_idx, contact_i->num_active()) =
          contact_i->EvalActiveJacobianDotTimesV(*context_wo_spr_);
    }
    row_idx += contact_i->num_active();
  }

  // Update constraints
  // 1. Dynamics constraint
  ///    M*dv + bias == J_c^T*lambda_c + J_h^T*lambda_h + B*u
  /// -> M*dv - J_c^T*lambda_c - J_h^T*lambda_h - B*u == - bias
  /// -> [M, -J_c^T, -J_h^T, -B]*[dv, lambda_c, lambda_h, u]^T = - bias
  MatrixXd A_dyn = MatrixXd::Zero(n_v_, n_v_ + n_c_ + n_h_ + n_u_);
  A_dyn.block(0, 0, n_v_, n_v_) = M;
  A_dyn.block(0, n_v_, n_v_, n_c_) = -J_c.transpose();
  A_dyn.block(0, n_v_ + n_c_, n_v_, n_h_) = -J_h.transpose();
  A_dyn.block(0, n_v_ + n_c_ + n_h_, n_v_, n_u_) = -B;
  dynamics_constraint_->UpdateCoefficients(A_dyn, -bias);
  // 2. Holonomic constraint
  ///    JdotV_h + J_h*dv == 0
  /// -> J_h*dv == -JdotV_h
  holonomic_constraint_->UpdateCoefficients(J_h, -JdotV_h);
  // 3. Contact constraint
  if (!all_contacts_.empty()) {
    if (w_soft_constraint_ <= 0) {
      ///    JdotV_c_active + J_c_active*dv == 0
      /// -> J_c_active*dv == -JdotV_c_active
      contact_constraints_->UpdateCoefficients(J_c_active, -JdotV_c_active);
    } else {
      // Relaxed version:
      ///    JdotV_c_active + J_c_active*dv == -epsilon
      /// -> J_c_active*dv + I*epsilon == -JdotV_c_active
      /// -> [J_c_active, I]* [dv, epsilon]^T == -JdotV_c_active
      MatrixXd A_c = MatrixXd::Zero(n_c_active_, n_v_ + n_c_active_);
      A_c.block(0, 0, n_c_active_, n_v_) = J_c_active;
      A_c.block(0, n_v_, n_c_active_, n_c_active_) =
          MatrixXd::Identity(n_c_active_, n_c_active_);
      contact_constraints_->UpdateCoefficients(A_c, -JdotV_c_active);
    }
  }
  // 4. Friction constraint (approximated firction cone)
  /// For i = active contact indices
  ///     mu_*lambda_c(3*i+2) >= lambda_c(3*i+0)
  ///    -mu_*lambda_c(3*i+2) <= lambda_c(3*i+0)
  ///     mu_*lambda_c(3*i+2) >= lambda_c(3*i+1)
  ///    -mu_*lambda_c(3*i+2) <= lambda_c(3*i+1)
  ///         lambda_c(3*i+2) >= 0
  /// ->
  ///     mu_*lambda_c(3*i+2) - lambda_c(3*i+0) >= 0
  ///     mu_*lambda_c(3*i+2) + lambda_c(3*i+0) >= 0
  ///     mu_*lambda_c(3*i+2) - lambda_c(3*i+1) >= 0
  ///     mu_*lambda_c(3*i+2) + lambda_c(3*i+1) >= 0
  ///                           lambda_c(3*i+2) >= 0
  if (!all_contacts_.empty()) {
//    VectorXd inf_vectorxd(1);
//    inf_vectorxd << numeric_limits<double>::infinity();
    for (unsigned int i = 0; i < all_contacts_.size(); i++) {
      if (active_contact_set.find(i) != active_contact_set.end()) {
        friction_constraints_.at(i)->UpdateLowerBound(VectorXd::Zero(5));
      } else {
        friction_constraints_.at(i)->UpdateLowerBound(
            VectorXd::Constant(5, -std::numeric_limits<double>::infinity()));
      }
    }
  }

  //  Invariant Impacts
  //  Only update when near an impact
  bool near_impact = alpha != 0;
<<<<<<< HEAD
  if (near_impact) {
    auto map_iterator = contact_indices_map_.find(next_fsm_state);
    if (map_iterator == contact_indices_map_.end()) {
      throw std::out_of_range(
          "Contact mode: " + std::to_string(next_fsm_state) +
          " was not found in the OSC");
    }
    std::set<int> next_contact_set = map_iterator->second;
    int active_contact_dim = active_contact_dim_.at(next_fsm_state) + n_h_;
    MatrixXd J_c_next = MatrixXd::Zero(active_contact_dim, n_v_);
    int row_start = 0;
    for (unsigned int i = 0; i < all_contacts_.size(); i++) {
      if (next_contact_set.find(i) != next_contact_set.end()) {
        J_c_next.block(row_start, 0, kSpaceDim, n_v_) =
            all_contacts_[i]->EvalFullJacobian(*context_wo_spr_);
        row_start += kSpaceDim;
      }
    }
    // Holonomic constraints
    if (n_h_ > 0) {
      J_c_next.block(row_start, 0, n_h_, n_v_) = J_h;
    }
    M_Jt_ = M.inverse() * J_c_next.transpose();

    int active_tracking_data_dim = 0;
    for (unsigned int i = 0; i < tracking_data_vec_->size(); i++) {
      auto tracking_data = tracking_data_vec_->at(i);

      if (tracking_data->IsActive()) {
        VectorXd v_proj = VectorXd::Zero(n_v_);
        active_tracking_data_dim += tracking_data->GetYDim();
        if (fixed_position_vec_.at(i).size() != 0) {
          // Create constant trajectory and update
          tracking_data->Update(
              x_w_spr, *context_w_spr_, x_wo_spr, *context_wo_spr_,
              PiecewisePolynomial<double>(fixed_position_vec_.at(i)), t,
              fsm_state, v_proj);
        } else {
          // Read in traj from input port
          const string& traj_name = tracking_data->GetName();
          int port_index = traj_name_to_port_index_map_.at(traj_name);
          const drake::AbstractValue* input_traj =
              this->EvalAbstractInput(context, port_index);
          const auto& traj =
              input_traj->get_value<drake::trajectories::Trajectory<double>>();
          tracking_data->Update(x_w_spr, *context_w_spr_, x_wo_spr,
                                *context_wo_spr_, traj, t, fsm_state, v_proj);
        }
      }
    }
    MatrixXd A = MatrixXd::Zero(active_tracking_data_dim, active_contact_dim);
    VectorXd ydot_err_vec = VectorXd::Zero(active_tracking_data_dim);
    int start_row = 0;
    for (auto tracking_data : *tracking_data_vec_) {
      if (tracking_data->IsActive()) {
        A.block(start_row, 0, tracking_data->GetYDim(), active_contact_dim) =
            tracking_data->GetJ() * M_Jt_;
        ydot_err_vec.segment(start_row, tracking_data->GetYDim()) =
            tracking_data->GetErrorYdot();
        start_row += tracking_data->GetYDim();
      }
    }

    ii_lambda_sol_ = A.completeOrthogonalDecomposition().solve(ydot_err_vec);
=======
  VectorXd v_proj = VectorXd::Zero(n_v_);
  if (near_impact) {
    UpdateImpactInvariantProjection(x_w_spr, x_wo_spr, context, t, fsm_state,
                                    next_fsm_state, M, J_h);
    // Need to call Update before this to get the updated jacobian
    v_proj = alpha * M_Jt_ * ii_lambda_sol_;
>>>>>>> 26b5e39c
  }

  // Update costs
  // 4. Tracking cost
  for (unsigned int i = 0; i < tracking_data_vec_->size(); i++) {
    auto tracking_data = tracking_data_vec_->at(i);
    // When not using the projection, set it equal to zero
<<<<<<< HEAD
    VectorXd v_proj = VectorXd::Zero(n_v_);

    if (near_impact && tracking_data->IsActive()) {
      // Need to call Update before this to get the updated jacobian
      v_proj = alpha * M_Jt_ * ii_lambda_sol_;
    }
=======
>>>>>>> 26b5e39c

    // Check whether or not it is a constant trajectory, and update TrackingData
    if (fixed_position_vec_.at(i).size() != 0) {
      // Create constant trajectory and update
      tracking_data->Update(
          x_w_spr, *context_w_spr_, x_wo_spr, *context_wo_spr_,
          PiecewisePolynomial<double>(fixed_position_vec_.at(i)), t, fsm_state,
          v_proj);
    } else {
      // Read in traj from input port
      const string& traj_name = tracking_data->GetName();
      int port_index = traj_name_to_port_index_map_.at(traj_name);
      const drake::AbstractValue* input_traj =
          this->EvalAbstractInput(context, port_index);
      DRAKE_DEMAND(input_traj != nullptr);
      const auto& traj =
          input_traj->get_value<drake::trajectories::Trajectory<double>>();
      // Update
      tracking_data->Update(x_w_spr, *context_w_spr_, x_wo_spr,
                            *context_wo_spr_, traj, t, fsm_state, v_proj);
    }
    if (tracking_data->IsActive() &&
        time_since_last_state_switch >= t_s_vec_.at(i) &&
        time_since_last_state_switch <= t_e_vec_.at(i)) {
      const VectorXd& ddy_t = tracking_data->GetYddotCommand();
      const MatrixXd& W = tracking_data->GetWeight();
      const MatrixXd& J_t = tracking_data->GetJ();
      const VectorXd& JdotV_t = tracking_data->GetJdotTimesV();
      // The tracking cost is
      // 0.5 * (J_*dv + JdotV - y_command)^T * W * (J_*dv + JdotV - y_command).
      // We ignore the constant term
      // 0.5 * (JdotV - y_command)^T * W * (JdotV - y_command),
      // since it doesn't change the result of QP.
      tracking_cost_.at(i)->UpdateCoefficients(
          J_t.transpose() * W * J_t, J_t.transpose() * W * (JdotV_t - ddy_t));
    } else {
      tracking_cost_.at(i)->UpdateCoefficients(MatrixXd::Zero(n_v_, n_v_),
                                               VectorXd::Zero(n_v_));
    }
  }

  // Add joint limit constraints
  VectorXd w_joint_limit =
      K_joint_pos * (x_wo_spr.head(plant_wo_spr_.num_positions())
                         .tail(n_revolute_joints_) -
                     q_max_)
                        .cwiseMax(0) +
      K_joint_pos * (x_wo_spr.head(plant_wo_spr_.num_positions())
                         .tail(n_revolute_joints_) -
                     q_min_)
                        .cwiseMin(0);
  joint_limit_cost_.at(0)->UpdateCoefficients(w_joint_limit, 0);

  // Solve the QP

//  const MathematicalProgramResult result = Solve(*prog_);
  const MathematicalProgramResult result = solver_->Solve(*prog_);

  solve_time_ = result.get_solver_details<OsqpSolver>().run_time;

  // Extract solutions
//  if(!result.is_success()){
//    std::cout << "reverting to old sol" << std::endl;
//    return *u_sol_;
//  }
  *dv_sol_ = result.GetSolution(dv_);
  *u_sol_ = result.GetSolution(u_);
  *lambda_c_sol_ = result.GetSolution(lambda_c_);
  *lambda_h_sol_ = result.GetSolution(lambda_h_);
  *epsilon_sol_ = result.GetSolution(epsilon_);

  for (auto tracking_data : *tracking_data_vec_) {
    if (tracking_data->IsActive()) tracking_data->SaveYddotCommandSol(*dv_sol_);
  }

  // Print QP result
  if (print_tracking_info_) {
    cout << "\n" << to_string(result.get_solution_result()) << endl;
    cout << "fsm_state = " << fsm_state << endl;
    cout << "**********************\n";
    cout << "u_sol = " << u_sol_->transpose() << endl;
    cout << "lambda_c_sol = " << lambda_c_sol_->transpose() << endl;
    cout << "lambda_h_sol = " << lambda_h_sol_->transpose() << endl;
    cout << "dv_sol = " << dv_sol_->transpose() << endl;
    cout << "epsilon_sol = " << epsilon_sol_->transpose() << endl;
    cout << "**********************\n";
    // 1. input cost
    if (W_input_.size() > 0) {
      cout << "input cost = "
           << 0.5 * (*u_sol_).transpose() * W_input_ * (*u_sol_) << endl;
    }
    // 2. acceleration cost
    if (W_joint_accel_.size() > 0) {
      cout << "acceleration cost = "
           << 0.5 * (*dv_sol_).transpose() * W_joint_accel_ * (*dv_sol_)
           << endl;
    }
    // 3. Soft constraint cost
    if (w_soft_constraint_ > 0) {
      cout << "soft constraint cost = "
           << 0.5 * w_soft_constraint_ * (*epsilon_sol_).transpose() *
                  (*epsilon_sol_)
           << endl;
    }
    // 4. Tracking cost
    for (auto tracking_data : *tracking_data_vec_) {
      if (tracking_data->IsActive()) {
        const VectorXd& ddy_t = tracking_data->GetYddotCommand();
        const MatrixXd& W = tracking_data->GetWeight();
        const MatrixXd& J_t = tracking_data->GetJ();
        const VectorXd& JdotV_t = tracking_data->GetJdotTimesV();
        // Note that the following cost also includes the constant term, so that
        // the user can differentiate which error norm is bigger. The constant
        // term was not added to the QP since it doesn't change the result.
        cout << "Tracking cost (" << tracking_data->GetName() << ") = "
             << 0.5 * (J_t * (*dv_sol_) + JdotV_t - ddy_t).transpose() * W *
                    (J_t * (*dv_sol_) + JdotV_t - ddy_t)
             << endl;
      }
    }

    // Target acceleration
    cout << "**********************\n";
    for (auto tracking_data : *tracking_data_vec_) {
      if (tracking_data->IsActive()) {
        tracking_data->PrintFeedbackAndDesiredValues((*dv_sol_));
      }
    }
    cout << "**********************\n\n";
  }

  return *u_sol_;
}
void OperationalSpaceControl::UpdateImpactInvariantProjection(
    const VectorXd& x_w_spr, const VectorXd& x_wo_spr,
    const Context<double>& context, double t, int fsm_state, int next_fsm_state,
    const MatrixXd& M, const MatrixXd& J_h) const {
  auto map_iterator = contact_indices_map_.find(next_fsm_state);
  if (map_iterator == contact_indices_map_.end()) {
    throw std::out_of_range("Contact mode: " + std::to_string(next_fsm_state) +
                            " was not found in the OSC");
  }
  std::set<int> next_contact_set = map_iterator->second;
  int active_contact_dim = active_contact_dim_.at(next_fsm_state) + n_h_;
  MatrixXd J_c_next = MatrixXd::Zero(active_contact_dim, n_v_);
  int row_start = 0;
  for (unsigned int i = 0; i < all_contacts_.size(); i++) {
    if (next_contact_set.find(i) != next_contact_set.end()) {
      J_c_next.block(row_start, 0, kSpaceDim, n_v_) =
          all_contacts_[i]->EvalFullJacobian(*context_wo_spr_);
      row_start += kSpaceDim;
    }
  }
  // Holonomic constraints
  if (n_h_ > 0) {
    J_c_next.block(row_start, 0, n_h_, n_v_) = J_h;
  }
  M_Jt_ = M.llt().solve(J_c_next.transpose());

  int active_tracking_data_dim = 0;
  for (unsigned int i = 0; i < tracking_data_vec_->size(); i++) {
    auto tracking_data = tracking_data_vec_->at(i);

    if (tracking_data->IsActive() &&
        tracking_data->GetImpactInvariantProjection()) {
      VectorXd v_proj = VectorXd::Zero(n_v_);
      active_tracking_data_dim += tracking_data->GetYDim();
      if (fixed_position_vec_.at(i).size() != 0) {
        // Create constant trajectory and update
        tracking_data->Update(
            x_w_spr, *context_w_spr_, x_wo_spr, *context_wo_spr_,
            PiecewisePolynomial<double>(fixed_position_vec_.at(i)), t,
            fsm_state, v_proj);
      } else {
        // Read in traj from input port
        const string& traj_name = tracking_data->GetName();
        int port_index = traj_name_to_port_index_map_.at(traj_name);
        const drake::AbstractValue* input_traj =
            EvalAbstractInput(context, port_index);
        const auto& traj =
            input_traj->get_value<drake::trajectories::Trajectory<double>>();
        tracking_data->Update(x_w_spr, *context_w_spr_, x_wo_spr,
                              *context_wo_spr_, traj, t, fsm_state, v_proj);
      }
    }
  }
  MatrixXd A = MatrixXd::Zero(active_tracking_data_dim, active_contact_dim);
  VectorXd ydot_err_vec = VectorXd::Zero(active_tracking_data_dim);
  int start_row = 0;
  for (auto tracking_data : *tracking_data_vec_) {
    if (tracking_data->IsActive() &&
        tracking_data->GetImpactInvariantProjection()) {
      A.block(start_row, 0, tracking_data->GetYDim(), active_contact_dim) =
          tracking_data->GetJ() * M_Jt_;
      ydot_err_vec.segment(start_row, tracking_data->GetYDim()) =
          tracking_data->GetErrorYdot();
      start_row += tracking_data->GetYDim();
    }
  }

  ii_lambda_sol_ = A.completeOrthogonalDecomposition().solve(ydot_err_vec);
}

void OperationalSpaceControl::AssignOscLcmOutput(
    const Context<double>& context, dairlib::lcmt_osc_output* output) const {
  auto state =
      (OutputVector<double>*)this->EvalVectorInput(context, state_port_);
  auto fsm_output =
      (BasicVector<double>*)this->EvalVectorInput(context, fsm_port_);

  double time_since_last_state_switch =
      used_with_finite_state_machine_
          ? state->get_timestamp() -
                context.get_discrete_state(prev_event_time_idx_).get_value()(0)
          : state->get_timestamp();

  output->utime = state->get_timestamp() * 1e6;
  output->fsm_state = fsm_output->get_value()(0);
  output->input_cost =
      (W_input_.size() > 0)
          ? (0.5 * (*u_sol_).transpose() * W_input_ * (*u_sol_))(0)
          : 0;
  output->acceleration_cost =
      (W_joint_accel_.size() > 0)
          ? (0.5 * (*dv_sol_).transpose() * W_joint_accel_ * (*dv_sol_))(0)
          : 0;
  output->soft_constraint_cost =
      (w_soft_constraint_ > 0)
          ? (0.5 * w_soft_constraint_ * (*epsilon_sol_).transpose() *
             (*epsilon_sol_))(0)
          : 0;

  output->tracking_data_names.clear();
  output->tracking_data.clear();
  output->tracking_cost.clear();

  lcmt_osc_qp_output qp_output;
  qp_output.solve_time = solve_time_;
  qp_output.u_dim = n_u_;
  qp_output.lambda_c_dim = n_c_;
  qp_output.lambda_h_dim = n_h_;
  qp_output.v_dim = n_v_;
  qp_output.epsilon_dim = n_c_active_;
  qp_output.u_sol = CopyVectorXdToStdVector(*u_sol_);
  qp_output.lambda_c_sol = CopyVectorXdToStdVector(*lambda_c_sol_);
  qp_output.lambda_h_sol = CopyVectorXdToStdVector(*lambda_h_sol_);
  qp_output.dv_sol = CopyVectorXdToStdVector(*dv_sol_);
  qp_output.epsilon_sol = CopyVectorXdToStdVector(*epsilon_sol_);
  output->qp_output = qp_output;

  for (unsigned int i = 0; i < tracking_data_vec_->size(); i++) {
    auto tracking_data = tracking_data_vec_->at(i);

    if (tracking_data->IsActive() &&
        time_since_last_state_switch >= t_s_vec_.at(i) &&
        time_since_last_state_switch <= t_e_vec_.at(i)) {
      output->tracking_data_names.push_back(tracking_data->GetName());
      lcmt_osc_tracking_data osc_output;
      osc_output.y_dim = tracking_data->GetYDim();
      osc_output.ydot_dim = tracking_data->GetYdotDim();
      osc_output.name = tracking_data->GetName();
      // This should always be true
      osc_output.is_active = tracking_data->IsActive();
      osc_output.y = CopyVectorXdToStdVector(tracking_data->GetY());
      osc_output.y_des = CopyVectorXdToStdVector(tracking_data->GetYDes());
      osc_output.error_y = CopyVectorXdToStdVector(tracking_data->GetErrorY());
      osc_output.ydot = CopyVectorXdToStdVector(tracking_data->GetYdot());
      osc_output.ydot_des =
          CopyVectorXdToStdVector(tracking_data->GetYdotDes());
      osc_output.error_ydot =
          CopyVectorXdToStdVector(tracking_data->GetErrorYdot());
      osc_output.yddot_des =
          CopyVectorXdToStdVector(tracking_data->GetYddotDesConverted());
      osc_output.yddot_command =
          CopyVectorXdToStdVector(tracking_data->GetYddotCommand());
      osc_output.yddot_command_sol =
          CopyVectorXdToStdVector(tracking_data->GetYddotCommandSol());
      output->tracking_data.push_back(osc_output);

      const VectorXd& ddy_t = tracking_data->GetYddotCommand();
      const MatrixXd& W = tracking_data->GetWeight();
      const MatrixXd& J_t = tracking_data->GetJ();
      const VectorXd& JdotV_t = tracking_data->GetJdotTimesV();
      output->tracking_cost.push_back(
          (0.5 * (J_t * (*dv_sol_) + JdotV_t - ddy_t).transpose() * W *
           (J_t * (*dv_sol_) + JdotV_t - ddy_t))(0));
    }
  }

  output->num_tracking_data = output->tracking_data_names.size();
}

void OperationalSpaceControl::CalcOptimalInput(
    const drake::systems::Context<double>& context,
    systems::TimestampedVector<double>* control) const {
  // Read in current state and time
  const OutputVector<double>* robot_output =
      (OutputVector<double>*)this->EvalVectorInput(context, state_port_);

  VectorXd q_w_spr = robot_output->GetPositions();
  VectorXd v_w_spr = robot_output->GetVelocities();
  VectorXd x_w_spr(plant_w_spr_.num_positions() +
                   plant_w_spr_.num_velocities());
  x_w_spr << q_w_spr, v_w_spr;

  double timestamp = robot_output->get_timestamp();
  double current_time = timestamp;
  if (print_tracking_info_) {
    cout << "\n\ncurrent_time = " << current_time << endl;
  }

  VectorXd x_wo_spr(n_q_ + n_v_);
  x_wo_spr << map_position_from_spring_to_no_spring_ * q_w_spr,
      map_velocity_from_spring_to_no_spring_ * v_w_spr;

  VectorXd u_sol(n_u_);
  if (used_with_finite_state_machine_) {
    // Read in finite state machine
    const BasicVector<double>* fsm_output =
        (BasicVector<double>*)this->EvalVectorInput(context, fsm_port_);
    const BasicVector<double>* near_impact =
        (BasicVector<double>*)this->EvalVectorInput(context, near_impact_port_);
    double clock_time = current_time;
    if (this->get_input_port(clock_port_).HasValue(context)) {
      const BasicVector<double>* clock =
          (BasicVector<double>*)this->EvalVectorInput(context, clock_port_);
      clock_time = clock->get_value()(0);
    }
    VectorXd fsm_state = fsm_output->get_value();

    double alpha = 0;
    int next_fsm_state = -1;
    if (this->get_near_impact_input_port().HasValue(context)) {
      const BasicVector<double>* near_impact =
          (BasicVector<double>*)this->EvalVectorInput(context,
                                                      near_impact_port_);
      alpha = near_impact->get_value()(0);
      next_fsm_state = near_impact->get_value()(1);
    }

    // Get discrete states
    const auto prev_event_time =
        context.get_discrete_state(prev_event_time_idx_).get_value();
<<<<<<< HEAD
    u_sol = SolveQp(x_w_spr, x_wo_spr, context, clock_time, fsm_state(0),
                    current_time - prev_event_time(0),
                    near_impact->get_value()(0), near_impact->get_value()(1));
=======

    u_sol = SolveQp(x_w_spr, x_wo_spr, context, current_time, fsm_state(0),
                    current_time - prev_event_time(0), alpha, next_fsm_state);
>>>>>>> 26b5e39c
  } else {
    u_sol = SolveQp(x_w_spr, x_wo_spr, context, current_time, -1, current_time,
                    0, -1);
  }

  // Assign the control input
  control->SetDataVector(u_sol);
  control->set_timestamp(robot_output->get_timestamp());
}

}  // namespace dairlib::systems::controllers<|MERGE_RESOLUTION|>--- conflicted
+++ resolved
@@ -77,18 +77,11 @@
           .get_index();
   if (used_with_finite_state_machine) {
     fsm_port_ =
-<<<<<<< HEAD
-        this->DeclareVectorInputPort("fsm_state",BasicVector<double>(1)).get_index();
+        this->DeclareVectorInputPort("fsm",BasicVector<double>(1)).get_index();
     clock_port_ =
         this->DeclareVectorInputPort("clock",BasicVector<double>(1)).get_index();
     near_impact_port_ =
-        this->DeclareVectorInputPort("near_impact",BasicVector<double>(2)).get_index();
-=======
-        this->DeclareVectorInputPort("fsm", BasicVector<double>(1)).get_index();
-    near_impact_port_ = this->DeclareVectorInputPort("next_fsm, t_to_impact",
-                                                     BasicVector<double>(2))
-                            .get_index();
->>>>>>> 26b5e39c
+        this->DeclareVectorInputPort("next_fsm, t_to_impact",BasicVector<double>(2)).get_index();
 
     // Discrete update to record the last state event time
     DeclarePerStepDiscreteUpdateEvent(
@@ -97,16 +90,6 @@
     prev_event_time_idx_ = this->DeclareDiscreteState(VectorXd::Zero(1));
   }
 
-<<<<<<< HEAD
-  osc_output_port_ =
-      this->DeclareVectorOutputPort("controller_command",
-                                    TimestampedVector<double>(n_u_w_spr),
-                                    &OperationalSpaceControl::CalcOptimalInput)
-          .get_index();
-  osc_debug_port_ = this->DeclareAbstractOutputPort("osc_debug",
-                            &OperationalSpaceControl::AssignOscLcmOutput)
-                        .get_index();
-=======
   osc_output_port_ = this->DeclareVectorOutputPort(
                              "u, t", TimestampedVector<double>(n_u_w_spr),
                              &OperationalSpaceControl::CalcOptimalInput)
@@ -115,7 +98,6 @@
       this->DeclareAbstractOutputPort(
               "lcmt_osc_debug", &OperationalSpaceControl::AssignOscLcmOutput)
           .get_index();
->>>>>>> 26b5e39c
 
   const std::map<string, int>& pos_map_w_spr =
       multibody::makeNameToPositionsMap(plant_w_spr);
@@ -194,14 +176,6 @@
   }
   q_min_ = q_min;
   q_max_ = q_max;
-
-  //  // Get joint limits
-  //  for (JointIndex q_i(6); q_i < n_joints_; ++q_i){
-  //    std::cout << q_i << std::endl;
-  //    std::cout << plant_wo_spr.get_joint(q_i).name() << std::endl;
-  //    q_min(q_i) = plant_wo_spr.get_joint(q_i).position_lower_limits()[0];
-  //    q_max(q_i) = plant_wo_spr.get_joint(q_i).position_upper_limits()[0];
-  //  }
 
   // Check if the model is floating based
   is_quaternion_ = multibody::isQuaternion(plant_w_spr);
@@ -618,8 +592,6 @@
   ///     mu_*lambda_c(3*i+2) + lambda_c(3*i+1) >= 0
   ///                           lambda_c(3*i+2) >= 0
   if (!all_contacts_.empty()) {
-//    VectorXd inf_vectorxd(1);
-//    inf_vectorxd << numeric_limits<double>::infinity();
     for (unsigned int i = 0; i < all_contacts_.size(); i++) {
       if (active_contact_set.find(i) != active_contact_set.end()) {
         friction_constraints_.at(i)->UpdateLowerBound(VectorXd::Zero(5));
@@ -633,79 +605,12 @@
   //  Invariant Impacts
   //  Only update when near an impact
   bool near_impact = alpha != 0;
-<<<<<<< HEAD
-  if (near_impact) {
-    auto map_iterator = contact_indices_map_.find(next_fsm_state);
-    if (map_iterator == contact_indices_map_.end()) {
-      throw std::out_of_range(
-          "Contact mode: " + std::to_string(next_fsm_state) +
-          " was not found in the OSC");
-    }
-    std::set<int> next_contact_set = map_iterator->second;
-    int active_contact_dim = active_contact_dim_.at(next_fsm_state) + n_h_;
-    MatrixXd J_c_next = MatrixXd::Zero(active_contact_dim, n_v_);
-    int row_start = 0;
-    for (unsigned int i = 0; i < all_contacts_.size(); i++) {
-      if (next_contact_set.find(i) != next_contact_set.end()) {
-        J_c_next.block(row_start, 0, kSpaceDim, n_v_) =
-            all_contacts_[i]->EvalFullJacobian(*context_wo_spr_);
-        row_start += kSpaceDim;
-      }
-    }
-    // Holonomic constraints
-    if (n_h_ > 0) {
-      J_c_next.block(row_start, 0, n_h_, n_v_) = J_h;
-    }
-    M_Jt_ = M.inverse() * J_c_next.transpose();
-
-    int active_tracking_data_dim = 0;
-    for (unsigned int i = 0; i < tracking_data_vec_->size(); i++) {
-      auto tracking_data = tracking_data_vec_->at(i);
-
-      if (tracking_data->IsActive()) {
-        VectorXd v_proj = VectorXd::Zero(n_v_);
-        active_tracking_data_dim += tracking_data->GetYDim();
-        if (fixed_position_vec_.at(i).size() != 0) {
-          // Create constant trajectory and update
-          tracking_data->Update(
-              x_w_spr, *context_w_spr_, x_wo_spr, *context_wo_spr_,
-              PiecewisePolynomial<double>(fixed_position_vec_.at(i)), t,
-              fsm_state, v_proj);
-        } else {
-          // Read in traj from input port
-          const string& traj_name = tracking_data->GetName();
-          int port_index = traj_name_to_port_index_map_.at(traj_name);
-          const drake::AbstractValue* input_traj =
-              this->EvalAbstractInput(context, port_index);
-          const auto& traj =
-              input_traj->get_value<drake::trajectories::Trajectory<double>>();
-          tracking_data->Update(x_w_spr, *context_w_spr_, x_wo_spr,
-                                *context_wo_spr_, traj, t, fsm_state, v_proj);
-        }
-      }
-    }
-    MatrixXd A = MatrixXd::Zero(active_tracking_data_dim, active_contact_dim);
-    VectorXd ydot_err_vec = VectorXd::Zero(active_tracking_data_dim);
-    int start_row = 0;
-    for (auto tracking_data : *tracking_data_vec_) {
-      if (tracking_data->IsActive()) {
-        A.block(start_row, 0, tracking_data->GetYDim(), active_contact_dim) =
-            tracking_data->GetJ() * M_Jt_;
-        ydot_err_vec.segment(start_row, tracking_data->GetYDim()) =
-            tracking_data->GetErrorYdot();
-        start_row += tracking_data->GetYDim();
-      }
-    }
-
-    ii_lambda_sol_ = A.completeOrthogonalDecomposition().solve(ydot_err_vec);
-=======
   VectorXd v_proj = VectorXd::Zero(n_v_);
   if (near_impact) {
     UpdateImpactInvariantProjection(x_w_spr, x_wo_spr, context, t, fsm_state,
                                     next_fsm_state, M, J_h);
     // Need to call Update before this to get the updated jacobian
     v_proj = alpha * M_Jt_ * ii_lambda_sol_;
->>>>>>> 26b5e39c
   }
 
   // Update costs
@@ -713,15 +618,6 @@
   for (unsigned int i = 0; i < tracking_data_vec_->size(); i++) {
     auto tracking_data = tracking_data_vec_->at(i);
     // When not using the projection, set it equal to zero
-<<<<<<< HEAD
-    VectorXd v_proj = VectorXd::Zero(n_v_);
-
-    if (near_impact && tracking_data->IsActive()) {
-      // Need to call Update before this to get the updated jacobian
-      v_proj = alpha * M_Jt_ * ii_lambda_sol_;
-    }
-=======
->>>>>>> 26b5e39c
 
     // Check whether or not it is a constant trajectory, and update TrackingData
     if (fixed_position_vec_.at(i).size() != 0) {
@@ -777,16 +673,12 @@
 
   // Solve the QP
 
-//  const MathematicalProgramResult result = Solve(*prog_);
+  //  const MathematicalProgramResult result = Solve(*prog_);
   const MathematicalProgramResult result = solver_->Solve(*prog_);
 
   solve_time_ = result.get_solver_details<OsqpSolver>().run_time;
 
   // Extract solutions
-//  if(!result.is_success()){
-//    std::cout << "reverting to old sol" << std::endl;
-//    return *u_sol_;
-//  }
   *dv_sol_ = result.GetSolution(dv_);
   *u_sol_ = result.GetSolution(u_);
   *lambda_c_sol_ = result.GetSolution(lambda_c_);
@@ -1065,15 +957,9 @@
     // Get discrete states
     const auto prev_event_time =
         context.get_discrete_state(prev_event_time_idx_).get_value();
-<<<<<<< HEAD
     u_sol = SolveQp(x_w_spr, x_wo_spr, context, clock_time, fsm_state(0),
                     current_time - prev_event_time(0),
                     near_impact->get_value()(0), near_impact->get_value()(1));
-=======
-
-    u_sol = SolveQp(x_w_spr, x_wo_spr, context, current_time, fsm_state(0),
-                    current_time - prev_event_time(0), alpha, next_fsm_state);
->>>>>>> 26b5e39c
   } else {
     u_sol = SolveQp(x_w_spr, x_wo_spr, context, current_time, -1, current_time,
                     0, -1);
