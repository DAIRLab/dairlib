#include "systems/controllers/osc/operational_space_control.h"

#include <drake/multibody/plant/multibody_plant.h>

#include "common/eigen_utils.h"
#include "multibody/multibody_utils.h"

#include "drake/common/text_logging.h"

using std::cout;
using std::endl;

using std::numeric_limits;
using std::string;
using std::vector;

using Eigen::MatrixXd;
using Eigen::Vector2d;
using Eigen::VectorXd;

using dairlib::multibody::createContext;
using drake::multibody::JacobianWrtVariable;
using drake::multibody::JointActuatorIndex;
using drake::multibody::JointIndex;
using drake::multibody::MultibodyPlant;
using drake::solvers::MathematicalProgram;
using drake::solvers::MathematicalProgramResult;
using drake::solvers::SolutionResult;
using drake::systems::BasicVector;
using drake::systems::Context;
using drake::trajectories::ExponentialPlusPiecewisePolynomial;
using drake::trajectories::PiecewisePolynomial;

using drake::solvers::OsqpSolver;
using drake::solvers::OsqpSolverDetails;
using drake::solvers::Solve;

namespace dairlib::systems::controllers {

using multibody::makeNameToVelocitiesMap;
using multibody::SetPositionsIfNew;
using multibody::SetVelocitiesIfNew;
using multibody::WorldPointEvaluator;

int kSpaceDim = OscTrackingData::kSpaceDim;

OperationalSpaceControl::OperationalSpaceControl(
    const MultibodyPlant<double>& plant_w_spr,
    const MultibodyPlant<double>& plant_wo_spr,
    drake::systems::Context<double>* context_w_spr,
    drake::systems::Context<double>* context_wo_spr,
    bool used_with_finite_state_machine, bool print_tracking_info)
    : plant_w_spr_(plant_w_spr),
      plant_wo_spr_(plant_wo_spr),
      context_w_spr_(context_w_spr),
      context_wo_spr_(context_wo_spr),
      world_w_spr_(plant_w_spr_.world_frame()),
      world_wo_spr_(plant_wo_spr_.world_frame()),
      used_with_finite_state_machine_(used_with_finite_state_machine),
      print_tracking_info_(print_tracking_info) {
  this->set_name("OSC");

  n_q_ = plant_wo_spr.num_positions();
  n_v_ = plant_wo_spr.num_velocities();
  n_u_ = plant_wo_spr.num_actuators();

  int n_q_w_spr = plant_w_spr.num_positions();
  int n_v_w_spr = plant_w_spr.num_velocities();
  int n_u_w_spr = plant_w_spr.num_actuators();

  // Input/Output Setup
<<<<<<< HEAD
  state_port_ = this->DeclareVectorInputPort("robot_state",
=======
  state_port_ = this->DeclareVectorInputPort(
                        "robot_state",
>>>>>>> ce7ed106
                        OutputVector<double>(n_q_w_spr, n_v_w_spr, n_u_w_spr))
                    .get_index();
  if (used_with_finite_state_machine) {
    fsm_port_ =
<<<<<<< HEAD
        this->DeclareVectorInputPort("fsm_state",BasicVector<double>(1)).get_index();
    clock_port_ =
        this->DeclareVectorInputPort("clock",BasicVector<double>(1)).get_index();
    near_impact_port_ =
        this->DeclareVectorInputPort("near_impact",BasicVector<double>(2)).get_index();
=======
        this->DeclareVectorInputPort("fsm_state", BasicVector<double>(1))
            .get_index();
>>>>>>> ce7ed106

    // Discrete update to record the last state event time
    DeclarePerStepDiscreteUpdateEvent(
        &OperationalSpaceControl::DiscreteVariableUpdate);
    prev_fsm_state_idx_ = this->DeclareDiscreteState(-0.1 * VectorXd::Ones(1));
    prev_event_time_idx_ = this->DeclareDiscreteState(VectorXd::Zero(1));
  }

  osc_output_port_ =
<<<<<<< HEAD
      this->DeclareVectorOutputPort("controller_command", TimestampedVector<double>(n_u_w_spr),
                                    &OperationalSpaceControl::CalcOptimalInput)
          .get_index();
  osc_debug_port_ = this->DeclareAbstractOutputPort("osc_debug",
                            &OperationalSpaceControl::AssignOscLcmOutput)
                        .get_index();
=======
      this->DeclareVectorOutputPort("controller_command",
                                    TimestampedVector<double>(n_u_w_spr),
                                    &OperationalSpaceControl::CalcOptimalInput)
          .get_index();
  osc_debug_port_ =
      this->DeclareAbstractOutputPort(
              "osc_debug", &OperationalSpaceControl::AssignOscLcmOutput)
          .get_index();
>>>>>>> ce7ed106

  const std::map<string, int>& pos_map_w_spr =
      multibody::makeNameToPositionsMap(plant_w_spr);
  const std::map<string, int>& vel_map_w_spr =
      multibody::makeNameToVelocitiesMap(plant_w_spr);
  const std::map<string, int>& pos_map_wo_spr =
      multibody::makeNameToPositionsMap(plant_wo_spr);
  const std::map<string, int>& vel_map_wo_spr =
      multibody::makeNameToVelocitiesMap(plant_wo_spr);

  // Initialize the mapping from spring to no spring
  map_position_from_spring_to_no_spring_ = MatrixXd::Zero(n_q_, n_q_w_spr);
  map_velocity_from_spring_to_no_spring_ = MatrixXd::Zero(n_v_, n_v_w_spr);

  for (auto pos_pair_wo_spr : pos_map_wo_spr) {
    bool successfully_added = false;
    for (auto pos_pair_w_spr : pos_map_w_spr) {
      if (pos_pair_wo_spr.first == pos_pair_w_spr.first) {
        map_position_from_spring_to_no_spring_(pos_pair_wo_spr.second,
                                               pos_pair_w_spr.second) = 1;
        successfully_added = true;
      }
    }
    DRAKE_DEMAND(successfully_added);
  }

  for (auto vel_pair_wo_spr : vel_map_wo_spr) {
    bool successfully_added = false;
    for (auto vel_pair_w_spr : vel_map_w_spr) {
      if (vel_pair_wo_spr.first == vel_pair_w_spr.first) {
        map_velocity_from_spring_to_no_spring_(vel_pair_wo_spr.second,
                                               vel_pair_w_spr.second) = 1;
        successfully_added = true;
      }
    }
    DRAKE_DEMAND(successfully_added);
  }

  // Get input limits
  VectorXd u_min(n_u_);
  VectorXd u_max(n_u_);
  for (JointActuatorIndex i(0); i < n_u_; ++i) {
    u_min(i) = -plant_wo_spr_.get_joint_actuator(i).effort_limit();
    u_max(i) = plant_wo_spr_.get_joint_actuator(i).effort_limit();
  }
  u_min_ = u_min;
  u_max_ = u_max;

  VectorXd q_min(n_v_ - 6);
  VectorXd q_max(n_v_ - 6);
  n_joints_ = 0;
  for (JointIndex i(0); i < plant_wo_spr_.num_joints(); ++i) {
    const drake::multibody::Joint<double>& joint = plant_wo_spr_.get_joint(i);
    if (joint.num_velocities() == 1 && joint.num_positions() == 1) {
      q_min(vel_map_wo_spr.at(joint.name() + "dot") - 6) =
          plant_wo_spr.get_joint(i).position_lower_limits()[0];
      q_max(vel_map_wo_spr.at(joint.name() + "dot") - 6) =
          plant_wo_spr.get_joint(i).position_upper_limits()[0];
      n_joints_ += 1;
    }
  }
  q_min_ = q_min;
  q_max_ = q_max;

  //  // Get joint limits
  //  for (JointIndex q_i(6); q_i < n_joints_; ++q_i){
  //    std::cout << q_i << std::endl;
  //    std::cout << plant_wo_spr.get_joint(q_i).name() << std::endl;
  //    q_min(q_i) = plant_wo_spr.get_joint(q_i).position_lower_limits()[0];
  //    q_max(q_i) = plant_wo_spr.get_joint(q_i).position_upper_limits()[0];
  //  }

  // Check if the model is floating based
  is_quaternion_ = multibody::isQuaternion(plant_w_spr);
}

// Cost methods
void OperationalSpaceControl::AddAccelerationCost(
    const std::string& joint_vel_name, double w) {
  if (W_joint_accel_.size() == 0) {
    W_joint_accel_ = Eigen::MatrixXd::Zero(n_v_, n_v_);
  }
  int idx = makeNameToVelocitiesMap(plant_wo_spr_).at(joint_vel_name);
  W_joint_accel_(idx, idx) += w;
}

// Constraint methods
void OperationalSpaceControl::AddContactPoint(
    const WorldPointEvaluator<double>* evaluator) {
  single_contact_mode_ = true;
  AddStateAndContactPoint(-1, evaluator);
}

void OperationalSpaceControl::AddStateAndContactPoint(
    int state, const WorldPointEvaluator<double>* evaluator) {
  DRAKE_DEMAND(&evaluator->plant() == &plant_wo_spr_);

  // Find the new contact in all_contacts_
  auto it_c = std::find(all_contacts_.begin(), all_contacts_.end(), evaluator);
  int contact_idx = std::distance(all_contacts_.begin(), it_c);
  // Add to contact list if the new contact doesn't exist in the list
  if (it_c == all_contacts_.cend()) {
    all_contacts_.push_back(evaluator);
  }

  // Find the finite state machine state in contact_indices_map_
  auto map_iterator = contact_indices_map_.find(state);
  if (map_iterator == contact_indices_map_.end()) {
    // state doesn't exist in the map
    contact_indices_map_[state] = {contact_idx};
  } else {
    // Add contact_idx to the existing set (note that std::set removes
    // duplicates automatically)
    map_iterator->second.insert(contact_idx);
  }
}

void OperationalSpaceControl::AddKinematicConstraint(
    const multibody::KinematicEvaluatorSet<double>* evaluators) {
  DRAKE_DEMAND(&evaluators->plant() == &plant_wo_spr_);
  kinematic_evaluators_ = evaluators;
}

// Tracking data methods
void OperationalSpaceControl::AddTrackingData(OscTrackingData* tracking_data,
                                              double t_lb, double t_ub) {
  tracking_data_vec_->push_back(tracking_data);
  fixed_position_vec_.push_back(VectorXd::Zero(0));
  t_s_vec_.push_back(t_lb);
  t_e_vec_.push_back(t_ub);

  // Construct input ports and add element to traj_name_to_port_index_map_ if
  // the port for the traj is not created yet
  string traj_name = tracking_data->GetName();
  if (traj_name_to_port_index_map_.find(traj_name) ==
      traj_name_to_port_index_map_.end()) {
    PiecewisePolynomial<double> pp = PiecewisePolynomial<double>();
    int port_index =
        this->DeclareAbstractInputPort(
                traj_name,
                drake::Value<drake::trajectories::Trajectory<double>>(pp))
            .get_index();
    traj_name_to_port_index_map_[traj_name] = port_index;
  }
}
void OperationalSpaceControl::AddConstTrackingData(
    OscTrackingData* tracking_data, const VectorXd& v, double t_lb,
    double t_ub) {
  tracking_data_vec_->push_back(tracking_data);
  fixed_position_vec_.push_back(v);
  t_s_vec_.push_back(t_lb);
  t_e_vec_.push_back(t_ub);
}

// Osc checkers and constructor
void OperationalSpaceControl::CheckCostSettings() {
  if (W_input_.size() != 0) {
    DRAKE_DEMAND((W_input_.rows() == n_u_) && (W_input_.cols() == n_u_));
  }
  if (W_joint_accel_.size() != 0) {
    DRAKE_DEMAND((W_joint_accel_.rows() == n_v_) &&
                 (W_joint_accel_.cols() == n_v_));
  }
}
void OperationalSpaceControl::CheckConstraintSettings() {
  if (!all_contacts_.empty()) {
    DRAKE_DEMAND(mu_ != -1);
  }
  if (single_contact_mode_) {
    DRAKE_DEMAND(contact_indices_map_.size() == 1);
  }
}

void OperationalSpaceControl::Build() {
  // Checker
  CheckCostSettings();
  CheckConstraintSettings();
  for (auto tracking_data : *tracking_data_vec_) {
    tracking_data->CheckOscTrackingData();
  }

  // Construct QP
  prog_ = std::make_unique<MathematicalProgram>();

  // Size of decision variable
  n_h_ = (kinematic_evaluators_ == nullptr)
             ? 0
             : kinematic_evaluators_->count_full();
  n_c_ = kSpaceDim * all_contacts_.size();
  n_c_active_ = 0;
  for (auto evaluator : all_contacts_) {
    n_c_active_ += evaluator->num_active();
  }

  // Record the contact dimension per state
  for (auto contact_map : contact_indices_map_) {
    int active_contact_dim = 0;
    for (unsigned int i = 0; i < all_contacts_.size(); i++) {
      if (contact_map.second.find(i) != contact_map.second.end()) {
        active_contact_dim +=
            all_contacts_[i]->EvalFullJacobian(*context_wo_spr_).rows();
      }
    }
    active_contact_dim_[contact_map.first] = active_contact_dim;
  }

  // Initialize solution
  dv_sol_ = std::make_unique<Eigen::VectorXd>(n_v_);
  u_sol_ = std::make_unique<Eigen::VectorXd>(n_u_);
  lambda_c_sol_ = std::make_unique<Eigen::VectorXd>(n_c_);
  lambda_h_sol_ = std::make_unique<Eigen::VectorXd>(n_h_);
  epsilon_sol_ = std::make_unique<Eigen::VectorXd>(n_c_active_);
  dv_sol_->setZero();
  u_sol_->setZero();
  lambda_c_sol_->setZero();
  lambda_h_sol_->setZero();
  epsilon_sol_->setZero();

  // Add decision variables
  dv_ = prog_->NewContinuousVariables(n_v_, "dv");
  u_ = prog_->NewContinuousVariables(n_u_, "u");
  lambda_c_ = prog_->NewContinuousVariables(n_c_, "lambda_contact");
  lambda_h_ = prog_->NewContinuousVariables(n_h_, "lambda_holonomic");
  epsilon_ = prog_->NewContinuousVariables(n_c_active_, "epsilon");

  // Add constraints
  // 1. Dynamics constraint
  dynamics_constraint_ =
      prog_
          ->AddLinearEqualityConstraint(
              MatrixXd::Zero(n_v_, n_v_ + n_c_ + n_h_ + n_u_),
              VectorXd::Zero(n_v_), {dv_, lambda_c_, lambda_h_, u_})
          .evaluator()
          .get();
  // 2. Holonomic constraint
  holonomic_constraint_ =
      prog_
          ->AddLinearEqualityConstraint(MatrixXd::Zero(n_h_, n_v_),
                                        VectorXd::Zero(n_h_), dv_)
          .evaluator()
          .get();
  // 3. Contact constraint
  if (all_contacts_.size() > 0) {
    if (w_soft_constraint_ <= 0) {
      contact_constraints_ =
          prog_
              ->AddLinearEqualityConstraint(MatrixXd::Zero(n_c_active_, n_v_),
                                            VectorXd::Zero(n_c_active_), dv_)
              .evaluator()
              .get();
    } else {
      // Relaxed version:
      contact_constraints_ =
          prog_
              ->AddLinearEqualityConstraint(
                  MatrixXd::Zero(n_c_active_, n_v_ + n_c_active_),
                  VectorXd::Zero(n_c_active_), {dv_, epsilon_})
              .evaluator()
              .get();
    }
  }
  if (!all_contacts_.empty()) {
    VectorXd mu_neg1(2);
    VectorXd mu_1(2);
    VectorXd one(1);
    MatrixXd A = MatrixXd(5, kSpaceDim);
    A << -1, 0, mu_, 0, -1, mu_, 1, 0, mu_, 0, 1, mu_, 0, 0, 1;

    for (unsigned int j = 0; j < all_contacts_.size(); j++) {
      friction_constraints_.push_back(
          prog_
              ->AddLinearConstraint(
                  A, VectorXd::Zero(5),
                  Eigen::VectorXd::Constant(
                      5, std::numeric_limits<double>::infinity()),
                  lambda_c_.segment(kSpaceDim * j, 3))
              .evaluator()
              .get());
    }
  }
  // 5. Input constraint
  if (with_input_constraints_) {
    prog_->AddLinearConstraint(MatrixXd::Identity(n_u_, n_u_), u_min_, u_max_,
                               u_);
  }
  // No joint position constraint in this implementation

  // Add costs
  // 1. input cost
  if (W_input_.size() > 0) {
    prog_->AddQuadraticCost(W_input_, VectorXd::Zero(n_u_), u_);
  }
  // 2. acceleration cost
  if (W_joint_accel_.size() > 0) {
    prog_->AddQuadraticCost(W_joint_accel_, VectorXd::Zero(n_v_), dv_);
  }
  // 3. Soft constraint cost
  if (w_soft_constraint_ > 0) {
    prog_->AddQuadraticCost(
        w_soft_constraint_ * MatrixXd::Identity(n_c_active_, n_c_active_),
        VectorXd::Zero(n_c_active_), epsilon_);
  }
  // 4. Tracking cost
  for (unsigned int i = 0; i < tracking_data_vec_->size(); i++) {
    tracking_cost_.push_back(prog_
                                 ->AddQuadraticCost(MatrixXd::Zero(n_v_, n_v_),
                                                    VectorXd::Zero(n_v_), dv_)
                                 .evaluator()
                                 .get());
  }
<<<<<<< HEAD
=======

  // 5. Joint Limit cost
  w_joint_limit_ = VectorXd::Zero(n_joints_);
  K_joint_pos = MatrixXd::Identity(n_joints_, n_joints_);
  joint_limit_cost_.push_back(
      prog_->AddLinearCost(w_joint_limit_, 0, dv_.tail(n_joints_))
          .evaluator()
          .get());
>>>>>>> ce7ed106

  solver_ = std::make_unique<solvers::FastOsqpSolver>();
  drake::solvers::SolverOptions solver_options;
  solver_options.SetOption(OsqpSolver::id(), "verbose", 0);
  solver_options.SetOption(OsqpSolver::id(), "time_limit", kMaxSolveDuration);
  solver_options.SetOption(OsqpSolver::id(), "eps_abs", 1e-7);
  solver_options.SetOption(OsqpSolver::id(), "eps_rel", 1e-7);
  solver_options.SetOption(OsqpSolver::id(), "eps_prim_inf", 1e-5);
  solver_options.SetOption(OsqpSolver::id(), "eps_dual_inf", 1e-5);
  solver_options.SetOption(OsqpSolver::id(), "polish", 1);
  solver_options.SetOption(OsqpSolver::id(), "scaled_termination", 1);
  solver_options.SetOption(OsqpSolver::id(), "adaptive_rho_fraction", 1);
  std::cout << solver_options << std::endl;
  solver_->InitializeSolver(*prog_, solver_options);
  // Max solve duration
}

drake::systems::EventStatus OperationalSpaceControl::DiscreteVariableUpdate(
    const drake::systems::Context<double>& context,
    drake::systems::DiscreteValues<double>* discrete_state) const {
  const BasicVector<double>* fsm_output =
      (BasicVector<double>*)this->EvalVectorInput(context, fsm_port_);
  VectorXd fsm_state = fsm_output->get_value();
  const OutputVector<double>* robot_output =
      (OutputVector<double>*)this->EvalVectorInput(context, state_port_);
  double timestamp = robot_output->get_timestamp();

  auto prev_fsm_state = discrete_state->get_mutable_vector(prev_fsm_state_idx_)
                            .get_mutable_value();
  if (fsm_state(0) != prev_fsm_state(0)) {
    prev_fsm_state(0) = fsm_state(0);

    discrete_state->get_mutable_vector(prev_event_time_idx_).get_mutable_value()
        << timestamp;
  }
  return drake::systems::EventStatus::Succeeded();
}

VectorXd OperationalSpaceControl::SolveQp(
    const VectorXd& x_w_spr, const VectorXd& x_wo_spr,
    const drake::systems::Context<double>& context, double t, int fsm_state,
    double time_since_last_state_switch, double alpha,
    int next_fsm_state) const {
  // Get active contact indices
  std::set<int> active_contact_set = {};
  if (single_contact_mode_) {
    active_contact_set = contact_indices_map_.at(-1);
  } else {
    auto map_iterator = contact_indices_map_.find(fsm_state);
    if (map_iterator != contact_indices_map_.end()) {
      active_contact_set = map_iterator->second;
    } else {
      static const drake::logging::Warn log_once(const_cast<char*>(
          (std::to_string(fsm_state) +
           " is not a valid finite state machine state in OSC.")
              .c_str()));
    }
  }

  // Update context
  SetPositionsIfNew<double>(
      plant_w_spr_, x_w_spr.head(plant_w_spr_.num_positions()), context_w_spr_);
  SetVelocitiesIfNew<double>(plant_w_spr_,
                             x_w_spr.tail(plant_w_spr_.num_velocities()),
                             context_w_spr_);
  SetPositionsIfNew<double>(plant_wo_spr_,
                            x_wo_spr.head(plant_wo_spr_.num_positions()),
                            context_wo_spr_);
  SetVelocitiesIfNew<double>(plant_wo_spr_,
                             x_wo_spr.tail(plant_wo_spr_.num_velocities()),
                             context_wo_spr_);

  // Get M, f_cg, B matrices of the manipulator equation
  MatrixXd B = plant_wo_spr_.MakeActuationMatrix();
  MatrixXd M(n_v_, n_v_);
  plant_wo_spr_.CalcMassMatrix(*context_wo_spr_, &M);
  VectorXd bias(n_v_);
  plant_wo_spr_.CalcBiasTerm(*context_wo_spr_, &bias);
  drake::multibody::MultibodyForces<double> f_app(plant_wo_spr_);
  plant_wo_spr_.CalcForceElementsContribution(*context_wo_spr_, &f_app);
  VectorXd grav = plant_wo_spr_.CalcGravityGeneralizedForces(*context_wo_spr_);
  bias = bias - grav;
  // TODO (yangwill): Characterize damping in cassie model
  //  bias = bias - f_app.generalized_forces();

  // Get J and JdotV for holonomic constraint
  MatrixXd J_h(n_h_, n_v_);
  VectorXd JdotV_h(n_h_);
  if (kinematic_evaluators_ != nullptr) {
    J_h = kinematic_evaluators_->EvalFullJacobian(*context_wo_spr_);
    JdotV_h =
        kinematic_evaluators_->EvalFullJacobianDotTimesV(*context_wo_spr_);
  }

  // Get J for external forces in equations of motion
  MatrixXd J_c = MatrixXd::Zero(n_c_, n_v_);
  for (unsigned int i = 0; i < all_contacts_.size(); i++) {
    if (active_contact_set.find(i) != active_contact_set.end()) {
      J_c.block(kSpaceDim * i, 0, kSpaceDim, n_v_) =
          all_contacts_[i]->EvalFullJacobian(*context_wo_spr_);
    }
  }

  // Get J and JdotV for contact constraint
  MatrixXd J_c_active = MatrixXd::Zero(n_c_active_, n_v_);
  VectorXd JdotV_c_active = VectorXd::Zero(n_c_active_);
  int row_idx = 0;
  for (unsigned int i = 0; i < all_contacts_.size(); i++) {
    auto contact_i = all_contacts_[i];
    if (active_contact_set.find(i) != active_contact_set.end()) {
      // We don't call EvalActiveJacobian() because it'll repeat the computation
      // of the Jacobian. (J_c_active is just a stack of slices of J_c)
      for (int j = 0; j < contact_i->num_active(); j++) {
        J_c_active.row(row_idx + j) =
            J_c.row(kSpaceDim * i + contact_i->active_inds().at(j));
      }
      JdotV_c_active.segment(row_idx, contact_i->num_active()) =
          contact_i->EvalActiveJacobianDotTimesV(*context_wo_spr_);
    }
    row_idx += contact_i->num_active();
  }

  // Update constraints
  // 1. Dynamics constraint
  ///    M*dv + bias == J_c^T*lambda_c + J_h^T*lambda_h + B*u
  /// -> M*dv - J_c^T*lambda_c - J_h^T*lambda_h - B*u == - bias
  /// -> [M, -J_c^T, -J_h^T, -B]*[dv, lambda_c, lambda_h, u]^T = - bias
  MatrixXd A_dyn = MatrixXd::Zero(n_v_, n_v_ + n_c_ + n_h_ + n_u_);
  A_dyn.block(0, 0, n_v_, n_v_) = M;
  A_dyn.block(0, n_v_, n_v_, n_c_) = -J_c.transpose();
  A_dyn.block(0, n_v_ + n_c_, n_v_, n_h_) = -J_h.transpose();
  A_dyn.block(0, n_v_ + n_c_ + n_h_, n_v_, n_u_) = -B;
  dynamics_constraint_->UpdateCoefficients(A_dyn, -bias);
  // 2. Holonomic constraint
  ///    JdotV_h + J_h*dv == 0
  /// -> J_h*dv == -JdotV_h
  holonomic_constraint_->UpdateCoefficients(J_h, -JdotV_h);
  // 3. Contact constraint
  if (!all_contacts_.empty()) {
    if (w_soft_constraint_ <= 0) {
      ///    JdotV_c_active + J_c_active*dv == 0
      /// -> J_c_active*dv == -JdotV_c_active
      contact_constraints_->UpdateCoefficients(J_c_active, -JdotV_c_active);
    } else {
      // Relaxed version:
      ///    JdotV_c_active + J_c_active*dv == -epsilon
      /// -> J_c_active*dv + I*epsilon == -JdotV_c_active
      /// -> [J_c_active, I]* [dv, epsilon]^T == -JdotV_c_active
      MatrixXd A_c = MatrixXd::Zero(n_c_active_, n_v_ + n_c_active_);
      A_c.block(0, 0, n_c_active_, n_v_) = J_c_active;
      A_c.block(0, n_v_, n_c_active_, n_c_active_) =
          MatrixXd::Identity(n_c_active_, n_c_active_);
      contact_constraints_->UpdateCoefficients(A_c, -JdotV_c_active);
    }
  }
  // 4. Friction constraint (approximated firction cone)
  /// For i = active contact indices
  ///     mu_*lambda_c(3*i+2) >= lambda_c(3*i+0)
  ///    -mu_*lambda_c(3*i+2) <= lambda_c(3*i+0)
  ///     mu_*lambda_c(3*i+2) >= lambda_c(3*i+1)
  ///    -mu_*lambda_c(3*i+2) <= lambda_c(3*i+1)
  ///         lambda_c(3*i+2) >= 0
  /// ->
  ///     mu_*lambda_c(3*i+2) - lambda_c(3*i+0) >= 0
  ///     mu_*lambda_c(3*i+2) + lambda_c(3*i+0) >= 0
  ///     mu_*lambda_c(3*i+2) - lambda_c(3*i+1) >= 0
  ///     mu_*lambda_c(3*i+2) + lambda_c(3*i+1) >= 0
  ///                           lambda_c(3*i+2) >= 0
  if (!all_contacts_.empty()) {
<<<<<<< HEAD
//    VectorXd inf_vectorxd(1);
//    inf_vectorxd << numeric_limits<double>::infinity();
=======
    //    VectorXd inf_vectorxd(1);
    //    inf_vectorxd << numeric_limits<double>::infinity();
>>>>>>> ce7ed106
    for (unsigned int i = 0; i < all_contacts_.size(); i++) {
      if (active_contact_set.find(i) != active_contact_set.end()) {
        friction_constraints_.at(i)->UpdateLowerBound(VectorXd::Zero(5));
      } else {
        friction_constraints_.at(i)->UpdateLowerBound(
            VectorXd::Constant(5, -std::numeric_limits<double>::infinity()));
      }
    }
  }

  //  Invariant Impacts
  //  Only update when near an impact
  bool near_impact = alpha != 0;
  if (near_impact) {
    auto map_iterator = contact_indices_map_.find(next_fsm_state);
    if (map_iterator == contact_indices_map_.end()) {
      throw std::out_of_range(
          "Contact mode: " + std::to_string(next_fsm_state) +
          " was not found in the OSC");
    }
    std::set<int> next_contact_set = map_iterator->second;
    int active_contact_dim = active_contact_dim_.at(next_fsm_state) + n_h_;
    MatrixXd J_c_next = MatrixXd::Zero(active_contact_dim, n_v_);
    int row_start = 0;
    for (unsigned int i = 0; i < all_contacts_.size(); i++) {
      if (next_contact_set.find(i) != next_contact_set.end()) {
        J_c_next.block(row_start, 0, kSpaceDim, n_v_) =
            all_contacts_[i]->EvalFullJacobian(*context_wo_spr_);
        row_start += kSpaceDim;
      }
    }
    // Holonomic constraints
    if (n_h_ > 0) {
      J_c_next.block(row_start, 0, n_h_, n_v_) = J_h;
    }
    M_Jt_ = M.inverse() * J_c_next.transpose();

    int active_tracking_data_dim = 0;
    for (unsigned int i = 0; i < tracking_data_vec_->size(); i++) {
      auto tracking_data = tracking_data_vec_->at(i);

      if (tracking_data->IsActive()) {
        VectorXd v_proj = VectorXd::Zero(n_v_);
        active_tracking_data_dim += tracking_data->GetYDim();
        if (fixed_position_vec_.at(i).size() != 0) {
          // Create constant trajectory and update
          tracking_data->Update(
              x_w_spr, *context_w_spr_, x_wo_spr, *context_wo_spr_,
              PiecewisePolynomial<double>(fixed_position_vec_.at(i)), t,
              fsm_state, v_proj);
        } else {
          // Read in traj from input port
          const string& traj_name = tracking_data->GetName();
          int port_index = traj_name_to_port_index_map_.at(traj_name);
          const drake::AbstractValue* input_traj =
              this->EvalAbstractInput(context, port_index);
          const auto& traj =
              input_traj->get_value<drake::trajectories::Trajectory<double>>();
          tracking_data->Update(x_w_spr, *context_w_spr_, x_wo_spr,
                                *context_wo_spr_, traj, t, fsm_state, v_proj);
        }
      }
    }
    MatrixXd A = MatrixXd::Zero(active_tracking_data_dim, active_contact_dim);
    VectorXd ydot_err_vec = VectorXd::Zero(active_tracking_data_dim);
    int start_row = 0;
    for (auto tracking_data : *tracking_data_vec_) {
      if (tracking_data->IsActive()) {
        A.block(start_row, 0, tracking_data->GetYDim(), active_contact_dim) =
            tracking_data->GetJ() * M_Jt_;
        ydot_err_vec.segment(start_row, tracking_data->GetYDim()) =
            tracking_data->GetErrorYdot();
        start_row += tracking_data->GetYDim();
      }
    }

    ii_lambda_sol_ = A.completeOrthogonalDecomposition().solve(ydot_err_vec);
  }

  // Update costs
  // 4. Tracking cost
  for (unsigned int i = 0; i < tracking_data_vec_->size(); i++) {
    auto tracking_data = tracking_data_vec_->at(i);
    // When not using the projection, set it equal to zero
    VectorXd v_proj = VectorXd::Zero(n_v_);

    if (near_impact && tracking_data->IsActive()) {
      // Need to call Update before this to get the updated jacobian
      v_proj = alpha * M_Jt_ * ii_lambda_sol_;
    }

    // Check whether or not it is a constant trajectory, and update TrackingData
    if (fixed_position_vec_.at(i).size() != 0) {
      // Create constant trajectory and update
      tracking_data->Update(
          x_w_spr, *context_w_spr_, x_wo_spr, *context_wo_spr_,
          PiecewisePolynomial<double>(fixed_position_vec_.at(i)), t, fsm_state,
          v_proj);
    } else {
      // Read in traj from input port
      const string& traj_name = tracking_data->GetName();
      int port_index = traj_name_to_port_index_map_.at(traj_name);
      const drake::AbstractValue* input_traj =
          this->EvalAbstractInput(context, port_index);
      DRAKE_DEMAND(input_traj != nullptr);
      const auto& traj =
          input_traj->get_value<drake::trajectories::Trajectory<double>>();
      // Update
      tracking_data->Update(x_w_spr, *context_w_spr_, x_wo_spr,
                            *context_wo_spr_, traj, t, fsm_state, v_proj);
    }
    if (tracking_data->IsActive() &&
        time_since_last_state_switch >= t_s_vec_.at(i) &&
        time_since_last_state_switch <= t_e_vec_.at(i)) {
      const VectorXd& ddy_t = tracking_data->GetYddotCommand();
      const MatrixXd& W = tracking_data->GetWeight();
      const MatrixXd& J_t = tracking_data->GetJ();
      const VectorXd& JdotV_t = tracking_data->GetJdotTimesV();
      // The tracking cost is
      // 0.5 * (J_*dv + JdotV - y_command)^T * W * (J_*dv + JdotV - y_command).
      // We ignore the constant term
      // 0.5 * (JdotV - y_command)^T * W * (JdotV - y_command),
      // since it doesn't change the result of QP.
      tracking_cost_.at(i)->UpdateCoefficients(
          J_t.transpose() * W * J_t, J_t.transpose() * W * (JdotV_t - ddy_t));
    } else {
      tracking_cost_.at(i)->UpdateCoefficients(MatrixXd::Zero(n_v_, n_v_),
                                               VectorXd::Zero(n_v_));
    }
  }

  // Add joint limit constraints
  VectorXd w_joint_limit =
      K_joint_pos *
          (x_wo_spr.head(plant_wo_spr_.num_positions()).tail(n_joints_) -
           q_max_)
              .cwiseMax(0) +
      K_joint_pos *
          (x_wo_spr.head(plant_wo_spr_.num_positions()).tail(n_joints_) -
           q_min_)
              .cwiseMin(0);
  joint_limit_cost_.at(0)->UpdateCoefficients(w_joint_limit, 0);

  // Solve the QP

  //  const MathematicalProgramResult result = Solve(*prog_);
  const MathematicalProgramResult result = solver_->Solve(*prog_);

  solve_time_ = result.get_solver_details<OsqpSolver>().run_time;

  if (!result.is_success()) {
    std::cout << "reverting to old sol" << std::endl;
    return *u_sol_;
  }

  // Extract solutions
  if(!result.is_success()){
    std::cout << "reverting to old sol" << std::endl;
    return *u_sol_;
  }
  *dv_sol_ = result.GetSolution(dv_);
  *u_sol_ = result.GetSolution(u_);
  *lambda_c_sol_ = result.GetSolution(lambda_c_);
  *lambda_h_sol_ = result.GetSolution(lambda_h_);
  *epsilon_sol_ = result.GetSolution(epsilon_);

  for (auto tracking_data : *tracking_data_vec_) {
    if (tracking_data->IsActive()) tracking_data->SaveYddotCommandSol(*dv_sol_);
  }

  // Print QP result
  if (print_tracking_info_) {
    cout << "\n" << to_string(result.get_solution_result()) << endl;
    cout << "fsm_state = " << fsm_state << endl;
    cout << "**********************\n";
    cout << "u_sol = " << u_sol_->transpose() << endl;
    cout << "lambda_c_sol = " << lambda_c_sol_->transpose() << endl;
    cout << "lambda_h_sol = " << lambda_h_sol_->transpose() << endl;
    cout << "dv_sol = " << dv_sol_->transpose() << endl;
    cout << "epsilon_sol = " << epsilon_sol_->transpose() << endl;
    cout << "**********************\n";
    // 1. input cost
    if (W_input_.size() > 0) {
      cout << "input cost = "
           << 0.5 * (*u_sol_).transpose() * W_input_ * (*u_sol_) << endl;
    }
    // 2. acceleration cost
    if (W_joint_accel_.size() > 0) {
      cout << "acceleration cost = "
           << 0.5 * (*dv_sol_).transpose() * W_joint_accel_ * (*dv_sol_)
           << endl;
    }
    // 3. Soft constraint cost
    if (w_soft_constraint_ > 0) {
      cout << "soft constraint cost = "
           << 0.5 * w_soft_constraint_ * (*epsilon_sol_).transpose() *
                  (*epsilon_sol_)
           << endl;
    }
    // 4. Tracking cost
    for (auto tracking_data : *tracking_data_vec_) {
      if (tracking_data->IsActive()) {
        const VectorXd& ddy_t = tracking_data->GetYddotCommand();
        const MatrixXd& W = tracking_data->GetWeight();
        const MatrixXd& J_t = tracking_data->GetJ();
        const VectorXd& JdotV_t = tracking_data->GetJdotTimesV();
        // Note that the following cost also includes the constant term, so that
        // the user can differentiate which error norm is bigger. The constant
        // term was not added to the QP since it doesn't change the result.
        cout << "Tracking cost (" << tracking_data->GetName() << ") = "
             << 0.5 * (J_t * (*dv_sol_) + JdotV_t - ddy_t).transpose() * W *
                    (J_t * (*dv_sol_) + JdotV_t - ddy_t)
             << endl;
      }
    }

    // Target acceleration
    cout << "**********************\n";
    for (auto tracking_data : *tracking_data_vec_) {
      if (tracking_data->IsActive()) {
        tracking_data->PrintFeedbackAndDesiredValues((*dv_sol_));
      }
    }
    cout << "**********************\n\n";
  }

  return *u_sol_;
}

void OperationalSpaceControl::AssignOscLcmOutput(
    const Context<double>& context, dairlib::lcmt_osc_output* output) const {
  auto state =
      (OutputVector<double>*)this->EvalVectorInput(context, state_port_);
  auto fsm_output =
      (BasicVector<double>*)this->EvalVectorInput(context, fsm_port_);

  double time_since_last_state_switch =
      used_with_finite_state_machine_
          ? state->get_timestamp() -
                context.get_discrete_state(prev_event_time_idx_).get_value()(0)
          : state->get_timestamp();

  output->utime = state->get_timestamp() * 1e6;
  output->fsm_state = fsm_output->get_value()(0);
  output->input_cost =
      (W_input_.size() > 0)
          ? (0.5 * (*u_sol_).transpose() * W_input_ * (*u_sol_))(0)
          : 0;
  output->acceleration_cost =
      (W_joint_accel_.size() > 0)
          ? (0.5 * (*dv_sol_).transpose() * W_joint_accel_ * (*dv_sol_))(0)
          : 0;
  output->soft_constraint_cost =
      (w_soft_constraint_ > 0)
          ? (0.5 * w_soft_constraint_ * (*epsilon_sol_).transpose() *
             (*epsilon_sol_))(0)
          : 0;

  output->tracking_data_names.clear();
  output->tracking_data.clear();
  output->tracking_cost.clear();

  lcmt_osc_qp_output qp_output;
  qp_output.solve_time = solve_time_;
  qp_output.u_dim = n_u_;
  qp_output.lambda_c_dim = n_c_;
  qp_output.lambda_h_dim = n_h_;
  qp_output.v_dim = n_v_;
  qp_output.epsilon_dim = n_c_active_;
  qp_output.u_sol = CopyVectorXdToStdVector(*u_sol_);
  qp_output.lambda_c_sol = CopyVectorXdToStdVector(*lambda_c_sol_);
  qp_output.lambda_h_sol = CopyVectorXdToStdVector(*lambda_h_sol_);
  qp_output.dv_sol = CopyVectorXdToStdVector(*dv_sol_);
  qp_output.epsilon_sol = CopyVectorXdToStdVector(*epsilon_sol_);
  output->qp_output = qp_output;

  for (unsigned int i = 0; i < tracking_data_vec_->size(); i++) {
    auto tracking_data = tracking_data_vec_->at(i);

    if (tracking_data->IsActive() &&
        time_since_last_state_switch >= t_s_vec_.at(i) &&
        time_since_last_state_switch <= t_e_vec_.at(i)) {
      output->tracking_data_names.push_back(tracking_data->GetName());
      lcmt_osc_tracking_data osc_output;
      osc_output.y_dim = tracking_data->GetYDim();
      osc_output.ydot_dim = tracking_data->GetYdotDim();
      osc_output.name = tracking_data->GetName();
      // This should always be true
      osc_output.is_active = tracking_data->IsActive();
      osc_output.y = CopyVectorXdToStdVector(tracking_data->GetY());
      osc_output.y_des = CopyVectorXdToStdVector(tracking_data->GetYDes());
      osc_output.error_y = CopyVectorXdToStdVector(tracking_data->GetErrorY());
      osc_output.ydot = CopyVectorXdToStdVector(tracking_data->GetYdot());
      osc_output.ydot_des =
          CopyVectorXdToStdVector(tracking_data->GetYdotDes());
      osc_output.error_ydot =
          CopyVectorXdToStdVector(tracking_data->GetErrorYdot());
      osc_output.yddot_des =
          CopyVectorXdToStdVector(tracking_data->GetYddotDesConverted());
      osc_output.yddot_command =
          CopyVectorXdToStdVector(tracking_data->GetYddotCommand());
      osc_output.yddot_command_sol =
          CopyVectorXdToStdVector(tracking_data->GetYddotCommandSol());
      output->tracking_data.push_back(osc_output);

      const VectorXd& ddy_t = tracking_data->GetYddotCommand();
      const MatrixXd& W = tracking_data->GetWeight();
      const MatrixXd& J_t = tracking_data->GetJ();
      const VectorXd& JdotV_t = tracking_data->GetJdotTimesV();
      output->tracking_cost.push_back(
          (0.5 * (J_t * (*dv_sol_) + JdotV_t - ddy_t).transpose() * W *
           (J_t * (*dv_sol_) + JdotV_t - ddy_t))(0));
    }
  }

  output->num_tracking_data = output->tracking_data_names.size();
}

void OperationalSpaceControl::CalcOptimalInput(
    const drake::systems::Context<double>& context,
    systems::TimestampedVector<double>* control) const {
  // Read in current state and time
  const OutputVector<double>* robot_output =
      (OutputVector<double>*)this->EvalVectorInput(context, state_port_);

  VectorXd q_w_spr = robot_output->GetPositions();
  VectorXd v_w_spr = robot_output->GetVelocities();
  VectorXd x_w_spr(plant_w_spr_.num_positions() +
                   plant_w_spr_.num_velocities());
  x_w_spr << q_w_spr, v_w_spr;

  double timestamp = robot_output->get_timestamp();
  double current_time = timestamp;
  if (print_tracking_info_) {
    cout << "\n\ncurrent_time = " << current_time << endl;
  }

  VectorXd x_wo_spr(n_q_ + n_v_);
  x_wo_spr << map_position_from_spring_to_no_spring_ * q_w_spr,
      map_velocity_from_spring_to_no_spring_ * v_w_spr;

  VectorXd u_sol(n_u_);
  if (used_with_finite_state_machine_) {
    // Read in finite state machine
    const BasicVector<double>* fsm_output =
        (BasicVector<double>*)this->EvalVectorInput(context, fsm_port_);
    const BasicVector<double>* near_impact =
        (BasicVector<double>*)this->EvalVectorInput(context, near_impact_port_);
    double clock_time = current_time;
    if (this->get_input_port(clock_port_).HasValue(context)) {
      const BasicVector<double>* clock =
          (BasicVector<double>*)this->EvalVectorInput(context, clock_port_);
      clock_time = clock->get_value()(0);
    }
    VectorXd fsm_state = fsm_output->get_value();

    // Get discrete states
    const auto prev_event_time =
        context.get_discrete_state(prev_event_time_idx_).get_value();
    u_sol = SolveQp(x_w_spr, x_wo_spr, context, clock_time, fsm_state(0),
                    current_time - prev_event_time(0),
                    near_impact->get_value()(0), near_impact->get_value()(1));
  } else {
    u_sol = SolveQp(x_w_spr, x_wo_spr, context, current_time, -1, current_time,
                    0, -1);
  }

  // Assign the control input
  control->SetDataVector(u_sol);
  control->set_timestamp(robot_output->get_timestamp());
}

}  // namespace dairlib::systems::controllers<|MERGE_RESOLUTION|>--- conflicted
+++ resolved
@@ -69,26 +69,17 @@
   int n_u_w_spr = plant_w_spr.num_actuators();
 
   // Input/Output Setup
-<<<<<<< HEAD
-  state_port_ = this->DeclareVectorInputPort("robot_state",
-=======
   state_port_ = this->DeclareVectorInputPort(
                         "robot_state",
->>>>>>> ce7ed106
                         OutputVector<double>(n_q_w_spr, n_v_w_spr, n_u_w_spr))
                     .get_index();
   if (used_with_finite_state_machine) {
     fsm_port_ =
-<<<<<<< HEAD
         this->DeclareVectorInputPort("fsm_state",BasicVector<double>(1)).get_index();
     clock_port_ =
         this->DeclareVectorInputPort("clock",BasicVector<double>(1)).get_index();
     near_impact_port_ =
         this->DeclareVectorInputPort("near_impact",BasicVector<double>(2)).get_index();
-=======
-        this->DeclareVectorInputPort("fsm_state", BasicVector<double>(1))
-            .get_index();
->>>>>>> ce7ed106
 
     // Discrete update to record the last state event time
     DeclarePerStepDiscreteUpdateEvent(
@@ -98,23 +89,13 @@
   }
 
   osc_output_port_ =
-<<<<<<< HEAD
-      this->DeclareVectorOutputPort("controller_command", TimestampedVector<double>(n_u_w_spr),
+      this->DeclareVectorOutputPort("controller_command",
+                                    TimestampedVector<double>(n_u_w_spr),
                                     &OperationalSpaceControl::CalcOptimalInput)
           .get_index();
   osc_debug_port_ = this->DeclareAbstractOutputPort("osc_debug",
                             &OperationalSpaceControl::AssignOscLcmOutput)
                         .get_index();
-=======
-      this->DeclareVectorOutputPort("controller_command",
-                                    TimestampedVector<double>(n_u_w_spr),
-                                    &OperationalSpaceControl::CalcOptimalInput)
-          .get_index();
-  osc_debug_port_ =
-      this->DeclareAbstractOutputPort(
-              "osc_debug", &OperationalSpaceControl::AssignOscLcmOutput)
-          .get_index();
->>>>>>> ce7ed106
 
   const std::map<string, int>& pos_map_w_spr =
       multibody::makeNameToPositionsMap(plant_w_spr);
@@ -425,8 +406,6 @@
                                  .evaluator()
                                  .get());
   }
-<<<<<<< HEAD
-=======
 
   // 5. Joint Limit cost
   w_joint_limit_ = VectorXd::Zero(n_joints_);
@@ -435,7 +414,6 @@
       prog_->AddLinearCost(w_joint_limit_, 0, dv_.tail(n_joints_))
           .evaluator()
           .get());
->>>>>>> ce7ed106
 
   solver_ = std::make_unique<solvers::FastOsqpSolver>();
   drake::solvers::SolverOptions solver_options;
@@ -605,13 +583,8 @@
   ///     mu_*lambda_c(3*i+2) + lambda_c(3*i+1) >= 0
   ///                           lambda_c(3*i+2) >= 0
   if (!all_contacts_.empty()) {
-<<<<<<< HEAD
 //    VectorXd inf_vectorxd(1);
 //    inf_vectorxd << numeric_limits<double>::infinity();
-=======
-    //    VectorXd inf_vectorxd(1);
-    //    inf_vectorxd << numeric_limits<double>::infinity();
->>>>>>> ce7ed106
     for (unsigned int i = 0; i < all_contacts_.size(); i++) {
       if (active_contact_set.find(i) != active_contact_set.end()) {
         friction_constraints_.at(i)->UpdateLowerBound(VectorXd::Zero(5));
@@ -757,15 +730,10 @@
 
   // Solve the QP
 
-  //  const MathematicalProgramResult result = Solve(*prog_);
+//  const MathematicalProgramResult result = Solve(*prog_);
   const MathematicalProgramResult result = solver_->Solve(*prog_);
 
   solve_time_ = result.get_solver_details<OsqpSolver>().run_time;
-
-  if (!result.is_success()) {
-    std::cout << "reverting to old sol" << std::endl;
-    return *u_sol_;
-  }
 
   // Extract solutions
   if(!result.is_success()){
