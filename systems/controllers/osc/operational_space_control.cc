--- conflicted
+++ resolved
@@ -170,8 +170,6 @@
   ds_states_ = ds_states;
 }
 
-<<<<<<< HEAD
-=======
 // Cost methods
 void OperationalSpaceControl::AddAccelerationCost(
     const std::string& joint_vel_name, double w) {
@@ -191,7 +189,6 @@
   fsm_to_w_input_map_[fsm] = std::pair<int, double>{idx, w};
 }
 
->>>>>>> 5709569e
 // Constraint methods
 void OperationalSpaceControl::AddContactPoint(
     const WorldPointEvaluator<double>* evaluator) {
