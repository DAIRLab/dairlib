--- conflicted
+++ resolved
@@ -172,11 +172,7 @@
   ds_states_ = ds_states;
 }
 
-<<<<<<< HEAD
-void OperationalSpaceControl::AddInputCostByJointAndFsmState(
-=======
 void OperationalSpaceControl::SetInputCostForJointAndFsmStateWeight(
->>>>>>> 40a57f5b
     const std::string& joint_u_name, int fsm, double w) {
   if (W_input_.size() == 0) {
     W_input_ = Eigen::MatrixXd::Zero(n_u_, n_u_);
@@ -226,11 +222,7 @@
 void OperationalSpaceControl::AddTrackingData(
     std::unique_ptr<OscTrackingData> tracking_data, double t_lb, double t_ub) {
   tracking_data_vec_->push_back(std::move(tracking_data));
-<<<<<<< HEAD
-  fixed_position_vec_.push_back(VectorXd::Zero(0));
-=======
   fixed_position_vec_.emplace_back(VectorXd::Zero(0));
->>>>>>> 40a57f5b
   t_s_vec_.push_back(t_lb);
   t_e_vec_.push_back(t_ub);
 
@@ -455,10 +447,7 @@
   }
 
   // 5. Joint Limit cost
-<<<<<<< HEAD
-=======
   // TODO(yangwill) discuss best way to implement joint limit cost
->>>>>>> 40a57f5b
   if (w_joint_limit_ > 0) {
     K_joint_pos_ = w_joint_limit_ * W_joint_accel_.bottomRightCorner(
                                         n_revolute_joints_, n_revolute_joints_);
@@ -492,26 +481,8 @@
     /// hard constraint version
     prog_->AddBoundingBoxConstraint(0, 0, epsilon_blend_);
   }
-<<<<<<< HEAD
-  //  blend_constraint_ =
-  //      prog_
-  //          ->AddBoundingBoxConstraint(
-  //              VectorXd::Zero(4), VectorXd::Zero(4),
-  //              {lambda_c_.segment(kSpaceDim * 0 + 2, 1),
-  //               lambda_c_.segment(kSpaceDim * 1 + 2, 1),
-  //               lambda_c_.segment(kSpaceDim * 2 + 2, 1),
-  //               lambda_c_.segment(kSpaceDim * 3 + 2, 1)})
-  //          .evaluator()
-  //          .get();
-
-  for (int i = -1; i < 5; ++i) {
-    //    solvers_[i] = std::make_unique<solvers::FastOsqpSolver>();
-    solvers_[i] = std::make_unique<drake::solvers::OsqpSolver>();
-  }
-=======
 
   solver_ = std::make_unique<dairlib::solvers::FastOsqpSolver>();
->>>>>>> 40a57f5b
   prog_->SetSolverOptions(solver_options_);
 }
 
@@ -728,12 +699,8 @@
       const VectorXd constant_term = (JdotV_t - ddy_t);
 
       tracking_costs_.at(i)->UpdateCoefficients(
-<<<<<<< HEAD
-          2 * J_t.transpose() * W * J_t, 2 * J_t.transpose() * W * (JdotV_t - ddy_t),
-=======
           2 * J_t.transpose() * W * J_t,
           2 * J_t.transpose() * W * (JdotV_t - ddy_t),
->>>>>>> 40a57f5b
           constant_term.transpose() * W * constant_term, true);
     } else {
       tracking_costs_.at(i)->UpdateCoefficients(MatrixXd::Zero(n_v_, n_v_),
@@ -797,11 +764,7 @@
   }
 
   // (Testing) 7. Cost for staying close to the previous input
-<<<<<<< HEAD
-  if (W_input_smoothing_.size() > 0 && initial_guess_x_.count(fsm_state) > 0) {
-=======
   if (W_input_smoothing_.size() > 0 && u_prev_) {
->>>>>>> 40a57f5b
     input_smoothing_cost_->UpdateCoefficients(
         W_input_smoothing_, -W_input_smoothing_ * *u_prev_,
         0.5 * u_prev_->transpose() * W_input_smoothing_ * *u_prev_);
@@ -811,33 +774,11 @@
     lambda_c_cost_->UpdateCoefficients(alpha * W_lambda_c_reg_,
                                        VectorXd::Zero(n_c_));
   }
-<<<<<<< HEAD
 
   if (W_lambda_h_reg_.size() > 0) {
     lambda_h_cost_->UpdateCoefficients(alpha * W_lambda_h_reg_,
                                        VectorXd::Zero(n_h_));
   }
-
-  //  if (!solvers_.at(0)->IsInitialized()) {
-  //    solvers_.at(0)->InitializeSolver(*prog_, solver_options_);
-  //  }
-  //
-  //  if (initial_guess_x_.count(0) > 0) {
-  //    solvers_.at(0)->WarmStart(initial_guess_x_.at(0),
-  //                              initial_guess_y_.at(0));
-  //  }
-
-  // Solve the QP
-  MathematicalProgramResult result;
-  result = solvers_.at(0)->Solve(*prog_);
-  //  auto osqp_solver = drake::solvers::OsqpSolver();
-  //  result = osqp_solver.Solve(*prog_, std::nullopt, solver_options_);
-=======
-
-  if (W_lambda_h_reg_.size() > 0) {
-    lambda_h_cost_->UpdateCoefficients(alpha * W_lambda_h_reg_,
-                                       VectorXd::Zero(n_h_));
-  }
   if (!solver_->IsInitialized()) {
     solver_->InitializeSolver(*prog_, solver_options_);
   }
@@ -845,7 +786,6 @@
   // Solve the QP
   MathematicalProgramResult result;
   result = solver_->Solve(*prog_);
->>>>>>> 40a57f5b
   solve_time_ = result.get_solver_details<OsqpSolver>().run_time;
 
   if (result.is_success()) {
@@ -855,14 +795,7 @@
     *lambda_c_sol_ = result.GetSolution(lambda_c_);
     *lambda_h_sol_ = result.GetSolution(lambda_h_);
     *epsilon_sol_ = result.GetSolution(epsilon_);
-<<<<<<< HEAD
-    initial_guess_x_[0] = result.GetSolution();
-    initial_guess_y_[0] = result.get_solver_details<OsqpSolver>().y;
   } else {
-    //    *u_prev_ = VectorXd::Zero(n_u_);
-=======
-  } else {
->>>>>>> 40a57f5b
     *u_prev_ = 0.99 * *u_sol_ + VectorXd::Random(n_u_);
   }
 
@@ -1031,10 +964,6 @@
   output->regularization_costs.clear();
   output->regularization_cost_names.clear();
 
-<<<<<<< HEAD
-  //  output->regularization_costs.reserve(4);
-=======
->>>>>>> 40a57f5b
   output->regularization_costs.push_back(input_cost);
   output->regularization_cost_names.emplace_back("input_cost");
   output->regularization_costs.push_back(acceleration_cost);
@@ -1042,21 +971,11 @@
   output->regularization_costs.push_back(soft_constraint_cost);
   output->regularization_cost_names.emplace_back("soft_constraint_cost");
   output->regularization_costs.push_back(input_smoothing_cost);
-<<<<<<< HEAD
-  output->regularization_cost_names.push_back("input_smoothing_cost");
-  output->regularization_costs.push_back(lambda_c_cost);
-  output->regularization_cost_names.push_back("lambda_c_cost");
-  output->regularization_costs.push_back(lambda_h_cost);
-  output->regularization_cost_names.push_back("lambda_h_cost");
-  //  output->regularization_costs.push_back(joint_limit_cost);
-  //  output->regularization_cost_names.push_back("joint_limit_cost");
-=======
   output->regularization_cost_names.emplace_back("input_smoothing_cost");
   output->regularization_costs.push_back(lambda_c_cost);
   output->regularization_cost_names.emplace_back("lambda_c_cost");
   output->regularization_costs.push_back(lambda_h_cost);
   output->regularization_cost_names.emplace_back("lambda_h_cost");
->>>>>>> 40a57f5b
 
   output->tracking_data_names.clear();
   output->tracking_data.clear();
@@ -1076,24 +995,12 @@
   qp_output.epsilon_sol = CopyVectorXdToStdVector(*epsilon_sol_);
   output->qp_output = qp_output;
 
-<<<<<<< HEAD
-  //  output->tracking_data =
-  //      std::vector<lcmt_osc_tracking_data>(tracking_data_vec_->size());
-  //  output->tracking_costs = std::vector<double>(tracking_data_vec_->size());
-  //  output->tracking_data_names =
-  //      std::vector<std::string>(tracking_data_vec_->size());
-=======
->>>>>>> 40a57f5b
   output->tracking_data = std::vector<lcmt_osc_tracking_data>();
   output->tracking_costs = std::vector<double>();
   output->tracking_data_names = std::vector<std::string>();
 
   for (unsigned int i = 0; i < tracking_data_vec_->size(); i++) {
     auto tracking_data = tracking_data_vec_->at(i).get();
-<<<<<<< HEAD
-    //    output->tracking_data_names[i] = tracking_data->GetName();
-=======
->>>>>>> 40a57f5b
 
     lcmt_osc_tracking_data osc_output;
     osc_output.y_dim = tracking_data->GetYDim();
@@ -1109,11 +1016,6 @@
     osc_output.yddot_des = std::vector<double>(osc_output.ydot_dim);
     osc_output.yddot_command = std::vector<double>(osc_output.ydot_dim);
     osc_output.yddot_command_sol = std::vector<double>(osc_output.ydot_dim);
-<<<<<<< HEAD
-
-    //    output->tracking_costs[i] = 0;
-=======
->>>>>>> 40a57f5b
 
     if (tracking_data->IsActive(fsm_state) &&
         time_since_last_state_switch >= t_s_vec_.at(i) &&
@@ -1134,22 +1036,11 @@
           CopyVectorXdToStdVector(tracking_data->GetYddotCommandSol());
 
       VectorXd y_tracking_cost = VectorXd::Zero(1);
-<<<<<<< HEAD
-      tracking_costs_.at(i)->Eval(*dv_sol_, &y_tracking_cost);
-=======
       tracking_costs_[i]->Eval(*dv_sol_, &y_tracking_cost);
->>>>>>> 40a57f5b
       total_cost += y_tracking_cost[0];
       output->tracking_costs.push_back(y_tracking_cost[0]);
       output->tracking_data.push_back(osc_output);
       output->tracking_data_names.push_back(tracking_data->GetName());
-<<<<<<< HEAD
-    } else {
-      output->tracking_costs.push_back(0);
-      output->tracking_data.push_back(osc_output);
-      output->tracking_data_names.push_back(tracking_data->GetName());
-=======
->>>>>>> 40a57f5b
     }
   }
 
