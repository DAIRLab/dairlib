#include "systems/controllers/osc/operational_space_control.h"

#include <drake/multibody/plant/multibody_plant.h>

#include "common/eigen_utils.h"
#include "multibody/multibody_utils.h"

#include "drake/common/text_logging.h"

using std::cout;
using std::endl;

using std::numeric_limits;
using std::string;
using std::vector;

using Eigen::MatrixXd;
using Eigen::Vector2d;
using Eigen::VectorXd;

using dairlib::multibody::createContext;
using drake::multibody::JacobianWrtVariable;
using drake::multibody::JointActuatorIndex;
using drake::multibody::JointIndex;
using drake::multibody::MultibodyPlant;
using drake::solvers::MathematicalProgram;
using drake::solvers::MathematicalProgramResult;
using drake::solvers::SolutionResult;
using drake::systems::BasicVector;
using drake::systems::Context;
using drake::trajectories::ExponentialPlusPiecewisePolynomial;
using drake::trajectories::PiecewisePolynomial;

using drake::solvers::OsqpSolver;
using drake::solvers::OsqpSolverDetails;
using drake::solvers::Solve;

namespace dairlib::systems::controllers {

using multibody::makeNameToVelocitiesMap;
using multibody::SetPositionsIfNew;
using multibody::SetVelocitiesIfNew;
using multibody::WorldPointEvaluator;

int kSpaceDim = OscTrackingData::kSpaceDim;

OperationalSpaceControl::OperationalSpaceControl(
    const MultibodyPlant<double>& plant_w_spr,
    const MultibodyPlant<double>& plant_wo_spr,
    drake::systems::Context<double>* context_w_spr,
    drake::systems::Context<double>* context_wo_spr,
    bool used_with_finite_state_machine, bool print_tracking_info)
    : plant_w_spr_(plant_w_spr),
      plant_wo_spr_(plant_wo_spr),
      context_w_spr_(context_w_spr),
      context_wo_spr_(context_wo_spr),
      world_w_spr_(plant_w_spr_.world_frame()),
      world_wo_spr_(plant_wo_spr_.world_frame()),
      used_with_finite_state_machine_(used_with_finite_state_machine),
      print_tracking_info_(print_tracking_info) {
  this->set_name("OSC");

  n_q_ = plant_wo_spr.num_positions();
  n_v_ = plant_wo_spr.num_velocities();
  n_u_ = plant_wo_spr.num_actuators();

  int n_q_w_spr = plant_w_spr.num_positions();
  int n_v_w_spr = plant_w_spr.num_velocities();
  int n_u_w_spr = plant_w_spr.num_actuators();

  // Input/Output Setup
  state_port_ = this->DeclareVectorInputPort(
                        "robot_state",
                        OutputVector<double>(n_q_w_spr, n_v_w_spr, n_u_w_spr))
                    .get_index();
  if (used_with_finite_state_machine) {
    fsm_port_ =
<<<<<<< HEAD
        this->DeclareVectorInputPort(BasicVector<double>(1)).get_index();
    near_impact_port_ =
        this->DeclareVectorInputPort(BasicVector<double>(2)).get_index();
=======
        this->DeclareVectorInputPort("fsm_state", BasicVector<double>(1))
            .get_index();
>>>>>>> 129b1fda

    // Discrete update to record the last state event time
    DeclarePerStepDiscreteUpdateEvent(
        &OperationalSpaceControl::DiscreteVariableUpdate);
    prev_fsm_state_idx_ = this->DeclareDiscreteState(-0.1 * VectorXd::Ones(1));
    prev_event_time_idx_ = this->DeclareDiscreteState(VectorXd::Zero(1));
  }

  osc_output_port_ =
      this->DeclareVectorOutputPort("controller_command",
                                    TimestampedVector<double>(n_u_w_spr),
                                    &OperationalSpaceControl::CalcOptimalInput)
          .get_index();
  osc_debug_port_ =
      this->DeclareAbstractOutputPort(
              "osc_debug", &OperationalSpaceControl::AssignOscLcmOutput)
          .get_index();

  const std::map<string, int>& pos_map_w_spr =
      multibody::makeNameToPositionsMap(plant_w_spr);
  const std::map<string, int>& vel_map_w_spr =
      multibody::makeNameToVelocitiesMap(plant_w_spr);
  const std::map<string, int>& pos_map_wo_spr =
      multibody::makeNameToPositionsMap(plant_wo_spr);
  const std::map<string, int>& vel_map_wo_spr =
      multibody::makeNameToVelocitiesMap(plant_wo_spr);

  // Initialize the mapping from spring to no spring
  map_position_from_spring_to_no_spring_ = MatrixXd::Zero(n_q_, n_q_w_spr);
  map_velocity_from_spring_to_no_spring_ = MatrixXd::Zero(n_v_, n_v_w_spr);

  for (auto pos_pair_wo_spr : pos_map_wo_spr) {
    bool successfully_added = false;
    for (auto pos_pair_w_spr : pos_map_w_spr) {
      if (pos_pair_wo_spr.first == pos_pair_w_spr.first) {
        map_position_from_spring_to_no_spring_(pos_pair_wo_spr.second,
                                               pos_pair_w_spr.second) = 1;
        successfully_added = true;
      }
    }
    DRAKE_DEMAND(successfully_added);
  }

  for (auto vel_pair_wo_spr : vel_map_wo_spr) {
    bool successfully_added = false;
    for (auto vel_pair_w_spr : vel_map_w_spr) {
      if (vel_pair_wo_spr.first == vel_pair_w_spr.first) {
        map_velocity_from_spring_to_no_spring_(vel_pair_wo_spr.second,
                                               vel_pair_w_spr.second) = 1;
        successfully_added = true;
      }
    }
    DRAKE_DEMAND(successfully_added);
  }

  // Get input limits
  VectorXd u_min(n_u_);
  VectorXd u_max(n_u_);
  for (JointActuatorIndex i(0); i < n_u_; ++i) {
    u_min(i) = -plant_wo_spr_.get_joint_actuator(i).effort_limit();
    u_max(i) = plant_wo_spr_.get_joint_actuator(i).effort_limit();
  }
  u_min_ = u_min;
  u_max_ = u_max;

  VectorXd q_min(n_v_ - 6);
  VectorXd q_max(n_v_ - 6);
  n_joints_ = 0;
  for (JointIndex i(0); i < plant_wo_spr_.num_joints(); ++i) {
    const drake::multibody::Joint<double>& joint = plant_wo_spr_.get_joint(i);
    if (joint.num_velocities() == 1 && joint.num_positions() == 1) {
      q_min(vel_map_wo_spr.at(joint.name() + "dot") - 6) =
          plant_wo_spr.get_joint(i).position_lower_limits()[0];
      q_max(vel_map_wo_spr.at(joint.name() + "dot") - 6) =
          plant_wo_spr.get_joint(i).position_upper_limits()[0];
      n_joints_ += 1;
    }
  }
  q_min_ = q_min;
  q_max_ = q_max;

  // Check if the model is floating based
  is_quaternion_ = multibody::isQuaternion(plant_w_spr);
}

// Cost methods
void OperationalSpaceControl::AddAccelerationCost(
    const std::string& joint_vel_name, double w) {
  if (W_joint_accel_.size() == 0) {
    W_joint_accel_ = Eigen::MatrixXd::Zero(n_v_, n_v_);
  }
  int idx = makeNameToVelocitiesMap(plant_wo_spr_).at(joint_vel_name);
  W_joint_accel_(idx, idx) += w;
}

// Constraint methods
void OperationalSpaceControl::AddContactPoint(
    const WorldPointEvaluator<double>* evaluator) {
  single_contact_mode_ = true;
  AddStateAndContactPoint(-1, evaluator);
}

void OperationalSpaceControl::AddStateAndContactPoint(
    int state, const WorldPointEvaluator<double>* evaluator) {
  DRAKE_DEMAND(&evaluator->plant() == &plant_wo_spr_);

  // Find the new contact in all_contacts_
  auto it_c = std::find(all_contacts_.begin(), all_contacts_.end(), evaluator);
  int contact_idx = std::distance(all_contacts_.begin(), it_c);
  // Add to contact list if the new contact doesn't exist in the list
  if (it_c == all_contacts_.cend()) {
    all_contacts_.push_back(evaluator);
  }

  // Find the finite state machine state in contact_indices_map_
  auto map_iterator = contact_indices_map_.find(state);
  if (map_iterator == contact_indices_map_.end()) {
    // state doesn't exist in the map
    contact_indices_map_[state] = {contact_idx};
  } else {
    // Add contact_idx to the existing set (note that std::set removes
    // duplicates automatically)
    map_iterator->second.insert(contact_idx);
  }
}

void OperationalSpaceControl::AddKinematicConstraint(
    const multibody::KinematicEvaluatorSet<double>* evaluators) {
  DRAKE_DEMAND(&evaluators->plant() == &plant_wo_spr_);
  kinematic_evaluators_ = evaluators;
}

// Tracking data methods
void OperationalSpaceControl::AddTrackingData(OscTrackingData* tracking_data,
                                              double t_lb, double t_ub) {
  tracking_data_vec_->push_back(tracking_data);
  fixed_position_vec_.push_back(VectorXd::Zero(0));
  t_s_vec_.push_back(t_lb);
  t_e_vec_.push_back(t_ub);

  // Construct input ports and add element to traj_name_to_port_index_map_ if
  // the port for the traj is not created yet
  string traj_name = tracking_data->GetName();
  if (traj_name_to_port_index_map_.find(traj_name) ==
      traj_name_to_port_index_map_.end()) {
    PiecewisePolynomial<double> pp = PiecewisePolynomial<double>();
    int port_index =
        this->DeclareAbstractInputPort(
                traj_name,
                drake::Value<drake::trajectories::Trajectory<double>>(pp))
            .get_index();
    traj_name_to_port_index_map_[traj_name] = port_index;
  }
}
void OperationalSpaceControl::AddConstTrackingData(
    OscTrackingData* tracking_data, const VectorXd& v, double t_lb,
    double t_ub) {
  tracking_data_vec_->push_back(tracking_data);
  fixed_position_vec_.push_back(v);
  t_s_vec_.push_back(t_lb);
  t_e_vec_.push_back(t_ub);
}

// Osc checkers and constructor
void OperationalSpaceControl::CheckCostSettings() {
  if (W_input_.size() != 0) {
    DRAKE_DEMAND((W_input_.rows() == n_u_) && (W_input_.cols() == n_u_));
  }
  if (W_joint_accel_.size() != 0) {
    DRAKE_DEMAND((W_joint_accel_.rows() == n_v_) &&
                 (W_joint_accel_.cols() == n_v_));
  }
}
void OperationalSpaceControl::CheckConstraintSettings() {
  if (!all_contacts_.empty()) {
    DRAKE_DEMAND(mu_ != -1);
  }
  if (single_contact_mode_) {
    DRAKE_DEMAND(contact_indices_map_.size() == 1);
  }
}

void OperationalSpaceControl::Build() {
  // Checker
  CheckCostSettings();
  CheckConstraintSettings();
  for (auto tracking_data : *tracking_data_vec_) {
    tracking_data->CheckOscTrackingData();
  }

  // Construct QP
  prog_ = std::make_unique<MathematicalProgram>();

  // Size of decision variable
  n_h_ = (kinematic_evaluators_ == nullptr)
             ? 0
             : kinematic_evaluators_->count_full();
  n_c_ = kSpaceDim * all_contacts_.size();
  n_c_active_ = 0;
  for (auto evaluator : all_contacts_) {
    n_c_active_ += evaluator->num_active();
  }

  // Record the contact dimension per state
  for (auto contact_map : contact_indices_map_) {
    int active_contact_dim = 0;
    for (unsigned int i = 0; i < all_contacts_.size(); i++) {
      if (contact_map.second.find(i) != contact_map.second.end()) {
        active_contact_dim +=
            all_contacts_[i]->EvalFullJacobian(*context_wo_spr_).rows();
      }
    }
    active_contact_dim_[contact_map.first] = active_contact_dim;
  }

  // Initialize solution
  dv_sol_ = std::make_unique<Eigen::VectorXd>(n_v_);
  u_sol_ = std::make_unique<Eigen::VectorXd>(n_u_);
  lambda_c_sol_ = std::make_unique<Eigen::VectorXd>(n_c_);
  lambda_h_sol_ = std::make_unique<Eigen::VectorXd>(n_h_);
  epsilon_sol_ = std::make_unique<Eigen::VectorXd>(n_c_active_);
  dv_sol_->setZero();
  u_sol_->setZero();
  lambda_c_sol_->setZero();
  lambda_h_sol_->setZero();
  epsilon_sol_->setZero();

  // Add decision variables
  dv_ = prog_->NewContinuousVariables(n_v_, "dv");
  u_ = prog_->NewContinuousVariables(n_u_, "u");
  lambda_c_ = prog_->NewContinuousVariables(n_c_, "lambda_contact");
  lambda_h_ = prog_->NewContinuousVariables(n_h_, "lambda_holonomic");
  epsilon_ = prog_->NewContinuousVariables(n_c_active_, "epsilon");

  // Add constraints
  // 1. Dynamics constraint
  dynamics_constraint_ =
      prog_
          ->AddLinearEqualityConstraint(
              MatrixXd::Zero(n_v_, n_v_ + n_c_ + n_h_ + n_u_),
              VectorXd::Zero(n_v_), {dv_, lambda_c_, lambda_h_, u_})
          .evaluator()
          .get();
  // 2. Holonomic constraint
  holonomic_constraint_ =
      prog_
          ->AddLinearEqualityConstraint(MatrixXd::Zero(n_h_, n_v_),
                                        VectorXd::Zero(n_h_), dv_)
          .evaluator()
          .get();
  // 3. Contact constraint
  if (all_contacts_.size() > 0) {
    if (w_soft_constraint_ <= 0) {
      contact_constraints_ =
          prog_
              ->AddLinearEqualityConstraint(MatrixXd::Zero(n_c_active_, n_v_),
                                            VectorXd::Zero(n_c_active_), dv_)
              .evaluator()
              .get();
    } else {
      // Relaxed version:
      contact_constraints_ =
          prog_
              ->AddLinearEqualityConstraint(
                  MatrixXd::Zero(n_c_active_, n_v_ + n_c_active_),
                  VectorXd::Zero(n_c_active_), {dv_, epsilon_})
              .evaluator()
              .get();
    }
  }
  if (!all_contacts_.empty()) {
    VectorXd mu_neg1(2);
    VectorXd mu_1(2);
    VectorXd one(1);
    MatrixXd A = MatrixXd(5, kSpaceDim);
    A << -1, 0, mu_, 0, -1, mu_, 1, 0, mu_, 0, 1, mu_, 0, 0, 1;

    for (unsigned int j = 0; j < all_contacts_.size(); j++) {
      friction_constraints_.push_back(
          prog_
              ->AddLinearConstraint(
                  A, VectorXd::Zero(5),
                  Eigen::VectorXd::Constant(
                      5, std::numeric_limits<double>::infinity()),
                  lambda_c_.segment(kSpaceDim * j, 3))
              .evaluator()
              .get());
    }
  }
  // 5. Input constraint
  if (with_input_constraints_) {
    prog_->AddLinearConstraint(MatrixXd::Identity(n_u_, n_u_), u_min_, u_max_,
                               u_);
  }
  // No joint position constraint in this implementation

  // Add costs
  // 1. input cost
  if (W_input_.size() > 0) {
    prog_->AddQuadraticCost(W_input_, VectorXd::Zero(n_u_), u_);
  }
  // 2. acceleration cost
  if (W_joint_accel_.size() > 0) {
    prog_->AddQuadraticCost(W_joint_accel_, VectorXd::Zero(n_v_), dv_);
  }
  // 3. Soft constraint cost
  if (w_soft_constraint_ > 0) {
    prog_->AddQuadraticCost(
        w_soft_constraint_ * MatrixXd::Identity(n_c_active_, n_c_active_),
        VectorXd::Zero(n_c_active_), epsilon_);
  }
  // 4. Tracking cost
  for (unsigned int i = 0; i < tracking_data_vec_->size(); i++) {
    tracking_cost_.push_back(prog_
                                 ->AddQuadraticCost(MatrixXd::Zero(n_v_, n_v_),
                                                    VectorXd::Zero(n_v_), dv_)
                                 .evaluator()
                                 .get());
  }

<<<<<<< HEAD
=======
  // 5. Joint Limit cost
  w_joint_limit_ = VectorXd::Zero(n_joints_);
  K_joint_pos = MatrixXd::Identity(n_joints_, n_joints_);
  joint_limit_cost_.push_back(
      prog_->AddLinearCost(w_joint_limit_, 0, dv_.tail(n_joints_))
          .evaluator()
          .get());

  solver_ = std::make_unique<solvers::FastOsqpSolver>();
  drake::solvers::SolverOptions solver_options;
  solver_options.SetOption(OsqpSolver::id(), "verbose", 0);
  solver_options.SetOption(OsqpSolver::id(), "time_limit", kMaxSolveDuration);
  solver_options.SetOption(OsqpSolver::id(), "eps_abs", 1e-7);
  solver_options.SetOption(OsqpSolver::id(), "eps_rel", 1e-7);
  solver_options.SetOption(OsqpSolver::id(), "eps_prim_inf", 1e-5);
  solver_options.SetOption(OsqpSolver::id(), "eps_dual_inf", 1e-5);
  solver_options.SetOption(OsqpSolver::id(), "polish", 1);
  solver_options.SetOption(OsqpSolver::id(), "scaled_termination", 1);
  solver_options.SetOption(OsqpSolver::id(), "adaptive_rho_fraction", 1);
  std::cout << solver_options << std::endl;
  solver_->InitializeSolver(*prog_, solver_options);
>>>>>>> 129b1fda
  // Max solve duration
}

drake::systems::EventStatus OperationalSpaceControl::DiscreteVariableUpdate(
    const drake::systems::Context<double>& context,
    drake::systems::DiscreteValues<double>* discrete_state) const {
  const BasicVector<double>* fsm_output =
      (BasicVector<double>*)this->EvalVectorInput(context, fsm_port_);
  VectorXd fsm_state = fsm_output->get_value();
  const OutputVector<double>* robot_output =
      (OutputVector<double>*)this->EvalVectorInput(context, state_port_);
  double timestamp = robot_output->get_timestamp();

  auto prev_fsm_state = discrete_state->get_mutable_vector(prev_fsm_state_idx_)
                            .get_mutable_value();
  if (fsm_state(0) != prev_fsm_state(0)) {
    prev_fsm_state(0) = fsm_state(0);

    discrete_state->get_mutable_vector(prev_event_time_idx_).get_mutable_value()
        << timestamp;
  }
  return drake::systems::EventStatus::Succeeded();
}

VectorXd OperationalSpaceControl::SolveQp(
    const VectorXd& x_w_spr, const VectorXd& x_wo_spr,
    const drake::systems::Context<double>& context, double t, int fsm_state,
    double time_since_last_state_switch, double alpha,
    int next_fsm_state) const {
  // Get active contact indices
  std::set<int> active_contact_set = {};
  if (single_contact_mode_) {
    active_contact_set = contact_indices_map_.at(-1);
  } else {
    auto map_iterator = contact_indices_map_.find(fsm_state);
    if (map_iterator != contact_indices_map_.end()) {
      active_contact_set = map_iterator->second;
    } else {
      static const drake::logging::Warn log_once(const_cast<char*>(
          (std::to_string(fsm_state) +
           " is not a valid finite state machine state in OSC.")
              .c_str()));
    }
  }

  // Update context
  SetPositionsIfNew<double>(
      plant_w_spr_, x_w_spr.head(plant_w_spr_.num_positions()), context_w_spr_);
  SetVelocitiesIfNew<double>(plant_w_spr_,
                             x_w_spr.tail(plant_w_spr_.num_velocities()),
                             context_w_spr_);
  SetPositionsIfNew<double>(plant_wo_spr_,
                            x_wo_spr.head(plant_wo_spr_.num_positions()),
                            context_wo_spr_);
  SetVelocitiesIfNew<double>(plant_wo_spr_,
                             x_wo_spr.tail(plant_wo_spr_.num_velocities()),
                             context_wo_spr_);

  // Get M, f_cg, B matrices of the manipulator equation
  MatrixXd B = plant_wo_spr_.MakeActuationMatrix();
  MatrixXd M(n_v_, n_v_);
  plant_wo_spr_.CalcMassMatrix(*context_wo_spr_, &M);
  VectorXd bias(n_v_);
  plant_wo_spr_.CalcBiasTerm(*context_wo_spr_, &bias);
  drake::multibody::MultibodyForces<double> f_app(plant_wo_spr_);
  plant_wo_spr_.CalcForceElementsContribution(*context_wo_spr_, &f_app);
  VectorXd grav = plant_wo_spr_.CalcGravityGeneralizedForces(*context_wo_spr_);
  bias = bias - grav;
  // TODO (yangwill): Characterize damping in cassie model
  //  bias = bias - f_app.generalized_forces();

  // Get J and JdotV for holonomic constraint
  MatrixXd J_h(n_h_, n_v_);
  VectorXd JdotV_h(n_h_);
  if (kinematic_evaluators_ != nullptr) {
    J_h = kinematic_evaluators_->EvalFullJacobian(*context_wo_spr_);
    JdotV_h =
        kinematic_evaluators_->EvalFullJacobianDotTimesV(*context_wo_spr_);
  }

  // Get J for external forces in equations of motion
  MatrixXd J_c = MatrixXd::Zero(n_c_, n_v_);
  for (unsigned int i = 0; i < all_contacts_.size(); i++) {
    if (active_contact_set.find(i) != active_contact_set.end()) {
      J_c.block(kSpaceDim * i, 0, kSpaceDim, n_v_) =
          all_contacts_[i]->EvalFullJacobian(*context_wo_spr_);
    }
  }

  // Get J and JdotV for contact constraint
  MatrixXd J_c_active = MatrixXd::Zero(n_c_active_, n_v_);
  VectorXd JdotV_c_active = VectorXd::Zero(n_c_active_);
  int row_idx = 0;
  for (unsigned int i = 0; i < all_contacts_.size(); i++) {
    auto contact_i = all_contacts_[i];
    if (active_contact_set.find(i) != active_contact_set.end()) {
      // We don't call EvalActiveJacobian() because it'll repeat the computation
      // of the Jacobian. (J_c_active is just a stack of slices of J_c)
      for (int j = 0; j < contact_i->num_active(); j++) {
        J_c_active.row(row_idx + j) =
            J_c.row(kSpaceDim * i + contact_i->active_inds().at(j));
      }
      JdotV_c_active.segment(row_idx, contact_i->num_active()) =
          contact_i->EvalActiveJacobianDotTimesV(*context_wo_spr_);
    }
    row_idx += contact_i->num_active();
  }

  // Update constraints
  // 1. Dynamics constraint
  ///    M*dv + bias == J_c^T*lambda_c + J_h^T*lambda_h + B*u
  /// -> M*dv - J_c^T*lambda_c - J_h^T*lambda_h - B*u == - bias
  /// -> [M, -J_c^T, -J_h^T, -B]*[dv, lambda_c, lambda_h, u]^T = - bias
  MatrixXd A_dyn = MatrixXd::Zero(n_v_, n_v_ + n_c_ + n_h_ + n_u_);
  A_dyn.block(0, 0, n_v_, n_v_) = M;
  A_dyn.block(0, n_v_, n_v_, n_c_) = -J_c.transpose();
  A_dyn.block(0, n_v_ + n_c_, n_v_, n_h_) = -J_h.transpose();
  A_dyn.block(0, n_v_ + n_c_ + n_h_, n_v_, n_u_) = -B;
  dynamics_constraint_->UpdateCoefficients(A_dyn, -bias);
  // 2. Holonomic constraint
  ///    JdotV_h + J_h*dv == 0
  /// -> J_h*dv == -JdotV_h
  holonomic_constraint_->UpdateCoefficients(J_h, -JdotV_h);
  // 3. Contact constraint
  if (!all_contacts_.empty()) {
    if (w_soft_constraint_ <= 0) {
      ///    JdotV_c_active + J_c_active*dv == 0
      /// -> J_c_active*dv == -JdotV_c_active
      contact_constraints_->UpdateCoefficients(J_c_active, -JdotV_c_active);
    } else {
      // Relaxed version:
      ///    JdotV_c_active + J_c_active*dv == -epsilon
      /// -> J_c_active*dv + I*epsilon == -JdotV_c_active
      /// -> [J_c_active, I]* [dv, epsilon]^T == -JdotV_c_active
      MatrixXd A_c = MatrixXd::Zero(n_c_active_, n_v_ + n_c_active_);
      A_c.block(0, 0, n_c_active_, n_v_) = J_c_active;
      A_c.block(0, n_v_, n_c_active_, n_c_active_) =
          MatrixXd::Identity(n_c_active_, n_c_active_);
      contact_constraints_->UpdateCoefficients(A_c, -JdotV_c_active);
    }
  }
  // 4. Friction constraint (approximated firction cone)
  /// For i = active contact indices
  ///     mu_*lambda_c(3*i+2) >= lambda_c(3*i+0)
  ///    -mu_*lambda_c(3*i+2) <= lambda_c(3*i+0)
  ///     mu_*lambda_c(3*i+2) >= lambda_c(3*i+1)
  ///    -mu_*lambda_c(3*i+2) <= lambda_c(3*i+1)
  ///         lambda_c(3*i+2) >= 0
  /// ->
  ///     mu_*lambda_c(3*i+2) - lambda_c(3*i+0) >= 0
  ///     mu_*lambda_c(3*i+2) + lambda_c(3*i+0) >= 0
  ///     mu_*lambda_c(3*i+2) - lambda_c(3*i+1) >= 0
  ///     mu_*lambda_c(3*i+2) + lambda_c(3*i+1) >= 0
  ///                           lambda_c(3*i+2) >= 0
  if (!all_contacts_.empty()) {
    for (unsigned int i = 0; i < all_contacts_.size(); i++) {
      if (active_contact_set.find(i) != active_contact_set.end()) {
        friction_constraints_.at(i)->UpdateLowerBound(VectorXd::Zero(5));
      } else {
        friction_constraints_.at(i)->UpdateLowerBound(
            VectorXd::Constant(5, -std::numeric_limits<double>::infinity()));
      }
    }
  }

  //  Invariant Impacts
  //  Only update when near an impact
  bool near_impact = alpha != 0;
  VectorXd v_proj = VectorXd::Zero(n_v_);
  if (near_impact) {
    UpdateImpactInvariantProjection(x_w_spr, x_wo_spr, context, t, fsm_state,
                                    next_fsm_state, M, J_h);
    // Need to call Update before this to get the updated jacobian
    v_proj = alpha * M_Jt_ * ii_lambda_sol_;
  }

  // Update costs
  // 4. Tracking cost
  for (unsigned int i = 0; i < tracking_data_vec_->size(); i++) {
    auto tracking_data = tracking_data_vec_->at(i);
    // When not using the projection, set it equal to zero

    // Check whether or not it is a constant trajectory, and update TrackingData
    if (fixed_position_vec_.at(i).size() != 0) {
      // Create constant trajectory and update
      tracking_data->Update(
          x_w_spr, *context_w_spr_, x_wo_spr, *context_wo_spr_,
          PiecewisePolynomial<double>(fixed_position_vec_.at(i)), t, fsm_state,
          v_proj);
    } else {
      // Read in traj from input port
      const string& traj_name = tracking_data->GetName();
      int port_index = traj_name_to_port_index_map_.at(traj_name);
      const drake::AbstractValue* input_traj =
          this->EvalAbstractInput(context, port_index);
      DRAKE_DEMAND(input_traj != nullptr);
      const auto& traj =
          input_traj->get_value<drake::trajectories::Trajectory<double>>();
      // Update
      tracking_data->Update(x_w_spr, *context_w_spr_, x_wo_spr,
                            *context_wo_spr_, traj, t, fsm_state, v_proj);
    }
    if (tracking_data->IsActive() &&
        time_since_last_state_switch >= t_s_vec_.at(i) &&
        time_since_last_state_switch <= t_e_vec_.at(i)) {
      const VectorXd& ddy_t = tracking_data->GetYddotCommand();
      const MatrixXd& W = tracking_data->GetWeight();
      const MatrixXd& J_t = tracking_data->GetJ();
      const VectorXd& JdotV_t = tracking_data->GetJdotTimesV();
      // The tracking cost is
      // 0.5 * (J_*dv + JdotV - y_command)^T * W * (J_*dv + JdotV - y_command).
      // We ignore the constant term
      // 0.5 * (JdotV - y_command)^T * W * (JdotV - y_command),
      // since it doesn't change the result of QP.
      tracking_cost_.at(i)->UpdateCoefficients(
          J_t.transpose() * W * J_t, J_t.transpose() * W * (JdotV_t - ddy_t));
    } else {
      tracking_cost_.at(i)->UpdateCoefficients(MatrixXd::Zero(n_v_, n_v_),
                                               VectorXd::Zero(n_v_));
    }
  }

  // Add joint limit constraints
  VectorXd w_joint_limit =
      K_joint_pos *
          (x_wo_spr.head(plant_wo_spr_.num_positions()).tail(n_joints_) -
           q_max_)
              .cwiseMax(0) +
      K_joint_pos *
          (x_wo_spr.head(plant_wo_spr_.num_positions()).tail(n_joints_) -
           q_min_)
              .cwiseMin(0);
  joint_limit_cost_.at(0)->UpdateCoefficients(w_joint_limit, 0);

  // Solve the QP

  //  const MathematicalProgramResult result = Solve(*prog_);
  const MathematicalProgramResult result = solver_->Solve(*prog_);

  solve_time_ = result.get_solver_details<OsqpSolver>().run_time;

  if (!result.is_success()) {
    std::cout << "reverting to old sol" << std::endl;
    return *u_sol_;
  }

  // Extract solutions
  *dv_sol_ = result.GetSolution(dv_);
  *u_sol_ = result.GetSolution(u_);
  *lambda_c_sol_ = result.GetSolution(lambda_c_);
  *lambda_h_sol_ = result.GetSolution(lambda_h_);
  *epsilon_sol_ = result.GetSolution(epsilon_);

  for (auto tracking_data : *tracking_data_vec_) {
    if (tracking_data->IsActive()) tracking_data->SaveYddotCommandSol(*dv_sol_);
  }

  // Print QP result
  if (print_tracking_info_) {
    cout << "\n" << to_string(result.get_solution_result()) << endl;
    cout << "fsm_state = " << fsm_state << endl;
    cout << "**********************\n";
    cout << "u_sol = " << u_sol_->transpose() << endl;
    cout << "lambda_c_sol = " << lambda_c_sol_->transpose() << endl;
    cout << "lambda_h_sol = " << lambda_h_sol_->transpose() << endl;
    cout << "dv_sol = " << dv_sol_->transpose() << endl;
    cout << "epsilon_sol = " << epsilon_sol_->transpose() << endl;
    cout << "**********************\n";
    // 1. input cost
    if (W_input_.size() > 0) {
      cout << "input cost = "
           << 0.5 * (*u_sol_).transpose() * W_input_ * (*u_sol_) << endl;
    }
    // 2. acceleration cost
    if (W_joint_accel_.size() > 0) {
      cout << "acceleration cost = "
           << 0.5 * (*dv_sol_).transpose() * W_joint_accel_ * (*dv_sol_)
           << endl;
    }
    // 3. Soft constraint cost
    if (w_soft_constraint_ > 0) {
      cout << "soft constraint cost = "
           << 0.5 * w_soft_constraint_ * (*epsilon_sol_).transpose() *
                  (*epsilon_sol_)
           << endl;
    }
    // 4. Tracking cost
    for (auto tracking_data : *tracking_data_vec_) {
      if (tracking_data->IsActive()) {
        const VectorXd& ddy_t = tracking_data->GetYddotCommand();
        const MatrixXd& W = tracking_data->GetWeight();
        const MatrixXd& J_t = tracking_data->GetJ();
        const VectorXd& JdotV_t = tracking_data->GetJdotTimesV();
        // Note that the following cost also includes the constant term, so that
        // the user can differentiate which error norm is bigger. The constant
        // term was not added to the QP since it doesn't change the result.
        cout << "Tracking cost (" << tracking_data->GetName() << ") = "
             << 0.5 * (J_t * (*dv_sol_) + JdotV_t - ddy_t).transpose() * W *
                    (J_t * (*dv_sol_) + JdotV_t - ddy_t)
             << endl;
      }
    }

    // Target acceleration
    cout << "**********************\n";
    for (auto tracking_data : *tracking_data_vec_) {
      if (tracking_data->IsActive()) {
        tracking_data->PrintFeedbackAndDesiredValues((*dv_sol_));
      }
    }
    cout << "**********************\n\n";
  }

  return *u_sol_;
}
void OperationalSpaceControl::UpdateImpactInvariantProjection(
    const VectorXd& x_w_spr, const VectorXd& x_wo_spr,
    const Context<double>& context, double t, int fsm_state, int next_fsm_state,
    const MatrixXd& M, const MatrixXd& J_h) const {
  auto map_iterator = contact_indices_map_.find(next_fsm_state);
  if (map_iterator == contact_indices_map_.end()) {
    throw std::out_of_range("Contact mode: " + std::to_string(next_fsm_state) +
                            " was not found in the OSC");
  }
  std::set<int> next_contact_set = map_iterator->second;
  int active_contact_dim = active_contact_dim_.at(next_fsm_state) + n_h_;
  MatrixXd J_c_next = MatrixXd::Zero(active_contact_dim, n_v_);
  int row_start = 0;
  for (unsigned int i = 0; i < all_contacts_.size(); i++) {
    if (next_contact_set.find(i) != next_contact_set.end()) {
      J_c_next.block(row_start, 0, kSpaceDim, n_v_) =
          all_contacts_[i]->EvalFullJacobian(*context_wo_spr_);
      row_start += kSpaceDim;
    }
  }
  // Holonomic constraints
  if (n_h_ > 0) {
    J_c_next.block(row_start, 0, n_h_, n_v_) = J_h;
  }
  M_Jt_ = M.llt().solve(J_c_next.transpose());

  int active_tracking_data_dim = 0;
  for (unsigned int i = 0; i < tracking_data_vec_->size(); i++) {
    auto tracking_data = tracking_data_vec_->at(i);

    if (tracking_data->IsActive() &&
        tracking_data->GetImpactInvariantProjection()) {
      VectorXd v_proj = VectorXd::Zero(n_v_);
      active_tracking_data_dim += tracking_data->GetYDim();
      if (fixed_position_vec_.at(i).size() != 0) {
        // Create constant trajectory and update
        tracking_data->Update(
            x_w_spr, *context_w_spr_, x_wo_spr, *context_wo_spr_,
            PiecewisePolynomial<double>(fixed_position_vec_.at(i)), t,
            fsm_state, v_proj);
      } else {
        // Read in traj from input port
        const string& traj_name = tracking_data->GetName();
        int port_index = traj_name_to_port_index_map_.at(traj_name);
        const drake::AbstractValue* input_traj =
            EvalAbstractInput(context, port_index);
        const auto& traj =
            input_traj->get_value<drake::trajectories::Trajectory<double>>();
        tracking_data->Update(x_w_spr, *context_w_spr_, x_wo_spr,
                              *context_wo_spr_, traj, t, fsm_state, v_proj);
      }
    }
  }
  MatrixXd A = MatrixXd::Zero(active_tracking_data_dim, active_contact_dim);
  VectorXd ydot_err_vec = VectorXd::Zero(active_tracking_data_dim);
  int start_row = 0;
  for (auto tracking_data : *tracking_data_vec_) {
    if (tracking_data->IsActive() &&
        tracking_data->GetImpactInvariantProjection()) {
      A.block(start_row, 0, tracking_data->GetYDim(), active_contact_dim) =
          tracking_data->GetJ() * M_Jt_;
      ydot_err_vec.segment(start_row, tracking_data->GetYDim()) =
          tracking_data->GetErrorYdot();
      start_row += tracking_data->GetYDim();
    }
  }

  ii_lambda_sol_ = A.completeOrthogonalDecomposition().solve(ydot_err_vec);
}

void OperationalSpaceControl::AssignOscLcmOutput(
    const Context<double>& context, dairlib::lcmt_osc_output* output) const {
  auto state =
      (OutputVector<double>*)this->EvalVectorInput(context, state_port_);
  auto fsm_output =
      (BasicVector<double>*)this->EvalVectorInput(context, fsm_port_);

  double time_since_last_state_switch =
      used_with_finite_state_machine_
          ? state->get_timestamp() -
                context.get_discrete_state(prev_event_time_idx_).get_value()(0)
          : state->get_timestamp();

  output->utime = state->get_timestamp() * 1e6;
  output->fsm_state = fsm_output->get_value()(0);
  output->input_cost =
      (W_input_.size() > 0)
          ? (0.5 * (*u_sol_).transpose() * W_input_ * (*u_sol_))(0)
          : 0;
  output->acceleration_cost =
      (W_joint_accel_.size() > 0)
          ? (0.5 * (*dv_sol_).transpose() * W_joint_accel_ * (*dv_sol_))(0)
          : 0;
  output->soft_constraint_cost =
      (w_soft_constraint_ > 0)
          ? (0.5 * w_soft_constraint_ * (*epsilon_sol_).transpose() *
             (*epsilon_sol_))(0)
          : 0;

  output->tracking_data_names.clear();
  output->tracking_data.clear();
  output->tracking_cost.clear();

  lcmt_osc_qp_output qp_output;
  qp_output.solve_time = solve_time_;
  qp_output.u_dim = n_u_;
  qp_output.lambda_c_dim = n_c_;
  qp_output.lambda_h_dim = n_h_;
  qp_output.v_dim = n_v_;
  qp_output.epsilon_dim = n_c_active_;
  qp_output.u_sol = CopyVectorXdToStdVector(*u_sol_);
  qp_output.lambda_c_sol = CopyVectorXdToStdVector(*lambda_c_sol_);
  qp_output.lambda_h_sol = CopyVectorXdToStdVector(*lambda_h_sol_);
  qp_output.dv_sol = CopyVectorXdToStdVector(*dv_sol_);
  qp_output.epsilon_sol = CopyVectorXdToStdVector(*epsilon_sol_);
  output->qp_output = qp_output;

  for (unsigned int i = 0; i < tracking_data_vec_->size(); i++) {
    auto tracking_data = tracking_data_vec_->at(i);

    if (tracking_data->IsActive() &&
        time_since_last_state_switch >= t_s_vec_.at(i) &&
        time_since_last_state_switch <= t_e_vec_.at(i)) {
      output->tracking_data_names.push_back(tracking_data->GetName());
      lcmt_osc_tracking_data osc_output;
      osc_output.y_dim = tracking_data->GetYDim();
      osc_output.ydot_dim = tracking_data->GetYdotDim();
      osc_output.name = tracking_data->GetName();
      // This should always be true
      osc_output.is_active = tracking_data->IsActive();
      osc_output.y = CopyVectorXdToStdVector(tracking_data->GetY());
      osc_output.y_des = CopyVectorXdToStdVector(tracking_data->GetYDes());
      osc_output.error_y = CopyVectorXdToStdVector(tracking_data->GetErrorY());
      osc_output.ydot = CopyVectorXdToStdVector(tracking_data->GetYdot());
      osc_output.ydot_des =
          CopyVectorXdToStdVector(tracking_data->GetYdotDes());
      osc_output.error_ydot =
          CopyVectorXdToStdVector(tracking_data->GetErrorYdot());
      osc_output.yddot_des =
          CopyVectorXdToStdVector(tracking_data->GetYddotDesConverted());
      osc_output.yddot_command =
          CopyVectorXdToStdVector(tracking_data->GetYddotCommand());
      osc_output.yddot_command_sol =
          CopyVectorXdToStdVector(tracking_data->GetYddotCommandSol());
      output->tracking_data.push_back(osc_output);

      const VectorXd& ddy_t = tracking_data->GetYddotCommand();
      const MatrixXd& W = tracking_data->GetWeight();
      const MatrixXd& J_t = tracking_data->GetJ();
      const VectorXd& JdotV_t = tracking_data->GetJdotTimesV();
      output->tracking_cost.push_back(
          (0.5 * (J_t * (*dv_sol_) + JdotV_t - ddy_t).transpose() * W *
           (J_t * (*dv_sol_) + JdotV_t - ddy_t))(0));
    }
  }

  output->num_tracking_data = output->tracking_data_names.size();
}

void OperationalSpaceControl::CalcOptimalInput(
    const drake::systems::Context<double>& context,
    systems::TimestampedVector<double>* control) const {
  // Read in current state and time
  const OutputVector<double>* robot_output =
      (OutputVector<double>*)this->EvalVectorInput(context, state_port_);
  VectorXd q_w_spr = robot_output->GetPositions();
  VectorXd v_w_spr = robot_output->GetVelocities();
  VectorXd x_w_spr(plant_w_spr_.num_positions() +
                   plant_w_spr_.num_velocities());
  x_w_spr << q_w_spr, v_w_spr;

  double timestamp = robot_output->get_timestamp();
  double current_time = timestamp;
  if (print_tracking_info_) {
    cout << "\n\ncurrent_time = " << current_time << endl;
  }

  VectorXd x_wo_spr(n_q_ + n_v_);
  x_wo_spr << map_position_from_spring_to_no_spring_ * q_w_spr,
      map_velocity_from_spring_to_no_spring_ * v_w_spr;

  VectorXd u_sol(n_u_);
  if (used_with_finite_state_machine_) {
    // Read in finite state machine
    const BasicVector<double>* fsm_output =
        (BasicVector<double>*)this->EvalVectorInput(context, fsm_port_);
    VectorXd fsm_state = fsm_output->get_value();

    double alpha = 0;
    int next_fsm_state = -1;
    if (this->get_near_impact_input_port().HasValue(context)) {
      const BasicVector<double>* near_impact =
          (BasicVector<double>*)this->EvalVectorInput(context,
                                                      near_impact_port_);
      alpha = near_impact->get_value()(0);
      next_fsm_state = near_impact->get_value()(1);
    }

    // Get discrete states
    const auto prev_event_time =
        context.get_discrete_state(prev_event_time_idx_).get_value();

    u_sol = SolveQp(x_w_spr, x_wo_spr, context, current_time, fsm_state(0),
                    current_time - prev_event_time(0), alpha, next_fsm_state);
  } else {
    u_sol = SolveQp(x_w_spr, x_wo_spr, context, current_time, -1, current_time,
                    0, -1);
  }

  // Assign the control input
  control->SetDataVector(u_sol);
  control->set_timestamp(robot_output->get_timestamp());
}

}  // namespace dairlib::systems::controllers<|MERGE_RESOLUTION|>--- conflicted
+++ resolved
@@ -70,19 +70,14 @@
 
   // Input/Output Setup
   state_port_ = this->DeclareVectorInputPort(
-                        "robot_state",
+                        "x, u, t",
                         OutputVector<double>(n_q_w_spr, n_v_w_spr, n_u_w_spr))
                     .get_index();
   if (used_with_finite_state_machine) {
     fsm_port_ =
-<<<<<<< HEAD
-        this->DeclareVectorInputPort(BasicVector<double>(1)).get_index();
+        this->DeclareVectorInputPort("fsm", BasicVector<double>(1)).get_index();
     near_impact_port_ =
-        this->DeclareVectorInputPort(BasicVector<double>(2)).get_index();
-=======
-        this->DeclareVectorInputPort("fsm_state", BasicVector<double>(1))
-            .get_index();
->>>>>>> 129b1fda
+        this->DeclareVectorInputPort("next_fsm, t_to_impact", BasicVector<double>(2)).get_index();
 
     // Discrete update to record the last state event time
     DeclarePerStepDiscreteUpdateEvent(
@@ -92,13 +87,13 @@
   }
 
   osc_output_port_ =
-      this->DeclareVectorOutputPort("controller_command",
+      this->DeclareVectorOutputPort("u, t",
                                     TimestampedVector<double>(n_u_w_spr),
                                     &OperationalSpaceControl::CalcOptimalInput)
           .get_index();
   osc_debug_port_ =
       this->DeclareAbstractOutputPort(
-              "osc_debug", &OperationalSpaceControl::AssignOscLcmOutput)
+              "lcmt_osc_debug", &OperationalSpaceControl::AssignOscLcmOutput)
           .get_index();
 
   const std::map<string, int>& pos_map_w_spr =
@@ -403,8 +398,6 @@
                                  .get());
   }
 
-<<<<<<< HEAD
-=======
   // 5. Joint Limit cost
   w_joint_limit_ = VectorXd::Zero(n_joints_);
   K_joint_pos = MatrixXd::Identity(n_joints_, n_joints_);
@@ -426,7 +419,6 @@
   solver_options.SetOption(OsqpSolver::id(), "adaptive_rho_fraction", 1);
   std::cout << solver_options << std::endl;
   solver_->InitializeSolver(*prog_, solver_options);
->>>>>>> 129b1fda
   // Max solve duration
 }
 
