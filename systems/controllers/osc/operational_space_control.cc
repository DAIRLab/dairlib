--- conflicted
+++ resolved
@@ -779,15 +779,12 @@
   }
 
   // Solve the QP
-<<<<<<< HEAD
   const MathematicalProgramResult result = solver_->Solve(*prog_);
-=======
 //  const MathematicalProgramResult result = solver_->Solve(*prog_);
   auto osqp_solver = drake::solvers::OsqpSolver();
 //  osqp_solver->S
   const MathematicalProgramResult result = osqp_solver.Solve(*prog_);
 
->>>>>>> 7fde8d3f
   solve_time_ = result.get_solver_details<OsqpSolver>().run_time;
 
   if (result.is_success()) {
