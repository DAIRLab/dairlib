--- conflicted
+++ resolved
@@ -26,40 +26,8 @@
 namespace systems {
 namespace controllers {
 
-<<<<<<< HEAD
 using multibody::GetBodyIndexFromName;
 using multibody::makeNameToVelocitiesMap;
-=======
-// Static member function
-void OperationalSpaceControl::AssignConstTrajToInputPorts(
-    OperationalSpaceControl* osc,
-    drake::systems::Diagram<double>* diagram,
-    drake::systems::Context<double>* diagram_context) {
-  vector<OscTrackingData*>* tracking_data_vec = osc->GetAllTrackingData();
-  for (auto tracking_data : *tracking_data_vec) {
-    if (!tracking_data->TrajIsConst()) continue;
-
-    string traj_name = tracking_data->GetName();
-
-    bool fix_port_value_successfully = false;
-    auto & osc_conext = diagram->GetMutableSubsystemContext(*osc,
-                        diagram_context);
-    // Find the correspond output port
-    for (int i = 0; i < osc->num_input_ports(); i++) {
-      if (traj_name.compare(osc->get_input_port(i).get_name()) == 0) {
-        PiecewisePolynomial<double> pp = PiecewisePolynomial<double>(tracking_data->GetFixedPosition());
-        drake::trajectories::Trajectory<double>& traj_inst = pp;
-        osc_conext.FixInputPort(i /*osc->get_input_port(i).get_index()*/,
-                                drake::Value<drake::trajectories::Trajectory<double>>(
-                                  traj_inst));
-        fix_port_value_successfully = true;
-        break;
-      }
-    }  // end for (ports)
-    DRAKE_DEMAND(fix_port_value_successfully);
-  }  // end for (OscTrackingData's)
-}
->>>>>>> 3dd32f3a
 
 OperationalSpaceControl::OperationalSpaceControl(
     const RigidBodyTree<double>& tree_w_spr,
@@ -175,9 +143,9 @@
 
   // Construct input ports and add element to traj_name_to_port_index_map_
   string traj_name = tracking_data->GetName();
-  int port_index;
-  port_index = this->DeclareAbstractInputPort(traj_name,
-      drake::Value<TrajectoryWrapper> ()).get_index();
+  PiecewisePolynomial<double> pp = PiecewisePolynomial<double>();
+  int port_index = this->DeclareAbstractInputPort(traj_name,
+      drake::Value<drake::trajectories::Trajectory<double>> (pp)).get_index();
   traj_name_to_port_index_map_[traj_name] = port_index;
 }
 void OperationalSpaceControl::AddConstTrackingData(
@@ -216,34 +184,6 @@
     tracking_data->CheckOscTrackingData();
   }
 
-<<<<<<< HEAD
-=======
-
-
-
-
-
-  PiecewisePolynomial<double> pp = PiecewisePolynomial<double>(VectorXd::Zero(3));
-
-
-
-
-
-  // Construct input ports and traj_name_to_port_index_map_
-  for (auto tracking_data : *tracking_data_vec_) {
-    string traj_name = tracking_data->GetName();
-    int port_index;
-    if (tracking_data->TrajHasExp()) {
-      port_index = this->DeclareAbstractInputPort(traj_name,
-          drake::Value<drake::trajectories::Trajectory<double>>(pp)).get_index();
-    } else {
-      port_index = this->DeclareAbstractInputPort(traj_name,
-          drake::Value<drake::trajectories::Trajectory<double>>(pp)).get_index();
-    }
-    traj_name_to_port_index_map_[traj_name] = port_index;
-  }
-
->>>>>>> 3dd32f3a
   // Construct QP
   n_h_ = tree_wo_spr_.getNumPositionConstraints();
   n_c_ = 3 * body_index_.size();
@@ -509,7 +449,6 @@
   // 4. Tracking cost
   for (unsigned int i = 0; i < tracking_data_vec_->size(); i++) {
     auto tracking_data = tracking_data_vec_->at(i);
-<<<<<<< HEAD
 
     // Check whether or not it is a constant trajectory, and update TrackingData
     if (fixed_position_vec_.at(i).size() > 0){
@@ -526,7 +465,7 @@
           this->EvalAbstractInput(context, port_index);
       DRAKE_DEMAND(traj_intput != nullptr);
       const drake::trajectories::Trajectory<double> & traj =
-          *(traj_intput->get_value<TrajectoryWrapper>().value);
+          traj_intput->get_value<drake::trajectories::Trajectory<double>>();
       // Update
       tracking_data->Update(x_w_spr, cache_w_spr,
                           x_wo_spr, cache_wo_spr,
@@ -536,29 +475,6 @@
 
     if (tracking_data->GetTrackOrNot() &&
         time_since_last_state_switch >= period_of_no_control_vec_[i]) {
-=======
-    string traj_name = tracking_data->GetName();
-    int port_index = traj_name_to_port_index_map_.at(traj_name);
-    // Read in traj
-    const drake::AbstractValue* traj_intput =
-        this->EvalAbstractInput(context, port_index);
-    DRAKE_DEMAND(traj_intput != nullptr);
-    // const drake::trajectories::Trajectory<double> & traj =
-    //     (tracking_data->TrajHasExp()) ?
-    //     traj_intput->get_value<ExponentialPlusPiecewisePolynomial<double>>() :
-    //     traj_intput->get_value<PiecewisePolynomial<double>>();
-
-    const drake::trajectories::Trajectory<double> & traj =
-        traj_intput->get_value<drake::trajectories::Trajectory<double>>();
-
-    bool track_or_not = tracking_data->Update(x_w_spr,
-                        cache_w_spr, tree_w_spr_,
-                        x_wo_spr,
-                        cache_wo_spr, tree_wo_spr_,
-                        traj, t,
-                        fsm_state, time_since_last_state_switch);
-    if (track_or_not) {
->>>>>>> 3dd32f3a
       VectorXd ddy_t = tracking_data->GetCommandOutput();
       MatrixXd W = tracking_data->GetWeight();
       MatrixXd J_t = tracking_data->GetJ();
