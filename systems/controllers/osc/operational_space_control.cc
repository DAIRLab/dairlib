--- conflicted
+++ resolved
@@ -89,19 +89,17 @@
   }
 
   osc_output_port_ =
-<<<<<<< HEAD
-      this->DeclareVectorOutputPort(TimestampedVector<double>(n_u_w_spr),
-
-=======
       this->DeclareVectorOutputPort("controller_command",
                                     TimestampedVector<double>(n_u_w_spr),
->>>>>>> 780ea6c5
                                     &OperationalSpaceControl::CalcOptimalInput)
           .get_index();
   osc_debug_port_ =
       this->DeclareAbstractOutputPort(
               "osc_debug", &OperationalSpaceControl::AssignOscLcmOutput)
           .get_index();
+
+  const std::map<string, int>& vel_map_wo_spr =
+      multibody::makeNameToVelocitiesMap(plant_wo_spr);
 
   // Initialize the mapping from spring to no spring
   map_position_from_spring_to_no_spring_ =
@@ -397,22 +395,6 @@
   solver_options.SetOption(OsqpSolver::id(), "adaptive_rho_fraction", 1);
   std::cout << solver_options << std::endl;
   solver_->InitializeSolver(*prog_, solver_options);
-  // Max solve duration
-<<<<<<< HEAD
-  // TODO: need to update osc gains after using the following setting!
-  // prog_->SetSolverOption(OsqpSolver::id(), "time_limit", kMaxSolveDuration);
-  if (use_new_qp_setting_) {
-    prog_->SetSolverOption(OsqpSolver::id(), "verbose", 0);
-    prog_->SetSolverOption(OsqpSolver::id(), "eps_abs", 1e-7);
-    prog_->SetSolverOption(OsqpSolver::id(), "eps_rel", 1e-7);
-    prog_->SetSolverOption(OsqpSolver::id(), "eps_prim_inf", 1e-5);
-    prog_->SetSolverOption(OsqpSolver::id(), "eps_dual_inf", 1e-5);
-    prog_->SetSolverOption(OsqpSolver::id(), "polish", 1);
-    prog_->SetSolverOption(OsqpSolver::id(), "scaled_termination", 1);
-    prog_->SetSolverOption(OsqpSolver::id(), "adaptive_rho_fraction", 1);
-  }
-=======
->>>>>>> 780ea6c5
 }
 
 drake::systems::EventStatus OperationalSpaceControl::DiscreteVariableUpdate(
@@ -633,13 +615,10 @@
   joint_limit_cost_.at(0)->UpdateCoefficients(w_joint_limit, 0);
 
   // Solve the QP
-<<<<<<< HEAD
-  const MathematicalProgramResult result = qp_solver_.Solve(*prog_);
-=======
+  //  const MathematicalProgramResult result = qp_solver_.Solve(*prog_);
 
   //  const MathematicalProgramResult result = Solve(*prog_);
   const MathematicalProgramResult result = solver_->Solve(*prog_);
->>>>>>> 780ea6c5
 
   solve_time_ = result.get_solver_details<OsqpSolver>().run_time;
 
