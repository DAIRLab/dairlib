#include "systems/controllers/osc/operational_space_control.h"

#include <iostream>

#include <drake/multibody/plant/multibody_plant.h>

#include "common/eigen_utils.h"
#include "multibody/multibody_utils.h"

#include "drake/common/text_logging.h"

using std::cout;
using std::endl;

using std::numeric_limits;
using std::string;
using std::vector;

using Eigen::MatrixXd;
using Eigen::Vector2d;
using Eigen::VectorXd;

using dairlib::multibody::CreateContext;
using drake::multibody::JacobianWrtVariable;
using drake::multibody::JointActuatorIndex;
using drake::multibody::JointIndex;
using drake::multibody::MultibodyPlant;
using drake::solvers::MathematicalProgram;
using drake::solvers::MathematicalProgramResult;
using drake::solvers::SolutionResult;
using drake::systems::BasicVector;
using drake::systems::Context;
using drake::trajectories::ExponentialPlusPiecewisePolynomial;
using drake::trajectories::PiecewisePolynomial;

using drake::solvers::OsqpSolver;
using drake::solvers::OsqpSolverDetails;
using drake::solvers::Solve;

namespace dairlib::systems::controllers {

using multibody::CreateWithSpringsToWithoutSpringsMapPos;
using multibody::CreateWithSpringsToWithoutSpringsMapVel;
using multibody::MakeNameToActuatorsMap;
using multibody::MakeNameToVelocitiesMap;
using multibody::SetPositionsIfNew;
using multibody::SetVelocitiesIfNew;
using multibody::WorldPointEvaluator;

OperationalSpaceControl::OperationalSpaceControl(
<<<<<<< HEAD
    const MultibodyPlant<double>& plant_w_spr,
    const MultibodyPlant<double>& plant_wo_spr,
    drake::systems::Context<double>* context_w_spr,
    drake::systems::Context<double>* context_wo_spr,
    bool used_with_finite_state_machine, bool no_contact_mode)
    : plant_w_spr_(plant_w_spr),
      plant_wo_spr_(plant_wo_spr),
      context_w_spr_(context_w_spr),
      context_wo_spr_(context_wo_spr),
      world_w_spr_(plant_w_spr_.world_frame()),
      world_wo_spr_(plant_wo_spr_.world_frame()),
      used_with_finite_state_machine_(used_with_finite_state_machine),
      no_contact_mode_(no_contact_mode) {
=======
    const MultibodyPlant<double>& plant,
    drake::systems::Context<double>* context,
    bool used_with_finite_state_machine)
    : plant_(plant),
      context_(context),
      used_with_finite_state_machine_(used_with_finite_state_machine),
      id_qp_(plant_, context_) {
>>>>>>> b55b61f3
  this->set_name("OSC");

  n_q_ = plant.num_positions();
  n_v_ = plant.num_velocities();
  n_u_ = plant.num_actuated_dofs();

  // Input/Output Setup
  state_port_ =
      this->DeclareVectorInputPort(
          "x, u, t", OutputVector<double>(n_q_,n_v_, n_u_)).get_index();

  if (used_with_finite_state_machine) {
    fsm_port_ =
        this->DeclareVectorInputPort("fsm", BasicVector<double>(1)).get_index();
    clock_port_ = this->DeclareVectorInputPort("clock", BasicVector<double>(1))
                      .get_index();
    impact_info_port_ =
        this->DeclareVectorInputPort("next_fsm, t_to_impact",
                                     ImpactInfoVector<double>(0, 0, kSpaceDim))
            .get_index();

    // Discrete update to record the last state event time
    DeclarePerStepDiscreteUpdateEvent(
        &OperationalSpaceControl::DiscreteVariableUpdate);
    prev_fsm_state_idx_ = this->DeclareDiscreteState(-0.1 * VectorXd::Ones(1));
    prev_event_time_idx_ = this->DeclareDiscreteState(VectorXd::Zero(1));
  }

  osc_output_port_ = this->DeclareVectorOutputPort(
                             "u, t", TimestampedVector<double>(n_u_),
                             &OperationalSpaceControl::CalcOptimalInput)
                         .get_index();
  osc_debug_port_ =
      this->DeclareAbstractOutputPort(
              "lcmt_osc_debug", &OperationalSpaceControl::AssignOscLcmOutput)
          .get_index();

  failure_port_ = this->DeclareVectorOutputPort(
                          "failure_signal", TimestampedVector<double>(1),
                          &OperationalSpaceControl::CheckTracking)
                      .get_index();

  const std::map<string, int>& vel_map =
      multibody::MakeNameToVelocitiesMap(plant);

  n_revolute_joints_ = 0;
  for (JointIndex i(0); i < plant_.num_joints(); ++i) {
    const drake::multibody::Joint<double>& joint = plant_.get_joint(i);
    if (joint.type_name() == "revolute") {
      n_revolute_joints_ += 1;
    }
  }
  VectorXd q_min(n_revolute_joints_);
  VectorXd q_max(n_revolute_joints_);
  int floating_base_offset = n_v_ - n_revolute_joints_;
  for (JointIndex i(0); i < plant_.num_joints(); ++i) {
    const drake::multibody::Joint<double>& joint = plant_.get_joint(i);
    if (joint.type_name() == "revolute") {
      q_min(vel_map.at(joint.name() + "dot") - floating_base_offset) =
          plant_.get_joint(i).position_lower_limits()[0];
      q_max(vel_map.at(joint.name() + "dot") - floating_base_offset) =
          plant_.get_joint(i).position_upper_limits()[0];
    }
    if (joint.type_name() == "prismatic" &&
        (joint.position_lower_limits()[0] !=
             -std::numeric_limits<double>::infinity() ||
         (joint.position_upper_limits()[0] !=
          std::numeric_limits<double>::infinity()))) {
      std::cerr << "Warning: joint limits have not been implemented for "
                   "prismatic joints: "
                << std::endl;
    }
  }
  q_min_ = q_min;
  q_max_ = q_max;
}

// Optional features
void OperationalSpaceControl::SetUpDoubleSupportPhaseBlending(
    double ds_duration, int left_support_state, int right_support_state,
    const std::vector<int>& ds_states) {
  DRAKE_DEMAND(ds_duration > 0);
  DRAKE_DEMAND(!ds_states.empty());
  ds_duration_ = ds_duration;
  left_support_state_ = left_support_state;
  right_support_state_ = right_support_state;
  ds_states_ = ds_states;
}

void OperationalSpaceControl::SetInputCostForJointAndFsmStateWeight(
    const std::string& joint_u_name, int fsm, double w) {
  if (W_input_.size() == 0) {
    W_input_ = Eigen::MatrixXd::Zero(n_u_, n_u_);
  }
  int idx = MakeNameToActuatorsMap(plant_).at(joint_u_name);
  fsm_to_w_input_map_[fsm] = std::pair<int, double>{idx, w};
}

// Constraint methods
void OperationalSpaceControl::AddContactPoint(
    const std::string& name,
    std::unique_ptr<const multibody::WorldPointEvaluator<double>> evaluator,
    std::vector<int> fsm_states) {
  if (fsm_states.empty()) {
    fsm_states.push_back(-1);
  }
  for (const auto& i : fsm_states) {
    if (contact_names_map_.count(i) > 0) {
      contact_names_map_.at(i).push_back(name);
    } else {
      contact_names_map_.insert({i, {name}});
    }
  }

  DRAKE_DEMAND(mu_ > 0);
  id_qp_.AddContactConstraint(name, std::move(evaluator), mu_);
}

void OperationalSpaceControl::AddKinematicConstraint(
    std::unique_ptr<const multibody::KinematicEvaluatorSet<double>> evaluator) {
  id_qp_.AddHolonomicConstraint(std::move(evaluator));
}

// Tracking data methods
void OperationalSpaceControl::AddTrackingData(
    std::unique_ptr<OscTrackingData> tracking_data, double t_lb, double t_ub) {
  tracking_data_vec_->push_back(std::move(tracking_data));
  fixed_position_vec_.emplace_back(VectorXd::Zero(0));

  // Construct input ports and add element to traj_name_to_port_index_map_ if
  // the port for the traj is not created yet
  string traj_name = tracking_data_vec_->back()->GetName();
  if (traj_name_to_port_index_map_.find(traj_name) ==
      traj_name_to_port_index_map_.end()) {
    PiecewisePolynomial<double> pp = PiecewisePolynomial<double>();
    int port_index =
        this->DeclareAbstractInputPort(
                traj_name,
                drake::Value<drake::trajectories::Trajectory<double>>(pp))
            .get_index();
    traj_name_to_port_index_map_[traj_name] = port_index;
  }
}
void OperationalSpaceControl::AddConstTrackingData(
    std::unique_ptr<OscTrackingData> tracking_data, const VectorXd& v,
    double t_lb, double t_ub) {
  tracking_data_vec_->push_back(std::move(tracking_data));
  fixed_position_vec_.push_back(v);
}

// Osc checkers and constructor
void OperationalSpaceControl::CheckCostSettings() {
  if (W_input_.size() != 0) {
    DRAKE_DEMAND((W_input_.rows() == n_u_) && (W_input_.cols() == n_u_));
  }
  if (W_input_smoothing_.size() != 0) {
    DRAKE_DEMAND((W_input_smoothing_.rows() == n_u_) &&
                 (W_input_smoothing_.cols() == n_u_));
  }
  if (W_joint_accel_.size() != 0) {
    DRAKE_DEMAND((W_joint_accel_.rows() == n_v_) &&
                 (W_joint_accel_.cols() == n_v_));
  }
}
void OperationalSpaceControl::CheckConstraintSettings() {
  if (!contact_names_map_.empty()) {
    DRAKE_DEMAND(mu_ != -1);
  }
}

void OperationalSpaceControl::Build() {
  // Checker
  CheckCostSettings();
  CheckConstraintSettings();
  for (auto& tracking_data : *tracking_data_vec_) {
    tracking_data->CheckOscTrackingData();
    DRAKE_DEMAND(&tracking_data->plant_w_spr() == &plant_);
  }

  // Construct QP
  id_qp_.Build();

  // Initialize solution
  dv_sol_ = std::make_unique<Eigen::VectorXd>(n_v_);
  u_sol_ = std::make_unique<Eigen::VectorXd>(n_u_);
  lambda_c_sol_ = std::make_unique<Eigen::VectorXd>(id_qp_.nc());
  lambda_h_sol_ = std::make_unique<Eigen::VectorXd>(id_qp_.nh());
  epsilon_sol_ = std::make_unique<Eigen::VectorXd>(id_qp_.nc_active());
  u_prev_ = std::make_unique<Eigen::VectorXd>(n_u_);
  dv_sol_->setZero();
  u_sol_->setZero();
  lambda_c_sol_->setZero();
  lambda_h_sol_->setZero();
  u_prev_->setZero();

  // Add costs
  // 1. input cost
  if (W_input_.size() > 0) {
    id_qp_.AddQuadraticCost(
        "input_cost", W_input_, VectorXd::Zero(n_u_), id_qp_.u());
  }
  // 2. acceleration cost
  if (W_joint_accel_.size() > 0) {
    DRAKE_DEMAND(W_joint_accel_.rows() == n_v_);
    id_qp_.AddQuadraticCost(
        "acceleration_cost", W_joint_accel_, VectorXd::Zero(n_v_), id_qp_.dv());
  }
  if (W_input_smoothing_.size() > 0) {
    id_qp_.AddQuadraticCost(
        "input_smoothing_cost", W_input_smoothing_, VectorXd::Zero(n_u_), id_qp_.u());
  }
  // 3. contact force cost
  if (W_lambda_c_reg_.size() > 0) {
    int nc = id_qp_.lambda_c().rows();
    DRAKE_DEMAND(W_lambda_c_reg_.rows() == nc);
    id_qp_.AddQuadraticCost(
        "lambda_c_cost", W_lambda_c_reg_, VectorXd::Zero(nc), id_qp_.lambda_c());
  }
  // 3. constraint force cost
  if (W_lambda_h_reg_.size() > 0) {
    int nh = id_qp_.lambda_h().rows();
    DRAKE_DEMAND(W_lambda_h_reg_.rows() == nh);
    id_qp_.AddQuadraticCost(
        "lambda_h_cost", W_lambda_h_reg_, VectorXd::Zero(nh), id_qp_.lambda_h());
  }
  // 4. Soft constraint cost
  if (w_soft_constraint_ > 0) {
    int nca = id_qp_.nc_active();
    id_qp_.AddQuadraticCost(
        "soft_constraint_cost",
        w_soft_constraint_ * MatrixXd::Identity(nca, nca), VectorXd::Zero(nca),
        id_qp_.epsilon());
  }

  // 4. Tracking cost
  for (const auto& data : *tracking_data_vec_) {
    id_qp_.AddQuadraticCost(data->GetName(), MatrixXd::Zero(n_v_, n_v_),
                               VectorXd::Zero(n_v_), id_qp_.dv());
  }

  // 5. Joint Limit cost
  // TODO(yangwill) discuss best way to implement joint limit cost
  if (w_joint_limit_ > 0) {
    K_joint_pos_ = w_joint_limit_ * W_joint_accel_.bottomRightCorner(
                                        n_revolute_joints_, n_revolute_joints_);
    id_qp_.AddQuadraticCost(
        "joint_limit_cost",
        MatrixXd::Zero(n_revolute_joints_,n_revolute_joints_),
        VectorXd::Zero(n_revolute_joints_),
        id_qp_.dv().tail(n_revolute_joints_));
  }

  // (Testing) 6. contact force blending
  if (ds_duration_ > 0) {
    int nc = id_qp_.nc();
    const auto& lambda = id_qp_.lambda_c();
    blend_constraint_ = id_qp_.get_mutable_prog().AddLinearEqualityConstraint(
                MatrixXd::Zero(1, nc / kSpaceDim), VectorXd::Zero(1),
                {lambda.segment(kSpaceDim * 0 + 2, 1),
                 lambda.segment(kSpaceDim * 1 + 2, 1),
                 lambda.segment(kSpaceDim * 2 + 2, 1),
                 lambda.segment(kSpaceDim * 3 + 2, 1)})
            .evaluator()
            .get();
  }

  solver_ = std::make_unique<dairlib::solvers::FastOsqpSolver>();
  id_qp_.get_mutable_prog().SetSolverOptions(solver_options_);
}

drake::systems::EventStatus OperationalSpaceControl::DiscreteVariableUpdate(
    const drake::systems::Context<double>& context,
    drake::systems::DiscreteValues<double>* discrete_state) const {
  const BasicVector<double>* fsm_output =
      (BasicVector<double>*)this->EvalVectorInput(context, fsm_port_);
  VectorXd fsm_state = fsm_output->get_value();
  const OutputVector<double>* robot_output =
      (OutputVector<double>*)this->EvalVectorInput(context, state_port_);
  double timestamp = robot_output->get_timestamp();

  auto prev_fsm_state = discrete_state->get_mutable_vector(prev_fsm_state_idx_)
                            .get_mutable_value();
  if (fsm_state(0) != prev_fsm_state(0)) {
    prev_distinct_fsm_state_ = prev_fsm_state(0);
    prev_fsm_state(0) = fsm_state(0);

    discrete_state->get_mutable_vector(prev_event_time_idx_).get_mutable_value()
        << timestamp;

    if (solver_->IsInitialized()) {
      solver_->DisableWarmStart();
    }
  }
  return drake::systems::EventStatus::Succeeded();
}

VectorXd OperationalSpaceControl::SolveQp(
    const VectorXd& x_w_spr, const VectorXd& x_wo_spr,
    const drake::systems::Context<double>& context, double t, int fsm_state,
    double t_since_last_state_switch, double alpha, int next_fsm_state) const {

  // Update context
  SetPositionsIfNew<double>(
      plant_, x_w_spr.head(plant_.num_positions()), context_);
  SetVelocitiesIfNew<double>(
      plant_, x_w_spr.tail(plant_.num_velocities()), context_);

  const auto active_contact_names = contact_names_map_.count(fsm_state) > 0 ?
      contact_names_map_.at(fsm_state) : std::vector<std::string>();
  id_qp_.UpdateDynamics(x_w_spr, active_contact_names, {});


  //  Invariant Impacts
  //  Only update when near an impact
  bool near_impact = alpha != 0;
  VectorXd v_proj = VectorXd::Zero(n_v_);

  if (near_impact) {
    MatrixXd M(n_v_, n_v_);
    plant_.CalcMassMatrix(*context_, &M);

    UpdateImpactInvariantProjection(
        x_w_spr, x_wo_spr, context, t, t_since_last_state_switch,
        fsm_state, next_fsm_state, M);
    // Need to call Update before this to get the updated jacobian
    v_proj = alpha * M_Jt_ * ii_lambda_sol_ + 1e-13 * VectorXd::Ones(n_v_);
  }

  // Update costs
  // 4. Tracking cost
  for (unsigned int i = 0; i < tracking_data_vec_->size(); i++) {
    auto tracking_data = tracking_data_vec_->at(i).get();

    if (tracking_data->IsActive(fsm_state)) {
      // Check whether or not it is a constant trajectory, and update
      // TrackingData
      if (fixed_position_vec_.at(i).size() != 0) {
        // Create constant trajectory and update
        tracking_data->Update(
            x_w_spr, *context_, x_wo_spr, *context_,
            PiecewisePolynomial<double>(fixed_position_vec_.at(i)), t,
            t_since_last_state_switch, fsm_state, v_proj);
      } else {
        // Read in traj from input port
        const string& traj_name = tracking_data->GetName();
        int port_index = traj_name_to_port_index_map_.at(traj_name);
        const drake::AbstractValue* input_traj =
            this->EvalAbstractInput(context, port_index);
        DRAKE_DEMAND(input_traj != nullptr);
        const auto& traj =
            input_traj->get_value<drake::trajectories::Trajectory<double>>();
        // Update
        tracking_data->Update(x_w_spr, *context_, x_wo_spr,
                              *context_, traj, t,
                              t_since_last_state_switch, fsm_state, v_proj);
      }

      const VectorXd& ddy_t = tracking_data->GetYddotCommand();
      const MatrixXd& W = tracking_data->GetWeight();
      const MatrixXd& J_t = tracking_data->GetJ();
      const VectorXd& JdotV_t = tracking_data->GetJdotTimesV();
      const VectorXd constant_term = (JdotV_t - ddy_t);

      id_qp_.UpdateCost(
          tracking_data->GetName(),
          2 * J_t.transpose() * W * J_t,
          2 * J_t.transpose() * W * (JdotV_t - ddy_t),
          constant_term.transpose() * W * constant_term);
    } else {
      id_qp_.UpdateCost(
          tracking_data->GetName(), MatrixXd::Zero(n_v_, n_v_),
          VectorXd::Zero(n_v_));
    }
  }

  // Add joint limit constraints
  if (w_joint_limit_ > 0) {
    VectorXd w_joint_limit =
        K_joint_pos_ * (x_wo_spr.head(plant_.num_positions())
                            .tail(n_revolute_joints_) -q_max_).cwiseMax(0) +
        K_joint_pos_ * (x_wo_spr.head(plant_.num_positions())
                            .tail(n_revolute_joints_) - q_min_).cwiseMin(0);
    id_qp_.UpdateCost(
        "joint_limit_cost",
        MatrixXd::Zero(n_revolute_joints_, n_revolute_joints_), w_joint_limit);
  }

  // TODO  (@Brian-Acosta) test double support blending as a force cost
  // (Testing) 6. blend contact forces during double support phase
  if (ds_duration_ > 0) {
    int nc = id_qp_.nc();
    MatrixXd A = MatrixXd::Zero(1, nc / kSpaceDim);
    if (std::find(ds_states_.begin(), ds_states_.end(), fsm_state) !=
        ds_states_.end()) {
      double s = std::clamp(t_since_last_state_switch / ds_duration_, 0.0, 1.0);
      double alpha_left = 0;
      double alpha_right = 0;
      if (prev_distinct_fsm_state_ == right_support_state_) {
        // We want left foot force to gradually increase
        alpha_left = std::clamp(1.0 - s, 0.0, 1.0);
        alpha_right = -s;
      } else if (prev_distinct_fsm_state_ == left_support_state_) {
        alpha_left = -s;
        alpha_right = std::clamp(1.0 - s, 0.0, 1.0);
      }
      A(0, 0) = alpha_left / 2;
      A(0, 1) = alpha_left / 2;
      A(0, 2) = alpha_right / 2;
      A(0, 3) = alpha_right / 2;
    }
    blend_constraint_->UpdateCoefficients(A, VectorXd::Zero(1));
  }

  // test joint-level input cost by fsm state
  if (!fsm_to_w_input_map_.empty()) {
    MatrixXd W = W_input_;
    if (fsm_to_w_input_map_.count(fsm_state)) {
      int j = fsm_to_w_input_map_.at(fsm_state).first;
      double w = fsm_to_w_input_map_.at(fsm_state).second;
      W(j, j) += w;
    }
    id_qp_.UpdateCost("input_cost", W, VectorXd::Zero(n_u_));
  }

  // (Testing) 7. Cost for staying close to the previous input
  if (W_input_smoothing_.size() > 0 && u_prev_) {
    id_qp_.UpdateCost(
        "input_smoothing_cost", W_input_smoothing_, -W_input_smoothing_ * *u_prev_,
        0.5 * u_prev_->transpose() * W_input_smoothing_ * *u_prev_);
  }

  if (W_lambda_c_reg_.size() > 0) {
    id_qp_.UpdateCost(
        "lambda_c_cost",
        (1 + alpha) * W_lambda_c_reg_,VectorXd::Zero(id_qp_.nc()));
  }

  if (W_lambda_h_reg_.size() > 0) {
    id_qp_.UpdateCost(
        "lambda_h_reg",
        (1 + alpha) * W_lambda_h_reg_,VectorXd::Zero(id_qp_.nh()));
  }
  if (!solver_->IsInitialized()) {
    solver_->InitializeSolver(id_qp_.get_prog(), solver_options_);
  }

  // Solve the QP
  MathematicalProgramResult result;
  result = solver_->Solve(id_qp_.get_prog());
  solve_time_ = result.get_solver_details<OsqpSolver>().run_time;

  if (result.is_success()) {
    // Extract solutions
    *dv_sol_ = result.GetSolution(id_qp_.dv());
    *u_sol_ = result.GetSolution(id_qp_.u());
    *lambda_c_sol_ = result.GetSolution(id_qp_.lambda_c());
    *lambda_h_sol_ = result.GetSolution(id_qp_.lambda_h());
    *epsilon_sol_ = result.GetSolution(id_qp_.epsilon());
  } else {
    *u_prev_ = 0.99 * *u_sol_ + VectorXd::Random(n_u_);
    solver_->DisableWarmStart();
  }

  for (auto& tracking_data : *tracking_data_vec_) {
    if (tracking_data->IsActive(fsm_state)) {
      tracking_data->StoreYddotCommandSol(*dv_sol_);
    }
  }

  return *u_sol_;
}

// TODO (@Yangwill) test that this is equivalent to the previous impact
//  invariant implementation
void OperationalSpaceControl::UpdateImpactInvariantProjection(
    const VectorXd& x_w_spr, const VectorXd& x_wo_spr,
    const Context<double>& context, double t, double t_since_last_state_switch,
    int fsm_state, int next_fsm_state, const MatrixXd& M) const {

  auto map_iterator = contact_names_map_.find(next_fsm_state);

  if (map_iterator == contact_names_map_.end()) {
    ii_lambda_sol_ = VectorXd::Zero(id_qp_.nc() + id_qp_.nh());
    M_Jt_ = MatrixXd::Zero(n_v_, id_qp_.nc() + id_qp_.nh());
    return;
  }

  std::vector<std::string> next_contact_set = map_iterator->second;

  int active_constraint_dim = kSpaceDim * next_contact_set.size() + id_qp_.nh();

  MatrixXd J_next = MatrixXd::Zero(active_constraint_dim, n_v_);
  int row_start = 0;
  for (const auto& cname : next_contact_set) {
    J_next.block(row_start, 0, kSpaceDim, n_v_) =
        id_qp_.get_contact_evaluator(cname).EvalFullJacobian(*context_);
    row_start += kSpaceDim;
  }
  // Holonomic constraints
  if (id_qp_.nh() > 0) {
    J_next.block(row_start, 0, id_qp_.nh(), n_v_) =
        id_qp_.get_holonomic_evaluators().EvalFullJacobian(*context_);
  }
  M_Jt_ = M.llt().solve(J_next.transpose());

  int active_tracking_data_dim = 0;
  for (unsigned int i = 0; i < tracking_data_vec_->size(); i++) {
    auto tracking_data = tracking_data_vec_->at(i).get();

    if (tracking_data->IsActive(fsm_state) &&
        tracking_data->GetImpactInvariantProjection()) {
      VectorXd v_proj = VectorXd::Zero(n_v_);
      active_tracking_data_dim += tracking_data->GetYdotDim();
      if (fixed_position_vec_.at(i).size() != 0) {
        // Create constant trajectory and update
        tracking_data->Update(
            x_w_spr, *context_, x_wo_spr, *context_,
            PiecewisePolynomial<double>(fixed_position_vec_.at(i)), t,
            t_since_last_state_switch, fsm_state, v_proj);
      } else {
        // Read in traj from input port
        const string& traj_name = tracking_data->GetName();
        int port_index = traj_name_to_port_index_map_.at(traj_name);
        const drake::AbstractValue* input_traj =
            EvalAbstractInput(context, port_index);
        const auto& traj =
            input_traj->get_value<drake::trajectories::Trajectory<double>>();
        tracking_data->Update(x_w_spr, *context_, x_wo_spr,
                              *context_, traj, t,
                              t_since_last_state_switch, fsm_state, v_proj);
      }
    }
  }

  MatrixXd A = MatrixXd::Zero(active_tracking_data_dim, active_constraint_dim);
  VectorXd ydot_err_vec = VectorXd::Zero(active_tracking_data_dim);
  int start_row = 0;
  for (auto& tracking_data : *tracking_data_vec_) {
    if (tracking_data->IsActive(fsm_state) &&
        tracking_data->GetImpactInvariantProjection()) {
      A.block(start_row, 0, tracking_data->GetYdotDim(),
              active_constraint_dim) = tracking_data->GetJ() * M_Jt_;
      ydot_err_vec.segment(start_row, tracking_data->GetYdotDim()) =
          tracking_data->GetErrorYdot();
      start_row += tracking_data->GetYdotDim();
    }
  }

  //  int n_holonomic_constraints = id_qp_.nh();
  MatrixXd A_constrained = MatrixXd::Zero(active_constraint_dim + id_qp_.nh(),
                                          active_constraint_dim + id_qp_.nh());
  A_constrained.block(0, 0, active_constraint_dim, active_constraint_dim) =
      A.transpose() * A;
  VectorXd b_constrained = VectorXd::Zero(active_constraint_dim + id_qp_.nh());
  VectorXd Ab = A.transpose() * ydot_err_vec;
  if (id_qp_.nh() > 0) {
    MatrixXd J_h = id_qp_.get_holonomic_evaluators().EvalFullJacobian(
        *context_);
    MatrixXd C = J_h * M_Jt_;
    VectorXd d = J_h * x_w_spr.tail(n_v_);
    A_constrained.block(active_constraint_dim, 0, id_qp_.nh(), active_constraint_dim) =
        C;
    A_constrained.block(0, active_constraint_dim, active_constraint_dim, id_qp_.nh()) =
        C.transpose();
    b_constrained << Ab, d;
  } else {
    b_constrained << Ab;
  }

  ii_lambda_sol_ = A_constrained.completeOrthogonalDecomposition()
                       .solve(b_constrained)
                       .head(active_constraint_dim);
}

void OperationalSpaceControl::AssignOscLcmOutput(
    const Context<double>& context, dairlib::lcmt_osc_output* output) const {
  auto state =
      (OutputVector<double>*)this->EvalVectorInput(context, state_port_);
  double total_cost = 0;
  int fsm_state = -1;
  if (used_with_finite_state_machine_) {
    auto fsm_output =
        (BasicVector<double>*)this->EvalVectorInput(context, fsm_port_);
    fsm_state = fsm_output->get_value()(0);
  }

  output->utime = state->get_timestamp() * 1e6;
  output->fsm_state = fsm_state;

  const std::vector<std::pair<std::string, const Eigen::VectorXd&>>
  potential_regularization_cost_names_and_vars {
      {"input_cost", *u_sol_},
      {"acceleration_cost", *dv_sol_},
      {"soft_constraint_cost", *epsilon_sol_},
      {"input_smoothing_cost", *u_sol_},
      {"lambda_c_cost", *lambda_c_sol_},
      {"lambda_h_cost", *lambda_h_sol_}
  };

  output->regularization_cost_names.clear();
  output->regularization_costs.clear();
  for (const auto& [name, sol] : potential_regularization_cost_names_and_vars) {
    VectorXd y = VectorXd::Zero(1);
    if (id_qp_.has_cost_named(name)) {
      id_qp_.get_cost_evaluator(name).Eval(sol, &y);
    }
    output->regularization_cost_names.emplace_back(name);
    output->regularization_costs.emplace_back(y(0));
    total_cost += y(0);
  }
  output->num_regularization_costs = output->regularization_costs.size();

  output->tracking_data_names.clear();
  output->tracking_data.clear();
  output->tracking_costs.clear();

  lcmt_osc_qp_output qp_output;
  qp_output.solve_time = solve_time_;
  qp_output.u_dim = n_u_;
  qp_output.lambda_c_dim = id_qp_.nc();
  qp_output.lambda_h_dim = id_qp_.nh();
  qp_output.v_dim = n_v_;
  qp_output.epsilon_dim = id_qp_.nc_active();
  qp_output.u_sol = CopyVectorXdToStdVector(*u_sol_);
  qp_output.lambda_c_sol = CopyVectorXdToStdVector(*lambda_c_sol_);
  qp_output.lambda_h_sol = CopyVectorXdToStdVector(*lambda_h_sol_);
  qp_output.dv_sol = CopyVectorXdToStdVector(*dv_sol_);
  qp_output.epsilon_sol = CopyVectorXdToStdVector(*epsilon_sol_);
  output->qp_output = qp_output;

  output->tracking_data = std::vector<lcmt_osc_tracking_data>();
  output->tracking_costs = std::vector<double>();
  output->tracking_data_names = std::vector<std::string>();

  for (unsigned int i = 0; i < tracking_data_vec_->size(); i++) {
    auto tracking_data = tracking_data_vec_->at(i).get();

    lcmt_osc_tracking_data osc_output;
    osc_output.y_dim = tracking_data->GetYDim();
    osc_output.ydot_dim = tracking_data->GetYdotDim();
    osc_output.name = tracking_data->GetName();
    osc_output.is_active = tracking_data->IsActive(fsm_state);
    osc_output.y = std::vector<double>(osc_output.y_dim);
    osc_output.y_des = std::vector<double>(osc_output.y_dim);
    osc_output.error_y = std::vector<double>(osc_output.ydot_dim);
    osc_output.ydot = std::vector<double>(osc_output.ydot_dim);
    osc_output.ydot_des = std::vector<double>(osc_output.ydot_dim);
    osc_output.error_ydot = std::vector<double>(osc_output.ydot_dim);
    osc_output.yddot_des = std::vector<double>(osc_output.ydot_dim);
    osc_output.yddot_command = std::vector<double>(osc_output.ydot_dim);
    osc_output.yddot_command_sol = std::vector<double>(osc_output.ydot_dim);

    if (tracking_data->IsActive(fsm_state)) {
      osc_output.y = CopyVectorXdToStdVector(tracking_data->GetY());
      osc_output.y_des = CopyVectorXdToStdVector(tracking_data->GetYDes());
      osc_output.error_y = CopyVectorXdToStdVector(tracking_data->GetErrorY());
      osc_output.ydot = CopyVectorXdToStdVector(tracking_data->GetYdot());
      osc_output.ydot_des =
          CopyVectorXdToStdVector(tracking_data->GetYdotDes());
      osc_output.error_ydot =
          CopyVectorXdToStdVector(tracking_data->GetErrorYdot());
      osc_output.yddot_des =
          CopyVectorXdToStdVector(tracking_data->GetYddotDes());
      osc_output.yddot_command =
          CopyVectorXdToStdVector(tracking_data->GetYddotCommand());
      osc_output.yddot_command_sol =
          CopyVectorXdToStdVector(tracking_data->GetYddotCommandSol());

      VectorXd y_tracking_cost = VectorXd::Zero(1);
      id_qp_.get_cost_evaluator(
          tracking_data->GetName()
      ).Eval(*dv_sol_, &y_tracking_cost);
      total_cost += y_tracking_cost[0];
      output->tracking_costs.push_back(y_tracking_cost[0]);
      output->tracking_data.push_back(osc_output);
      output->tracking_data_names.push_back(tracking_data->GetName());
    }
  }

  *u_prev_ = *u_sol_;
  output->num_tracking_data = output->tracking_data_names.size();
  output->num_regularization_costs = output->regularization_cost_names.size();
}

void OperationalSpaceControl::CalcOptimalInput(
    const drake::systems::Context<double>& context,
    systems::TimestampedVector<double>* control) const {
  // Read in current state and time
  auto robot_output = dynamic_cast<const OutputVector<double>*>(
      EvalVectorInput(context, state_port_));

  VectorXd x_w_spr = robot_output->GetState();
  VectorXd x_wo_spr = x_w_spr;

  double timestamp = robot_output->get_timestamp();

  double current_time = timestamp;

  VectorXd u_sol(n_u_);
  if (used_with_finite_state_machine_) {
    // Read in finite state machine
    auto fsm_output = this->EvalVectorInput(context, fsm_port_);
    double clock_time = current_time;
    if (this->get_input_port(clock_port_).HasValue(context)) {
      auto clock = this->EvalVectorInput(context, clock_port_);
      clock_time = clock->get_value()(0);
    }
    VectorXd fsm_state = fsm_output->get_value();

    double alpha = 0;
    int next_fsm_state = -1;
    if (this->get_input_port_impact_info().HasValue(context)) {
      auto impact_info = (ImpactInfoVector<double>*)this->EvalVectorInput(
          context, impact_info_port_);
      alpha = impact_info->GetAlpha();
      next_fsm_state = impact_info->GetCurrentContactMode();
    }
    // Get discrete states
    const auto prev_event_time =
        context.get_discrete_state(prev_event_time_idx_).get_value();
    u_sol = SolveQp(x_w_spr, x_wo_spr, context, clock_time, fsm_state(0),
                    current_time - prev_event_time(0), alpha, next_fsm_state);
  } else {
    u_sol = SolveQp(x_w_spr, x_wo_spr, context, current_time, -1, current_time,
                    0, -1);
  }

  // Assign the control input
  control->SetDataVector(u_sol);
  control->set_timestamp(robot_output->get_timestamp());
}

void OperationalSpaceControl::CheckTracking(
    const drake::systems::Context<double>& context,
    TimestampedVector<double>* output) const {
  auto robot_output =
      (OutputVector<double>*)this->EvalVectorInput(context, state_port_);
  output->set_timestamp(robot_output->get_timestamp());
  output->get_mutable_value()(0) = 0.0;
  VectorXd y_soft_constraint_cost = VectorXd::Zero(1);
  if (id_qp_.has_cost_named("soft_constraint_cost")) {
    id_qp_.get_cost_evaluator("soft_constraint_cost").Eval(
        *epsilon_sol_, &y_soft_constraint_cost);
  }
  if (y_soft_constraint_cost[0] > 1e5 || isnan(y_soft_constraint_cost[0])) {
    output->get_mutable_value()(0) = 1.0;
  }
}

}  // namespace dairlib::systems::controllers<|MERGE_RESOLUTION|>--- conflicted
+++ resolved
@@ -48,21 +48,6 @@
 using multibody::WorldPointEvaluator;
 
 OperationalSpaceControl::OperationalSpaceControl(
-<<<<<<< HEAD
-    const MultibodyPlant<double>& plant_w_spr,
-    const MultibodyPlant<double>& plant_wo_spr,
-    drake::systems::Context<double>* context_w_spr,
-    drake::systems::Context<double>* context_wo_spr,
-    bool used_with_finite_state_machine, bool no_contact_mode)
-    : plant_w_spr_(plant_w_spr),
-      plant_wo_spr_(plant_wo_spr),
-      context_w_spr_(context_w_spr),
-      context_wo_spr_(context_wo_spr),
-      world_w_spr_(plant_w_spr_.world_frame()),
-      world_wo_spr_(plant_wo_spr_.world_frame()),
-      used_with_finite_state_machine_(used_with_finite_state_machine),
-      no_contact_mode_(no_contact_mode) {
-=======
     const MultibodyPlant<double>& plant,
     drake::systems::Context<double>* context,
     bool used_with_finite_state_machine)
@@ -70,7 +55,6 @@
       context_(context),
       used_with_finite_state_machine_(used_with_finite_state_machine),
       id_qp_(plant_, context_) {
->>>>>>> b55b61f3
   this->set_name("OSC");
 
   n_q_ = plant.num_positions();
