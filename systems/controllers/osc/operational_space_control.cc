--- conflicted
+++ resolved
@@ -43,8 +43,6 @@
 using multibody::SetPositionsIfNew;
 using multibody::SetVelocitiesIfNew;
 using multibody::WorldPointEvaluator;
-
-// int kSpaceDim = OscTrackingData::kSpaceDim;
 
 OperationalSpaceControl::OperationalSpaceControl(
     const MultibodyPlant<double>& plant_w_spr,
@@ -105,19 +103,11 @@
 
   // Initialize the mapping from spring to no spring
   map_position_from_spring_to_no_spring_ =
-<<<<<<< HEAD
       CreateWithSpringsToWithoutSpringsMapPos(plant_w_spr, plant_wo_spr)
           .transpose();
   map_velocity_from_spring_to_no_spring_ =
       CreateWithSpringsToWithoutSpringsMapVel(plant_w_spr, plant_wo_spr)
           .transpose();
-=======
-      multibody::CreateWithSpringsToWithoutSpringsMapPos(plant_w_spr,
-                                                         plant_wo_spr);
-  map_velocity_from_spring_to_no_spring_ =
-      multibody::CreateWithSpringsToWithoutSpringsMapVel(plant_w_spr,
-                                                         plant_wo_spr);
->>>>>>> 88da55d6
 
   // Get input limits
   VectorXd u_min(n_u_);
@@ -733,7 +723,6 @@
     }
     blend_constraint_->UpdateCoefficients(A, VectorXd::Zero(1));
   }
-<<<<<<< HEAD
 
   // (Testing) 7. Cost for staying close to the previous input
   if (w_input_reg_ > 0) {
@@ -741,24 +730,15 @@
                                         -W_input_reg_ * (*u_sol_));
   }
 
-=======
-
-  // (Testing) 7. Cost for staying close to the previous input
-  if (w_input_reg_ > 0) {
-    input_reg_cost_->UpdateCoefficients(W_input_reg_,
-                                        -W_input_reg_ * (*u_sol_));
-  }
-
->>>>>>> 88da55d6
   // Solve the QP
   const MathematicalProgramResult result = solver_->Solve(*prog_);
 
   solve_time_ = result.get_solver_details<OsqpSolver>().run_time;
 
-  //  if (!result.is_success()) {
-  //    std::cout << "reverting to old sol" << std::endl;
-  //    return *u_sol_;
-  //  }
+  if (!result.is_success()) {
+    std::cout << "reverting to old sol" << std::endl;
+    return *u_sol_;
+  }
 
   // Extract solutions
   *dv_sol_ = result.GetSolution(dv_);
@@ -772,64 +752,6 @@
       tracking_data->StoreYddotCommandSol(*dv_sol_);
     }
   }
-
-  //  // Print QP result
-  //  if (print_tracking_info_) {
-  //    cout << "\n" << to_string(result.get_solution_result()) << endl;
-  //    cout << "fsm_state = " << fsm_state << endl;
-  //    cout << "**********************\n";
-  //    cout << "u_sol = " << u_sol_->transpose() << endl;
-  //    cout << "lambda_c_sol = " << lambda_c_sol_->transpose() << endl;
-  //    cout << "lambda_h_sol = " << lambda_h_sol_->transpose() << endl;
-  //    cout << "dv_sol = " << dv_sol_->transpose() << endl;
-  //    cout << "epsilon_sol = " << epsilon_sol_->transpose() << endl;
-  //    cout << "**********************\n";
-  //    // 1. input cost
-  //    if (W_input_.size() > 0) {
-  //      cout << "input cost = "
-  //           << 0.5 * (*u_sol_).transpose() * W_input_ * (*u_sol_) << endl;
-  //    }
-  //    // 2. acceleration cost
-  //    if (W_joint_accel_.size() > 0) {
-  //      cout << "acceleration cost = "
-  //           << 0.5 * (*dv_sol_).transpose() * W_joint_accel_ * (*dv_sol_)
-  //           << endl;
-  //    }
-  //    // 3. Soft constraint cost
-  //    if (w_soft_constraint_ > 0) {
-  //      cout << "soft constraint cost = "
-  //           << 0.5 * w_soft_constraint_ * (*epsilon_sol_).transpose() *
-  //                  (*epsilon_sol_)
-  //           << endl;
-  //    }
-  //    // 4. Tracking cost
-  //    for (auto tracking_data : *tracking_data_vec_) {
-  //      if (tracking_data->IsActive()) {
-  //        const VectorXd& ddy_t = tracking_data->GetYddotCommand();
-  //        const MatrixXd& W = tracking_data->GetWeight();
-  //        const MatrixXd& J_t = tracking_data->GetJ();
-  //        const VectorXd& JdotV_t = tracking_data->GetJdotTimesV();
-  //        // Note that the following cost also includes the constant term, so
-  //        that
-  //        // the user can differentiate which error norm is bigger. The
-  //        constant
-  //        // term was not added to the QP since it doesn't change the result.
-  //        cout << "Tracking cost (" << tracking_data->GetName() << ") = "
-  //             << 0.5 * (J_t * (*dv_sol_) + JdotV_t - ddy_t).transpose() * W *
-  //                    (J_t * (*dv_sol_) + JdotV_t - ddy_t)
-  //             << endl;
-  //      }
-  //    }
-  //
-  //    // Target acceleration
-  //    cout << "**********************\n";
-  //    for (auto tracking_data : *tracking_data_vec_) {
-  //      if (tracking_data->IsActive()) {
-  //        tracking_data->PrintFeedbackAndDesiredValues((*dv_sol_));
-  //      }
-  //    }
-  //    cout << "**********************\n\n";
-  //  }
 
   return *u_sol_;
 }
