--- conflicted
+++ resolved
@@ -2,10 +2,6 @@
 #include <drake/multibody/plant/multibody_plant.h>
 #include "multibody/multibody_utils.h"
 #include "common/eigen_utils.h"
-<<<<<<< HEAD
-#include "systems/controllers/osc/osc_utils.h"
-=======
->>>>>>> ed1778aa
 
 using std::cout;
 using std::endl;
@@ -92,12 +88,6 @@
       multibody::makeNameToVelocitiesMap(plant_wo_spr);
 
   // Initialize the mapping from spring to no spring
-<<<<<<< HEAD
-  map_position_from_spring_to_no_spring_ =
-      PositionMapFromSpringToNoSpring(tree_w_spr, tree_wo_spr);
-  map_velocity_from_spring_to_no_spring_ =
-      VelocityMapFromSpringToNoSpring(tree_w_spr, tree_wo_spr);
-=======
   map_position_from_spring_to_no_spring_ = MatrixXd::Zero(n_q_, n_q_w_spr);
   map_velocity_from_spring_to_no_spring_ = MatrixXd::Zero(n_v_, n_v_w_spr);
 
@@ -124,7 +114,6 @@
     }
     DRAKE_DEMAND(successfully_added);
   }
->>>>>>> ed1778aa
 
   // Get input limits
   VectorXd u_min(n_u_);
