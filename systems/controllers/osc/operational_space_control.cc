#include "systems/controllers/osc/operational_space_control.h"

#include <drake/multibody/plant/multibody_plant.h>

#include "common/eigen_utils.h"
#include "multibody/multibody_utils.h"
#include "systems/controllers/osc/osc_utils.h"

#include "drake/common/text_logging.h"

using std::cout;
using std::endl;

using std::numeric_limits;
using std::string;
using std::vector;

using Eigen::MatrixXd;
using Eigen::Vector2d;
using Eigen::VectorXd;

using dairlib::multibody::createContext;
using drake::multibody::JacobianWrtVariable;
using drake::multibody::JointActuatorIndex;
using drake::multibody::JointIndex;
using drake::multibody::MultibodyPlant;
using drake::solvers::MathematicalProgram;
using drake::solvers::MathematicalProgramResult;
using drake::solvers::SolutionResult;
using drake::systems::BasicVector;
using drake::systems::Context;
using drake::trajectories::ExponentialPlusPiecewisePolynomial;
using drake::trajectories::PiecewisePolynomial;

using drake::solvers::OsqpSolver;
using drake::solvers::OsqpSolverDetails;
using drake::solvers::Solve;

namespace dairlib::systems::controllers {

using multibody::CreateWithSpringsToWithoutSpringsMapPos;
using multibody::CreateWithSpringsToWithoutSpringsMapVel;
using multibody::makeNameToVelocitiesMap;
using multibody::SetPositionsIfNew;
using multibody::SetVelocitiesIfNew;
using multibody::WorldPointEvaluator;

OperationalSpaceControl::OperationalSpaceControl(
    const MultibodyPlant<double>& plant_w_spr,
    const MultibodyPlant<double>& plant_wo_spr,
    drake::systems::Context<double>* context_w_spr,
    drake::systems::Context<double>* context_wo_spr,
    bool used_with_finite_state_machine, bool print_tracking_info,
    double qp_time_limit,
    bool use_new_qp_setting)
    : plant_w_spr_(plant_w_spr),
      plant_wo_spr_(plant_wo_spr),
      context_w_spr_(context_w_spr),
      context_wo_spr_(context_wo_spr),
      world_w_spr_(plant_w_spr_.world_frame()),
      world_wo_spr_(plant_wo_spr_.world_frame()),
      used_with_finite_state_machine_(used_with_finite_state_machine),
      print_tracking_info_(print_tracking_info),
      qp_time_limit_(qp_time_limit),
      use_new_qp_setting_(use_new_qp_setting) {
  this->set_name("OSC");

  n_q_ = plant_wo_spr.num_positions();
  n_v_ = plant_wo_spr.num_velocities();
  n_u_ = plant_wo_spr.num_actuators();

  int n_q_w_spr = plant_w_spr.num_positions();
  int n_v_w_spr = plant_w_spr.num_velocities();
  int n_u_w_spr = plant_w_spr.num_actuators();

  // Input/Output Setup
  state_port_ =
      this->DeclareVectorInputPort(
              "x, u, t", OutputVector<double>(n_q_w_spr, n_v_w_spr, n_u_w_spr))
          .get_index();
  if (used_with_finite_state_machine) {
    fsm_port_ =
        this->DeclareVectorInputPort("fsm", BasicVector<double>(1)).get_index();
    near_impact_port_ = this->DeclareVectorInputPort("next_fsm, t_to_impact",
                                                     BasicVector<double>(2))
                            .get_index();

    // Discrete update to record the last state event time
    DeclarePerStepDiscreteUpdateEvent(
        &OperationalSpaceControl::DiscreteVariableUpdate);
    prev_fsm_state_idx_ = this->DeclareDiscreteState(-0.1 * VectorXd::Ones(1));
    prev_event_time_idx_ = this->DeclareDiscreteState(VectorXd::Zero(1));
  }

  osc_output_port_ = this->DeclareVectorOutputPort(
                             "u, t", TimestampedVector<double>(n_u_w_spr),
                             &OperationalSpaceControl::CalcOptimalInput)
                         .get_index();
  osc_debug_port_ =
      this->DeclareAbstractOutputPort(
              "lcmt_osc_debug", &OperationalSpaceControl::AssignOscLcmOutput)
          .get_index();

  const std::map<string, int>& vel_map_wo_spr =
      multibody::makeNameToVelocitiesMap(plant_wo_spr);

  // Initialize the mapping from spring to no spring
  map_position_from_spring_to_no_spring_ =
      CreateWithSpringsToWithoutSpringsMapPos(plant_w_spr, plant_wo_spr);
  map_velocity_from_spring_to_no_spring_ =
      CreateWithSpringsToWithoutSpringsMapVel(plant_w_spr, plant_wo_spr);

  // Get input limits
  VectorXd u_min(n_u_);
  VectorXd u_max(n_u_);
  for (JointActuatorIndex i(0); i < n_u_; ++i) {
    u_min(i) = -plant_wo_spr_.get_joint_actuator(i).effort_limit();
    u_max(i) = plant_wo_spr_.get_joint_actuator(i).effort_limit();
  }
  u_min_ = u_min;
  u_max_ = u_max;

  n_revolute_joints_ = 0;
  for (JointIndex i(0); i < plant_wo_spr_.num_joints(); ++i) {
    const drake::multibody::Joint<double>& joint = plant_wo_spr_.get_joint(i);
    if (joint.type_name() == "revolute") {
      n_revolute_joints_ += 1;
    }
  }
  VectorXd q_min(n_revolute_joints_);
  VectorXd q_max(n_revolute_joints_);
  int floating_base_offset = n_v_ - n_revolute_joints_;
  for (JointIndex i(0); i < plant_wo_spr_.num_joints(); ++i) {
    const drake::multibody::Joint<double>& joint = plant_wo_spr_.get_joint(i);
    if (joint.type_name() == "revolute") {
      q_min(vel_map_wo_spr.at(joint.name() + "dot") - floating_base_offset) =
          plant_wo_spr.get_joint(i).position_lower_limits()[0];
      q_max(vel_map_wo_spr.at(joint.name() + "dot") - floating_base_offset) =
          plant_wo_spr.get_joint(i).position_upper_limits()[0];
    }
    if (joint.type_name() == "prismatic" &&
        (joint.position_lower_limits()[0] !=
             -std::numeric_limits<double>::infinity() ||
         (joint.position_upper_limits()[0] !=
          std::numeric_limits<double>::infinity()))) {
      std::cerr << "Warning: joint limits have not been implemented for "
                   "prismatic joints: "
                << std::endl;
    }
  }
  q_min_ = q_min;
  q_max_ = q_max;

  // Check if the model is floating based
  is_quaternion_ = multibody::isQuaternion(plant_w_spr);

  // Testing
  /*const std::map<string, int>& pos_map_w_spr =
      multibody::makeNameToPositionsMap(plant_w_spr);
  const std::map<string, int>& vel_map_w_spr =
      multibody::makeNameToVelocitiesMap(plant_w_spr);
  knee_ankle_pos_idx_list_ = {pos_map_w_spr.at("knee_joint_left"),
                              pos_map_w_spr.at("knee_joint_right"),
                              pos_map_w_spr.at("ankle_spring_joint_left"),
                              pos_map_w_spr.at("ankle_spring_joint_right")};
  knee_ankle_vel_idx_list_ = {vel_map_w_spr.at("knee_joint_leftdot"),
                              vel_map_w_spr.at("knee_joint_rightdot"),
                              vel_map_w_spr.at("ankle_spring_joint_leftdot"),
                              vel_map_w_spr.at("ankle_spring_joint_rightdot")};*/

  // Testing -- translating knee spring deflection to knee joint
  two_models_ = (plant_w_spr.num_positions() == 23) &&
                (plant_wo_spr.num_positions() == 19);
  if (two_models_) {
    const std::map<string, int>& pos_map_w_spr =
        multibody::makeNameToPositionsMap(plant_w_spr);
    const std::map<string, int>& pos_map_wo_spr =
        multibody::makeNameToPositionsMap(plant_wo_spr);
    knee_ankle_pos_idx_list_wo_spr_ = {pos_map_wo_spr.at("knee_left"),
                                       pos_map_wo_spr.at("knee_right"),
                                       pos_map_wo_spr.at("ankle_joint_left"),
                                       pos_map_wo_spr.at("ankle_joint_right")};
    spring_pos_idx_list_w_spr_ = {pos_map_w_spr.at("knee_joint_left"),
                                  pos_map_w_spr.at("knee_joint_right"),
                                  pos_map_w_spr.at("ankle_spring_joint_left"),
                                  pos_map_w_spr.at("ankle_spring_joint_right")};
  }
}

// Optional features
void OperationalSpaceControl::SetUpDoubleSupportPhaseBlending(
    double ds_duration, int left_support_state, int right_support_state,
    std::vector<int> ds_states) {
  DRAKE_DEMAND(ds_duration > 0);
  DRAKE_DEMAND(!ds_states.empty());
  ds_duration_ = ds_duration;
  left_support_state_ = left_support_state;
  right_support_state_ = right_support_state;
  ds_states_ = ds_states;
}

// Cost methods
void OperationalSpaceControl::AddAccelerationCost(
    const std::string& joint_vel_name, double w) {
  if (W_joint_accel_.size() == 0) {
    W_joint_accel_ = Eigen::MatrixXd::Zero(n_v_, n_v_);
  }
  int idx = makeNameToVelocitiesMap(plant_wo_spr_).at(joint_vel_name);
  W_joint_accel_(idx, idx) += w;
}

// Constraint methods
void OperationalSpaceControl::AddContactPoint(
    const WorldPointEvaluator<double>* evaluator) {
  single_contact_mode_ = true;
  AddStateAndContactPoint(-1, evaluator);
}

void OperationalSpaceControl::AddStateAndContactPoint(
    int state, const WorldPointEvaluator<double>* evaluator) {
  DRAKE_DEMAND(&evaluator->plant() == &plant_wo_spr_);

  // Find the new contact in all_contacts_
  auto it_c = std::find(all_contacts_.begin(), all_contacts_.end(), evaluator);
  int contact_idx = std::distance(all_contacts_.begin(), it_c);
  // Add to contact list if the new contact doesn't exist in the list
  if (it_c == all_contacts_.cend()) {
    all_contacts_.push_back(evaluator);
  }

  // Find the finite state machine state in contact_indices_map_
  auto map_iterator = contact_indices_map_.find(state);
  if (map_iterator == contact_indices_map_.end()) {
    // state doesn't exist in the map
    contact_indices_map_[state] = {contact_idx};
  } else {
    // Add contact_idx to the existing set (note that std::set removes
    // duplicates automatically)
    map_iterator->second.insert(contact_idx);
  }
}

void OperationalSpaceControl::AddKinematicConstraint(
    const multibody::KinematicEvaluatorSet<double>* evaluators) {
  DRAKE_DEMAND(&evaluators->plant() == &plant_wo_spr_);
  kinematic_evaluators_ = evaluators;
}

// Tracking data methods
void OperationalSpaceControl::AddTrackingData(OscTrackingData* tracking_data,
                                              double t_lb, double t_ub) {
  tracking_data_vec_->push_back(tracking_data);
  fixed_position_vec_.push_back(VectorXd::Zero(0));
  t_s_vec_.push_back(t_lb);
  t_e_vec_.push_back(t_ub);

  // Construct input ports and add element to traj_name_to_port_index_map_ if
  // the port for the traj is not created yet
  string traj_name = tracking_data->GetName();
  if (traj_name_to_port_index_map_.find(traj_name) ==
      traj_name_to_port_index_map_.end()) {
    PiecewisePolynomial<double> pp = PiecewisePolynomial<double>();
    int port_index =
        this->DeclareAbstractInputPort(
                traj_name,
                drake::Value<drake::trajectories::Trajectory<double>>(pp))
            .get_index();
    traj_name_to_port_index_map_[traj_name] = port_index;
  }
}
void OperationalSpaceControl::AddConstTrackingData(
    OscTrackingData* tracking_data, const VectorXd& v, double t_lb,
    double t_ub) {
  tracking_data_vec_->push_back(tracking_data);
  fixed_position_vec_.push_back(v);
  t_s_vec_.push_back(t_lb);
  t_e_vec_.push_back(t_ub);
}

// Osc checkers and constructor
void OperationalSpaceControl::CheckCostSettings() {
  if (W_input_.size() != 0) {
    DRAKE_DEMAND((W_input_.rows() == n_u_) && (W_input_.cols() == n_u_));
  }
  if (W_joint_accel_.size() != 0) {
    DRAKE_DEMAND((W_joint_accel_.rows() == n_v_) &&
                 (W_joint_accel_.cols() == n_v_));
  }
}
void OperationalSpaceControl::CheckConstraintSettings() {
  if (!all_contacts_.empty()) {
    DRAKE_DEMAND(mu_ != -1);
  }
  if (single_contact_mode_) {
    DRAKE_DEMAND(contact_indices_map_.size() == 1);
  }
}

void OperationalSpaceControl::Build() {
  // Checker
  CheckCostSettings();
  CheckConstraintSettings();
  for (auto tracking_data : *tracking_data_vec_) {
    tracking_data->CheckOscTrackingData();
    DRAKE_DEMAND(&tracking_data->plant_w_spr() == &plant_w_spr_);
    DRAKE_DEMAND(&tracking_data->plant_wo_spr() == &plant_wo_spr_);
  }

  // Construct QP
  prog_ = std::make_unique<MathematicalProgram>();

  // Size of decision variable
  n_h_ = (kinematic_evaluators_ == nullptr)
             ? 0
             : kinematic_evaluators_->count_full();
  n_c_ = kSpaceDim * all_contacts_.size();
  n_c_active_ = 0;
  for (auto evaluator : all_contacts_) {
    n_c_active_ += evaluator->num_active();
  }

  // Record the contact dimension per state
  for (auto contact_map : contact_indices_map_) {
    int active_contact_dim = 0;
    for (unsigned int i = 0; i < all_contacts_.size(); i++) {
      if (contact_map.second.find(i) != contact_map.second.end()) {
        active_contact_dim +=
            all_contacts_[i]->EvalFullJacobian(*context_wo_spr_).rows();
      }
    }
    active_contact_dim_[contact_map.first] = active_contact_dim;
  }

  // Initialize solution
  dv_sol_ = std::make_unique<Eigen::VectorXd>(n_v_);
  u_sol_ = std::make_unique<Eigen::VectorXd>(n_u_);
  lambda_c_sol_ = std::make_unique<Eigen::VectorXd>(n_c_);
  lambda_h_sol_ = std::make_unique<Eigen::VectorXd>(n_h_);
  epsilon_sol_ = std::make_unique<Eigen::VectorXd>(n_c_active_);
  dv_sol_->setZero();
  u_sol_->setZero();
  lambda_c_sol_->setZero();
  lambda_h_sol_->setZero();
  epsilon_sol_->setZero();

  // Add decision variables
  dv_ = prog_->NewContinuousVariables(n_v_, "dv");
  u_ = prog_->NewContinuousVariables(n_u_, "u");
  lambda_c_ = prog_->NewContinuousVariables(n_c_, "lambda_contact");
  lambda_h_ = prog_->NewContinuousVariables(n_h_, "lambda_holonomic");
  epsilon_ = prog_->NewContinuousVariables(n_c_active_, "epsilon");

  // Add constraints
  // 1. Dynamics constraint
  dynamics_constraint_ =
      prog_
          ->AddLinearEqualityConstraint(
              MatrixXd::Zero(n_v_, n_v_ + n_c_ + n_h_ + n_u_),
              VectorXd::Zero(n_v_), {dv_, lambda_c_, lambda_h_, u_})
          .evaluator()
          .get();
  // 2. Holonomic constraint
  holonomic_constraint_ =
      prog_
          ->AddLinearEqualityConstraint(MatrixXd::Zero(n_h_, n_v_),
                                        VectorXd::Zero(n_h_), dv_)
          .evaluator()
          .get();
  // 3. Contact constraint
  if (all_contacts_.size() > 0) {
    if (w_soft_constraint_ <= 0) {
      contact_constraints_ =
          prog_
              ->AddLinearEqualityConstraint(MatrixXd::Zero(n_c_active_, n_v_),
                                            VectorXd::Zero(n_c_active_), dv_)
              .evaluator()
              .get();
    } else {
      // Relaxed version:
      contact_constraints_ =
          prog_
              ->AddLinearEqualityConstraint(
                  MatrixXd::Zero(n_c_active_, n_v_ + n_c_active_),
                  VectorXd::Zero(n_c_active_), {dv_, epsilon_})
              .evaluator()
              .get();
    }
  }
  if (!all_contacts_.empty()) {
    VectorXd mu_neg1(2);
    VectorXd mu_1(2);
    VectorXd one(1);
    MatrixXd A = MatrixXd(5, kSpaceDim);
    A << -1, 0, mu_, 0, -1, mu_, 1, 0, mu_, 0, 1, mu_, 0, 0, 1;

    for (unsigned int j = 0; j < all_contacts_.size(); j++) {
      friction_constraints_.push_back(
          prog_
              ->AddLinearConstraint(
                  A, VectorXd::Zero(5),
                  Eigen::VectorXd::Constant(
                      5, std::numeric_limits<double>::infinity()),
                  lambda_c_.segment(kSpaceDim * j, 3))
              .evaluator()
              .get());
    }
  }
  // 5. Input constraint
  if (with_input_constraints_) {
    prog_->AddLinearConstraint(MatrixXd::Identity(n_u_, n_u_), u_min_, u_max_,
                               u_);
  }
  // No joint position constraint in this implementation

  // Add costs
  // 1. input cost
  if (W_input_.size() > 0) {
    prog_->AddQuadraticCost(W_input_, VectorXd::Zero(n_u_), u_);
  }
  // 2. acceleration cost
  if (W_joint_accel_.size() > 0) {
    prog_->AddQuadraticCost(W_joint_accel_, VectorXd::Zero(n_v_), dv_);
  }
  // 3. Soft constraint cost
  if (w_soft_constraint_ > 0) {
    prog_->AddQuadraticCost(
        w_soft_constraint_ * MatrixXd::Identity(n_c_active_, n_c_active_),
        VectorXd::Zero(n_c_active_), epsilon_);
  }
  // 4. Tracking cost
  for (unsigned int i = 0; i < tracking_data_vec_->size(); i++) {
    tracking_cost_.push_back(prog_
                                 ->AddQuadraticCost(MatrixXd::Zero(n_v_, n_v_),
                                                    VectorXd::Zero(n_v_), dv_)
                                 .evaluator()
                                 .get());
  }

  // 5. Joint Limit cost
  w_joint_limit_ = VectorXd::Zero(n_revolute_joints_);
  K_joint_pos = MatrixXd::Identity(n_revolute_joints_, n_revolute_joints_);
  joint_limit_cost_.push_back(
      prog_->AddLinearCost(w_joint_limit_, 0, dv_.tail(n_revolute_joints_))
          .evaluator()
          .get());

  // (Testing) 6. contact force blending
  if (ds_duration_ > 0) {
    epsilon_blend_ =
        prog_->NewContinuousVariables(n_c_ / kSpaceDim, "epsilon_blend");
    blend_constraint_ =
        prog_
            ->AddLinearEqualityConstraint(
                MatrixXd::Zero(1, 2 * n_c_ / kSpaceDim), VectorXd::Zero(1),
                {lambda_c_.segment(kSpaceDim * 0 + 2, 1),
                 lambda_c_.segment(kSpaceDim * 1 + 2, 1),
                 lambda_c_.segment(kSpaceDim * 2 + 2, 1),
                 lambda_c_.segment(kSpaceDim * 3 + 2, 1), epsilon_blend_})
            .evaluator()
            .get();
    /// Soft constraint version
    //  DRAKE_DEMAND(w_blend_constraint_ > 0);
    //  prog_->AddQuadraticCost(
    //      w_blend_constraint_ *
    //          MatrixXd::Identity(n_c_ / kSpaceDim, n_c_ / kSpaceDim),
    //      VectorXd::Zero(n_c_ / kSpaceDim), epsilon_blend_);
    /// hard constraint version
    prog_->AddBoundingBoxConstraint(0, 0, epsilon_blend_);
  }

  // (Testing) 7. Cost for staying close to the previous input
  if (w_input_reg_ > 0) {
    W_input_reg_ = w_input_reg_ * MatrixXd::Identity(n_u_, n_u_);
    input_reg_cost_ =
        prog_->AddQuadraticCost(W_input_reg_, VectorXd::Zero(n_u_), u_)
            .evaluator()
            .get();
  }

  solver_ = std::make_unique<solvers::FastOsqpSolver>();
  drake::solvers::SolverOptions solver_options;
  solver_options.SetOption(OsqpSolver::id(), "verbose", 0);
//  solver_options.SetOption(OsqpSolver::id(), "time_limit", qp_time_limit_);
  solver_options.SetOption(OsqpSolver::id(), "eps_abs", 1e-7);
  solver_options.SetOption(OsqpSolver::id(), "eps_rel", 1e-7);
  solver_options.SetOption(OsqpSolver::id(), "eps_prim_inf", 1e-6);
  solver_options.SetOption(OsqpSolver::id(), "eps_dual_inf", 1e-6);
  solver_options.SetOption(OsqpSolver::id(), "polish", 1);
  solver_options.SetOption(OsqpSolver::id(), "scaled_termination", 1);
  solver_options.SetOption(OsqpSolver::id(), "adaptive_rho_fraction", 1);
  std::cout << solver_options << std::endl;
  solver_->InitializeSolver(*prog_, solver_options);
}

drake::systems::EventStatus OperationalSpaceControl::DiscreteVariableUpdate(
    const drake::systems::Context<double>& context,
    drake::systems::DiscreteValues<double>* discrete_state) const {
  const BasicVector<double>* fsm_output =
      (BasicVector<double>*)this->EvalVectorInput(context, fsm_port_);
  VectorXd fsm_state = fsm_output->get_value();
  const OutputVector<double>* robot_output =
      (OutputVector<double>*)this->EvalVectorInput(context, state_port_);
  double timestamp = robot_output->get_timestamp();

  auto prev_fsm_state = discrete_state->get_mutable_vector(prev_fsm_state_idx_)
                            .get_mutable_value();
  if (fsm_state(0) != prev_fsm_state(0)) {
    prev_distinct_fsm_state_ = prev_fsm_state(0);
    prev_fsm_state(0) = fsm_state(0);

    discrete_state->get_mutable_vector(prev_event_time_idx_).get_mutable_value()
        << timestamp;
  }
  return drake::systems::EventStatus::Succeeded();
}

VectorXd OperationalSpaceControl::SolveQp(
    const VectorXd& x_w_spr, const VectorXd& x_wo_spr,
    const drake::systems::Context<double>& context, double t, int fsm_state,
    double time_since_last_state_switch, double alpha,
    int next_fsm_state) const {
  // Get active contact indices
  std::set<int> active_contact_set = {};
  if (single_contact_mode_) {
    active_contact_set = contact_indices_map_.at(-1);
  } else {
    auto map_iterator = contact_indices_map_.find(fsm_state);
    if (map_iterator != contact_indices_map_.end()) {
      active_contact_set = map_iterator->second;
    } else {
      static const drake::logging::Warn log_once(const_cast<char*>(
          (std::to_string(fsm_state) +
           " is not a valid finite state machine state in OSC.")
              .c_str()));
    }
  }

  // Update context
  SetPositionsIfNew<double>(
      plant_w_spr_, x_w_spr.head(plant_w_spr_.num_positions()), context_w_spr_);
  SetVelocitiesIfNew<double>(plant_w_spr_,
                             x_w_spr.tail(plant_w_spr_.num_velocities()),
                             context_w_spr_);
  SetPositionsIfNew<double>(plant_wo_spr_,
                            x_wo_spr.head(plant_wo_spr_.num_positions()),
                            context_wo_spr_);
  SetVelocitiesIfNew<double>(plant_wo_spr_,
                             x_wo_spr.tail(plant_wo_spr_.num_velocities()),
                             context_wo_spr_);

  // Get M, f_cg, B matrices of the manipulator equation
  MatrixXd B = plant_wo_spr_.MakeActuationMatrix();
  MatrixXd M(n_v_, n_v_);
  plant_wo_spr_.CalcMassMatrix(*context_wo_spr_, &M);
  VectorXd bias(n_v_);
  plant_wo_spr_.CalcBiasTerm(*context_wo_spr_, &bias);
  drake::multibody::MultibodyForces<double> f_app(plant_wo_spr_);
  plant_wo_spr_.CalcForceElementsContribution(*context_wo_spr_, &f_app);
  VectorXd grav = plant_wo_spr_.CalcGravityGeneralizedForces(*context_wo_spr_);
  bias = bias - grav;
  // TODO (yangwill): Characterize damping in cassie model
  //  bias = bias - f_app.generalized_forces();

  // Get J and JdotV for holonomic constraint
  MatrixXd J_h(n_h_, n_v_);
  VectorXd JdotV_h(n_h_);
  if (kinematic_evaluators_ != nullptr) {
    J_h = kinematic_evaluators_->EvalFullJacobian(*context_wo_spr_);
    JdotV_h =
        kinematic_evaluators_->EvalFullJacobianDotTimesV(*context_wo_spr_);
  }

  // Get J for external forces in equations of motion
  MatrixXd J_c = MatrixXd::Zero(n_c_, n_v_);
  for (unsigned int i = 0; i < all_contacts_.size(); i++) {
    if (active_contact_set.find(i) != active_contact_set.end()) {
      J_c.block(kSpaceDim * i, 0, kSpaceDim, n_v_) =
          all_contacts_[i]->EvalFullJacobian(*context_wo_spr_);
    }
  }

  // Get J and JdotV for contact constraint
  MatrixXd J_c_active = MatrixXd::Zero(n_c_active_, n_v_);
  VectorXd JdotV_c_active = VectorXd::Zero(n_c_active_);
  int row_idx = 0;
  for (unsigned int i = 0; i < all_contacts_.size(); i++) {
    auto contact_i = all_contacts_[i];
    if (active_contact_set.find(i) != active_contact_set.end()) {
      // We don't call EvalActiveJacobian() because it'll repeat the computation
      // of the Jacobian. (J_c_active is just a stack of slices of J_c)
      for (int j = 0; j < contact_i->num_active(); j++) {
        J_c_active.row(row_idx + j) =
            J_c.row(kSpaceDim * i + contact_i->active_inds().at(j));
      }
      JdotV_c_active.segment(row_idx, contact_i->num_active()) =
          contact_i->EvalActiveJacobianDotTimesV(*context_wo_spr_);
    }
    row_idx += contact_i->num_active();
  }

  // Update constraints
  // 1. Dynamics constraint
  ///    M*dv + bias == J_c^T*lambda_c + J_h^T*lambda_h + B*u
  /// -> M*dv - J_c^T*lambda_c - J_h^T*lambda_h - B*u == - bias
  /// -> [M, -J_c^T, -J_h^T, -B]*[dv, lambda_c, lambda_h, u]^T = - bias
  MatrixXd A_dyn = MatrixXd::Zero(n_v_, n_v_ + n_c_ + n_h_ + n_u_);
  A_dyn.block(0, 0, n_v_, n_v_) = M;
  A_dyn.block(0, n_v_, n_v_, n_c_) = -J_c.transpose();
  A_dyn.block(0, n_v_ + n_c_, n_v_, n_h_) = -J_h.transpose();
  A_dyn.block(0, n_v_ + n_c_ + n_h_, n_v_, n_u_) = -B;
  dynamics_constraint_->UpdateCoefficients(A_dyn, -bias);
  // 2. Holonomic constraint
  ///    JdotV_h + J_h*dv == 0
  /// -> J_h*dv == -JdotV_h
  holonomic_constraint_->UpdateCoefficients(J_h, -JdotV_h);
  // 3. Contact constraint
  if (!all_contacts_.empty()) {
    if (w_soft_constraint_ <= 0) {
      ///    JdotV_c_active + J_c_active*dv == 0
      /// -> J_c_active*dv == -JdotV_c_active
      contact_constraints_->UpdateCoefficients(J_c_active, -JdotV_c_active);
    } else {
      // Relaxed version:
      ///    JdotV_c_active + J_c_active*dv == -epsilon
      /// -> J_c_active*dv + I*epsilon == -JdotV_c_active
      /// -> [J_c_active, I]* [dv, epsilon]^T == -JdotV_c_active
      MatrixXd A_c = MatrixXd::Zero(n_c_active_, n_v_ + n_c_active_);
      A_c.block(0, 0, n_c_active_, n_v_) = J_c_active;
      A_c.block(0, n_v_, n_c_active_, n_c_active_) =
          MatrixXd::Identity(n_c_active_, n_c_active_);
      contact_constraints_->UpdateCoefficients(A_c, -JdotV_c_active);
    }
  }
  // 4. Friction constraint (approximated firction cone)
  /// For i = active contact indices
  ///     mu_*lambda_c(3*i+2) >= lambda_c(3*i+0)
  ///    -mu_*lambda_c(3*i+2) <= lambda_c(3*i+0)
  ///     mu_*lambda_c(3*i+2) >= lambda_c(3*i+1)
  ///    -mu_*lambda_c(3*i+2) <= lambda_c(3*i+1)
  ///         lambda_c(3*i+2) >= 0
  /// ->
  ///     mu_*lambda_c(3*i+2) - lambda_c(3*i+0) >= 0
  ///     mu_*lambda_c(3*i+2) + lambda_c(3*i+0) >= 0
  ///     mu_*lambda_c(3*i+2) - lambda_c(3*i+1) >= 0
  ///     mu_*lambda_c(3*i+2) + lambda_c(3*i+1) >= 0
  ///                           lambda_c(3*i+2) >= 0
  if (!all_contacts_.empty()) {
    for (unsigned int i = 0; i < all_contacts_.size(); i++) {
      if (active_contact_set.find(i) != active_contact_set.end()) {
        friction_constraints_.at(i)->UpdateLowerBound(VectorXd::Zero(5));
      } else {
        friction_constraints_.at(i)->UpdateLowerBound(
            VectorXd::Constant(5, -std::numeric_limits<double>::infinity()));
      }
    }
  }

  //  Invariant Impacts
  //  Only update when near an impact
  bool near_impact = alpha != 0;
  VectorXd v_proj = VectorXd::Zero(n_v_);
  if (near_impact) {
    UpdateImpactInvariantProjection(x_w_spr, x_wo_spr, context, t,
                                    time_since_last_state_switch, fsm_state,
                                    next_fsm_state, M, J_h);
    // Need to call Update before this to get the updated jacobian
    v_proj = alpha * M_Jt_ * ii_lambda_sol_;
  }

  // Update costs
  // 4. Tracking cost
  for (unsigned int i = 0; i < tracking_data_vec_->size(); i++) {
    auto tracking_data = tracking_data_vec_->at(i);
<<<<<<< HEAD
    // When not using the projection, set it equal to zero

    // Check whether or not it is a constant trajectory, and update TrackingData
    if (fixed_position_vec_.at(i).size() != 0) {
      // Create constant trajectory and update
      tracking_data->Update(
          x_w_spr, *context_w_spr_, x_wo_spr, *context_wo_spr_,
          PiecewisePolynomial<double>(fixed_position_vec_.at(i)), t,
          time_since_last_state_switch, fsm_state, v_proj);
    } else {
      // Read in traj from input port
      const string& traj_name = tracking_data->GetName();
      int port_index = traj_name_to_port_index_map_.at(traj_name);
      const drake::AbstractValue* input_traj =
          this->EvalAbstractInput(context, port_index);
      DRAKE_DEMAND(input_traj != nullptr);
      const auto& traj =
          input_traj->get_value<drake::trajectories::Trajectory<double>>();
      // Update
      tracking_data->Update(x_w_spr, *context_w_spr_, x_wo_spr,
                            *context_wo_spr_, traj, t,
                            time_since_last_state_switch, fsm_state, v_proj);
    }
    if (tracking_data->IsActive() &&
=======

    if (tracking_data->IsActive(fsm_state) &&
>>>>>>> c76beb47
        time_since_last_state_switch >= t_s_vec_.at(i) &&
        time_since_last_state_switch <= t_e_vec_.at(i)) {
      // Check whether or not it is a constant trajectory, and update
      // TrackingData
      if (fixed_position_vec_.at(i).size() != 0) {
        // Create constant trajectory and update
        tracking_data->Update(
            x_w_spr, *context_w_spr_, x_wo_spr, *context_wo_spr_,
            PiecewisePolynomial<double>(fixed_position_vec_.at(i)), t,
            time_since_last_state_switch, fsm_state, v_proj);
      } else {
        // Read in traj from input port
        const string& traj_name = tracking_data->GetName();
        int port_index = traj_name_to_port_index_map_.at(traj_name);
        const drake::AbstractValue* input_traj =
            this->EvalAbstractInput(context, port_index);
        DRAKE_DEMAND(input_traj != nullptr);
        const auto& traj =
            input_traj->get_value<drake::trajectories::Trajectory<double>>();
        // Update
        tracking_data->Update(x_w_spr, *context_w_spr_, x_wo_spr,
                              *context_wo_spr_, traj, t,
                              time_since_last_state_switch, fsm_state, v_proj);
      }

      const VectorXd& ddy_t = tracking_data->GetYddotCommand();
      const MatrixXd& W = tracking_data->GetWeight();
      const MatrixXd& J_t = tracking_data->GetJ();
      const VectorXd& JdotV_t = tracking_data->GetJdotTimesV();
      // The tracking cost is
      // 0.5 * (J_*dv + JdotV - y_command)^T * W * (J_*dv + JdotV - y_command).
      // We ignore the constant term
      // 0.5 * (JdotV - y_command)^T * W * (JdotV - y_command),
      // since it doesn't change the result of QP.
      tracking_cost_.at(i)->UpdateCoefficients(
          J_t.transpose() * W * J_t, J_t.transpose() * W * (JdotV_t - ddy_t));
    } else {
      tracking_cost_.at(i)->UpdateCoefficients(MatrixXd::Zero(n_v_, n_v_),
                                               VectorXd::Zero(n_v_));
    }
  }

  // Add joint limit constraints
  VectorXd w_joint_limit =
      K_joint_pos * (x_wo_spr.head(plant_wo_spr_.num_positions())
                         .tail(n_revolute_joints_) -
                     q_max_)
                        .cwiseMax(0) +
      K_joint_pos * (x_wo_spr.head(plant_wo_spr_.num_positions())
                         .tail(n_revolute_joints_) -
                     q_min_)
                        .cwiseMin(0);
  joint_limit_cost_.at(0)->UpdateCoefficients(w_joint_limit, 0);

  // (Testing) 6. blend contact forces during double support phase
  if (ds_duration_ > 0) {
    MatrixXd A = MatrixXd::Zero(1, 2 * n_c_ / kSpaceDim);
    if (std::find(ds_states_.begin(), ds_states_.end(), fsm_state) !=
        ds_states_.end()) {
      double alpha_left = 0;
      double alpha_right = 0;
      if (prev_distinct_fsm_state_ == right_support_state_) {
        // We want left foot force to gradually increase
        alpha_left = -1;
        alpha_right = time_since_last_state_switch /
                      (ds_duration_ - time_since_last_state_switch);

      } else if (prev_distinct_fsm_state_ == left_support_state_) {
        alpha_left = time_since_last_state_switch /
                     (ds_duration_ - time_since_last_state_switch);
        alpha_right = -1;
      }
      A(0, 0) = alpha_left / 2;
      A(0, 1) = alpha_left / 2;
      A(0, 2) = alpha_right / 2;
      A(0, 3) = alpha_right / 2;
      A(0, 4) = 1;
      A(0, 5) = 1;
      A(0, 6) = 1;
      A(0, 7) = 1;
    }
    blend_constraint_->UpdateCoefficients(A, VectorXd::Zero(1));
  }

  // (Testing) 7. Cost for staying close to the previous input
  if (w_input_reg_ > 0) {
    input_reg_cost_->UpdateCoefficients(W_input_reg_,
                                        -W_input_reg_ * (*u_sol_));
  }

  // Solve the QP
  //  const MathematicalProgramResult result = qp_solver_.Solve(*prog_);
  const MathematicalProgramResult result = solver_->Solve(*prog_);

  solve_time_ = result.get_solver_details<OsqpSolver>().run_time;

  if (!result.is_success()) {
    std::cout << "reverting to old sol" << std::endl;
    return *u_sol_;
  }

  // Extract solutions
  *dv_sol_ = result.GetSolution(dv_);
  *u_sol_ = result.GetSolution(u_);
  *lambda_c_sol_ = result.GetSolution(lambda_c_);
  *lambda_h_sol_ = result.GetSolution(lambda_h_);
  *epsilon_sol_ = result.GetSolution(epsilon_);

  for (auto tracking_data : *tracking_data_vec_) {
    if (tracking_data->IsActive(fsm_state)) {
      tracking_data->StoreYddotCommandSol(*dv_sol_);
    }
  }

  return *u_sol_;
}
void OperationalSpaceControl::UpdateImpactInvariantProjection(
    const VectorXd& x_w_spr, const VectorXd& x_wo_spr,
    const Context<double>& context, double t, double t_since_last_state_switch,
    int fsm_state, int next_fsm_state, const MatrixXd& M,
    const MatrixXd& J_h) const {
  auto map_iterator = contact_indices_map_.find(next_fsm_state);
  if (map_iterator == contact_indices_map_.end()) {
    throw std::out_of_range("Contact mode: " + std::to_string(next_fsm_state) +
                            " was not found in the OSC");
  }
  std::set<int> next_contact_set = map_iterator->second;
  int active_contact_dim = active_contact_dim_.at(next_fsm_state) + n_h_;
  MatrixXd J_c_next = MatrixXd::Zero(active_contact_dim, n_v_);
  int row_start = 0;
  for (unsigned int i = 0; i < all_contacts_.size(); i++) {
    if (next_contact_set.find(i) != next_contact_set.end()) {
      J_c_next.block(row_start, 0, kSpaceDim, n_v_) =
          all_contacts_[i]->EvalFullJacobian(*context_wo_spr_);
      row_start += kSpaceDim;
    }
  }
  // Holonomic constraints
  if (n_h_ > 0) {
    J_c_next.block(row_start, 0, n_h_, n_v_) = J_h;
  }
  M_Jt_ = M.llt().solve(J_c_next.transpose());

  int active_tracking_data_dim = 0;
  for (unsigned int i = 0; i < tracking_data_vec_->size(); i++) {
    auto tracking_data = tracking_data_vec_->at(i);

    if (tracking_data->IsActive(fsm_state) &&
        tracking_data->GetImpactInvariantProjection()) {
      VectorXd v_proj = VectorXd::Zero(n_v_);
      active_tracking_data_dim += tracking_data->GetYDim();
      if (fixed_position_vec_.at(i).size() != 0) {
        // Create constant trajectory and update
        tracking_data->Update(
            x_w_spr, *context_w_spr_, x_wo_spr, *context_wo_spr_,
            PiecewisePolynomial<double>(fixed_position_vec_.at(i)), t,
            t_since_last_state_switch, fsm_state, v_proj);
      } else {
        // Read in traj from input port
        const string& traj_name = tracking_data->GetName();
        int port_index = traj_name_to_port_index_map_.at(traj_name);
        const drake::AbstractValue* input_traj =
            EvalAbstractInput(context, port_index);
        const auto& traj =
            input_traj->get_value<drake::trajectories::Trajectory<double>>();
        tracking_data->Update(x_w_spr, *context_w_spr_, x_wo_spr,
                              *context_wo_spr_, traj, t,
                              t_since_last_state_switch, fsm_state, v_proj);
      }
    }
  }
  MatrixXd A = MatrixXd::Zero(active_tracking_data_dim, active_contact_dim);
  VectorXd ydot_err_vec = VectorXd::Zero(active_tracking_data_dim);
  int start_row = 0;
  for (auto tracking_data : *tracking_data_vec_) {
    if (tracking_data->IsActive(fsm_state) &&
        tracking_data->GetImpactInvariantProjection()) {
      A.block(start_row, 0, tracking_data->GetYDim(), active_contact_dim) =
          tracking_data->GetJ() * M_Jt_;
      ydot_err_vec.segment(start_row, tracking_data->GetYDim()) =
          tracking_data->GetErrorYdot();
      start_row += tracking_data->GetYDim();
    }
  }

  ii_lambda_sol_ = A.completeOrthogonalDecomposition().solve(ydot_err_vec);
}

void OperationalSpaceControl::AssignOscLcmOutput(
    const Context<double>& context, dairlib::lcmt_osc_output* output) const {
  auto state =
      (OutputVector<double>*)this->EvalVectorInput(context, state_port_);
  int fsm_state = -1;
  if (used_with_finite_state_machine_) {
    auto fsm_output =
        (BasicVector<double>*)this->EvalVectorInput(context, fsm_port_);
    fsm_state = fsm_output->get_value()(0);
  }

  double time_since_last_state_switch =
      used_with_finite_state_machine_
          ? state->get_timestamp() -
                context.get_discrete_state(prev_event_time_idx_).get_value()(0)
          : state->get_timestamp();

  output->utime = state->get_timestamp() * 1e6;
  output->fsm_state = fsm_state;
  output->input_cost =
      (W_input_.size() > 0)
          ? (0.5 * (*u_sol_).transpose() * W_input_ * (*u_sol_))(0)
          : 0;
  output->acceleration_cost =
      (W_joint_accel_.size() > 0)
          ? (0.5 * (*dv_sol_).transpose() * W_joint_accel_ * (*dv_sol_))(0)
          : 0;
  output->soft_constraint_cost =
      (w_soft_constraint_ > 0)
          ? (0.5 * w_soft_constraint_ * (*epsilon_sol_).transpose() *
             (*epsilon_sol_))(0)
          : 0;

  output->tracking_data_names.clear();
  output->tracking_data.clear();
  output->tracking_cost.clear();

  lcmt_osc_qp_output qp_output;
  qp_output.solve_time = solve_time_;
  qp_output.u_dim = n_u_;
  qp_output.lambda_c_dim = n_c_;
  qp_output.lambda_h_dim = n_h_;
  qp_output.v_dim = n_v_;
  qp_output.epsilon_dim = n_c_active_;
  qp_output.u_sol = CopyVectorXdToStdVector(*u_sol_);
  qp_output.lambda_c_sol = CopyVectorXdToStdVector(*lambda_c_sol_);
  qp_output.lambda_h_sol = CopyVectorXdToStdVector(*lambda_h_sol_);
  qp_output.dv_sol = CopyVectorXdToStdVector(*dv_sol_);
  qp_output.epsilon_sol = CopyVectorXdToStdVector(*epsilon_sol_);
  output->qp_output = qp_output;

  output->tracking_data.reserve(tracking_data_vec_->size());
  output->tracking_cost = std::vector<double>(tracking_data_vec_->size());

  for (unsigned int i = 0; i < tracking_data_vec_->size(); i++) {
    auto tracking_data = tracking_data_vec_->at(i);

    if (tracking_data->IsActive(fsm_state) &&
        time_since_last_state_switch >= t_s_vec_.at(i) &&
        time_since_last_state_switch <= t_e_vec_.at(i)) {
      output->tracking_data_names.push_back(tracking_data->GetName());
      lcmt_osc_tracking_data osc_output;
      osc_output.y_dim = tracking_data->GetYDim();
      osc_output.ydot_dim = tracking_data->GetYdotDim();
      osc_output.name = tracking_data->GetName();
      // This should always be true
      osc_output.is_active = tracking_data->IsActive(fsm_state);
      osc_output.y = CopyVectorXdToStdVector(tracking_data->GetY());
      osc_output.y_des = CopyVectorXdToStdVector(tracking_data->GetYDes());
      osc_output.error_y = CopyVectorXdToStdVector(tracking_data->GetErrorY());
      osc_output.ydot = CopyVectorXdToStdVector(tracking_data->GetYdot());
      osc_output.ydot_des =
          CopyVectorXdToStdVector(tracking_data->GetYdotDes());
      osc_output.error_ydot =
          CopyVectorXdToStdVector(tracking_data->GetErrorYdot());
      osc_output.yddot_des =
          CopyVectorXdToStdVector(tracking_data->GetYddotDes());
      osc_output.yddot_command =
          CopyVectorXdToStdVector(tracking_data->GetYddotCommand());
      osc_output.yddot_command_sol =
          CopyVectorXdToStdVector(tracking_data->GetYddotCommandSol());
      output->tracking_data.push_back(osc_output);

      const VectorXd& ddy_t = tracking_data->GetYddotCommand();
      const MatrixXd& W = tracking_data->GetWeight();
      const MatrixXd& J_t = tracking_data->GetJ();
      const VectorXd& JdotV_t = tracking_data->GetJdotTimesV();
      output->tracking_cost[i] =
          (0.5 * (J_t * (*dv_sol_) + JdotV_t - ddy_t).transpose() * W *
           (J_t * (*dv_sol_) + JdotV_t - ddy_t))(0);
    }
  }

  output->num_tracking_data = output->tracking_data_names.size();
}

void OperationalSpaceControl::CalcOptimalInput(
    const drake::systems::Context<double>& context,
    systems::TimestampedVector<double>* control) const {
  // Read in current state and time
  const OutputVector<double>* robot_output =
      (OutputVector<double>*)this->EvalVectorInput(context, state_port_);
  VectorXd q_w_spr = robot_output->GetPositions();
  VectorXd v_w_spr = robot_output->GetVelocities();

  // Testing: Zero out the spring joints (avoid doing feedback with springs)
  //  for(auto i : knee_ankle_pos_idx_list_) {q_w_spr(i) = 0;}
  //  for(auto i : knee_ankle_vel_idx_list_) {v_w_spr(i) = 0;}

  VectorXd x_w_spr(plant_w_spr_.num_positions() +
                   plant_w_spr_.num_velocities());
  x_w_spr << q_w_spr, v_w_spr;

  double timestamp = robot_output->get_timestamp();
  double current_time = timestamp;
  if (print_tracking_info_) {
    cout << "\n\ncurrent_time = " << current_time << endl;
  }

  VectorXd x_wo_spr(n_q_ + n_v_);
  x_wo_spr << map_position_from_spring_to_no_spring_ * q_w_spr,
      map_velocity_from_spring_to_no_spring_ * v_w_spr;

  // Testing -- translating the knee spring to knee joint
  /*if (two_models_) {
    x_wo_spr.segment<1>(knee_ankle_pos_idx_list_wo_spr_[0]) +=
        x_w_spr.segment<1>(spring_pos_idx_list_w_spr_[0]);
    x_wo_spr.segment<1>(knee_ankle_pos_idx_list_wo_spr_[1]) +=
        x_w_spr.segment<1>(spring_pos_idx_list_w_spr_[1]);
    // TODO: also do this for velocity?
  }*/

  VectorXd u_sol(n_u_);
  if (used_with_finite_state_machine_) {
    // Read in finite state machine
    const BasicVector<double>* fsm_output =
        (BasicVector<double>*)this->EvalVectorInput(context, fsm_port_);
    VectorXd fsm_state = fsm_output->get_value();

    double alpha = 0;
    int next_fsm_state = -1;
    if (this->get_near_impact_input_port().HasValue(context)) {
      const BasicVector<double>* near_impact =
          (BasicVector<double>*)this->EvalVectorInput(context,
                                                      near_impact_port_);
      alpha = near_impact->get_value()(0);
      next_fsm_state = near_impact->get_value()(1);
    }

    // Get discrete states
    const auto prev_event_time =
        context.get_discrete_state(prev_event_time_idx_).get_value();

    u_sol = SolveQp(x_w_spr, x_wo_spr, context, current_time, fsm_state(0),
                    current_time - prev_event_time(0), alpha, next_fsm_state);
  } else {
    u_sol = SolveQp(x_w_spr, x_wo_spr, context, current_time, -1, current_time,
                    0, -1);
  }

  // Assign the control input
  control->SetDataVector(u_sol);
  control->set_timestamp(robot_output->get_timestamp());
}

}  // namespace dairlib::systems::controllers<|MERGE_RESOLUTION|>--- conflicted
+++ resolved
@@ -671,35 +671,8 @@
   // 4. Tracking cost
   for (unsigned int i = 0; i < tracking_data_vec_->size(); i++) {
     auto tracking_data = tracking_data_vec_->at(i);
-<<<<<<< HEAD
-    // When not using the projection, set it equal to zero
-
-    // Check whether or not it is a constant trajectory, and update TrackingData
-    if (fixed_position_vec_.at(i).size() != 0) {
-      // Create constant trajectory and update
-      tracking_data->Update(
-          x_w_spr, *context_w_spr_, x_wo_spr, *context_wo_spr_,
-          PiecewisePolynomial<double>(fixed_position_vec_.at(i)), t,
-          time_since_last_state_switch, fsm_state, v_proj);
-    } else {
-      // Read in traj from input port
-      const string& traj_name = tracking_data->GetName();
-      int port_index = traj_name_to_port_index_map_.at(traj_name);
-      const drake::AbstractValue* input_traj =
-          this->EvalAbstractInput(context, port_index);
-      DRAKE_DEMAND(input_traj != nullptr);
-      const auto& traj =
-          input_traj->get_value<drake::trajectories::Trajectory<double>>();
-      // Update
-      tracking_data->Update(x_w_spr, *context_w_spr_, x_wo_spr,
-                            *context_wo_spr_, traj, t,
-                            time_since_last_state_switch, fsm_state, v_proj);
-    }
-    if (tracking_data->IsActive() &&
-=======
 
     if (tracking_data->IsActive(fsm_state) &&
->>>>>>> c76beb47
         time_since_last_state_switch >= t_s_vec_.at(i) &&
         time_since_last_state_switch <= t_e_vec_.at(i)) {
       // Check whether or not it is a constant trajectory, and update
