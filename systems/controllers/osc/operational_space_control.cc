#include "systems/controllers/osc/operational_space_control.h"

<<<<<<< HEAD
#include <drake/math/saturate.h>
=======
>>>>>>> ce7ed106
#include <drake/multibody/plant/multibody_plant.h>

#include "common/eigen_utils.h"
#include "multibody/multibody_utils.h"

#include "drake/common/text_logging.h"

using std::cout;
using std::endl;

using std::numeric_limits;
using std::string;
using std::vector;

using Eigen::MatrixXd;
using Eigen::Vector2d;
using Eigen::VectorXd;

using dairlib::multibody::createContext;
using drake::multibody::JacobianWrtVariable;
using drake::multibody::JointActuatorIndex;
using drake::multibody::JointIndex;
using drake::multibody::MultibodyPlant;
using drake::solvers::MathematicalProgram;
using drake::solvers::MathematicalProgramResult;
using drake::solvers::SolutionResult;
using drake::systems::BasicVector;
using drake::systems::Context;
using drake::trajectories::ExponentialPlusPiecewisePolynomial;
using drake::trajectories::PiecewisePolynomial;

using drake::solvers::OsqpSolver;
using drake::solvers::OsqpSolverDetails;
using drake::solvers::Solve;

namespace dairlib::systems::controllers {

using multibody::makeNameToVelocitiesMap;
using multibody::SetPositionsIfNew;
using multibody::SetVelocitiesIfNew;
using multibody::WorldPointEvaluator;

int kSpaceDim = OscTrackingData::kSpaceDim;

OperationalSpaceControl::OperationalSpaceControl(
    const MultibodyPlant<double>& plant_w_spr,
    const MultibodyPlant<double>& plant_wo_spr,
    drake::systems::Context<double>* context_w_spr,
    drake::systems::Context<double>* context_wo_spr,
    bool used_with_finite_state_machine, bool print_tracking_info)
    : plant_w_spr_(plant_w_spr),
      plant_wo_spr_(plant_wo_spr),
      context_w_spr_(context_w_spr),
      context_wo_spr_(context_wo_spr),
      world_w_spr_(plant_w_spr_.world_frame()),
      world_wo_spr_(plant_wo_spr_.world_frame()),
      used_with_finite_state_machine_(used_with_finite_state_machine),
      print_tracking_info_(print_tracking_info) {
  this->set_name("OSC");

  n_q_ = plant_wo_spr.num_positions();
  n_v_ = plant_wo_spr.num_velocities();
  n_u_ = plant_wo_spr.num_actuators();

  int n_q_w_spr = plant_w_spr.num_positions();
  int n_v_w_spr = plant_w_spr.num_velocities();
  int n_u_w_spr = plant_w_spr.num_actuators();

  // Input/Output Setup
  state_port_ = this->DeclareVectorInputPort(
<<<<<<< HEAD
          OutputVector<double>(n_q_w_spr, n_v_w_spr, n_u_w_spr))
      .get_index();
  this->DeclareVectorOutputPort(TimestampedVector<double>(n_u_w_spr),
                                &OperationalSpaceControl::CalcOptimalInput);
=======
                        "robot_state",
                        OutputVector<double>(n_q_w_spr, n_v_w_spr, n_u_w_spr))
                    .get_index();
>>>>>>> ce7ed106
  if (used_with_finite_state_machine) {
    fsm_port_ =
        this->DeclareVectorInputPort("fsm_state", BasicVector<double>(1))
            .get_index();

    // Discrete update to record the last state event time
    DeclarePerStepDiscreteUpdateEvent(
        &OperationalSpaceControl::DiscreteVariableUpdate);
    prev_fsm_state_idx_ = this->DeclareDiscreteState(-0.1 * VectorXd::Ones(1));
    prev_event_time_idx_ = this->DeclareDiscreteState(VectorXd::Zero(1));
  }

  osc_output_port_ =
      this->DeclareVectorOutputPort("controller_command",
                                    TimestampedVector<double>(n_u_w_spr),
                                    &OperationalSpaceControl::CalcOptimalInput)
          .get_index();
<<<<<<< HEAD
  osc_debug_port_ = this->DeclareAbstractOutputPort(
          &OperationalSpaceControl::AssignOscLcmOutput)
      .get_index();
=======
  osc_debug_port_ =
      this->DeclareAbstractOutputPort(
              "osc_debug", &OperationalSpaceControl::AssignOscLcmOutput)
          .get_index();
>>>>>>> ce7ed106

  const std::map<string, int>& pos_map_w_spr =
      multibody::makeNameToPositionsMap(plant_w_spr);
  const std::map<string, int>& vel_map_w_spr =
      multibody::makeNameToVelocitiesMap(plant_w_spr);
  const std::map<string, int>& pos_map_wo_spr =
      multibody::makeNameToPositionsMap(plant_wo_spr);
  const std::map<string, int>& vel_map_wo_spr =
      multibody::makeNameToVelocitiesMap(plant_wo_spr);

  // Initialize the mapping from spring to no spring
  map_position_from_spring_to_no_spring_ = MatrixXd::Zero(n_q_, n_q_w_spr);
  map_velocity_from_spring_to_no_spring_ = MatrixXd::Zero(n_v_, n_v_w_spr);

  for (auto pos_pair_wo_spr : pos_map_wo_spr) {
    bool successfully_added = false;
    for (auto pos_pair_w_spr : pos_map_w_spr) {
      if (pos_pair_wo_spr.first == pos_pair_w_spr.first) {
        map_position_from_spring_to_no_spring_(pos_pair_wo_spr.second,
                                               pos_pair_w_spr.second) = 1;
        successfully_added = true;
      }
    }
    DRAKE_DEMAND(successfully_added);
  }

  for (auto vel_pair_wo_spr : vel_map_wo_spr) {
    bool successfully_added = false;
    for (auto vel_pair_w_spr : vel_map_w_spr) {
      if (vel_pair_wo_spr.first == vel_pair_w_spr.first) {
        map_velocity_from_spring_to_no_spring_(vel_pair_wo_spr.second,
                                               vel_pair_w_spr.second) = 1;
        successfully_added = true;
      }
    }
    DRAKE_DEMAND(successfully_added);
  }

  // Get input limits
  VectorXd u_min(n_u_);
  VectorXd u_max(n_u_);
  for (JointActuatorIndex i(0); i < n_u_; ++i) {
    u_min(i) = -plant_wo_spr_.get_joint_actuator(i).effort_limit();
    u_max(i) = plant_wo_spr_.get_joint_actuator(i).effort_limit();
  }
  u_min_ = u_min;
  u_max_ = u_max;

  VectorXd q_min(n_v_ - 6);
  VectorXd q_max(n_v_ - 6);
  n_joints_ = 0;
  for (JointIndex i(0); i < plant_wo_spr_.num_joints(); ++i) {
    const drake::multibody::Joint<double>& joint = plant_wo_spr_.get_joint(i);
    if (joint.num_velocities() == 1 && joint.num_positions() == 1) {
      q_min(vel_map_wo_spr.at(joint.name() + "dot") - 6) =
          plant_wo_spr.get_joint(i).position_lower_limits()[0];
      q_max(vel_map_wo_spr.at(joint.name() + "dot") - 6) =
          plant_wo_spr.get_joint(i).position_upper_limits()[0];
      n_joints_ += 1;
    }
  }
  q_min_ = q_min;
  q_max_ = q_max;

  //  // Get joint limits
  //  for (JointIndex q_i(6); q_i < n_joints_; ++q_i){
  //    std::cout << q_i << std::endl;
  //    std::cout << plant_wo_spr.get_joint(q_i).name() << std::endl;
  //    q_min(q_i) = plant_wo_spr.get_joint(q_i).position_lower_limits()[0];
  //    q_max(q_i) = plant_wo_spr.get_joint(q_i).position_upper_limits()[0];
  //  }

  // Check if the model is floating based
  is_quaternion_ = multibody::isQuaternion(plant_w_spr);
}

// Cost methods
void OperationalSpaceControl::AddAccelerationCost(
    const std::string& joint_vel_name, double w) {
  if (W_joint_accel_.size() == 0) {
    W_joint_accel_ = Eigen::MatrixXd::Zero(n_v_, n_v_);
  }
  int idx = makeNameToVelocitiesMap(plant_wo_spr_).at(joint_vel_name);
  W_joint_accel_(idx, idx) += w;
}

// Constraint methods
void OperationalSpaceControl::AddContactPoint(
    const WorldPointEvaluator<double>* evaluator) {
  single_contact_mode_ = true;
  AddStateAndContactPoint(-1, evaluator);
}

void OperationalSpaceControl::AddStateAndContactPoint(
    int state, const WorldPointEvaluator<double>* evaluator) {
  DRAKE_DEMAND(&evaluator->plant() == &plant_wo_spr_);

  // Find the new contact in all_contacts_
  auto it_c = std::find(all_contacts_.begin(), all_contacts_.end(), evaluator);
  int contact_idx = std::distance(all_contacts_.begin(), it_c);
  // Add to contact list if the new contact doesn't exist in the list
  if (it_c == all_contacts_.cend()) {
    all_contacts_.push_back(evaluator);
  }

  // Find the finite state machine state in contact_indices_map_
  auto map_iterator = contact_indices_map_.find(state);
  if (map_iterator == contact_indices_map_.end()) {
    // state doesn't exist in the map
    contact_indices_map_[state] = {contact_idx};
  } else {
    // Add contact_idx to the existing set (note that std::set removes
    // duplicates automatically)
    map_iterator->second.insert(contact_idx);
  }
}

void OperationalSpaceControl::AddKinematicConstraint(
    const multibody::KinematicEvaluatorSet<double>* evaluators) {
  DRAKE_DEMAND(&evaluators->plant() == &plant_wo_spr_);
  kinematic_evaluators_ = evaluators;
}

// Tracking data methods
void OperationalSpaceControl::AddTrackingData(OscTrackingData* tracking_data,
                                              double t_lb, double t_ub) {
  tracking_data_vec_->push_back(tracking_data);
  fixed_position_vec_.push_back(VectorXd::Zero(0));
  t_s_vec_.push_back(t_lb);
  t_e_vec_.push_back(t_ub);

  // Construct input ports and add element to traj_name_to_port_index_map_ if
  // the port for the traj is not created yet
  string traj_name = tracking_data->GetName();
  if (traj_name_to_port_index_map_.find(traj_name) ==
      traj_name_to_port_index_map_.end()) {
    PiecewisePolynomial<double> pp = PiecewisePolynomial<double>();
    int port_index =
        this->DeclareAbstractInputPort(
                traj_name,
                drake::Value<drake::trajectories::Trajectory<double>>(pp))
            .get_index();
    traj_name_to_port_index_map_[traj_name] = port_index;
  }
}
void OperationalSpaceControl::AddConstTrackingData(
    OscTrackingData* tracking_data, const VectorXd& v, double t_lb,
    double t_ub) {
  tracking_data_vec_->push_back(tracking_data);
  fixed_position_vec_.push_back(v);
  t_s_vec_.push_back(t_lb);
  t_e_vec_.push_back(t_ub);
}

// Osc checkers and constructor
void OperationalSpaceControl::CheckCostSettings() {
  if (W_input_.size() != 0) {
    DRAKE_DEMAND((W_input_.rows() == n_u_) && (W_input_.cols() == n_u_));
  }
  if (W_joint_accel_.size() != 0) {
    DRAKE_DEMAND((W_joint_accel_.rows() == n_v_) &&
        (W_joint_accel_.cols() == n_v_));
  }
}
void OperationalSpaceControl::CheckConstraintSettings() {
  if (!all_contacts_.empty()) {
    DRAKE_DEMAND(mu_ != -1);
  }
  if (single_contact_mode_) {
    DRAKE_DEMAND(contact_indices_map_.size() == 1);
  }
}

void OperationalSpaceControl::Build() {
  // Checker
  CheckCostSettings();
  CheckConstraintSettings();
  for (auto tracking_data : *tracking_data_vec_) {
    tracking_data->CheckOscTrackingData();
  }

  // Construct QP
  prog_ = std::make_unique<MathematicalProgram>();

  // Size of decision variable
  n_h_ = (kinematic_evaluators_ == nullptr)
<<<<<<< HEAD
         ? 0
         : kinematic_evaluators_->count_full();
=======
             ? 0
             : kinematic_evaluators_->count_full();
>>>>>>> ce7ed106
  n_c_ = kSpaceDim * all_contacts_.size();
  n_c_active_ = 0;
  for (auto evaluator : all_contacts_) {
    n_c_active_ += evaluator->num_active();
  }

  // Record the contact dimension per state
  for (auto contact_map : contact_indices_map_) {
    int active_contact_dim = 0;
    for (unsigned int i = 0; i < all_contacts_.size(); i++) {
      if (contact_map.second.find(i) != contact_map.second.end()) {
        active_contact_dim +=
            all_contacts_[i]->EvalFullJacobian(*context_wo_spr_).rows();
      }
    }
    active_contact_dim_[contact_map.first] = active_contact_dim;
  }

  // Initialize solution
  dv_sol_ = std::make_unique<Eigen::VectorXd>(n_v_);
  u_sol_ = std::make_unique<Eigen::VectorXd>(n_u_);
  lambda_c_sol_ = std::make_unique<Eigen::VectorXd>(n_c_);
  lambda_h_sol_ = std::make_unique<Eigen::VectorXd>(n_h_);
  epsilon_sol_ = std::make_unique<Eigen::VectorXd>(n_c_active_);
  dv_sol_->setZero();
  u_sol_->setZero();
  lambda_c_sol_->setZero();
  lambda_h_sol_->setZero();
  epsilon_sol_->setZero();

  // Add decision variables
  dv_ = prog_->NewContinuousVariables(n_v_, "dv");
  u_ = prog_->NewContinuousVariables(n_u_, "u");
  lambda_c_ = prog_->NewContinuousVariables(n_c_, "lambda_contact");
  lambda_h_ = prog_->NewContinuousVariables(n_h_, "lambda_holonomic");
  epsilon_ = prog_->NewContinuousVariables(n_c_active_, "epsilon");

  // Add constraints
  // 1. Dynamics constraint
  dynamics_constraint_ =
      prog_
          ->AddLinearEqualityConstraint(
              MatrixXd::Zero(n_v_, n_v_ + n_c_ + n_h_ + n_u_),
              VectorXd::Zero(n_v_), {dv_, lambda_c_, lambda_h_, u_})
          .evaluator()
          .get();
  // 2. Holonomic constraint
  holonomic_constraint_ =
      prog_
          ->AddLinearEqualityConstraint(MatrixXd::Zero(n_h_, n_v_),
                                        VectorXd::Zero(n_h_), dv_)
          .evaluator()
          .get();
  // 3. Contact constraint
  if (all_contacts_.size() > 0) {
    if (w_soft_constraint_ <= 0) {
      contact_constraints_ =
          prog_
              ->AddLinearEqualityConstraint(MatrixXd::Zero(n_c_active_, n_v_),
                                            VectorXd::Zero(n_c_active_), dv_)
              .evaluator()
              .get();
    } else {
      // Relaxed version:
      contact_constraints_ =
          prog_
              ->AddLinearEqualityConstraint(
                  MatrixXd::Zero(n_c_active_, n_v_ + n_c_active_),
                  VectorXd::Zero(n_c_active_), {dv_, epsilon_})
              .evaluator()
              .get();
    }
  }
  if (!all_contacts_.empty()) {
    VectorXd mu_neg1(2);
    VectorXd mu_1(2);
    VectorXd one(1);
    MatrixXd A = MatrixXd(5, kSpaceDim);
    A << -1, 0, mu_, 0, -1, mu_, 1, 0, mu_, 0, 1, mu_, 0, 0, 1;

    for (unsigned int j = 0; j < all_contacts_.size(); j++) {
      friction_constraints_.push_back(
          prog_
<<<<<<< HEAD
              ->AddLinearConstraint(mu_neg1.transpose(), 0,
                                    numeric_limits<double>::infinity(),
                                    {lambda_c_.segment(kSpaceDim * j + 2, 1),
                                     lambda_c_.segment(kSpaceDim * j + 0, 1)})
              .evaluator()
              .get());
      friction_constraints_.push_back(
          prog_
              ->AddLinearConstraint(mu_1.transpose(), 0,
                                    numeric_limits<double>::infinity(),
                                    {lambda_c_.segment(kSpaceDim * j + 2, 1),
                                     lambda_c_.segment(kSpaceDim * j + 0, 1)})
              .evaluator()
              .get());
      friction_constraints_.push_back(
          prog_
              ->AddLinearConstraint(mu_neg1.transpose(), 0,
                                    numeric_limits<double>::infinity(),
                                    {lambda_c_.segment(kSpaceDim * j + 2, 1),
                                     lambda_c_.segment(kSpaceDim * j + 1, 1)})
              .evaluator()
              .get());
      friction_constraints_.push_back(
          prog_
              ->AddLinearConstraint(mu_1.transpose(), 0,
                                    numeric_limits<double>::infinity(),
                                    {lambda_c_.segment(kSpaceDim * j + 2, 1),
                                     lambda_c_.segment(kSpaceDim * j + 1, 1)})
              .evaluator()
              .get());
      friction_constraints_.push_back(
          prog_
              ->AddLinearConstraint(one.transpose(), 0,
                                    numeric_limits<double>::infinity(),
                                    lambda_c_.segment(kSpaceDim * j + 2, 1))
=======
              ->AddLinearConstraint(
                  A, VectorXd::Zero(5),
                  Eigen::VectorXd::Constant(
                      5, std::numeric_limits<double>::infinity()),
                  lambda_c_.segment(kSpaceDim * j, 3))
>>>>>>> ce7ed106
              .evaluator()
              .get());
    }
  }
  // 5. Input constraint
  if (with_input_constraints_) {
    prog_->AddLinearConstraint(MatrixXd::Identity(n_u_, n_u_), u_min_, u_max_,
                               u_);
  }
  // No joint position constraint in this implementation

  // Add costs
  // 1. input cost
  if (W_input_.size() > 0) {
    prog_->AddQuadraticCost(W_input_, VectorXd::Zero(n_u_), u_);
  }
  // 2. acceleration cost
  if (W_joint_accel_.size() > 0) {
    prog_->AddQuadraticCost(W_joint_accel_, VectorXd::Zero(n_v_), dv_);
  }
  // 3. Soft constraint cost
  if (w_soft_constraint_ > 0) {
    prog_->AddQuadraticCost(
        w_soft_constraint_ * MatrixXd::Identity(n_c_active_, n_c_active_),
        VectorXd::Zero(n_c_active_), epsilon_);
  }
  // 4. Tracking cost
  for (unsigned int i = 0; i < tracking_data_vec_->size(); i++) {
<<<<<<< HEAD
    tracking_cost_.push_back(prog_->AddQuadraticCost(MatrixXd::Zero(n_v_, n_v_),
                                                     VectorXd::Zero(n_v_), dv_)
=======
    tracking_cost_.push_back(prog_
                                 ->AddQuadraticCost(MatrixXd::Zero(n_v_, n_v_),
                                                    VectorXd::Zero(n_v_), dv_)
>>>>>>> ce7ed106
                                 .evaluator()
                                 .get());
  }

<<<<<<< HEAD
=======
  // 5. Joint Limit cost
  w_joint_limit_ = VectorXd::Zero(n_joints_);
  K_joint_pos = MatrixXd::Identity(n_joints_, n_joints_);
  joint_limit_cost_.push_back(
      prog_->AddLinearCost(w_joint_limit_, 0, dv_.tail(n_joints_))
          .evaluator()
          .get());

  solver_ = std::make_unique<solvers::FastOsqpSolver>();
  drake::solvers::SolverOptions solver_options;
  solver_options.SetOption(OsqpSolver::id(), "verbose", 0);
  solver_options.SetOption(OsqpSolver::id(), "time_limit", kMaxSolveDuration);
  solver_options.SetOption(OsqpSolver::id(), "eps_abs", 1e-7);
  solver_options.SetOption(OsqpSolver::id(), "eps_rel", 1e-7);
  solver_options.SetOption(OsqpSolver::id(), "eps_prim_inf", 1e-5);
  solver_options.SetOption(OsqpSolver::id(), "eps_dual_inf", 1e-5);
  solver_options.SetOption(OsqpSolver::id(), "polish", 1);
  solver_options.SetOption(OsqpSolver::id(), "scaled_termination", 1);
  solver_options.SetOption(OsqpSolver::id(), "adaptive_rho_fraction", 1);
  std::cout << solver_options << std::endl;
  solver_->InitializeSolver(*prog_, solver_options);
>>>>>>> ce7ed106
  // Max solve duration
}

drake::systems::EventStatus OperationalSpaceControl::DiscreteVariableUpdate(
    const drake::systems::Context<double>& context,
    drake::systems::DiscreteValues<double>* discrete_state) const {
  const BasicVector<double>* fsm_output =
      (BasicVector<double>*)this->EvalVectorInput(context, fsm_port_);
  VectorXd fsm_state = fsm_output->get_value();
  const OutputVector<double>* robot_output =
      (OutputVector<double>*)this->EvalVectorInput(context, state_port_);
  double timestamp = robot_output->get_timestamp();

  auto prev_fsm_state = discrete_state->get_mutable_vector(prev_fsm_state_idx_)
      .get_mutable_value();
  if (fsm_state(0) != prev_fsm_state(0)) {
    prev_fsm_state(0) = fsm_state(0);

    discrete_state->get_mutable_vector(prev_event_time_idx_).get_mutable_value()
        << timestamp;
  }
  return drake::systems::EventStatus::Succeeded();
}

VectorXd OperationalSpaceControl::SolveQp(
    const VectorXd& x_w_spr, const VectorXd& x_wo_spr,
    const drake::systems::Context<double>& context, double t, int fsm_state,
    double time_since_last_state_switch) const {
  // Get active contact indices
  std::set<int> active_contact_set = {};
  if (single_contact_mode_) {
    active_contact_set = contact_indices_map_.at(-1);
  } else {
    auto map_iterator = contact_indices_map_.find(fsm_state);
    if (map_iterator != contact_indices_map_.end()) {
      active_contact_set = map_iterator->second;
    } else {
      static const drake::logging::Warn log_once(const_cast<char*>(
                                                     (std::to_string(fsm_state) +
                                                         " is not a valid finite state machine state in OSC.")
                                                         .c_str()));
    }
  }

  // Update context
  SetPositionsIfNew<double>(
      plant_w_spr_, x_w_spr.head(plant_w_spr_.num_positions()), context_w_spr_);
  SetVelocitiesIfNew<double>(plant_w_spr_,
                             x_w_spr.tail(plant_w_spr_.num_velocities()),
                             context_w_spr_);
  SetPositionsIfNew<double>(plant_wo_spr_,
                            x_wo_spr.head(plant_wo_spr_.num_positions()),
                            context_wo_spr_);
  SetVelocitiesIfNew<double>(plant_wo_spr_,
                             x_wo_spr.tail(plant_wo_spr_.num_velocities()),
                             context_wo_spr_);

  // Get M, f_cg, B matrices of the manipulator equation
  MatrixXd B = plant_wo_spr_.MakeActuationMatrix();
  MatrixXd M(n_v_, n_v_);
  plant_wo_spr_.CalcMassMatrix(*context_wo_spr_, &M);
  VectorXd bias(n_v_);
  plant_wo_spr_.CalcBiasTerm(*context_wo_spr_, &bias);
  drake::multibody::MultibodyForces<double> f_app(plant_wo_spr_);
  plant_wo_spr_.CalcForceElementsContribution(*context_wo_spr_, &f_app);
  VectorXd grav = plant_wo_spr_.CalcGravityGeneralizedForces(*context_wo_spr_);
  bias = bias - grav;
  // TODO (yangwill): Characterize damping in cassie model
  //  bias = bias - f_app.generalized_forces();

  // Get J and JdotV for holonomic constraint
  MatrixXd J_h(n_h_, n_v_);
  VectorXd JdotV_h(n_h_);
  if (kinematic_evaluators_ != nullptr) {
    J_h = kinematic_evaluators_->EvalFullJacobian(*context_wo_spr_);
    JdotV_h =
        kinematic_evaluators_->EvalFullJacobianDotTimesV(*context_wo_spr_);
  }

  // Get J for external forces in equations of motion
  MatrixXd J_c = MatrixXd::Zero(n_c_, n_v_);
  for (unsigned int i = 0; i < all_contacts_.size(); i++) {
    if (active_contact_set.find(i) != active_contact_set.end()) {
      J_c.block(kSpaceDim * i, 0, kSpaceDim, n_v_) =
          all_contacts_[i]->EvalFullJacobian(*context_wo_spr_);
    }
  }

  // Get J and JdotV for contact constraint
  MatrixXd J_c_active = MatrixXd::Zero(n_c_active_, n_v_);
  VectorXd JdotV_c_active = VectorXd::Zero(n_c_active_);
  int row_idx = 0;
  for (unsigned int i = 0; i < all_contacts_.size(); i++) {
    auto contact_i = all_contacts_[i];
    if (active_contact_set.find(i) != active_contact_set.end()) {
      // We don't call EvalActiveJacobian() because it'll repeat the computation
      // of the Jacobian. (J_c_active is just a stack of slices of J_c)
      for (int j = 0; j < contact_i->num_active(); j++) {
        J_c_active.row(row_idx + j) =
            J_c.row(kSpaceDim * i + contact_i->active_inds().at(j));
      }
      JdotV_c_active.segment(row_idx, contact_i->num_active()) =
          contact_i->EvalActiveJacobianDotTimesV(*context_wo_spr_);
    }
    row_idx += contact_i->num_active();
  }

  // Update constraints
  // 1. Dynamics constraint
  ///    M*dv + bias == J_c^T*lambda_c + J_h^T*lambda_h + B*u
  /// -> M*dv - J_c^T*lambda_c - J_h^T*lambda_h - B*u == - bias
  /// -> [M, -J_c^T, -J_h^T, -B]*[dv, lambda_c, lambda_h, u]^T = - bias
  MatrixXd A_dyn = MatrixXd::Zero(n_v_, n_v_ + n_c_ + n_h_ + n_u_);
  A_dyn.block(0, 0, n_v_, n_v_) = M;
  A_dyn.block(0, n_v_, n_v_, n_c_) = -J_c.transpose();
  A_dyn.block(0, n_v_ + n_c_, n_v_, n_h_) = -J_h.transpose();
  A_dyn.block(0, n_v_ + n_c_ + n_h_, n_v_, n_u_) = -B;
  dynamics_constraint_->UpdateCoefficients(A_dyn, -bias);
  // 2. Holonomic constraint
  ///    JdotV_h + J_h*dv == 0
  /// -> J_h*dv == -JdotV_h
  holonomic_constraint_->UpdateCoefficients(J_h, -JdotV_h);
  // 3. Contact constraint
  if (!all_contacts_.empty()) {
    if (w_soft_constraint_ <= 0) {
      ///    JdotV_c_active + J_c_active*dv == 0
      /// -> J_c_active*dv == -JdotV_c_active
      contact_constraints_->UpdateCoefficients(J_c_active, -JdotV_c_active);
    } else {
      // Relaxed version:
      ///    JdotV_c_active + J_c_active*dv == -epsilon
      /// -> J_c_active*dv + I*epsilon == -JdotV_c_active
      /// -> [J_c_active, I]* [dv, epsilon]^T == -JdotV_c_active
      MatrixXd A_c = MatrixXd::Zero(n_c_active_, n_v_ + n_c_active_);
      A_c.block(0, 0, n_c_active_, n_v_) = J_c_active;
      A_c.block(0, n_v_, n_c_active_, n_c_active_) =
          MatrixXd::Identity(n_c_active_, n_c_active_);
      contact_constraints_->UpdateCoefficients(A_c, -JdotV_c_active);
    }
  }
  // 4. Friction constraint (approximated firction cone)
  /// For i = active contact indices
  ///     mu_*lambda_c(3*i+2) >= lambda_c(3*i+0)
  ///    -mu_*lambda_c(3*i+2) <= lambda_c(3*i+0)
  ///     mu_*lambda_c(3*i+2) >= lambda_c(3*i+1)
  ///    -mu_*lambda_c(3*i+2) <= lambda_c(3*i+1)
  ///         lambda_c(3*i+2) >= 0
  /// ->
  ///     mu_*lambda_c(3*i+2) - lambda_c(3*i+0) >= 0
  ///     mu_*lambda_c(3*i+2) + lambda_c(3*i+0) >= 0
  ///     mu_*lambda_c(3*i+2) - lambda_c(3*i+1) >= 0
  ///     mu_*lambda_c(3*i+2) + lambda_c(3*i+1) >= 0
  ///                           lambda_c(3*i+2) >= 0
  if (!all_contacts_.empty()) {
    //    VectorXd inf_vectorxd(1);
    //    inf_vectorxd << numeric_limits<double>::infinity();
    for (unsigned int i = 0; i < all_contacts_.size(); i++) {
      if (active_contact_set.find(i) != active_contact_set.end()) {
        friction_constraints_.at(i)->UpdateLowerBound(VectorXd::Zero(5));
      } else {
        friction_constraints_.at(i)->UpdateLowerBound(
            VectorXd::Constant(5, -std::numeric_limits<double>::infinity()));
      }
    }
  }

  // Update costs
  // 4. Tracking cost
  for (unsigned int i = 0; i < tracking_data_vec_->size(); i++) {
    auto tracking_data = tracking_data_vec_->at(i);

    // Check whether or not it is a constant trajectory, and update TrackingData
    if (fixed_position_vec_.at(i).size() != 0) {
      // Create constant trajectory and update
      tracking_data->Update(
          x_w_spr, *context_w_spr_, x_wo_spr, *context_wo_spr_,
          PiecewisePolynomial<double>(fixed_position_vec_.at(i)), t, fsm_state);
    } else {
      // Read in traj from input port
      const string& traj_name = tracking_data->GetName();
      int port_index = traj_name_to_port_index_map_.at(traj_name);
      const drake::AbstractValue* input_traj =
          this->EvalAbstractInput(context, port_index);
      DRAKE_DEMAND(input_traj != nullptr);
      const auto& traj =
          input_traj->get_value<drake::trajectories::Trajectory<double>>();
      // Update
      tracking_data->Update(x_w_spr, *context_w_spr_, x_wo_spr,
                            *context_wo_spr_, traj, t, fsm_state);
    }
    if (tracking_data->IsActive() &&
        time_since_last_state_switch >= t_s_vec_.at(i) &&
        time_since_last_state_switch <= t_e_vec_.at(i)) {
      const VectorXd& ddy_t = tracking_data->GetYddotCommand();
      const MatrixXd& W = tracking_data->GetWeight();
      const MatrixXd& J_t = tracking_data->GetJ();
      const VectorXd& JdotV_t = tracking_data->GetJdotTimesV();
      // The tracking cost is
      // 0.5 * (J_*dv + JdotV - y_command)^T * W * (J_*dv + JdotV - y_command).
      // We ignore the constant term
      // 0.5 * (JdotV - y_command)^T * W * (JdotV - y_command),
      // since it doesn't change the result of QP.
      tracking_cost_.at(i)->UpdateCoefficients(
          J_t.transpose() * W * J_t, J_t.transpose() * W * (JdotV_t - ddy_t));
    } else {
      tracking_cost_.at(i)->UpdateCoefficients(MatrixXd::Zero(n_v_, n_v_),
                                               VectorXd::Zero(n_v_));
    }
  }

  // Add joint limit constraints
  VectorXd w_joint_limit =
      K_joint_pos *
          (x_wo_spr.head(plant_wo_spr_.num_positions()).tail(n_joints_) -
           q_max_)
              .cwiseMax(0) +
      K_joint_pos *
          (x_wo_spr.head(plant_wo_spr_.num_positions()).tail(n_joints_) -
           q_min_)
              .cwiseMin(0);
  joint_limit_cost_.at(0)->UpdateCoefficients(w_joint_limit, 0);

  // Solve the QP

  //  const MathematicalProgramResult result = Solve(*prog_);
  const MathematicalProgramResult result = solver_->Solve(*prog_);

  solve_time_ = result.get_solver_details<OsqpSolver>().run_time;

  if (!result.is_success()) {
    std::cout << "reverting to old sol" << std::endl;
    return *u_sol_;
  }

  // Extract solutions
  *dv_sol_ = result.GetSolution(dv_);
  *u_sol_ = result.GetSolution(u_);
  *lambda_c_sol_ = result.GetSolution(lambda_c_);
  *lambda_h_sol_ = result.GetSolution(lambda_h_);
  *epsilon_sol_ = result.GetSolution(epsilon_);

  for (auto tracking_data : *tracking_data_vec_) {
    if (tracking_data->IsActive()) tracking_data->SaveYddotCommandSol(*dv_sol_);
  }

  // Print QP result
  if (print_tracking_info_) {
    cout << "\n" << to_string(result.get_solution_result()) << endl;
    cout << "fsm_state = " << fsm_state << endl;
    cout << "**********************\n";
    cout << "u_sol = " << u_sol_->transpose() << endl;
    cout << "lambda_c_sol = " << lambda_c_sol_->transpose() << endl;
    cout << "lambda_h_sol = " << lambda_h_sol_->transpose() << endl;
    cout << "dv_sol = " << dv_sol_->transpose() << endl;
    cout << "epsilon_sol = " << epsilon_sol_->transpose() << endl;
    cout << "**********************\n";
    // 1. input cost
    if (W_input_.size() > 0) {
      cout << "input cost = "
           << 0.5 * (*u_sol_).transpose() * W_input_ * (*u_sol_) << endl;
    }
    // 2. acceleration cost
    if (W_joint_accel_.size() > 0) {
      cout << "acceleration cost = "
           << 0.5 * (*dv_sol_).transpose() * W_joint_accel_ * (*dv_sol_)
           << endl;
    }
    // 3. Soft constraint cost
    if (w_soft_constraint_ > 0) {
      cout << "soft constraint cost = "
           << 0.5 * w_soft_constraint_ * (*epsilon_sol_).transpose() *
               (*epsilon_sol_)
           << endl;
    }
    // 4. Tracking cost
    for (auto tracking_data : *tracking_data_vec_) {
      if (tracking_data->IsActive()) {
        const VectorXd& ddy_t = tracking_data->GetYddotCommand();
        const MatrixXd& W = tracking_data->GetWeight();
        const MatrixXd& J_t = tracking_data->GetJ();
        const VectorXd& JdotV_t = tracking_data->GetJdotTimesV();
        // Note that the following cost also includes the constant term, so that
        // the user can differentiate which error norm is bigger. The constant
        // term was not added to the QP since it doesn't change the result.
        cout << "Tracking cost (" << tracking_data->GetName() << ") = "
             << 0.5 * (J_t * (*dv_sol_) + JdotV_t - ddy_t).transpose() * W *
                 (J_t * (*dv_sol_) + JdotV_t - ddy_t)
             << endl;
      }
    }

    // Target acceleration
    cout << "**********************\n";
    for (auto tracking_data : *tracking_data_vec_) {
      if (tracking_data->IsActive()) {
        tracking_data->PrintFeedbackAndDesiredValues((*dv_sol_));
      }
    }
    cout << "**********************\n\n";
  }

  return *u_sol_;
}

void OperationalSpaceControl::AssignOscLcmOutput(
    const Context<double>& context, dairlib::lcmt_osc_output* output) const {
  auto state =
      (OutputVector<double>*)this->EvalVectorInput(context, state_port_);
  auto fsm_output =
      (BasicVector<double>*)this->EvalVectorInput(context, fsm_port_);

  double time_since_last_state_switch =
      used_with_finite_state_machine_
      ? state->get_timestamp() -
          context.get_discrete_state(prev_event_time_idx_).get_value()(0)
      : state->get_timestamp();

  output->utime = state->get_timestamp() * 1e6;
  output->fsm_state = fsm_output->get_value()(0);
  output->input_cost =
      (W_input_.size() > 0)
      ? (0.5 * (*u_sol_).transpose() * W_input_ * (*u_sol_))(0)
      : 0;
  output->acceleration_cost =
      (W_joint_accel_.size() > 0)
      ? (0.5 * (*dv_sol_).transpose() * W_joint_accel_ * (*dv_sol_))(0)
      : 0;
  output->soft_constraint_cost =
      (w_soft_constraint_ > 0)
      ? (0.5 * w_soft_constraint_ * (*epsilon_sol_).transpose() *
          (*epsilon_sol_))(0)
      : 0;

  output->tracking_data_names.clear();
  output->tracking_data.clear();
  output->tracking_cost.clear();

  lcmt_osc_qp_output qp_output;
  qp_output.solve_time = solve_time_;
  qp_output.u_dim = n_u_;
  qp_output.lambda_c_dim = n_c_;
  qp_output.lambda_h_dim = n_h_;
  qp_output.v_dim = n_v_;
  qp_output.epsilon_dim = n_c_active_;
  qp_output.u_sol = CopyVectorXdToStdVector(*u_sol_);
  qp_output.lambda_c_sol = CopyVectorXdToStdVector(*lambda_c_sol_);
  qp_output.lambda_h_sol = CopyVectorXdToStdVector(*lambda_h_sol_);
  qp_output.dv_sol = CopyVectorXdToStdVector(*dv_sol_);
  qp_output.epsilon_sol = CopyVectorXdToStdVector(*epsilon_sol_);
  output->qp_output = qp_output;

  for (unsigned int i = 0; i < tracking_data_vec_->size(); i++) {
    auto tracking_data = tracking_data_vec_->at(i);

    if (tracking_data->IsActive() &&
        time_since_last_state_switch >= t_s_vec_.at(i) &&
        time_since_last_state_switch <= t_e_vec_.at(i)) {
      output->tracking_data_names.push_back(tracking_data->GetName());
      lcmt_osc_tracking_data osc_output;
      osc_output.y_dim = tracking_data->GetYDim();
      osc_output.ydot_dim = tracking_data->GetYdotDim();
      osc_output.name = tracking_data->GetName();
      // This should always be true
      osc_output.is_active = tracking_data->IsActive();
      osc_output.y = CopyVectorXdToStdVector(tracking_data->GetY());
      osc_output.y_des = CopyVectorXdToStdVector(tracking_data->GetYDes());
      osc_output.error_y = CopyVectorXdToStdVector(tracking_data->GetErrorY());
      osc_output.ydot = CopyVectorXdToStdVector(tracking_data->GetYdot());
      osc_output.ydot_des =
          CopyVectorXdToStdVector(tracking_data->GetYdotDes());
      osc_output.error_ydot =
          CopyVectorXdToStdVector(tracking_data->GetErrorYdot());
      osc_output.yddot_des =
          CopyVectorXdToStdVector(tracking_data->GetYddotDesConverted());
      osc_output.yddot_command =
          CopyVectorXdToStdVector(tracking_data->GetYddotCommand());
      osc_output.yddot_command_sol =
          CopyVectorXdToStdVector(tracking_data->GetYddotCommandSol());
      output->tracking_data.push_back(osc_output);

      const VectorXd& ddy_t = tracking_data->GetYddotCommand();
      const MatrixXd& W = tracking_data->GetWeight();
      const MatrixXd& J_t = tracking_data->GetJ();
      const VectorXd& JdotV_t = tracking_data->GetJdotTimesV();
      output->tracking_cost.push_back(
          (0.5 * (J_t * (*dv_sol_) + JdotV_t - ddy_t).transpose() * W *
              (J_t * (*dv_sol_) + JdotV_t - ddy_t))(0));
    }
  }

  output->num_tracking_data = output->tracking_data_names.size();
}

void OperationalSpaceControl::CalcOptimalInput(
    const drake::systems::Context<double>& context,
    systems::TimestampedVector<double>* control) const {
  // Read in current state and time
  const OutputVector<double>* robot_output =
      (OutputVector<double>*)this->EvalVectorInput(context, state_port_);
  VectorXd q_w_spr = robot_output->GetPositions();
  VectorXd v_w_spr = robot_output->GetVelocities();
  VectorXd x_w_spr(plant_w_spr_.num_positions() +
      plant_w_spr_.num_velocities());
  x_w_spr << q_w_spr, v_w_spr;

  double timestamp = robot_output->get_timestamp();
  double current_time = timestamp;
  if (print_tracking_info_) {
    cout << "\n\ncurrent_time = " << current_time << endl;
  }

  VectorXd x_wo_spr(n_q_ + n_v_);
  x_wo_spr << map_position_from_spring_to_no_spring_ * q_w_spr,
      map_velocity_from_spring_to_no_spring_ * v_w_spr;

  VectorXd u_sol(n_u_);
  if (used_with_finite_state_machine_) {
    // Read in finite state machine
    const BasicVector<double>* fsm_output =
        (BasicVector<double>*)this->EvalVectorInput(context, fsm_port_);
    VectorXd fsm_state = fsm_output->get_value();

    // Get discrete states
    const auto prev_event_time =
        context.get_discrete_state(prev_event_time_idx_).get_value();

    u_sol = SolveQp(x_w_spr, x_wo_spr, context, current_time, fsm_state(0),
                    current_time - prev_event_time(0));
  } else {
    u_sol = SolveQp(x_w_spr, x_wo_spr, context, current_time, -1, current_time);
  }

  // Assign the control input
  control->SetDataVector(u_sol);
  control->set_timestamp(robot_output->get_timestamp());
}

}  // namespace dairlib::systems::controllers<|MERGE_RESOLUTION|>--- conflicted
+++ resolved
@@ -1,9 +1,5 @@
 #include "systems/controllers/osc/operational_space_control.h"
 
-<<<<<<< HEAD
-#include <drake/math/saturate.h>
-=======
->>>>>>> ce7ed106
 #include <drake/multibody/plant/multibody_plant.h>
 
 #include "common/eigen_utils.h"
@@ -74,16 +70,9 @@
 
   // Input/Output Setup
   state_port_ = this->DeclareVectorInputPort(
-<<<<<<< HEAD
-          OutputVector<double>(n_q_w_spr, n_v_w_spr, n_u_w_spr))
-      .get_index();
-  this->DeclareVectorOutputPort(TimestampedVector<double>(n_u_w_spr),
-                                &OperationalSpaceControl::CalcOptimalInput);
-=======
                         "robot_state",
                         OutputVector<double>(n_q_w_spr, n_v_w_spr, n_u_w_spr))
                     .get_index();
->>>>>>> ce7ed106
   if (used_with_finite_state_machine) {
     fsm_port_ =
         this->DeclareVectorInputPort("fsm_state", BasicVector<double>(1))
@@ -101,16 +90,10 @@
                                     TimestampedVector<double>(n_u_w_spr),
                                     &OperationalSpaceControl::CalcOptimalInput)
           .get_index();
-<<<<<<< HEAD
-  osc_debug_port_ = this->DeclareAbstractOutputPort(
-          &OperationalSpaceControl::AssignOscLcmOutput)
-      .get_index();
-=======
   osc_debug_port_ =
       this->DeclareAbstractOutputPort(
               "osc_debug", &OperationalSpaceControl::AssignOscLcmOutput)
           .get_index();
->>>>>>> ce7ed106
 
   const std::map<string, int>& pos_map_w_spr =
       multibody::makeNameToPositionsMap(plant_w_spr);
@@ -272,7 +255,7 @@
   }
   if (W_joint_accel_.size() != 0) {
     DRAKE_DEMAND((W_joint_accel_.rows() == n_v_) &&
-        (W_joint_accel_.cols() == n_v_));
+                 (W_joint_accel_.cols() == n_v_));
   }
 }
 void OperationalSpaceControl::CheckConstraintSettings() {
@@ -297,13 +280,8 @@
 
   // Size of decision variable
   n_h_ = (kinematic_evaluators_ == nullptr)
-<<<<<<< HEAD
-         ? 0
-         : kinematic_evaluators_->count_full();
-=======
              ? 0
              : kinematic_evaluators_->count_full();
->>>>>>> ce7ed106
   n_c_ = kSpaceDim * all_contacts_.size();
   n_c_active_ = 0;
   for (auto evaluator : all_contacts_) {
@@ -387,49 +365,11 @@
     for (unsigned int j = 0; j < all_contacts_.size(); j++) {
       friction_constraints_.push_back(
           prog_
-<<<<<<< HEAD
-              ->AddLinearConstraint(mu_neg1.transpose(), 0,
-                                    numeric_limits<double>::infinity(),
-                                    {lambda_c_.segment(kSpaceDim * j + 2, 1),
-                                     lambda_c_.segment(kSpaceDim * j + 0, 1)})
-              .evaluator()
-              .get());
-      friction_constraints_.push_back(
-          prog_
-              ->AddLinearConstraint(mu_1.transpose(), 0,
-                                    numeric_limits<double>::infinity(),
-                                    {lambda_c_.segment(kSpaceDim * j + 2, 1),
-                                     lambda_c_.segment(kSpaceDim * j + 0, 1)})
-              .evaluator()
-              .get());
-      friction_constraints_.push_back(
-          prog_
-              ->AddLinearConstraint(mu_neg1.transpose(), 0,
-                                    numeric_limits<double>::infinity(),
-                                    {lambda_c_.segment(kSpaceDim * j + 2, 1),
-                                     lambda_c_.segment(kSpaceDim * j + 1, 1)})
-              .evaluator()
-              .get());
-      friction_constraints_.push_back(
-          prog_
-              ->AddLinearConstraint(mu_1.transpose(), 0,
-                                    numeric_limits<double>::infinity(),
-                                    {lambda_c_.segment(kSpaceDim * j + 2, 1),
-                                     lambda_c_.segment(kSpaceDim * j + 1, 1)})
-              .evaluator()
-              .get());
-      friction_constraints_.push_back(
-          prog_
-              ->AddLinearConstraint(one.transpose(), 0,
-                                    numeric_limits<double>::infinity(),
-                                    lambda_c_.segment(kSpaceDim * j + 2, 1))
-=======
               ->AddLinearConstraint(
                   A, VectorXd::Zero(5),
                   Eigen::VectorXd::Constant(
                       5, std::numeric_limits<double>::infinity()),
                   lambda_c_.segment(kSpaceDim * j, 3))
->>>>>>> ce7ed106
               .evaluator()
               .get());
     }
@@ -458,20 +398,13 @@
   }
   // 4. Tracking cost
   for (unsigned int i = 0; i < tracking_data_vec_->size(); i++) {
-<<<<<<< HEAD
-    tracking_cost_.push_back(prog_->AddQuadraticCost(MatrixXd::Zero(n_v_, n_v_),
-                                                     VectorXd::Zero(n_v_), dv_)
-=======
     tracking_cost_.push_back(prog_
                                  ->AddQuadraticCost(MatrixXd::Zero(n_v_, n_v_),
                                                     VectorXd::Zero(n_v_), dv_)
->>>>>>> ce7ed106
                                  .evaluator()
                                  .get());
   }
 
-<<<<<<< HEAD
-=======
   // 5. Joint Limit cost
   w_joint_limit_ = VectorXd::Zero(n_joints_);
   K_joint_pos = MatrixXd::Identity(n_joints_, n_joints_);
@@ -493,7 +426,6 @@
   solver_options.SetOption(OsqpSolver::id(), "adaptive_rho_fraction", 1);
   std::cout << solver_options << std::endl;
   solver_->InitializeSolver(*prog_, solver_options);
->>>>>>> ce7ed106
   // Max solve duration
 }
 
@@ -508,7 +440,7 @@
   double timestamp = robot_output->get_timestamp();
 
   auto prev_fsm_state = discrete_state->get_mutable_vector(prev_fsm_state_idx_)
-      .get_mutable_value();
+                            .get_mutable_value();
   if (fsm_state(0) != prev_fsm_state(0)) {
     prev_fsm_state(0) = fsm_state(0);
 
@@ -532,9 +464,9 @@
       active_contact_set = map_iterator->second;
     } else {
       static const drake::logging::Warn log_once(const_cast<char*>(
-                                                     (std::to_string(fsm_state) +
-                                                         " is not a valid finite state machine state in OSC.")
-                                                         .c_str()));
+          (std::to_string(fsm_state) +
+           " is not a valid finite state machine state in OSC.")
+              .c_str()));
     }
   }
 
@@ -765,7 +697,7 @@
     if (w_soft_constraint_ > 0) {
       cout << "soft constraint cost = "
            << 0.5 * w_soft_constraint_ * (*epsilon_sol_).transpose() *
-               (*epsilon_sol_)
+                  (*epsilon_sol_)
            << endl;
     }
     // 4. Tracking cost
@@ -780,7 +712,7 @@
         // term was not added to the QP since it doesn't change the result.
         cout << "Tracking cost (" << tracking_data->GetName() << ") = "
              << 0.5 * (J_t * (*dv_sol_) + JdotV_t - ddy_t).transpose() * W *
-                 (J_t * (*dv_sol_) + JdotV_t - ddy_t)
+                    (J_t * (*dv_sol_) + JdotV_t - ddy_t)
              << endl;
       }
     }
@@ -807,25 +739,25 @@
 
   double time_since_last_state_switch =
       used_with_finite_state_machine_
-      ? state->get_timestamp() -
-          context.get_discrete_state(prev_event_time_idx_).get_value()(0)
-      : state->get_timestamp();
+          ? state->get_timestamp() -
+                context.get_discrete_state(prev_event_time_idx_).get_value()(0)
+          : state->get_timestamp();
 
   output->utime = state->get_timestamp() * 1e6;
   output->fsm_state = fsm_output->get_value()(0);
   output->input_cost =
       (W_input_.size() > 0)
-      ? (0.5 * (*u_sol_).transpose() * W_input_ * (*u_sol_))(0)
-      : 0;
+          ? (0.5 * (*u_sol_).transpose() * W_input_ * (*u_sol_))(0)
+          : 0;
   output->acceleration_cost =
       (W_joint_accel_.size() > 0)
-      ? (0.5 * (*dv_sol_).transpose() * W_joint_accel_ * (*dv_sol_))(0)
-      : 0;
+          ? (0.5 * (*dv_sol_).transpose() * W_joint_accel_ * (*dv_sol_))(0)
+          : 0;
   output->soft_constraint_cost =
       (w_soft_constraint_ > 0)
-      ? (0.5 * w_soft_constraint_ * (*epsilon_sol_).transpose() *
-          (*epsilon_sol_))(0)
-      : 0;
+          ? (0.5 * w_soft_constraint_ * (*epsilon_sol_).transpose() *
+             (*epsilon_sol_))(0)
+          : 0;
 
   output->tracking_data_names.clear();
   output->tracking_data.clear();
@@ -880,7 +812,7 @@
       const VectorXd& JdotV_t = tracking_data->GetJdotTimesV();
       output->tracking_cost.push_back(
           (0.5 * (J_t * (*dv_sol_) + JdotV_t - ddy_t).transpose() * W *
-              (J_t * (*dv_sol_) + JdotV_t - ddy_t))(0));
+           (J_t * (*dv_sol_) + JdotV_t - ddy_t))(0));
     }
   }
 
@@ -896,7 +828,7 @@
   VectorXd q_w_spr = robot_output->GetPositions();
   VectorXd v_w_spr = robot_output->GetVelocities();
   VectorXd x_w_spr(plant_w_spr_.num_positions() +
-      plant_w_spr_.num_velocities());
+                   plant_w_spr_.num_velocities());
   x_w_spr << q_w_spr, v_w_spr;
 
   double timestamp = robot_output->get_timestamp();
