#pragma once

#include <memory>
#include <set>
#include <string>
#include <utility>
#include <vector>

#include <drake/multibody/plant/multibody_plant.h>

#include "dairlib/lcmt_osc_output.hpp"
#include "dairlib/lcmt_osc_qp_output.hpp"
#include "multibody/kinematic/kinematic_evaluator_set.h"
#include "multibody/kinematic/world_point_evaluator.h"
#include "solvers/fast_osqp_solver.h"
#include "systems/controllers/control_utils.h"
#include "systems/controllers/osc/osc_tracking_data.h"
#include "systems/framework/output_vector.h"
#include "systems/framework/impact_info_vector.h"

#include "drake/common/trajectories/exponential_plus_piecewise_polynomial.h"
#include "drake/common/trajectories/piecewise_polynomial.h"
#include "drake/solvers/mathematical_program.h"
#include "drake/solvers/osqp_solver.h"
#include "drake/solvers/solve.h"
#include "drake/systems/framework/diagram.h"
#include "drake/systems/framework/diagram_builder.h"
#include "drake/systems/framework/leaf_system.h"

// Maximum time limit for each QP solve
static constexpr double kMaxSolveDuration = 0.1;

namespace dairlib::systems::controllers {

/// `OperationalSpaceControl` takes in desired trajectory in world frame and
/// outputs torque command of the motors.

/// Inputs of the constructor:
///  - `plant_w_spr` a MultibodyPlant with springs. If the full model of the
///    plant does not have spring, then plant_w_spr and plant_wo_spr should
///    refer to the same plant.
///  - `plant_wo_spr` a MultibodyPlant without springs
///  - `context_w_spr` a pointer to Context for plant_w_spr
///  - `context_wo_spr` a pointer to Context for plant_wo_spr
///  - `used_with_finite_state_machine` a flag indicating whether using osc with
///    finite state machine or not
/// The springs here refer to the compliant components in the robots.

/// OSC calculates feedback positions/velocities from `plant_w_spr`,
/// but in the optimization it uses `plant_wo_spr`. The reason of using
/// MultibodyPlant without spring is that the OSC cannot track desired
/// acceleration instantaneously when springs exist. (relative degrees of 4)

/// Requirement:
///  - the joints name (except for the spring joints) in `plant_w_spr` must be
///    the same as those of `plant_wo_spr`
///  - the bodies in both MBP's should be the same. (to get Jacobian from
///    both plants)

/// If the robot doesn't have any springs, the user can just pass two identical
/// MultibodyPlants into the constructor.

/// Users define
///     costs,
///     constraints,
///     and the trajectories to track,
/// and add them through `OperationalSpaceControl`'s' methods.

/// Before adding desired trajectories to `OperationalSpaceControl` with the
/// method `AddTrackingData`, users have to create
///     `CenterOfMassTrackingData`,
///     `TransTaskSpaceTrackingData`,
///     `RotTaskSpaceTrackingData`,
///     and/or `JointSpaceTrackingData`.

/// If the desired trajectory is constant, users don't need to connect the
/// input ports of `OperationalSpaceControl` to trajectory source blocks.
/// Instead, the users have to call the function AddConstTrackingData() when
/// adding TrackingData to OperationalSpaceControl.

/// If the users want to create the desired trajectory source themselves,
/// the outputs of trajectory blocks need to be of the derived classes of
///     drake::trajectories::Trajectory<double>
/// such as `PiecewisePolynomial` and `ExponentialPlusPiecewisePolynomial`.
/// The users can connect the output ports of the desired trajectory blocks to
/// the corresponding input ports of `OperationalSpaceControl` by using
/// the method get_tracking_data_input_port().

/// The procedure of setting up `OperationalSpaceControl`:
///   1. create an instance of `OperationalSpaceControl`
///   2. add costs/constraints/desired trajectories
///   3. call Build()
///   4. (if the users created desired trajectory blocks by themselves) connect
///      `OperationalSpaceControl`'s input ports to corresponding output ports
///      of the trajectory source.

class OperationalSpaceControl : public drake::systems::LeafSystem<double> {
 public:
  OperationalSpaceControl(
      const drake::multibody::MultibodyPlant<double>& plant_w_spr,
      const drake::multibody::MultibodyPlant<double>& plant_wo_spr,
      drake::systems::Context<double>* context_w_spr,
      drake::systems::Context<double>* context_wo_spr,
      bool used_with_finite_state_machine = true,
      bool print_tracking_info = false, double qp_time_limit = 0);

  const drake::systems::OutputPort<double>& get_osc_output_port() const {
    return this->get_output_port(osc_output_port_);
  }
  const drake::systems::OutputPort<double>& get_osc_debug_port() const {
    return this->get_output_port(osc_debug_port_);
  }
  const drake::systems::OutputPort<double>& get_failure_output_port() const {
    return this->get_output_port(failure_port_);
  }

  // Input/output ports
  const drake::systems::InputPort<double>& get_robot_output_input_port() const {
    return this->get_input_port(state_port_);
  }
  const drake::systems::InputPort<double>& get_fsm_input_port() const {
    return this->get_input_port(fsm_port_);
  }
  const drake::systems::InputPort<double>& get_clock_input_port() const {
    return this->get_input_port(clock_port_);
  }
  const drake::systems::InputPort<double>& get_near_impact_input_port() const {
    return this->get_input_port(impact_info_port_);
  }
  const drake::systems::InputPort<double>& get_tracking_data_input_port(
      const std::string& name) const {
    try {
      return this->get_input_port(traj_name_to_port_index_map_.at(name));
    } catch (std::exception& e) {
      std::cerr << "Cannot find tracking data named: " << name << std::endl;
    }
    return this->get_input_port(0);
  }

  // Regularization cost weights
  void SetInputCostWeights(const Eigen::MatrixXd& W) { W_input_ = W; }
  void SetAccelerationCostWeights(const Eigen::MatrixXd& W) {
    W_joint_accel_ = W;
  }
  void SetInputSmoothingWeights(const Eigen::MatrixXd& W) {
    W_input_smoothing_ = W;
  }
  void SetSoftConstraintWeight(double w_soft_constraint) {
    w_soft_constraint_ = w_soft_constraint;
  }

  // Constraint methods
  void DisableAcutationConstraint() { with_input_constraints_ = false; }
  void SetContactFriction(double mu) { mu_ = mu; }

  void AddContactPoint(const multibody::WorldPointEvaluator<double>* evaluator);
  void AddStateAndContactPoint(
      int state, const multibody::WorldPointEvaluator<double>* evaluator);
  void AddKinematicConstraint(
      const multibody::KinematicEvaluatorSet<double>* evaluators);
  // Tracking data methods
  /// The third argument is used to set a period in which OSC does not track the
  /// desired traj (the period starts when the finite state machine switches to
  /// a new state)
  void AddTrackingData(OscTrackingData* tracking_data, double t_lb = 0,
                       double t_ub = std::numeric_limits<double>::infinity());
  void AddConstTrackingData(
      OscTrackingData* tracking_data, const Eigen::VectorXd& v, double t_lb = 0,
      double t_ub = std::numeric_limits<double>::infinity());
  std::vector<OscTrackingData*>* GetAllTrackingData() {
    return tracking_data_vec_.get();
  }
  OscTrackingData* GetTrackingDataByIndex(int index) {
    return tracking_data_vec_->at(index);
  }

  // Optional features
  void SetUpDoubleSupportPhaseBlending(double ds_duration,
                                       int left_support_state,
                                       int right_support_state,
                                       std::vector<int> ds_states);

  // OSC LeafSystem builder
  void Build();

 private:
  // Osc checkers and constructor-related methods
  void CheckCostSettings();
  void CheckConstraintSettings();

  // Get solution of OSC
  Eigen::VectorXd SolveQp(const Eigen::VectorXd& x_w_spr,
                          const Eigen::VectorXd& x_wo_spr,
                          const drake::systems::Context<double>& context,
                          double t, int fsm_state,
                          double time_since_last_state_switch, double alpha,
                          int next_fsm_state) const;

  // Solves the optimization problem:
  // min_{\lambda} || ydot_{des} - J_{y}(qdot + M^{-1} J_{\lambda}^T \lambda||_2
  // s.t. constraints
  // In the IROS 2021 paper, the problem was unconstrained and could be solved
  // using the closed form least squares solution
  void UpdateImpactInvariantProjection(
      const Eigen::VectorXd& x_w_spr, const Eigen::VectorXd& x_wo_spr,
      const drake::systems::Context<double>& context, double t,
      double t_since_last_state_switch, int fsm_state, int next_fsm_state,
      const Eigen::MatrixXd& M) const;

  // Solves the optimization problem:
  // min_{\lambda} || ydot_{des} - J_{y}(qdot + M^{-1} J_{\lambda}^T \lambda||_2
  // s.t. constraints
  // By adding constraints on lambda, we can impose scaling on the
  // impact-invariant projection.
  // The current constraints are lambda \in convex_hull \alpha * [-FC, FC]
  // defined by the normal impulse from the nominal trajectory
  void UpdateImpactInvariantProjectionQP(
      const Eigen::VectorXd& x_w_spr, const Eigen::VectorXd& x_wo_spr,
      const drake::systems::Context<double>& context, double t,
      double t_since_last_state_switch, int fsm_state, int next_fsm_state,
      const Eigen::MatrixXd& M) const;

  // Discrete update that stores the previous state transition time
  drake::systems::EventStatus DiscreteVariableUpdate(
      const drake::systems::Context<double>& context,
      drake::systems::DiscreteValues<double>* discrete_state) const;

  void AssignOscLcmOutput(const drake::systems::Context<double>& context,
                          dairlib::lcmt_osc_output* output) const;

  // Output function
  void CalcOptimalInput(const drake::systems::Context<double>& context,
                        systems::TimestampedVector<double>* control) const;
  // Safety function that triggers when the tracking cost is too high
  void CheckTracking(
      const drake::systems::Context<double>& context,
      TimestampedVector<double>* output) const;

  // Input/Output ports
  int osc_debug_port_;
  int osc_output_port_;
  int state_port_;
  int clock_port_;
  int fsm_port_;
  int impact_info_port_;
  int failure_port_;

  // Discrete update
  int prev_fsm_state_idx_;
  int prev_event_time_idx_;

  // Map position/velocity from model with spring to without spring
  Eigen::MatrixXd map_position_from_spring_to_no_spring_;
  Eigen::MatrixXd map_velocity_from_spring_to_no_spring_;

  // Map from (non-const) trajectory names to input port indices
  std::map<std::string, int> traj_name_to_port_index_map_;

  // MBP's.
  const drake::multibody::MultibodyPlant<double>& plant_w_spr_;
  const drake::multibody::MultibodyPlant<double>& plant_wo_spr_;

  // MBP context's
  drake::systems::Context<double>* context_w_spr_;
  drake::systems::Context<double>* context_wo_spr_;

  // World frames
  const drake::multibody::BodyFrame<double>& world_w_spr_;
  const drake::multibody::BodyFrame<double>& world_wo_spr_;

  // Size of position, velocity and input of the MBP without spring
  int n_q_;
  int n_v_;
  int n_u_;
  int n_revolute_joints_;

  // Size of holonomic constraint and total/active contact constraints
  int n_h_;
  int n_c_;
  int n_c_active_;

  // Manually specified holonomic constraints (only valid for plants_wo_springs)
  const multibody::KinematicEvaluatorSet<double>* kinematic_evaluators_;

  // robot input limits
  Eigen::VectorXd u_min_;
  Eigen::VectorXd u_max_;

  // robot joint limits
  Eigen::VectorXd q_min_;
  Eigen::VectorXd q_max_;

  // robot joint limits
  Eigen::MatrixXd K_joint_pos;
  Eigen::MatrixXd K_joint_vel;

  // flag indicating whether using osc with finite state machine or not
  bool used_with_finite_state_machine_;

  // flag indicating whether to print the tracking related values or not
  bool print_tracking_info_;

  // floating base model flag
  bool is_quaternion_;

  // Solver
  std::unique_ptr<solvers::FastOsqpSolver> solver_;
  drake::solvers::SolverOptions solver_options_;

  // MathematicalProgram
  std::unique_ptr<drake::solvers::MathematicalProgram> prog_;


  // Decision variables
  drake::solvers::VectorXDecisionVariable dv_;
  drake::solvers::VectorXDecisionVariable u_;
  drake::solvers::VectorXDecisionVariable lambda_c_;
  drake::solvers::VectorXDecisionVariable lambda_h_;
  drake::solvers::VectorXDecisionVariable epsilon_;
  // Cost and constraints
  drake::solvers::LinearEqualityConstraint* dynamics_constraint_;
  drake::solvers::LinearEqualityConstraint* holonomic_constraint_;
  drake::solvers::LinearEqualityConstraint* contact_constraints_;
  std::vector<drake::solvers::LinearConstraint*> friction_constraints_;
  std::vector<drake::solvers::QuadraticCost*> tracking_cost_;
  std::vector<drake::solvers::LinearCost*> joint_limit_cost_;

  // OSC solution
  std::unique_ptr<Eigen::VectorXd> dv_sol_;
  std::unique_ptr<Eigen::VectorXd> u_sol_;
  std::unique_ptr<Eigen::VectorXd> lambda_c_sol_;
  std::unique_ptr<Eigen::VectorXd> lambda_h_sol_;
  std::unique_ptr<Eigen::VectorXd> epsilon_sol_;
  mutable double solve_time_;

  mutable Eigen::VectorXd ii_lambda_sol_;
  mutable Eigen::MatrixXd M_Jt_;
  std::map<int, int> active_contact_dim_ = {};

  // OSC cost members
  /// Using u cost would push the robot away from the fixed point, so the user
  /// could consider using acceleration cost instead.
  Eigen::MatrixXd W_input_;        // Input cost weight
  Eigen::MatrixXd W_joint_accel_;  // Joint acceleration cost weight
  Eigen::MatrixXd W_input_smoothing_;

  // OSC constraint members
  bool with_input_constraints_ = true;
  // Soft contact penalty coefficient and friction cone coefficient
  double mu_ = -1;  // Friction coefficients
  double w_soft_constraint_ = -1;

  // Joint limit penalty
  Eigen::VectorXd w_joint_limit_;

  // Map finite state machine state to its active contact indices
  std::map<int, std::set<int>> contact_indices_map_ = {};
  // All contacts (used in contact constraints)
  std::vector<const multibody::WorldPointEvaluator<double>*> all_contacts_ = {};
  // single_contact_mode_ is true if there is only 1 contact mode in OSC
  bool single_contact_mode_ = false;

  // OSC tracking data (stored as a pointer because of caching)
  std::unique_ptr<std::vector<OscTrackingData*>> tracking_data_vec_ =
      std::make_unique<std::vector<OscTrackingData*>>();

  // Fixed position of constant trajectories
  std::vector<Eigen::VectorXd> fixed_position_vec_;

  // Set a period during which we apply control (Unit: seconds)
  // Let t be the elapsed time since fsm switched to a new state.
  // We only apply the control when t_s <= t <= t_e
  std::vector<double> t_s_vec_;
  std::vector<double> t_e_vec_;

  // Maximum time limit for each QP solve
  const double qp_time_limit_;

  // Optional feature -- contact force blend
  double ds_duration_ = -1;
  int left_support_state_;
  int right_support_state_;
  std::vector<int> ds_states_;
  double w_blend_constraint_ = 0.1;  // for soft constraint
  mutable double prev_distinct_fsm_state_ = -1;
  drake::solvers::LinearEqualityConstraint* blend_constraint_;
  drake::solvers::VectorXDecisionVariable epsilon_blend_;

  // Optional feature -- regularizing input
<<<<<<< HEAD
  std::shared_ptr<drake::solvers::QuadraticCost> input_reg_cost_;
  double w_input_reg_ = -1;
  Eigen::MatrixXd W_input_reg_;

  mutable double total_cost_ = 0;
  mutable double soft_constraint_cost_ = 0;
=======
  drake::solvers::QuadraticCost* input_reg_cost_;

>>>>>>> f35a0717
};

}  // namespace dairlib::systems::controllers<|MERGE_RESOLUTION|>--- conflicted
+++ resolved
@@ -387,17 +387,9 @@
   drake::solvers::VectorXDecisionVariable epsilon_blend_;
 
   // Optional feature -- regularizing input
-<<<<<<< HEAD
   std::shared_ptr<drake::solvers::QuadraticCost> input_reg_cost_;
-  double w_input_reg_ = -1;
-  Eigen::MatrixXd W_input_reg_;
-
   mutable double total_cost_ = 0;
   mutable double soft_constraint_cost_ = 0;
-=======
-  drake::solvers::QuadraticCost* input_reg_cost_;
-
->>>>>>> f35a0717
 };
 
 }  // namespace dairlib::systems::controllers