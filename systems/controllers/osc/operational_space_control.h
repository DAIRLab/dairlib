#pragma once

#include <memory>
#include <string>
#include <utility>
#include <vector>
#include <set>
#include <drake/multibody/plant/multibody_plant.h>
#include "dairlib/lcmt_osc_output.hpp"
#include "dairlib/lcmt_osc_qp_output.hpp"

#include "drake/common/trajectories/exponential_plus_piecewise_polynomial.h"
#include "drake/common/trajectories/piecewise_polynomial.h"
#include "drake/systems/framework/diagram.h"
#include "drake/systems/framework/diagram_builder.h"
#include "drake/systems/framework/leaf_system.h"

#include "drake/solvers/mathematical_program.h"
#include "drake/solvers/osqp_solver.h"
#include "drake/solvers/solve.h"
#include "solvers/fast_osqp_solver.h"

#include "multibody/kinematic/kinematic_evaluator_set.h"
#include "multibody/kinematic/world_point_evaluator.h"
#include "systems/controllers/control_utils.h"
#include "systems/controllers/osc/osc_tracking_data.h"
#include "systems/framework/output_vector.h"

// Maximum time limit for each QP solve
<<<<<<< HEAD
static constexpr double kMaxSolveDuration = 0.1;
=======
static constexpr double kMaxSolveDuration = 0.002;
>>>>>>> 780ea6c5

namespace dairlib::systems::controllers {

/// `OperationalSpaceControl` takes in desired trajectory in world frame and
/// outputs torque command of the motors.

/// Inputs of the constructor:
///  - `plant_w_spr` a MultibodyPlant with springs. If the full model of the
///    plant does not have spring, then plant_w_spr and plant_wo_spr should
///    refer to the same plant.
///  - `plant_wo_spr` a MultibodyPlant without springs
///  - `context_w_spr` a pointer to Context for plant_w_spr
///  - `context_wo_spr` a pointer to Context for plant_wo_spr
///  - `used_with_finite_state_machine` a flag indicating whether using osc with
///    finite state machine or not
/// The springs here refer to the compliant components in the robots.

/// OSC calculates feedback positions/velocities from `plant_w_spr`,
/// but in the optimization it uses `plant_wo_spr`. The reason of using
/// MultibodyPlant without spring is that the OSC cannot track desired
/// acceleration instantaneously when springs exist. (relative degrees of 4)

/// Requirement:
///  - the joints name (except for the spring joints) in `plant_w_spr` must be
///    the same as those of `plant_wo_spr`
///  - the bodies in both MBP's should be the same. (to get Jacobian from
///    both plants)

/// If the robot doesn't have any springs, the user can just pass two identical
/// MultibodyPlants into the constructor.

/// Users define
///     costs,
///     constraints,
///     and the trajectories to track,
/// and add them through `OperationalSpaceControl`'s' methods.

/// Before adding desired trajectories to `OperationalSpaceControl` with the
/// method `AddTrackingData`, users have to create
///     `CenterOfMassTrackingData`,
///     `TransTaskSpaceTrackingData`,
///     `RotTaskSpaceTrackingData`,
///     and/or `JointSpaceTrackingData`.

/// If the desired trajectory is constant, users don't need to connect the
/// input ports of `OperationalSpaceControl` to trajectory source blocks.
/// Instead, the users have to call the function AddConstTrackingData() when
/// adding TrackingData to OperationalSpaceControl.

/// If the users want to create the desired trajectory source themselves,
/// the outputs of trajectory blocks need to be of the derived classes of
///     drake::trajectories::Trajectory<double>
/// such as `PiecewisePolynomial` and `ExponentialPlusPiecewisePolynomial`.
/// The users can connect the output ports of the desired trajectory blocks to
/// the corresponding input ports of `OperationalSpaceControl` by using
/// the method get_tracking_data_input_port().

/// The procedure of setting up `OperationalSpaceControl`:
///   1. create an instance of `OperationalSpaceControl`
///   2. add costs/constraints/desired trajectories
///   3. call Build()
///   4. (if the users created desired trajectory blocks by themselves) connect
///      `OperationalSpaceControl`'s input ports to corresponding output ports
///      of the trajectory source.

class OperationalSpaceControl : public drake::systems::LeafSystem<double> {
 public:
  OperationalSpaceControl(
      const drake::multibody::MultibodyPlant<double>& plant_w_spr,
      const drake::multibody::MultibodyPlant<double>& plant_wo_spr,
      drake::systems::Context<double>* context_w_spr,
      drake::systems::Context<double>* context_wo_spr,
      bool used_with_finite_state_machine = true,
      bool print_tracking_info = false, bool use_new_qp_setting = false);

  const drake::systems::OutputPort<double>& get_osc_output_port() const {
    return this->get_output_port(osc_output_port_);
  }
  const drake::systems::OutputPort<double>& get_osc_debug_port() const {
    return this->get_output_port(osc_debug_port_);
  }

  // Input/output ports
  const drake::systems::InputPort<double>& get_robot_output_input_port() const {
    return this->get_input_port(state_port_);
  }
  const drake::systems::InputPort<double>& get_fsm_input_port() const {
    return this->get_input_port(fsm_port_);
  }
  const drake::systems::InputPort<double>& get_tracking_data_input_port(
      const std::string& name) const {
    try{
      return this->get_input_port(traj_name_to_port_index_map_.at(name));
    }catch(std::exception& e){
      std::cerr << "Cannot find tracking data named: " << name << std::endl;
    }
    return this->get_input_port(0);
  }

  // Cost methods
  void SetInputCost(const Eigen::MatrixXd& W) { W_input_ = W; }
  void SetAccelerationCostForAllJoints(const Eigen::MatrixXd& W) {
    W_joint_accel_ = W;
  }
  void AddAccelerationCost(const std::string& joint_vel_name, double w);

  // Constraint methods
  void DisableAcutationConstraint() { with_input_constraints_ = false; }
  void SetContactFriction(double mu) { mu_ = mu; }
  void SetWeightOfSoftContactConstraint(double w_soft_constraint) {
    w_soft_constraint_ = w_soft_constraint;
  }
  void AddContactPoint(const multibody::WorldPointEvaluator<double>* evaluator);
  void AddStateAndContactPoint(
      int state, const multibody::WorldPointEvaluator<double>* evaluator);
  void AddKinematicConstraint(
      const multibody::KinematicEvaluatorSet<double>* evaluators);
  // Tracking data methods
  /// The third argument is used to set a period in which OSC does not track the
  /// desired traj (the period starts when the finite state machine switches to
  /// a new state)
  void AddTrackingData(OscTrackingData* tracking_data, double t_lb = 0,
                       double t_ub = std::numeric_limits<double>::infinity());
  void AddConstTrackingData(
      OscTrackingData* tracking_data, const Eigen::VectorXd& v, double t_lb = 0,
      double t_ub = std::numeric_limits<double>::infinity());
  std::vector<OscTrackingData*>* GetAllTrackingData() {
    return tracking_data_vec_.get();
  }
  OscTrackingData* GetTrackingDataByIndex(int index) {
    return tracking_data_vec_->at(index);
  }

  // OSC LeafSystem builder
  void Build();

 private:
  // Osc checkers and constructor-related methods
  void CheckCostSettings();
  void CheckConstraintSettings();

  // Get solution of OSC
  Eigen::VectorXd SolveQp(const Eigen::VectorXd& x_w_spr,
                          const Eigen::VectorXd& x_wo_spr,
                          const drake::systems::Context<double>& context,
                          double t, int fsm_state,
                          double time_since_last_state_switch) const;

  // Discrete update that stores the previous state transition time
  drake::systems::EventStatus DiscreteVariableUpdate(
      const drake::systems::Context<double>& context,
      drake::systems::DiscreteValues<double>* discrete_state) const;

  void AssignOscLcmOutput(const drake::systems::Context<double>& context,
                          dairlib::lcmt_osc_output* output) const;

  // Output function
  void CalcOptimalInput(const drake::systems::Context<double>& context,
                        systems::TimestampedVector<double>* control) const;

  // Input/Output ports
  int osc_debug_port_;
  int osc_output_port_;
  int state_port_;
  int fsm_port_;

  // Discrete update
  int prev_fsm_state_idx_;
  int prev_event_time_idx_;

  // Map position/velocity from model with spring to without spring
  Eigen::MatrixXd map_position_from_spring_to_no_spring_;
  Eigen::MatrixXd map_velocity_from_spring_to_no_spring_;

  // Map from (non-const) trajectory names to input port indices
  std::map<std::string, int> traj_name_to_port_index_map_;

  // MBP's.
  const drake::multibody::MultibodyPlant<double>& plant_w_spr_;
  const drake::multibody::MultibodyPlant<double>& plant_wo_spr_;

  // MBP context's
  drake::systems::Context<double>* context_w_spr_;
  drake::systems::Context<double>* context_wo_spr_;

  // World frames
  const drake::multibody::BodyFrame<double>& world_w_spr_;
  const drake::multibody::BodyFrame<double>& world_wo_spr_;

  // Size of position, velocity and input of the MBP without spring
  int n_q_;
  int n_v_;
  int n_u_;
  int n_joints_;

  // Size of holonomic constraint and total/active contact constraints
  int n_h_;
  int n_c_;
  int n_c_active_;

  // Manually specified holonomic constraints (only valid for plants_wo_springs)
  const multibody::KinematicEvaluatorSet<double>* kinematic_evaluators_;

  // robot input limits
  Eigen::VectorXd u_min_;
  Eigen::VectorXd u_max_;

  // robot joint limits
  Eigen::VectorXd q_min_;
  Eigen::VectorXd q_max_;

  // robot joint limits
  Eigen::MatrixXd K_joint_pos;
  Eigen::MatrixXd K_joint_vel;

  // flag indicating whether using osc with finite state machine or not
  bool used_with_finite_state_machine_;

  // flag indicating whether to print the tracking related values or not
  bool print_tracking_info_;

  // floating base model flag
  bool is_quaternion_;

  // Solver
  drake::solvers::OsqpSolver qp_solver_;

  // MathematicalProgram
  std::unique_ptr<drake::solvers::MathematicalProgram> prog_;
  // Decision variables
  drake::solvers::VectorXDecisionVariable dv_;
  drake::solvers::VectorXDecisionVariable u_;
  drake::solvers::VectorXDecisionVariable lambda_c_;
  drake::solvers::VectorXDecisionVariable lambda_h_;
  drake::solvers::VectorXDecisionVariable epsilon_;
  // Cost and constraints
  drake::solvers::LinearEqualityConstraint* dynamics_constraint_;
  drake::solvers::LinearEqualityConstraint* holonomic_constraint_;
  drake::solvers::LinearEqualityConstraint* contact_constraints_;
  std::vector<drake::solvers::LinearConstraint*> friction_constraints_;
  std::vector<drake::solvers::QuadraticCost*> tracking_cost_;
  std::vector<drake::solvers::LinearCost*> joint_limit_cost_;

  // OSC solution
  std::unique_ptr<Eigen::VectorXd> dv_sol_;
  std::unique_ptr<Eigen::VectorXd> u_sol_;
  std::unique_ptr<Eigen::VectorXd> lambda_c_sol_;
  std::unique_ptr<Eigen::VectorXd> lambda_h_sol_;
  std::unique_ptr<Eigen::VectorXd> epsilon_sol_;
  mutable double solve_time_;

  std::map<int, int> active_contact_dim_ = {};

  // OSC cost members
  /// Using u cost would push the robot away from the fixed point, so the user
  /// could consider using acceleration cost instead.
  Eigen::MatrixXd W_input_;        // Input cost weight
  Eigen::MatrixXd W_joint_accel_;  // Joint acceleration cost weight

  // OSC constraint members
  bool with_input_constraints_ = true;

  // Soft contact penalty coefficient and friction cone coefficient
  double mu_ = -1;  // Friction coefficients
  double w_soft_constraint_ = -1;

  // Joint limit penalty
  Eigen::VectorXd w_joint_limit_;

  // Map finite state machine state to its active contact indices
  std::map<int, std::set<int>> contact_indices_map_ = {};
  // All contacts (used in contact constraints)
  std::vector<const multibody::WorldPointEvaluator<double>*> all_contacts_ = {};
  // single_contact_mode_ is true if there is only 1 contact mode in OSC
  bool single_contact_mode_ = false;

  // OSC tracking data (stored as a pointer because of caching)
  std::unique_ptr<std::vector<OscTrackingData*>> tracking_data_vec_ =
      std::make_unique<std::vector<OscTrackingData*>>();

  // Fixed position of constant trajectories
  std::vector<Eigen::VectorXd> fixed_position_vec_;

  // Set a period during which we apply control (Unit: seconds)
  // Let t be the elapsed time since fsm switched to a new state.
  // We only apply the control when t_s <= t <= t_e
  std::vector<double> t_s_vec_;
  std::vector<double> t_e_vec_;

<<<<<<< HEAD
  // testing
  bool use_new_qp_setting_;
=======
  std::unique_ptr<solvers::FastOsqpSolver> solver_;
  drake::solvers::SolverOptions solver_options_;
>>>>>>> 780ea6c5
};

}  // namespace dairlib::systems::controllers<|MERGE_RESOLUTION|>--- conflicted
+++ resolved
@@ -27,11 +27,7 @@
 #include "systems/framework/output_vector.h"
 
 // Maximum time limit for each QP solve
-<<<<<<< HEAD
 static constexpr double kMaxSolveDuration = 0.1;
-=======
-static constexpr double kMaxSolveDuration = 0.002;
->>>>>>> 780ea6c5
 
 namespace dairlib::systems::controllers {
 
@@ -321,13 +317,11 @@
   std::vector<double> t_s_vec_;
   std::vector<double> t_e_vec_;
 
-<<<<<<< HEAD
+  std::unique_ptr<solvers::FastOsqpSolver> solver_;
+  drake::solvers::SolverOptions solver_options_;
+
   // testing
   bool use_new_qp_setting_;
-=======
-  std::unique_ptr<solvers::FastOsqpSolver> solver_;
-  drake::solvers::SolverOptions solver_options_;
->>>>>>> 780ea6c5
 };
 
 }  // namespace dairlib::systems::controllers