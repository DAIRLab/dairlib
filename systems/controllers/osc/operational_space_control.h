#pragma once

#include <memory>
#include <set>
#include <string>
#include <utility>
#include <vector>

#include <drake/multibody/plant/multibody_plant.h>

#include "dairlib/lcmt_osc_output.hpp"
#include "dairlib/lcmt_osc_qp_output.hpp"

#include "drake/common/trajectories/exponential_plus_piecewise_polynomial.h"
#include "drake/common/trajectories/piecewise_polynomial.h"
#include "drake/systems/framework/diagram.h"
#include "drake/systems/framework/diagram_builder.h"
#include "drake/systems/framework/leaf_system.h"

#include "drake/solvers/mathematical_program.h"
#include "drake/solvers/osqp_solver.h"
#include "drake/solvers/solve.h"
#include "solvers/fast_osqp_solver.h"

#include "multibody/kinematic/kinematic_evaluator_set.h"
#include "multibody/kinematic/world_point_evaluator.h"
#include "systems/controllers/control_utils.h"
#include "systems/controllers/osc/osc_tracking_data.h"
#include "systems/framework/output_vector.h"

<<<<<<< HEAD
// Maximum time limit for each QP solve
static constexpr double kMaxSolveDuration = 0.005;

=======
>>>>>>> 26b5e39c
namespace dairlib::systems::controllers {

/// `OperationalSpaceControl` takes in desired trajectory in world frame and
/// outputs torque command of the motors.

/// Inputs of the constructor:
///  - `plant_w_spr` a MultibodyPlant with springs. If the full model of the
///    plant does not have spring, then plant_w_spr and plant_wo_spr should
///    refer to the same plant.
///  - `plant_wo_spr` a MultibodyPlant without springs
///  - `context_w_spr` a pointer to Context for plant_w_spr
///  - `context_wo_spr` a pointer to Context for plant_wo_spr
///  - `used_with_finite_state_machine` a flag indicating whether using osc with
///    finite state machine or not
/// The springs here refer to the compliant components in the robots.

/// OSC calculates feedback positions/velocities from `plant_w_spr`,
/// but in the optimization it uses `plant_wo_spr`. The reason of using
/// MultibodyPlant without spring is that the OSC cannot track desired
/// acceleration instantaneously when springs exist. (relative degrees of 4)

/// Requirement:
///  - the joints name (except for the spring joints) in `plant_w_spr` must be
///    the same as those of `plant_wo_spr`
///  - the bodies in both MBP's should be the same. (to get Jacobian from
///    both plants)

/// If the robot doesn't have any springs, the user can just pass two identical
/// MultibodyPlants into the constructor.

/// Users define
///     costs,
///     constraints,
///     and the trajectories to track,
/// and add them through `OperationalSpaceControl`'s' methods.

/// Before adding desired trajectories to `OperationalSpaceControl` with the
/// method `AddTrackingData`, users have to create
///     `CenterOfMassTrackingData`,
///     `TransTaskSpaceTrackingData`,
///     `RotTaskSpaceTrackingData`,
///     and/or `JointSpaceTrackingData`.

/// If the desired trajectory is constant, users don't need to connect the
/// input ports of `OperationalSpaceControl` to trajectory source blocks.
/// Instead, the users have to call the function AddConstTrackingData() when
/// adding TrackingData to OperationalSpaceControl.

/// If the users want to create the desired trajectory source themselves,
/// the outputs of trajectory blocks need to be of the derived classes of
///     drake::trajectories::Trajectory<double>
/// such as `PiecewisePolynomial` and `ExponentialPlusPiecewisePolynomial`.
/// The users can connect the output ports of the desired trajectory blocks to
/// the corresponding input ports of `OperationalSpaceControl` by using
/// the method get_tracking_data_input_port().

/// The procedure of setting up `OperationalSpaceControl`:
///   1. create an instance of `OperationalSpaceControl`
///   2. add costs/constraints/desired trajectories
///   3. call Build()
///   4. (if the users created desired trajectory blocks by themselves) connect
///      `OperationalSpaceControl`'s input ports to corresponding output ports
///      of the trajectory source.

class OperationalSpaceControl : public drake::systems::LeafSystem<double> {
 public:
  OperationalSpaceControl(
      const drake::multibody::MultibodyPlant<double>& plant_w_spr,
      const drake::multibody::MultibodyPlant<double>& plant_wo_spr,
      drake::systems::Context<double>* context_w_spr,
      drake::systems::Context<double>* context_wo_spr,
      bool used_with_finite_state_machine = true,
      bool print_tracking_info = false, double qp_time_limit=0);

  const drake::systems::OutputPort<double>& get_osc_output_port() const {
    return this->get_output_port(osc_output_port_);
  }
  const drake::systems::OutputPort<double>& get_osc_debug_port() const {
    return this->get_output_port(osc_debug_port_);
  }

  // Input/output ports
  const drake::systems::InputPort<double>& get_robot_output_input_port() const {
    return this->get_input_port(state_port_);
  }
  const drake::systems::InputPort<double>& get_fsm_input_port() const {
    return this->get_input_port(fsm_port_);
  }
<<<<<<< HEAD
  const drake::systems::InputPort<double>& get_clock_input_port() const {
    return this->get_input_port(clock_port_);
  }
=======
>>>>>>> 26b5e39c
  const drake::systems::InputPort<double>& get_near_impact_input_port() const {
    return this->get_input_port(near_impact_port_);
  }
  const drake::systems::InputPort<double>& get_tracking_data_input_port(
      const std::string& name) const {
    try {
      return this->get_input_port(traj_name_to_port_index_map_.at(name));
    } catch (std::exception& e) {
      std::cerr << "Cannot find tracking data named: " << name << std::endl;
    }
    return this->get_input_port(0);
  }

  // Cost methods
  void SetInputCost(const Eigen::MatrixXd& W) { W_input_ = W; }
  void SetAccelerationCostForAllJoints(const Eigen::MatrixXd& W) {
    W_joint_accel_ = W;
  }
  void AddAccelerationCost(const std::string& joint_vel_name, double w);

  // Constraint methods
  void DisableAcutationConstraint() { with_input_constraints_ = false; }
  void SetContactFriction(double mu) { mu_ = mu; }
  void SetWeightOfSoftContactConstraint(double w_soft_constraint) {
    w_soft_constraint_ = w_soft_constraint;
  }
  void AddContactPoint(const multibody::WorldPointEvaluator<double>* evaluator);
  void AddStateAndContactPoint(
      int state, const multibody::WorldPointEvaluator<double>* evaluator);
  void AddKinematicConstraint(
      const multibody::KinematicEvaluatorSet<double>* evaluators);
  // Tracking data methods
  /// The third argument is used to set a period in which OSC does not track the
  /// desired traj (the period starts when the finite state machine switches to
  /// a new state)
  void AddTrackingData(OscTrackingData* tracking_data, double t_lb = 0,
                       double t_ub = std::numeric_limits<double>::infinity());
  void AddConstTrackingData(
      OscTrackingData* tracking_data, const Eigen::VectorXd& v, double t_lb = 0,
      double t_ub = std::numeric_limits<double>::infinity());
  std::vector<OscTrackingData*>* GetAllTrackingData() {
    return tracking_data_vec_.get();
  }
  OscTrackingData* GetTrackingDataByIndex(int index) {
    return tracking_data_vec_->at(index);
  }

  // OSC LeafSystem builder
  void Build();

 private:
  // Osc checkers and constructor-related methods
  void CheckCostSettings();
  void CheckConstraintSettings();

  // Get solution of OSC
  Eigen::VectorXd SolveQp(const Eigen::VectorXd& x_w_spr,
                          const Eigen::VectorXd& x_wo_spr,
                          const drake::systems::Context<double>& context,
                          double t, int fsm_state,
<<<<<<< HEAD
                          double time_since_last_state_switch,
                          double near_impact,
                          int next_fsm_state) const;
=======
                          double time_since_last_state_switch, double alpha,
                          int next_fsm_state) const;

  void UpdateImpactInvariantProjection(
      const Eigen::VectorXd& x_w_spr, const Eigen::VectorXd& x_wo_spr,
      const drake::systems::Context<double>& context, double t, int fsm_state,
      int next_fsm_state, const Eigen::MatrixXd& M,
      const Eigen::MatrixXd& J_h) const;
>>>>>>> 26b5e39c

  // Discrete update that stores the previous state transition time
  drake::systems::EventStatus DiscreteVariableUpdate(
      const drake::systems::Context<double>& context,
      drake::systems::DiscreteValues<double>* discrete_state) const;

  void AssignOscLcmOutput(const drake::systems::Context<double>& context,
                          dairlib::lcmt_osc_output* output) const;

  // Output function
  void CalcOptimalInput(const drake::systems::Context<double>& context,
                        systems::TimestampedVector<double>* control) const;

  // Input/Output ports
  int osc_debug_port_;
  int osc_output_port_;
  int state_port_;
  int clock_port_;
  int fsm_port_;
  int near_impact_port_;

  // Discrete update
  int prev_fsm_state_idx_;
  int prev_event_time_idx_;

  // Map position/velocity from model with spring to without spring
  Eigen::MatrixXd map_position_from_spring_to_no_spring_;
  Eigen::MatrixXd map_velocity_from_spring_to_no_spring_;

  // Map from (non-const) trajectory names to input port indices
  std::map<std::string, int> traj_name_to_port_index_map_;

  // MBP's.
  const drake::multibody::MultibodyPlant<double>& plant_w_spr_;
  const drake::multibody::MultibodyPlant<double>& plant_wo_spr_;

  // MBP context's
  drake::systems::Context<double>* context_w_spr_;
  drake::systems::Context<double>* context_wo_spr_;

  // World frames
  const drake::multibody::BodyFrame<double>& world_w_spr_;
  const drake::multibody::BodyFrame<double>& world_wo_spr_;

  // Size of position, velocity and input of the MBP without spring
  int n_q_;
  int n_v_;
  int n_u_;
  int n_revolute_joints_;

  // Size of holonomic constraint and total/active contact constraints
  int n_h_;
  int n_c_;
  int n_c_active_;

  // Manually specified holonomic constraints (only valid for plants_wo_springs)
  const multibody::KinematicEvaluatorSet<double>* kinematic_evaluators_;

  // robot input limits
  Eigen::VectorXd u_min_;
  Eigen::VectorXd u_max_;

  // robot joint limits
  Eigen::VectorXd q_min_;
  Eigen::VectorXd q_max_;

  // robot joint limits
  Eigen::MatrixXd K_joint_pos;
  Eigen::MatrixXd K_joint_vel;

  // flag indicating whether using osc with finite state machine or not
  bool used_with_finite_state_machine_;

  // flag indicating whether to print the tracking related values or not
  bool print_tracking_info_;

  // floating base model flag
  bool is_quaternion_;

  // MathematicalProgram
  std::unique_ptr<drake::solvers::MathematicalProgram> prog_;
  // Decision variables
  drake::solvers::VectorXDecisionVariable dv_;
  drake::solvers::VectorXDecisionVariable u_;
  drake::solvers::VectorXDecisionVariable lambda_c_;
  drake::solvers::VectorXDecisionVariable lambda_h_;
  drake::solvers::VectorXDecisionVariable epsilon_;
  // Cost and constraints
  drake::solvers::LinearEqualityConstraint* dynamics_constraint_;
  drake::solvers::LinearEqualityConstraint* holonomic_constraint_;
  drake::solvers::LinearEqualityConstraint* contact_constraints_;
  std::vector<drake::solvers::LinearConstraint*> friction_constraints_;
  std::vector<drake::solvers::QuadraticCost*> tracking_cost_;
  std::vector<drake::solvers::LinearCost*> joint_limit_cost_;

  // OSC solution
  std::unique_ptr<Eigen::VectorXd> dv_sol_;
  std::unique_ptr<Eigen::VectorXd> u_sol_;
  std::unique_ptr<Eigen::VectorXd> lambda_c_sol_;
  std::unique_ptr<Eigen::VectorXd> lambda_h_sol_;
  std::unique_ptr<Eigen::VectorXd> epsilon_sol_;
  mutable double solve_time_;

  mutable Eigen::VectorXd ii_lambda_sol_;
  mutable Eigen::MatrixXd M_Jt_;
  std::map<int, int> active_contact_dim_ = {};

  // OSC cost members
  /// Using u cost would push the robot away from the fixed point, so the user
  /// could consider using acceleration cost instead.
  Eigen::MatrixXd W_input_;        // Input cost weight
  Eigen::MatrixXd W_joint_accel_;  // Joint acceleration cost weight

  // OSC constraint members
  bool with_input_constraints_ = true;

  // Soft contact penalty coefficient and friction cone coefficient
  double mu_ = -1;  // Friction coefficients
  double w_soft_constraint_ = -1;

  // Joint limit penalty
  Eigen::VectorXd w_joint_limit_;

  // Map finite state machine state to its active contact indices
  std::map<int, std::set<int>> contact_indices_map_ = {};
  // All contacts (used in contact constraints)
  std::vector<const multibody::WorldPointEvaluator<double>*> all_contacts_ = {};
  // single_contact_mode_ is true if there is only 1 contact mode in OSC
  bool single_contact_mode_ = false;

  // OSC tracking data (stored as a pointer because of caching)
  std::unique_ptr<std::vector<OscTrackingData*>> tracking_data_vec_ =
      std::make_unique<std::vector<OscTrackingData*>>();

  // Fixed position of constant trajectories
  std::vector<Eigen::VectorXd> fixed_position_vec_;

  // Set a period during which we apply control (Unit: seconds)
  // Let t be the elapsed time since fsm switched to a new state.
  // We only apply the control when t_s <= t <= t_e
  std::vector<double> t_s_vec_;
  std::vector<double> t_e_vec_;

  // Maximum time limit for each QP solve
  const double qp_time_limit_;

  std::unique_ptr<solvers::FastOsqpSolver> solver_;
  drake::solvers::SolverOptions solver_options_;
};

}  // namespace dairlib::systems::controllers<|MERGE_RESOLUTION|>--- conflicted
+++ resolved
@@ -28,12 +28,6 @@
 #include "systems/controllers/osc/osc_tracking_data.h"
 #include "systems/framework/output_vector.h"
 
-<<<<<<< HEAD
-// Maximum time limit for each QP solve
-static constexpr double kMaxSolveDuration = 0.005;
-
-=======
->>>>>>> 26b5e39c
 namespace dairlib::systems::controllers {
 
 /// `OperationalSpaceControl` takes in desired trajectory in world frame and
@@ -122,12 +116,9 @@
   const drake::systems::InputPort<double>& get_fsm_input_port() const {
     return this->get_input_port(fsm_port_);
   }
-<<<<<<< HEAD
   const drake::systems::InputPort<double>& get_clock_input_port() const {
     return this->get_input_port(clock_port_);
   }
-=======
->>>>>>> 26b5e39c
   const drake::systems::InputPort<double>& get_near_impact_input_port() const {
     return this->get_input_port(near_impact_port_);
   }
@@ -188,11 +179,6 @@
                           const Eigen::VectorXd& x_wo_spr,
                           const drake::systems::Context<double>& context,
                           double t, int fsm_state,
-<<<<<<< HEAD
-                          double time_since_last_state_switch,
-                          double near_impact,
-                          int next_fsm_state) const;
-=======
                           double time_since_last_state_switch, double alpha,
                           int next_fsm_state) const;
 
@@ -201,7 +187,6 @@
       const drake::systems::Context<double>& context, double t, int fsm_state,
       int next_fsm_state, const Eigen::MatrixXd& M,
       const Eigen::MatrixXd& J_h) const;
->>>>>>> 26b5e39c
 
   // Discrete update that stores the previous state transition time
   drake::systems::EventStatus DiscreteVariableUpdate(
