--- conflicted
+++ resolved
@@ -314,10 +314,7 @@
   std::vector<double> t_e_vec_;
 
   std::unique_ptr<solvers::FastOsqpSolver> solver_;
-<<<<<<< HEAD
-=======
   drake::solvers::SolverOptions solver_options_;
->>>>>>> 09fd3a14
 };
 
 }  // namespace dairlib::systems::controllers