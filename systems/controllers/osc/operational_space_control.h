--- conflicted
+++ resolved
@@ -27,11 +27,7 @@
 #include "systems/framework/output_vector.h"
 
 // Maximum time limit for each QP solve
-<<<<<<< HEAD
 static constexpr double kMaxSolveDuration = 0.005;
-=======
-static constexpr double kMaxSolveDuration = 0.002;
->>>>>>> ce7ed106
 
 namespace dairlib::systems::controllers {
 
@@ -290,11 +286,8 @@
   std::unique_ptr<Eigen::VectorXd> epsilon_sol_;
   mutable double solve_time_;
 
-<<<<<<< HEAD
   mutable Eigen::VectorXd ii_lambda_sol_;
   mutable Eigen::MatrixXd M_Jt_;
-=======
->>>>>>> ce7ed106
   std::map<int, int> active_contact_dim_ = {};
 
   // OSC cost members
