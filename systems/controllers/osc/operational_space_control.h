#pragma once

#include <memory>
#include <set>
#include <string>
#include <utility>
#include <vector>

#include <drake/multibody/plant/multibody_plant.h>

#include "dairlib/lcmt_osc_output.hpp"
#include "dairlib/lcmt_osc_qp_output.hpp"
#include "multibody/kinematic/kinematic_evaluator_set.h"
#include "multibody/kinematic/world_point_evaluator.h"
#include "solvers/fast_osqp_solver.h"
#include "systems/controllers/control_utils.h"
#include "systems/controllers/osc/osc_tracking_data.h"
#include "systems/framework/output_vector.h"

#include "drake/common/trajectories/exponential_plus_piecewise_polynomial.h"
#include "drake/common/trajectories/piecewise_polynomial.h"
#include "drake/solvers/mathematical_program.h"
#include "drake/solvers/osqp_solver.h"
#include "drake/solvers/solve.h"
#include "drake/systems/framework/diagram.h"
#include "drake/systems/framework/diagram_builder.h"
#include "drake/systems/framework/leaf_system.h"

// Maximum time limit for each QP solve
static constexpr double kMaxSolveDuration = 0.1;

// Maximum time limit for each QP solve
static constexpr double kMaxSolveDuration = 0.1;

namespace dairlib::systems::controllers {

/// `OperationalSpaceControl` takes in desired trajectory in world frame and
/// outputs torque command of the motors.

/// Inputs of the constructor:
///  - `plant_w_spr` a MultibodyPlant with springs. If the full model of the
///    plant does not have spring, then plant_w_spr and plant_wo_spr should
///    refer to the same plant.
///  - `plant_wo_spr` a MultibodyPlant without springs
///  - `context_w_spr` a pointer to Context for plant_w_spr
///  - `context_wo_spr` a pointer to Context for plant_wo_spr
///  - `used_with_finite_state_machine` a flag indicating whether using osc with
///    finite state machine or not
/// The springs here refer to the compliant components in the robots.

/// OSC calculates feedback positions/velocities from `plant_w_spr`,
/// but in the optimization it uses `plant_wo_spr`. The reason of using
/// MultibodyPlant without spring is that the OSC cannot track desired
/// acceleration instantaneously when springs exist. (relative degrees of 4)

/// Requirement:
///  - the joints name (except for the spring joints) in `plant_w_spr` must be
///    the same as those of `plant_wo_spr`
///  - the bodies in both MBP's should be the same. (to get Jacobian from
///    both plants)

/// If the robot doesn't have any springs, the user can just pass two identical
/// MultibodyPlants into the constructor.

/// Users define
///     costs,
///     constraints,
///     and the trajectories to track,
/// and add them through `OperationalSpaceControl`'s' methods.

/// Before adding desired trajectories to `OperationalSpaceControl` with the
/// method `AddTrackingData`, users have to create
///     `CenterOfMassTrackingData`,
///     `TransTaskSpaceTrackingData`,
///     `RotTaskSpaceTrackingData`,
///     and/or `JointSpaceTrackingData`.

/// If the desired trajectory is constant, users don't need to connect the
/// input ports of `OperationalSpaceControl` to trajectory source blocks.
/// Instead, the users have to call the function AddConstTrackingData() when
/// adding TrackingData to OperationalSpaceControl.

/// If the users want to create the desired trajectory source themselves,
/// the outputs of trajectory blocks need to be of the derived classes of
///     drake::trajectories::Trajectory<double>
/// such as `PiecewisePolynomial` and `ExponentialPlusPiecewisePolynomial`.
/// The users can connect the output ports of the desired trajectory blocks to
/// the corresponding input ports of `OperationalSpaceControl` by using
/// the method get_tracking_data_input_port().

/// The procedure of setting up `OperationalSpaceControl`:
///   1. create an instance of `OperationalSpaceControl`
///   2. add costs/constraints/desired trajectories
///   3. call Build()
///   4. (if the users created desired trajectory blocks by themselves) connect
///      `OperationalSpaceControl`'s input ports to corresponding output ports
///      of the trajectory source.

class OperationalSpaceControl : public drake::systems::LeafSystem<double> {
 public:
  OperationalSpaceControl(
      const drake::multibody::MultibodyPlant<double>& plant_w_spr,
      const drake::multibody::MultibodyPlant<double>& plant_wo_spr,
      drake::systems::Context<double>* context_w_spr,
      drake::systems::Context<double>* context_wo_spr,
      bool used_with_finite_state_machine = true,
<<<<<<< HEAD
      bool print_tracking_info = false, double qp_time_limit = 0,
      bool use_new_qp_setting = false);
=======
      bool print_tracking_info = false, double qp_time_limit = 0);
>>>>>>> 88da55d6

  const drake::systems::OutputPort<double>& get_osc_output_port() const {
    return this->get_output_port(osc_output_port_);
  }
  const drake::systems::OutputPort<double>& get_osc_debug_port() const {
    return this->get_output_port(osc_debug_port_);
  }

  // Input/output ports
  const drake::systems::InputPort<double>& get_robot_output_input_port() const {
    return this->get_input_port(state_port_);
  }
  const drake::systems::InputPort<double>& get_fsm_input_port() const {
    return this->get_input_port(fsm_port_);
  }
  const drake::systems::InputPort<double>& get_near_impact_input_port() const {
    return this->get_input_port(near_impact_port_);
  }
  const drake::systems::InputPort<double>& get_tracking_data_input_port(
      const std::string& name) const {
    try {
      return this->get_input_port(traj_name_to_port_index_map_.at(name));
    } catch (std::exception& e) {
      std::cerr << "Cannot find tracking data named: " << name << std::endl;
    }
    return this->get_input_port(0);
  }

  // Cost methods
  void SetInputCost(const Eigen::MatrixXd& W) { W_input_ = W; }
  void SetAccelerationCostForAllJoints(const Eigen::MatrixXd& W) {
    W_joint_accel_ = W;
  }
  void AddAccelerationCost(const std::string& joint_vel_name, double w);

  // Constraint methods
  void DisableAcutationConstraint() { with_input_constraints_ = false; }
  void SetContactFriction(double mu) { mu_ = mu; }
  void SetWeightOfSoftContactConstraint(double w_soft_constraint) {
    w_soft_constraint_ = w_soft_constraint;
  }
  void AddContactPoint(const multibody::WorldPointEvaluator<double>* evaluator);
  void AddStateAndContactPoint(
      int state, const multibody::WorldPointEvaluator<double>* evaluator);
  void AddKinematicConstraint(
      const multibody::KinematicEvaluatorSet<double>* evaluators);
  // Tracking data methods
  /// The third argument is used to set a period in which OSC does not track the
  /// desired traj (the period starts when the finite state machine switches to
  /// a new state)
  void AddTrackingData(OscTrackingData* tracking_data, double t_lb = 0,
                       double t_ub = std::numeric_limits<double>::infinity());
  void AddConstTrackingData(
      OscTrackingData* tracking_data, const Eigen::VectorXd& v, double t_lb = 0,
      double t_ub = std::numeric_limits<double>::infinity());
  std::vector<OscTrackingData*>* GetAllTrackingData() {
    return tracking_data_vec_.get();
  }
  OscTrackingData* GetTrackingDataByIndex(int index) {
    return tracking_data_vec_->at(index);
  }

  // Optional features
  void SetUpDoubleSupportPhaseBlending(double ds_duration,
                                       int left_support_state,
                                       int right_support_state,
                                       std::vector<int> ds_states);
  void SetInputRegularizationWeight(double w) { w_input_reg_ = w; }

  // OSC LeafSystem builder
  void Build();

  void SetDoubleSupportDurationForBlending(double ds_duration) {
    ds_duration_ = ds_duration;
  }

 private:
  // Osc checkers and constructor-related methods
  void CheckCostSettings();
  void CheckConstraintSettings();

  // Get solution of OSC
  Eigen::VectorXd SolveQp(const Eigen::VectorXd& x_w_spr,
                          const Eigen::VectorXd& x_wo_spr,
                          const drake::systems::Context<double>& context,
                          double t, int fsm_state,
                          double time_since_last_state_switch, double alpha,
                          int next_fsm_state) const;

  void UpdateImpactInvariantProjection(
      const Eigen::VectorXd& x_w_spr, const Eigen::VectorXd& x_wo_spr,
      const drake::systems::Context<double>& context, double t,
      double t_since_last_state_switch, int fsm_state, int next_fsm_state,
      const Eigen::MatrixXd& M, const Eigen::MatrixXd& J_h) const;

  // Discrete update that stores the previous state transition time
  drake::systems::EventStatus DiscreteVariableUpdate(
      const drake::systems::Context<double>& context,
      drake::systems::DiscreteValues<double>* discrete_state) const;

  void AssignOscLcmOutput(const drake::systems::Context<double>& context,
                          dairlib::lcmt_osc_output* output) const;

  // Output function
  void CalcOptimalInput(const drake::systems::Context<double>& context,
                        systems::TimestampedVector<double>* control) const;

  // Input/Output ports
  int osc_debug_port_;
  int osc_output_port_;
  int state_port_;
  int fsm_port_;
  int near_impact_port_;

  // Discrete update
  int prev_fsm_state_idx_;
  int prev_event_time_idx_;

  // Map position/velocity from model with spring to without spring
  Eigen::MatrixXd map_position_from_spring_to_no_spring_;
  Eigen::MatrixXd map_velocity_from_spring_to_no_spring_;

  // Map from (non-const) trajectory names to input port indices
  std::map<std::string, int> traj_name_to_port_index_map_;

  // MBP's.
  const drake::multibody::MultibodyPlant<double>& plant_w_spr_;
  const drake::multibody::MultibodyPlant<double>& plant_wo_spr_;

  // MBP context's
  drake::systems::Context<double>* context_w_spr_;
  drake::systems::Context<double>* context_wo_spr_;

  // World frames
  const drake::multibody::BodyFrame<double>& world_w_spr_;
  const drake::multibody::BodyFrame<double>& world_wo_spr_;

  // Size of position, velocity and input of the MBP without spring
  int n_q_;
  int n_v_;
  int n_u_;
  int n_revolute_joints_;

  // Size of holonomic constraint and total/active contact constraints
  int n_h_;
  int n_c_;
  int n_c_active_;

  // Manually specified holonomic constraints (only valid for plants_wo_springs)
  const multibody::KinematicEvaluatorSet<double>* kinematic_evaluators_;

  // robot input limits
  Eigen::VectorXd u_min_;
  Eigen::VectorXd u_max_;

  // robot joint limits
  Eigen::VectorXd q_min_;
  Eigen::VectorXd q_max_;

  // robot joint limits
  Eigen::MatrixXd K_joint_pos;
  Eigen::MatrixXd K_joint_vel;

  // flag indicating whether using osc with finite state machine or not
  bool used_with_finite_state_machine_;

  // flag indicating whether to print the tracking related values or not
  bool print_tracking_info_;

  // floating base model flag
  bool is_quaternion_;

  // Solver
<<<<<<< HEAD
  drake::solvers::OsqpSolver qp_solver_;
=======
  std::unique_ptr<solvers::FastOsqpSolver> solver_;
  drake::solvers::SolverOptions solver_options_;
>>>>>>> 88da55d6

  // MathematicalProgram
  std::unique_ptr<drake::solvers::MathematicalProgram> prog_;
  // Decision variables
  drake::solvers::VectorXDecisionVariable dv_;
  drake::solvers::VectorXDecisionVariable u_;
  drake::solvers::VectorXDecisionVariable lambda_c_;
  drake::solvers::VectorXDecisionVariable lambda_h_;
  drake::solvers::VectorXDecisionVariable epsilon_;
  // Cost and constraints
  drake::solvers::LinearEqualityConstraint* dynamics_constraint_;
  drake::solvers::LinearEqualityConstraint* holonomic_constraint_;
  drake::solvers::LinearEqualityConstraint* contact_constraints_;
  std::vector<drake::solvers::LinearConstraint*> friction_constraints_;
  std::vector<drake::solvers::QuadraticCost*> tracking_cost_;
  std::vector<drake::solvers::LinearCost*> joint_limit_cost_;

  // OSC solution
  std::unique_ptr<Eigen::VectorXd> dv_sol_;
  std::unique_ptr<Eigen::VectorXd> u_sol_;
  std::unique_ptr<Eigen::VectorXd> lambda_c_sol_;
  std::unique_ptr<Eigen::VectorXd> lambda_h_sol_;
  std::unique_ptr<Eigen::VectorXd> epsilon_sol_;
  mutable double solve_time_;

  mutable Eigen::VectorXd ii_lambda_sol_;
  mutable Eigen::MatrixXd M_Jt_;
  std::map<int, int> active_contact_dim_ = {};

  // OSC cost members
  /// Using u cost would push the robot away from the fixed point, so the user
  /// could consider using acceleration cost instead.
  Eigen::MatrixXd W_input_;        // Input cost weight
  Eigen::MatrixXd W_joint_accel_;  // Joint acceleration cost weight

  // OSC constraint members
  bool with_input_constraints_ = true;

  // Soft contact penalty coefficient and friction cone coefficient
  double mu_ = -1;  // Friction coefficients
  double w_soft_constraint_ = -1;

  // Joint limit penalty
  Eigen::VectorXd w_joint_limit_;

  // Map finite state machine state to its active contact indices
  std::map<int, std::set<int>> contact_indices_map_ = {};
  // All contacts (used in contact constraints)
  std::vector<const multibody::WorldPointEvaluator<double>*> all_contacts_ = {};
  // single_contact_mode_ is true if there is only 1 contact mode in OSC
  bool single_contact_mode_ = false;

  // OSC tracking data (stored as a pointer because of caching)
  std::unique_ptr<std::vector<OscTrackingData*>> tracking_data_vec_ =
      std::make_unique<std::vector<OscTrackingData*>>();

  // Fixed position of constant trajectories
  std::vector<Eigen::VectorXd> fixed_position_vec_;

  // Set a period during which we apply control (Unit: seconds)
  // Let t be the elapsed time since fsm switched to a new state.
  // We only apply the control when t_s <= t <= t_e
  std::vector<double> t_s_vec_;
  std::vector<double> t_e_vec_;

  // Maximum time limit for each QP solve
  const double qp_time_limit_;

<<<<<<< HEAD
  std::unique_ptr<solvers::FastOsqpSolver> solver_;
  drake::solvers::SolverOptions solver_options_;

  // Testing contact force blend
  double ds_duration_ = -1;
  double w_blend_constraint_ = 0.1; //0.1 // for soft constraint
=======
  // Optional feature -- contact force blend
  double ds_duration_ = -1;
  int left_support_state_;
  int right_support_state_;
  std::vector<int> ds_states_;
  double w_blend_constraint_ = 0.1;  // for soft constraint
>>>>>>> 88da55d6
  mutable double prev_distinct_fsm_state_ = -1;
  drake::solvers::LinearEqualityConstraint* blend_constraint_;
  drake::solvers::VectorXDecisionVariable epsilon_blend_;

<<<<<<< HEAD
  // Testing -- regularizing input
  drake::solvers::QuadraticCost* input_reg_cost_;
  double w_input_reg_ = 0.0000003;
  Eigen::MatrixXd W_input_reg_;


  // testing
  bool use_new_qp_setting_;

  // Testing
  std::vector<int> knee_ankle_pos_idx_list_;
  std::vector<int> knee_ankle_vel_idx_list_;

  // Testing -- translating knee spring deflection to knee joint
  bool two_models_;
  std::vector<int> knee_ankle_pos_idx_list_wo_spr_;
  std::vector<int> spring_pos_idx_list_w_spr_;
=======
  // Optional feature -- regularizing input
  drake::solvers::QuadraticCost* input_reg_cost_;
  double w_input_reg_ = -1;
  Eigen::MatrixXd W_input_reg_;
>>>>>>> 88da55d6
};

}  // namespace dairlib::systems::controllers<|MERGE_RESOLUTION|>--- conflicted
+++ resolved
@@ -25,9 +25,6 @@
 #include "drake/systems/framework/diagram.h"
 #include "drake/systems/framework/diagram_builder.h"
 #include "drake/systems/framework/leaf_system.h"
-
-// Maximum time limit for each QP solve
-static constexpr double kMaxSolveDuration = 0.1;
 
 // Maximum time limit for each QP solve
 static constexpr double kMaxSolveDuration = 0.1;
@@ -104,12 +101,8 @@
       drake::systems::Context<double>* context_w_spr,
       drake::systems::Context<double>* context_wo_spr,
       bool used_with_finite_state_machine = true,
-<<<<<<< HEAD
       bool print_tracking_info = false, double qp_time_limit = 0,
       bool use_new_qp_setting = false);
-=======
-      bool print_tracking_info = false, double qp_time_limit = 0);
->>>>>>> 88da55d6
 
   const drake::systems::OutputPort<double>& get_osc_output_port() const {
     return this->get_output_port(osc_output_port_);
@@ -283,12 +276,9 @@
   bool is_quaternion_;
 
   // Solver
-<<<<<<< HEAD
-  drake::solvers::OsqpSolver qp_solver_;
-=======
+//  drake::solvers::OsqpSolver qp_solver_;
   std::unique_ptr<solvers::FastOsqpSolver> solver_;
   drake::solvers::SolverOptions solver_options_;
->>>>>>> 88da55d6
 
   // MathematicalProgram
   std::unique_ptr<drake::solvers::MathematicalProgram> prog_;
@@ -357,31 +347,20 @@
   // Maximum time limit for each QP solve
   const double qp_time_limit_;
 
-<<<<<<< HEAD
-  std::unique_ptr<solvers::FastOsqpSolver> solver_;
-  drake::solvers::SolverOptions solver_options_;
-
-  // Testing contact force blend
-  double ds_duration_ = -1;
-  double w_blend_constraint_ = 0.1; //0.1 // for soft constraint
-=======
   // Optional feature -- contact force blend
   double ds_duration_ = -1;
   int left_support_state_;
   int right_support_state_;
   std::vector<int> ds_states_;
   double w_blend_constraint_ = 0.1;  // for soft constraint
->>>>>>> 88da55d6
   mutable double prev_distinct_fsm_state_ = -1;
   drake::solvers::LinearEqualityConstraint* blend_constraint_;
   drake::solvers::VectorXDecisionVariable epsilon_blend_;
 
-<<<<<<< HEAD
-  // Testing -- regularizing input
+  // Optional feature -- regularizing input
   drake::solvers::QuadraticCost* input_reg_cost_;
-  double w_input_reg_ = 0.0000003;
+  double w_input_reg_ = -1;
   Eigen::MatrixXd W_input_reg_;
-
 
   // testing
   bool use_new_qp_setting_;
@@ -394,12 +373,6 @@
   bool two_models_;
   std::vector<int> knee_ankle_pos_idx_list_wo_spr_;
   std::vector<int> spring_pos_idx_list_w_spr_;
-=======
-  // Optional feature -- regularizing input
-  drake::solvers::QuadraticCost* input_reg_cost_;
-  double w_input_reg_ = -1;
-  Eigen::MatrixXd W_input_reg_;
->>>>>>> 88da55d6
 };
 
 }  // namespace dairlib::systems::controllers