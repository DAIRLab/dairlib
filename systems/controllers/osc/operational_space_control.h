--- conflicted
+++ resolved
@@ -17,7 +17,6 @@
 #include "solvers/fast_osqp_solver.h"
 #include "solvers/solver_options_io.h"
 #include "systems/controllers/control_utils.h"
-#include "systems/controllers/osc/external_force_tracking_data.h"
 #include "systems/controllers/osc/osc_tracking_data.h"
 #include "systems/framework/impact_info_vector.h"
 #include "systems/framework/output_vector.h"
@@ -222,25 +221,7 @@
    */
   void SetJointLimitWeight(const double w) { w_joint_limit_ = w; }
 
-  void DisableGravityCompensation() { with_gravity_compensation_ = false; }
-
-  bool HasGravityCompensation() { return with_gravity_compensation_; }
-
   // Constraint methods
-<<<<<<< HEAD
-  void SetActuationConstraints(bool constraint_status) {
-    with_input_constraints_ = constraint_status;
-  }
-  void SetAccelerationConstraints(bool constraint_status) {
-    if (ddq_max_.isZero() and constraint_status) {
-      throw std::runtime_error(
-          "Attempting to set acceleration limits when acceleration limits have "
-          "not been defined for the plant.");
-    }
-    with_acceleration_constraints_ = constraint_status;
-  }
-=======
->>>>>>> db0a5450
   void SetContactFriction(double mu) { mu_ = mu; }
 
   void AddContactPoint(
@@ -259,8 +240,6 @@
   void AddTrackingData(std::unique_ptr<OscTrackingData> tracking_data,
                        double t_lb = 0,
                        double t_ub = std::numeric_limits<double>::infinity());
-  void AddForceTrackingData(
-      std::unique_ptr<ExternalForceTrackingData> tracking_data);
   void AddConstTrackingData(
       std::unique_ptr<OscTrackingData> tracking_data, const Eigen::VectorXd& v,
       double t_lb = 0, double t_ub = std::numeric_limits<double>::infinity());
@@ -283,7 +262,8 @@
     SetOsqpSolverOptions(
         drake::yaml::LoadYamlFile<solvers::SolverOptionsFromYaml>(
             FindResourceOrThrow(yaml_string))
-            .GetAsSolverOptions(drake::solvers::OsqpSolver::id()));
+            .GetAsSolverOptions(drake::solvers::OsqpSolver::id())
+    );
   };
   // OSC LeafSystem builder
   void Build();
@@ -360,16 +340,7 @@
   const drake::multibody::MultibodyPlant<double>& plant_;
 
   // MBP context's
-<<<<<<< HEAD
-  drake::systems::Context<double>* context_w_spr_;
-  drake::systems::Context<double>* context_wo_spr_;
-
-  // World frames
-  const drake::multibody::RigidBodyFrame<double>& world_w_spr_;
-  const drake::multibody::RigidBodyFrame<double>& world_wo_spr_;
-=======
   drake::systems::Context<double>* context_;
->>>>>>> db0a5450
 
   // Size of position, velocity and input of the MBP without spring
   int n_q_;
@@ -377,46 +348,17 @@
   int n_u_;
   int n_revolute_joints_;
 
-<<<<<<< HEAD
-  // Size of holonomic constraint and total/active contact constraints
-  int n_h_;
-  int n_c_;
-  int n_lambda_ext_;
-  int n_c_active_;
-
-  // Manually specified holonomic constraints (only valid for plants_wo_springs)
-  const multibody::KinematicEvaluatorSet<double>* kinematic_evaluators_ =
-      nullptr;
-
-  // robot input limits
-  Eigen::VectorXd u_min_;
-  Eigen::VectorXd u_max_;
-
-=======
->>>>>>> db0a5450
   // robot joint limits
   Eigen::VectorXd q_min_;
   Eigen::VectorXd q_max_;
 
-  // robot joint limits gains
+  // robot joint limits
   Eigen::MatrixXd K_joint_pos_;
   Eigen::MatrixXd K_joint_vel_;
 
-  // robot joint acceleration limits
-  Eigen::VectorXd ddq_min_;
-  Eigen::VectorXd ddq_max_;
-
   // flag indicating whether using osc with finite state machine or not
   bool used_with_finite_state_machine_;
 
-<<<<<<< HEAD
-  // floating base model flag
-  bool is_quaternion_;
-
-  bool with_gravity_compensation_ = true;
-
-=======
->>>>>>> db0a5450
   // Solver
   std::unique_ptr<dairlib::solvers::FastOsqpSolver> solver_;
   drake::solvers::SolverOptions solver_options_ =
@@ -425,41 +367,13 @@
           .GetAsSolverOptions(drake::solvers::OsqpSolver::id());
 
   // MathematicalProgram
-<<<<<<< HEAD
-  std::unique_ptr<drake::solvers::MathematicalProgram> prog_;
-
-  // Decision variables
-  drake::solvers::VectorXDecisionVariable dv_;
-  drake::solvers::VectorXDecisionVariable u_;
-  drake::solvers::VectorXDecisionVariable lambda_c_;
-  drake::solvers::VectorXDecisionVariable lambda_h_;
-  drake::solvers::VectorXDecisionVariable lambda_ext_;
-  drake::solvers::VectorXDecisionVariable epsilon_;
-  // Cost and constraints
-  drake::solvers::LinearEqualityConstraint* dynamics_constraint_;
-  drake::solvers::LinearEqualityConstraint* holonomic_constraint_;
-  drake::solvers::LinearEqualityConstraint* contact_constraints_;
-  std::vector<drake::solvers::LinearConstraint*> friction_constraints_;
-
-  std::vector<drake::solvers::QuadraticCost*> tracking_costs_;
-  drake::solvers::QuadraticCost* accel_cost_ = nullptr;
-  drake::solvers::LinearCost* joint_limit_cost_ = nullptr;
-  drake::solvers::QuadraticCost* input_cost_ = nullptr;
-  drake::solvers::QuadraticCost* input_smoothing_cost_ = nullptr;
-  drake::solvers::QuadraticCost* lambda_c_cost_ = nullptr;
-  drake::solvers::QuadraticCost* lambda_h_cost_ = nullptr;
-  drake::solvers::QuadraticCost* lambda_ext_cost_ = nullptr;
-  drake::solvers::QuadraticCost* soft_constraint_cost_ = nullptr;
-=======
   mutable InverseDynamicsQp id_qp_;
->>>>>>> db0a5450
 
   // OSC solution
   std::unique_ptr<Eigen::VectorXd> dv_sol_;
   std::unique_ptr<Eigen::VectorXd> u_sol_;
   std::unique_ptr<Eigen::VectorXd> lambda_c_sol_;
   std::unique_ptr<Eigen::VectorXd> lambda_h_sol_;
-  std::unique_ptr<Eigen::VectorXd> lambda_ext_sol_;
   std::unique_ptr<Eigen::VectorXd> epsilon_sol_;
   std::unique_ptr<Eigen::VectorXd> u_prev_;
   mutable double solve_time_{};
@@ -481,12 +395,6 @@
   std::map<int, std::pair<int, double>>
       fsm_to_w_input_map_;  // each pair is (joint index, weight)
 
-<<<<<<< HEAD
-  // OSC constraint members
-  bool with_input_constraints_ = true;
-  bool with_acceleration_constraints_ = false;
-=======
->>>>>>> db0a5450
   // Soft contact penalty coefficient and friction cone coefficient
   double mu_ = -1;  // Friction coefficients
   double w_soft_constraint_ = -1;
@@ -498,10 +406,6 @@
   std::unique_ptr<std::vector<std::unique_ptr<OscTrackingData>>>
       tracking_data_vec_ =
           std::make_unique<std::vector<std::unique_ptr<OscTrackingData>>>();
-
-  std::unique_ptr<std::vector<std::unique_ptr<ExternalForceTrackingData>>>
-      force_tracking_data_vec_ = std::make_unique<
-          std::vector<std::unique_ptr<ExternalForceTrackingData>>>();
 
   // Fixed position of constant trajectories
   std::vector<Eigen::VectorXd> fixed_position_vec_;
