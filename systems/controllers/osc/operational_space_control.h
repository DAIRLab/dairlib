--- conflicted
+++ resolved
@@ -185,19 +185,14 @@
                                        int left_support_state,
                                        int right_support_state,
                                        std::vector<int> ds_states);
-<<<<<<< HEAD
-=======
-  void SetInputRegularizationWeight(double w) { w_input_reg_ = w; }
   void SetOsqpSolverOptions(const drake::solvers::SolverOptions& options) {
     solver_options_ = options;
   }
   void SetOsqpSolverOptionsFromYaml(const std::string& yaml_string) {
     SetOsqpSolverOptions(
         drake::yaml::LoadYamlFile<solvers::DairOsqpSolverOptions>(
-        FindResourceOrThrow(yaml_string)).osqp_options);
+            FindResourceOrThrow(yaml_string)).osqp_options);
   };
->>>>>>> b83927a0
-
   // OSC LeafSystem builder
   void Build(const solvers::OSQPSettingsYaml&);
 
