#pragma once

#include <memory>
#include <set>
#include <string>
#include <utility>
#include <vector>

#include <drake/multibody/plant/multibody_plant.h>

#include "dairlib/lcmt_osc_output.hpp"
#include "dairlib/lcmt_osc_qp_output.hpp"
#include "multibody/kinematic/kinematic_evaluator_set.h"
#include "multibody/kinematic/world_point_evaluator.h"
#include "solvers/fast_osqp_solver.h"
#include "solvers/osqp_solver_options.h"
#include "systems/controllers/control_utils.h"
#include "systems/controllers/osc/osc_tracking_data.h"
#include "systems/framework/impact_info_vector.h"
#include "systems/framework/output_vector.h"
#include "common/find_resource.h"

#include "drake/common/trajectories/exponential_plus_piecewise_polynomial.h"
#include "drake/common/trajectories/piecewise_polynomial.h"
#include "drake/common/yaml/yaml_io.h"
#include "drake/solvers/mathematical_program.h"
#include "drake/solvers/osqp_solver.h"
#include "drake/solvers/solve.h"
#include "drake/systems/framework/diagram.h"
#include "drake/systems/framework/diagram_builder.h"
#include "drake/systems/framework/leaf_system.h"

namespace dairlib::systems::controllers {

/// `OperationalSpaceControl` takes in desired trajectory in world frame and
/// outputs torque command of the motors.

/// Inputs of the constructor:
///  - `plant_w_spr` a MultibodyPlant with springs. If the full model of the
///    plant does not have spring, then plant_w_spr and plant_wo_spr should
///    refer to the same plant.
///  - `plant_wo_spr` a MultibodyPlant without springs
///  - `context_w_spr` a pointer to Context for plant_w_spr
///  - `context_wo_spr` a pointer to Context for plant_wo_spr
///  - `used_with_finite_state_machine` a flag indicating whether using osc with
///    finite state machine or not
/// The springs here refer to the compliant components in the robots.

/// OSC calculates feedback positions/velocities from `plant_w_spr`,
/// but in the optimization it uses `plant_wo_spr`. The reason of using
/// MultibodyPlant without spring is that the OSC cannot track desired
/// acceleration instantaneously when springs exist. (relative degrees of 4)

/// Requirement:
///  - the joints name (except for the spring joints) in `plant_w_spr` must be
///    the same as those of `plant_wo_spr`
///  - the bodies in both MBP's should be the same. (to get Jacobian from
///    both plants)

/// If the robot doesn't have any springs, the user can just pass two identical
/// MultibodyPlants into the constructor.

/// Users define
///     costs,
///     constraints,
///     and the trajectories to track,
/// and add them through `OperationalSpaceControl`'s' methods.

/// Before adding desired trajectories to `OperationalSpaceControl` with the
/// method `AddTrackingData`, users have to create
///     `CenterOfMassTrackingData`,
///     `TransTaskSpaceTrackingData`,
///     `RotTaskSpaceTrackingData`,
///     and/or `JointSpaceTrackingData`.

/// If the desired trajectory is constant, users don't need to connect the
/// input ports of `OperationalSpaceControl` to trajectory source blocks.
/// Instead, the users have to call the function AddConstTrackingData() when
/// adding TrackingData to OperationalSpaceControl.

/// If the users want to create the desired trajectory source themselves,
/// the outputs of trajectory blocks need to be of the derived classes of
///     drake::trajectories::Trajectory<double>
/// such as `PiecewisePolynomial` and `ExponentialPlusPiecewisePolynomial`.
/// The users can connect the output ports of the desired trajectory blocks to
/// the corresponding input ports of `OperationalSpaceControl` by using
/// the method get_tracking_data_input_port().

/// The procedure of setting up `OperationalSpaceControl`:
///   1. create an instance of `OperationalSpaceControl`
///   2. add costs/constraints/desired trajectories
///   3. call Build()
///   4. (if the users created desired trajectory blocks by themselves) connect
///      `OperationalSpaceControl`'s input ports to corresponding output ports
///      of the trajectory source.

class OperationalSpaceControl : public drake::systems::LeafSystem<double> {
 public:
  OperationalSpaceControl(
      const drake::multibody::MultibodyPlant<double>& plant_w_spr,
      const drake::multibody::MultibodyPlant<double>& plant_wo_spr,
      drake::systems::Context<double>* context_w_spr,
      drake::systems::Context<double>* context_wo_spr,
      bool used_with_finite_state_machine = true,
      bool print_tracking_info = false, double qp_time_limit = 0);

  const drake::systems::OutputPort<double>& get_osc_output_port() const {
    return this->get_output_port(osc_output_port_);
  }
  const drake::systems::OutputPort<double>& get_osc_debug_port() const {
    return this->get_output_port(osc_debug_port_);
  }
  const drake::systems::OutputPort<double>& get_failure_output_port() const {
    return this->get_output_port(failure_port_);
  }

  // Input/output ports
  const drake::systems::InputPort<double>& get_robot_output_input_port() const {
    return this->get_input_port(state_port_);
  }
  const drake::systems::InputPort<double>& get_fsm_input_port() const {
    return this->get_input_port(fsm_port_);
  }
  const drake::systems::InputPort<double>& get_clock_input_port() const {
    return this->get_input_port(clock_port_);
  }
  const drake::systems::InputPort<double>& get_near_impact_input_port() const {
    return this->get_input_port(impact_info_port_);
  }
  const drake::systems::InputPort<double>& get_tracking_data_input_port(
      const std::string& name) const {
    try {
      return this->get_input_port(traj_name_to_port_index_map_.at(name));
    } catch (std::exception& e) {
      std::cerr << "Cannot find tracking data named: " << name << std::endl;
    }
    return this->get_input_port(0);
  }

<<<<<<< HEAD
  // Regularization cost weights
  void SetInputCostWeights(const Eigen::MatrixXd& W) { W_input_ = W; }
  void SetAccelerationCostWeights(const Eigen::MatrixXd& W) {
=======
  // Cost methods
  void SetInputCost(const Eigen::MatrixXd& W) { W_input_ = W; }
  void AddInputCostByJointAndFsmState(
      const std::string& joint_u_name, int fsm, double w);
  void SetAccelerationCostForAllJoints(const Eigen::MatrixXd& W) {
>>>>>>> 5709569e
    W_joint_accel_ = W;
  }
  void SetInputSmoothingWeights(const Eigen::MatrixXd& W) {
    W_input_smoothing_ = W;
  }
  void SetSoftConstraintWeight(double w_soft_constraint) {
    w_soft_constraint_ = w_soft_constraint;
  }
  void SetLambdaContactRegularizationWeight(const Eigen::MatrixXd& W) {
    W_lambda_c_reg_ = W;
  }
  void SetLambdaHolonomicRegularizationWeight(const Eigen::MatrixXd& W) {
    W_lambda_h_reg_ = W;
  }

  // Constraint methods
  void DisableAcutationConstraint() { with_input_constraints_ = false; }
  void SetContactFriction(double mu) { mu_ = mu; }

  void AddContactPoint(const multibody::WorldPointEvaluator<double>* evaluator);
  void AddStateAndContactPoint(
      int state, const multibody::WorldPointEvaluator<double>* evaluator);
  void AddKinematicConstraint(
      const multibody::KinematicEvaluatorSet<double>* evaluators);
  // Tracking data methods
  /// The third argument is used to set a period in which OSC does not track the
  /// desired traj (the period starts when the finite state machine switches to
  /// a new state)
  void AddTrackingData(std::unique_ptr<OscTrackingData> tracking_data, double t_lb = 0,
                       double t_ub = std::numeric_limits<double>::infinity());
  void AddConstTrackingData(
      std::unique_ptr<OscTrackingData> tracking_data, const Eigen::VectorXd& v, double t_lb = 0,
      double t_ub = std::numeric_limits<double>::infinity());
  std::vector<std::unique_ptr<OscTrackingData>>* GetAllTrackingData() {
    return tracking_data_vec_.get();
  }
  OscTrackingData* GetTrackingDataByIndex(int index) {
    return tracking_data_vec_->at(index).get();
  }

  // Optional features
  void SetUpDoubleSupportPhaseBlending(double ds_duration,
                                       int left_support_state,
                                       int right_support_state,
                                       std::vector<int> ds_states);
  void SetOsqpSolverOptions(const drake::solvers::SolverOptions& options) {
    solver_options_ = options;
  }
  void SetOsqpSolverOptionsFromYaml(const std::string& yaml_string) {
    SetOsqpSolverOptions(
        drake::yaml::LoadYamlFile<solvers::DairOsqpSolverOptions>(
            FindResourceOrThrow(yaml_string)).osqp_options);
  };
  // OSC LeafSystem builder
  void Build();

 private:
  // Osc checkers and constructor-related methods
  void CheckCostSettings();
  void CheckConstraintSettings();

  // Get solution of OSC
  Eigen::VectorXd SolveQp(const Eigen::VectorXd& x_w_spr,
                          const Eigen::VectorXd& x_wo_spr,
                          const drake::systems::Context<double>& context,
                          double t, int fsm_state,
                          double time_since_last_state_switch, double alpha,
                          int next_fsm_state) const;

  // Solves the optimization problem:
  // min_{\lambda} || ydot_{des} - J_{y}(qdot + M^{-1} J_{\lambda}^T \lambda||_2
  // s.t. constraints
  // In the IROS 2021 paper, the problem was unconstrained and could be solved
  // using the closed form least squares solution
  void UpdateImpactInvariantProjection(
      const Eigen::VectorXd& x_w_spr, const Eigen::VectorXd& x_wo_spr,
      const drake::systems::Context<double>& context, double t,
      double t_since_last_state_switch, int fsm_state, int next_fsm_state,
      const Eigen::MatrixXd& M) const;

  // Solves the optimization problem:
  // min_{\lambda} || ydot_{des} - J_{y}(qdot + M^{-1} J_{\lambda}^T \lambda||_2
  // s.t. constraints
  // By adding constraints on lambda, we can impose scaling on the
  // impact-invariant projection.
  // The current constraints are lambda \in convex_hull \alpha * [-FC, FC]
  // defined by the normal impulse from the nominal trajectory
  void UpdateImpactInvariantProjectionQP(
      const Eigen::VectorXd& x_w_spr, const Eigen::VectorXd& x_wo_spr,
      const drake::systems::Context<double>& context, double t,
      double t_since_last_state_switch, int fsm_state, int next_fsm_state,
      const Eigen::MatrixXd& M) const;

  // Discrete update that stores the previous state transition time
  drake::systems::EventStatus DiscreteVariableUpdate(
      const drake::systems::Context<double>& context,
      drake::systems::DiscreteValues<double>* discrete_state) const;

  void AssignOscLcmOutput(const drake::systems::Context<double>& context,
                          dairlib::lcmt_osc_output* output) const;

  // Output function
  void CalcOptimalInput(const drake::systems::Context<double>& context,
                        systems::TimestampedVector<double>* control) const;
  // Safety function that triggers when the tracking cost is too high
  void CheckTracking(const drake::systems::Context<double>& context,
                     TimestampedVector<double>* output) const;

  // Input/Output ports
  int osc_debug_port_;
  int osc_output_port_;
  int state_port_;
  int clock_port_;
  int fsm_port_;
  int impact_info_port_;
  int failure_port_;

  // Discrete update
  int prev_fsm_state_idx_;
  int prev_event_time_idx_;

  // Map position/velocity from model with spring to without spring
  Eigen::MatrixXd map_position_from_spring_to_no_spring_;
  Eigen::MatrixXd map_velocity_from_spring_to_no_spring_;

  // Map from (non-const) trajectory names to input port indices
  std::map<std::string, int> traj_name_to_port_index_map_;

  // MBP's.
  const drake::multibody::MultibodyPlant<double>& plant_w_spr_;
  const drake::multibody::MultibodyPlant<double>& plant_wo_spr_;

  // MBP context's
  drake::systems::Context<double>* context_w_spr_;
  drake::systems::Context<double>* context_wo_spr_;

  // World frames
  const drake::multibody::BodyFrame<double>& world_w_spr_;
  const drake::multibody::BodyFrame<double>& world_wo_spr_;

  // Size of position, velocity and input of the MBP without spring
  int n_q_;
  int n_v_;
  int n_u_;
  int n_revolute_joints_;

  // Size of holonomic constraint and total/active contact constraints
  int n_h_;
  int n_c_;
  int n_c_active_;

  // Manually specified holonomic constraints (only valid for plants_wo_springs)
  const multibody::KinematicEvaluatorSet<double>* kinematic_evaluators_;

  // robot input limits
  Eigen::VectorXd u_min_;
  Eigen::VectorXd u_max_;

  // robot joint limits
  Eigen::VectorXd q_min_;
  Eigen::VectorXd q_max_;

  // robot joint limits
  Eigen::MatrixXd K_joint_pos;
  Eigen::MatrixXd K_joint_vel;

  // flag indicating whether using osc with finite state machine or not
  bool used_with_finite_state_machine_;

  // flag indicating whether to print the tracking related values or not
  bool print_tracking_info_;

  // floating base model flag
  bool is_quaternion_;

  // Solver
  std::unique_ptr<solvers::FastOsqpSolver> solver_;
  drake::solvers::SolverOptions solver_options_ =
      drake::yaml::LoadYamlFile<solvers::DairOsqpSolverOptions>(
          FindResourceOrThrow("solvers/osqp_options_default.yaml"))
          .osqp_options;

  // MathematicalProgram
  std::unique_ptr<drake::solvers::MathematicalProgram> prog_;

  // Decision variables
  drake::solvers::VectorXDecisionVariable dv_;
  drake::solvers::VectorXDecisionVariable u_;
  drake::solvers::VectorXDecisionVariable lambda_c_;
  drake::solvers::VectorXDecisionVariable lambda_h_;
  drake::solvers::VectorXDecisionVariable epsilon_;
  // Cost and constraints
  drake::solvers::LinearEqualityConstraint* dynamics_constraint_;
  drake::solvers::LinearEqualityConstraint* holonomic_constraint_;
  drake::solvers::LinearEqualityConstraint* contact_constraints_;
  std::vector<drake::solvers::LinearConstraint*> friction_constraints_;
  std::vector<drake::solvers::QuadraticCost*> tracking_cost_;
  drake::solvers::QuadraticCost* input_cost_;
  std::vector<drake::solvers::LinearCost*> joint_limit_cost_;
  drake::solvers::QuadraticCost* input_smoothing_cost_;
  drake::solvers::QuadraticCost* lambda_c_smoothing_cost_;

  // OSC solution
  std::unique_ptr<Eigen::VectorXd> dv_sol_;
  std::unique_ptr<Eigen::VectorXd> u_sol_;
  std::unique_ptr<Eigen::VectorXd> lambda_c_sol_;
  std::unique_ptr<Eigen::VectorXd> lambda_h_sol_;
  std::unique_ptr<Eigen::VectorXd> epsilon_sol_;
//  std::unique_ptr<Eigen::VectorXd> u_prev_;
  mutable double solve_time_;

  mutable Eigen::VectorXd ii_lambda_sol_;
  mutable Eigen::MatrixXd M_Jt_;
  std::map<int, int> active_contact_dim_ = {};

  // OSC cost members
  /// Using u cost would push the robot away from the fixed point, so the user
  /// could consider using acceleration cost instead.
  Eigen::MatrixXd W_input_;        // Input cost weight
  Eigen::MatrixXd W_joint_accel_;  // Joint acceleration cost weight
<<<<<<< HEAD
  Eigen::MatrixXd W_input_smoothing_;
  Eigen::MatrixXd W_lambda_c_reg_;
  Eigen::MatrixXd W_lambda_h_reg_;
=======
  std::map<int, std::pair<int, double>> fsm_to_w_input_map_; // each pair is (joint index, weight)
>>>>>>> 5709569e

  // OSC constraint members
  bool with_input_constraints_ = true;
  // Soft contact penalty coefficient and friction cone coefficient
  double mu_ = -1;  // Friction coefficients
  double w_soft_constraint_ = -1;

  // Joint limit penalty
  Eigen::VectorXd w_joint_limit_;

  // Map finite state machine state to its active contact indices
  std::map<int, std::set<int>> contact_indices_map_ = {};
  // All contacts (used in contact constraints)
  std::vector<const multibody::WorldPointEvaluator<double>*> all_contacts_ = {};
  // single_contact_mode_ is true if there is only 1 contact mode in OSC
  bool single_contact_mode_ = false;

  mutable std::unordered_map<int, Eigen::VectorXd> initial_guess_x_ = {};
  mutable std::unordered_map<int, Eigen::VectorXd> initial_guess_y_ = {};
  mutable std::unordered_map<int, Eigen::VectorXd> u_prev_ = {};

  // OSC tracking data (stored as a pointer because of caching)
  std::unique_ptr<std::vector<std::unique_ptr<OscTrackingData>>>
      tracking_data_vec_ =
          std::make_unique<std::vector<std::unique_ptr<OscTrackingData>>>();

  // Fixed position of constant trajectories
  std::vector<Eigen::VectorXd> fixed_position_vec_;

  // Set a period during which we apply control (Unit: seconds)
  // Let t be the elapsed time since fsm switched to a new state.
  // We only apply the control when t_s <= t <= t_e
  std::vector<double> t_s_vec_;
  std::vector<double> t_e_vec_;

  // Maximum time limit for each QP solve
  const double qp_time_limit_;

  // Optional feature -- contact force blend
  double ds_duration_ = -1;
  int left_support_state_;
  int right_support_state_;
  std::vector<int> ds_states_;
  double w_blend_constraint_ = 0.1;  // for soft constraint
  mutable double prev_distinct_fsm_state_ = -1;
  drake::solvers::LinearEqualityConstraint* blend_constraint_;
  drake::solvers::VectorXDecisionVariable epsilon_blend_;

  // Optional feature -- regularizing input
  mutable double total_cost_ = 0;
  mutable double soft_constraint_cost_ = 0;
};

}  // namespace dairlib::systems::controllers<|MERGE_RESOLUTION|>--- conflicted
+++ resolved
@@ -137,17 +137,11 @@
     return this->get_input_port(0);
   }
 
-<<<<<<< HEAD
   // Regularization cost weights
+  void AddInputCostByJointAndFsmState(
+      const std::string& joint_u_name, int fsm, double w);
   void SetInputCostWeights(const Eigen::MatrixXd& W) { W_input_ = W; }
   void SetAccelerationCostWeights(const Eigen::MatrixXd& W) {
-=======
-  // Cost methods
-  void SetInputCost(const Eigen::MatrixXd& W) { W_input_ = W; }
-  void AddInputCostByJointAndFsmState(
-      const std::string& joint_u_name, int fsm, double w);
-  void SetAccelerationCostForAllJoints(const Eigen::MatrixXd& W) {
->>>>>>> 5709569e
     W_joint_accel_ = W;
   }
   void SetInputSmoothingWeights(const Eigen::MatrixXd& W) {
@@ -368,13 +362,11 @@
   /// could consider using acceleration cost instead.
   Eigen::MatrixXd W_input_;        // Input cost weight
   Eigen::MatrixXd W_joint_accel_;  // Joint acceleration cost weight
-<<<<<<< HEAD
   Eigen::MatrixXd W_input_smoothing_;
   Eigen::MatrixXd W_lambda_c_reg_;
   Eigen::MatrixXd W_lambda_h_reg_;
-=======
   std::map<int, std::pair<int, double>> fsm_to_w_input_map_; // each pair is (joint index, weight)
->>>>>>> 5709569e
+
 
   // OSC constraint members
   bool with_input_constraints_ = true;
