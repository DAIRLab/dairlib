--- conflicted
+++ resolved
@@ -69,17 +69,7 @@
     prev_event_time_idx_ = this->DeclareDiscreteState(VectorXd::Zero(1));
   }
 
-<<<<<<< HEAD
-  const std::map<string, int>
-      & pos_map_w_spr = multibody::makeNameToPositionsMap(plant_w_spr);
-  const std::map<string, int>
-      & vel_map_w_spr = multibody::makeNameToVelocitiesMap(plant_w_spr);
-  const std::map<string, int>
-      & pos_map_wo_spr = multibody::makeNameToPositionsMap(plant_wo_spr);
-  const std::map<string, int>
-      & vel_map_wo_spr = multibody::makeNameToVelocitiesMap(plant_wo_spr);
-
-=======
+
   const std::map<string, int>& pos_map_w_spr =
       multibody::makeNameToPositionsMap(plant_w_spr);
   const std::map<string, int>& vel_map_w_spr =
@@ -88,7 +78,6 @@
       multibody::makeNameToPositionsMap(plant_wo_spr);
   const std::map<string, int>& vel_map_wo_spr =
       multibody::makeNameToVelocitiesMap(plant_wo_spr);
->>>>>>> 1f88bd75
 
   // Initialize the mapping from spring to no spring
   map_position_from_spring_to_no_spring_ = MatrixXd::Zero(n_q_, n_q_w_spr);
