#include "systems/controllers/osc/operational_space_control_mbp.h"
#include <drake/multibody/plant/multibody_plant.h>
#include "multibody/multibody_utils.h"

using std::cout;
using std::endl;

using std::numeric_limits;
using std::string;
using std::vector;

using Eigen::MatrixXd;
using Eigen::Vector2d;
using Eigen::VectorXd;

using dairlib::multibody::createContext;
using drake::multibody::JacobianWrtVariable;
using drake::multibody::JointActuatorIndex;
using drake::multibody::JointIndex;
using drake::multibody::MultibodyPlant;
using drake::solvers::MathematicalProgram;
using drake::solvers::MathematicalProgramResult;
using drake::solvers::SolutionResult;
using drake::systems::BasicVector;
using drake::systems::Context;
using drake::trajectories::ExponentialPlusPiecewisePolynomial;
using drake::trajectories::PiecewisePolynomial;

using drake::solvers::Solve;

namespace dairlib::systems::controllers {

using multibody::makeNameToVelocitiesMap;

OperationalSpaceControlMBP::OperationalSpaceControlMBP(
    const MultibodyPlant<double>& plant_w_spr,
    const MultibodyPlant<double>& plant_wo_spr,
    bool used_with_finite_state_machine, bool print_tracking_info)
    : plant_w_spr_(plant_w_spr),
      plant_wo_spr_(plant_wo_spr),
      world_w_spr_(plant_w_spr_.world_frame()),
      world_wo_spr_(plant_wo_spr_.world_frame()),
      used_with_finite_state_machine_(used_with_finite_state_machine),
      print_tracking_info_(print_tracking_info) {
  this->set_name("OSC");

  n_q_ = plant_wo_spr.num_positions();
  n_v_ = plant_wo_spr.num_velocities();
  n_u_ = plant_wo_spr.num_actuators();

  int n_q_w_spr = plant_w_spr.num_positions();
  int n_v_w_spr = plant_w_spr.num_velocities();
  int n_u_w_spr = plant_w_spr.num_actuators();

  // Input/Output Setup
  state_port_ = this->DeclareVectorInputPort(
                        OutputVector<double>(n_q_w_spr, n_v_w_spr, n_u_w_spr))
                    .get_index();
  this->DeclareVectorOutputPort(TimestampedVector<double>(n_u_w_spr),
      &OperationalSpaceControlMBP::CalcOptimalInput);
  if (used_with_finite_state_machine) {
    fsm_port_ =
        this->DeclareVectorInputPort(BasicVector<double>(1)).get_index();

    // Discrete update to record the last state event time
    DeclarePerStepDiscreteUpdateEvent(
        &OperationalSpaceControlMBP::DiscreteVariableUpdate);
    prev_fsm_state_idx_ = this->DeclareDiscreteState(-0.1 * VectorXd::Ones(1));
    prev_event_time_idx_ = this->DeclareDiscreteState(VectorXd::Zero(1));
  }

  osc_output_port_ = this->DeclareVectorOutputPort(
                             TimestampedVector<double>(n_u_w_spr),
                             &OperationalSpaceControlMBP::CalcOptimalInput)
                         .get_index();
  osc_debug_port_ = this->DeclareAbstractOutputPort(
                            &OperationalSpaceControlMBP::AssignOscLcmOutput)
                        .get_index();

  const std::map<string, int>& pos_map_w_spr =
      multibody::makeNameToPositionsMap(plant_w_spr);
  const std::map<string, int>& vel_map_w_spr =
      multibody::makeNameToVelocitiesMap(plant_w_spr);
  const std::map<string, int>& pos_map_wo_spr =
      multibody::makeNameToPositionsMap(plant_wo_spr);
  const std::map<string, int>& vel_map_wo_spr =
      multibody::makeNameToVelocitiesMap(plant_wo_spr);

  // Initialize the mapping from spring to no spring
  map_position_from_spring_to_no_spring_ = MatrixXd::Zero(n_q_, n_q_w_spr);
  map_velocity_from_spring_to_no_spring_ = MatrixXd::Zero(n_v_, n_v_w_spr);

  for (auto pos_pair_wo_spr : pos_map_wo_spr) {
    bool successfully_added = false;
    for (auto pos_pair_w_spr : pos_map_w_spr) {
      if (pos_pair_wo_spr.first == pos_pair_w_spr.first) {
        map_position_from_spring_to_no_spring_(pos_pair_wo_spr.second,
            pos_pair_w_spr.second) = 1;
        successfully_added = true;
      }
    }
    DRAKE_DEMAND(successfully_added);
  }

  for (auto vel_pair_wo_spr : vel_map_wo_spr) {
    bool successfully_added = false;
    for (auto vel_pair_w_spr : vel_map_w_spr) {
      if (vel_pair_wo_spr.first == vel_pair_w_spr.first) {
        map_velocity_from_spring_to_no_spring_(vel_pair_wo_spr.second,
            vel_pair_w_spr.second) = 1;
        successfully_added = true;
      }
    }
    DRAKE_DEMAND(successfully_added);
  }

  // Get input limits
  VectorXd u_min(n_u_);
  VectorXd u_max(n_u_);
  for (JointActuatorIndex i(0); i < n_u_; ++i) {
    u_min(i) = -plant_wo_spr_.get_joint_actuator(i).effort_limit();
    u_max(i) = plant_wo_spr_.get_joint_actuator(i).effort_limit();
  }
  u_min_ = u_min;
  u_max_ = u_max;

<<<<<<< HEAD
=======
  // Set the default contexts for both MBPs
  context_w_spr_ =
      plant_w_spr_.CreateDefaultContext();
  context_wo_spr_ =
      plant_wo_spr_.CreateDefaultContext();
>>>>>>> 36cd5b95

  // Check if the model is floating based
  is_quaternion_ = multibody::isQuaternion(plant_w_spr);
}

std::vector<double> ConvertVectorXdToStdVector(
    Eigen::VectorXd eigen_vec) {
  return std::vector<double>(eigen_vec.data(),
      eigen_vec.data() + eigen_vec.size());
}

// Cost methods
void OperationalSpaceControlMBP::AddAccelerationCost(
    const std::string& joint_vel_name, double w) {
  if (W_joint_accel_.size() == 0) {
    W_joint_accel_ = Eigen::MatrixXd::Zero(n_v_, n_v_);
  }
  int idx = makeNameToVelocitiesMap(plant_wo_spr_).at(joint_vel_name);
  W_joint_accel_(idx, idx) += w;
}

// Constraint methods
void OperationalSpaceControlMBP::AddContactPoint(const std::string& body_name,
                                                 const VectorXd& pt_on_body) {
  body_indices_.push_back(plant_wo_spr_.GetBodyByName(body_name).index());
  pts_on_body_.push_back(pt_on_body);
}

void OperationalSpaceControlMBP::AddStateAndContactPoint(int state,
                                                         std::string body_name,
                                                         VectorXd pt_on_body) {
  fsm_state_when_active_.push_back(state);
  AddContactPoint(body_name, pt_on_body);
}

//
void OperationalSpaceControlMBP::AddDistanceConstraint(
    multibody::MultibodyDistanceConstraint& constraint) {
  distance_constraints_.push_back(&constraint);
}

// Tracking data methods
void OperationalSpaceControlMBP::AddTrackingData(
    OscTrackingDataMBP* tracking_data, double t_lb, double t_ub) {
  tracking_data_vec_->push_back(tracking_data);
  fixed_position_vec_.push_back(VectorXd::Zero(0));
  t_s_vec_.push_back(t_lb);
  t_e_vec_.push_back(t_ub);

  // Construct input ports and add element to traj_name_to_port_index_map_ if
  // the port for the traj is not created yet
  string traj_name = tracking_data->GetName();
  if (traj_name_to_port_index_map_.find(traj_name) ==
      traj_name_to_port_index_map_.end()) {
    PiecewisePolynomial<double> pp = PiecewisePolynomial<double>();
    int port_index =
        this->DeclareAbstractInputPort(
                traj_name,
                drake::Value<drake::trajectories::Trajectory<double>>(pp))
            .get_index();
    traj_name_to_port_index_map_[traj_name] = port_index;
  }
}
void OperationalSpaceControlMBP::AddConstTrackingData(
    OscTrackingDataMBP* tracking_data, const VectorXd& v, double t_lb,
    double t_ub) {
  tracking_data_vec_->push_back(tracking_data);
  fixed_position_vec_.push_back(v);
  t_s_vec_.push_back(t_lb);
  t_e_vec_.push_back(t_ub);
}

// Osc checkers and constructor
void OperationalSpaceControlMBP::CheckCostSettings() {
  if (W_input_.size() != 0) {
    DRAKE_DEMAND((W_input_.rows() == n_u_) && (W_input_.cols() == n_u_));
  }
  if (W_joint_accel_.size() != 0) {
    DRAKE_DEMAND((W_joint_accel_.rows() == n_v_) &&
                 (W_joint_accel_.cols() == n_v_));
  }
}
void OperationalSpaceControlMBP::CheckConstraintSettings() {
  if (!body_indices_.empty()) {
    DRAKE_DEMAND(mu_ != -1);
    DRAKE_DEMAND(body_indices_.size() == pts_on_body_.size());
  }
  if (!fsm_state_when_active_.empty()) {
    DRAKE_DEMAND(fsm_state_when_active_.size() == body_indices_.size());
    DRAKE_DEMAND(fsm_state_when_active_.size() == pts_on_body_.size());
  }
}

void OperationalSpaceControlMBP::Build() {
  // Checker
  CheckCostSettings();
  CheckConstraintSettings();
  for (auto tracking_data : *tracking_data_vec_) {
    tracking_data->CheckOscTrackingData();
  }

  // Construct QP
  n_h_ = distance_constraints_.size();
  n_c_ = 3 * body_indices_.size();
  prog_ = std::make_unique<MathematicalProgram>();

  // Add decision variables
  dv_ = prog_->NewContinuousVariables(n_v_, "dv");
  u_ = prog_->NewContinuousVariables(n_u_, "u");
  lambda_c_ = prog_->NewContinuousVariables(n_c_, "lambda_contact");
  lambda_h_ = prog_->NewContinuousVariables(n_h_, "lambda_holonomic");
  epsilon_ = prog_->NewContinuousVariables(n_c_, "epsilon");

  // Add constraints
  // 1. Dynamics constraint
  dynamics_constraint_ =
      prog_->AddLinearEqualityConstraint(
<<<<<<< HEAD
              MatrixXd::Zero(n_v_, n_v_ + n_c_ + n_h_ + n_u_),
              VectorXd::Zero(n_v_), {dv_, lambda_c_, lambda_h_, u_})
            .evaluator()
            .get();
  // 2. Holonomic constraint
  holonomic_constraint_ =
      prog_->AddLinearEqualityConstraint(MatrixXd::Zero(n_h_, n_v_),
                                        VectorXd::Zero(n_h_), dv_)
            .evaluator()
            .get();
=======
               MatrixXd::Zero(n_v_, n_v_ + n_c_ + n_h_ + n_u_),
               VectorXd::Zero(n_v_), {dv_, lambda_c_, lambda_h_, u_})
           .evaluator()
           .get();
  // 2. Holonomic constraint
  holonomic_constraint_ =
      prog_->AddLinearEqualityConstraint(MatrixXd::Zero(n_h_, n_v_),
               VectorXd::Zero(n_h_), dv_)
           .evaluator()
           .get();
>>>>>>> 36cd5b95
  // 3. Contact constraint
  if (body_indices_.size() > 0) {
    if (w_soft_constraint_ <= 0) {
      contact_constraints_ =
          prog_->AddLinearEqualityConstraint(MatrixXd::Zero(n_c_, n_v_),
<<<<<<< HEAD
                                            VectorXd::Zero(n_c_), dv_)
                .evaluator()
                .get();
    } else {
      // Relaxed version:
      contact_constraints_ = prog_->AddLinearEqualityConstraint(
                                     MatrixXd::Zero(n_c_, n_v_ + n_c_),
                                     VectorXd::Zero(n_c_), {dv_, epsilon_})
                                   .evaluator()
                                   .get();
=======
                   VectorXd::Zero(n_c_), dv_)
               .evaluator()
               .get();
    } else {
      // Relaxed version:
      contact_constraints_ = prog_->AddLinearEqualityConstraint(
                                      MatrixXd::Zero(n_c_, n_v_ + n_c_),
                                      VectorXd::Zero(n_c_), {dv_, epsilon_})
                                  .evaluator()
                                  .get();
>>>>>>> 36cd5b95
    }
  }
  // 4. Friction constraint (approximated firction cone)
  if (!body_indices_.empty()) {
    VectorXd mu_minus1(2);
    VectorXd mu_plus1(2);
    VectorXd one(1);
    mu_minus1 << mu_, -1;
    mu_plus1 << mu_, 1;
    one << 1;
    for (unsigned int j = 0; j < body_indices_.size(); j++) {
      friction_constraints_.push_back(
          prog_->AddLinearConstraint(mu_minus1.transpose(), 0,
<<<<<<< HEAD
                                    numeric_limits<double>::infinity(),
                                    {lambda_c_.segment(3 * j + 2, 1),
                                     lambda_c_.segment(3 * j + 0, 1)})
              .evaluator()
              .get());
      friction_constraints_.push_back(
          prog_->AddLinearConstraint(mu_plus1.transpose(), 0,
                                    numeric_limits<double>::infinity(),
                                    {lambda_c_.segment(3 * j + 2, 1),
                                     lambda_c_.segment(3 * j + 0, 1)})
              .evaluator()
              .get());
      friction_constraints_.push_back(
          prog_->AddLinearConstraint(mu_minus1.transpose(), 0,
                                    numeric_limits<double>::infinity(),
                                    {lambda_c_.segment(3 * j + 2, 1),
                                     lambda_c_.segment(3 * j + 1, 1)})
              .evaluator()
              .get());
      friction_constraints_.push_back(
          prog_->AddLinearConstraint(mu_plus1.transpose(), 0,
                                    numeric_limits<double>::infinity(),
                                    {lambda_c_.segment(3 * j + 2, 1),
                                     lambda_c_.segment(3 * j + 1, 1)})
              .evaluator()
              .get());
      friction_constraints_.push_back(
          prog_->AddLinearConstraint(one.transpose(), 0,
                                    numeric_limits<double>::infinity(),
                                    lambda_c_.segment(3 * j + 2, 1))
              .evaluator()
              .get());
=======
                   numeric_limits<double>::infinity(),
                   {lambda_c_.segment(3 * j + 2, 1),
                    lambda_c_.segment(3 * j + 0, 1)})
               .evaluator()
               .get());
      friction_constraints_.push_back(
          prog_->AddLinearConstraint(mu_plus1.transpose(), 0,
                   numeric_limits<double>::infinity(),
                   {lambda_c_.segment(3 * j + 2, 1),
                    lambda_c_.segment(3 * j + 0, 1)})
               .evaluator()
               .get());
      friction_constraints_.push_back(
          prog_->AddLinearConstraint(mu_minus1.transpose(), 0,
                   numeric_limits<double>::infinity(),
                   {lambda_c_.segment(3 * j + 2, 1),
                    lambda_c_.segment(3 * j + 1, 1)})
               .evaluator()
               .get());
      friction_constraints_.push_back(
          prog_->AddLinearConstraint(mu_plus1.transpose(), 0,
                   numeric_limits<double>::infinity(),
                   {lambda_c_.segment(3 * j + 2, 1),
                    lambda_c_.segment(3 * j + 1, 1)})
               .evaluator()
               .get());
      friction_constraints_.push_back(
          prog_->AddLinearConstraint(one.transpose(), 0,
                   numeric_limits<double>::infinity(),
                   lambda_c_.segment(3 * j + 2, 1))
               .evaluator()
               .get());
>>>>>>> 36cd5b95
    }
  }
  // 5. Input constraint
  if (with_input_constraints_) {
    prog_->AddLinearConstraint(MatrixXd::Identity(n_u_, n_u_), u_min_, u_max_,
                               u_);
  }
  // No joint position constraint in this implementation

  // Add costs
  // 1. input cost
  if (W_input_.size() > 0) {
    prog_->AddQuadraticCost(W_input_, VectorXd::Zero(n_u_), u_);
  }
  // 2. acceleration cost
  if (W_joint_accel_.size() > 0) {
    prog_->AddQuadraticCost(W_joint_accel_, VectorXd::Zero(n_v_), dv_);
  }
  // 3. Soft constraint cost
  if (w_soft_constraint_ > 0) {
    prog_->AddQuadraticCost(w_soft_constraint_ * MatrixXd::Identity(n_c_, n_c_),
                            VectorXd::Zero(n_c_), epsilon_);
  }
  // 4. Tracking cost
  for (unsigned int i = 0; i < tracking_data_vec_->size(); i++) {
    tracking_cost_.push_back(prog_->AddQuadraticCost(MatrixXd::Zero(n_v_, n_v_),
<<<<<<< HEAD
                                                    VectorXd::Zero(n_v_), dv_)
        .evaluator()
        .get());
=======
                                      VectorXd::Zero(n_v_), dv_)
                                  .evaluator()
                                  .get());
>>>>>>> 36cd5b95
  }
}

std::vector<bool> OperationalSpaceControlMBP::CalcActiveContactIndices(
    int fsm_state) const {
  std::vector<bool> active_contact_flags;
  for (unsigned int i = 0; i < body_indices_.size(); i++) {
    if (fsm_state_when_active_.empty()) {
      active_contact_flags.push_back(true);
    } else {
      active_contact_flags.push_back(fsm_state_when_active_[i] == fsm_state);
    }
  }
  return active_contact_flags;
}

drake::systems::EventStatus OperationalSpaceControlMBP::DiscreteVariableUpdate(
    const drake::systems::Context<double>& context,
    drake::systems::DiscreteValues<double>* discrete_state) const {
  const BasicVector<double>* fsm_output =
      (BasicVector<double>*)this->EvalVectorInput(context, fsm_port_);
  VectorXd fsm_state = fsm_output->get_value();
  const OutputVector<double>* robot_output =
      (OutputVector<double>*)this->EvalVectorInput(context, state_port_);
  double timestamp = robot_output->get_timestamp();

  auto prev_fsm_state = discrete_state->get_mutable_vector(prev_fsm_state_idx_)
                            .get_mutable_value();
  if (fsm_state(0) != prev_fsm_state(0)) {
    prev_fsm_state(0) = fsm_state(0);

    discrete_state->get_mutable_vector(prev_event_time_idx_).get_mutable_value()
        << timestamp;
  }
  return drake::systems::EventStatus::Succeeded();
}

VectorXd OperationalSpaceControlMBP::SolveQp(
    const VectorXd& x_w_spr, const VectorXd& x_wo_spr,
    const drake::systems::Context<double>& context, double t, int fsm_state,
    double time_since_last_state_switch) const {
  vector<bool> active_contact_flags = CalcActiveContactIndices(fsm_state);

  plant_w_spr_.SetPositionsAndVelocities(context_w_spr_.get(), x_w_spr);
  plant_wo_spr_.SetPositionsAndVelocities(context_wo_spr_.get(), x_wo_spr);

  // Get M, f_cg, B matrices of the manipulator equation
  MatrixXd B = plant_wo_spr_.MakeActuationMatrix();
  MatrixXd M(n_v_, n_v_);
  plant_wo_spr_.CalcMassMatrixViaInverseDynamics(*context_wo_spr_, &M);
  VectorXd bias(n_v_);
  plant_wo_spr_.CalcBiasTerm(*context_wo_spr_, &bias);
  VectorXd grav = plant_wo_spr_.CalcGravityGeneralizedForces(*context_wo_spr_);
  bias = bias - grav;

  // Get J and JdotV for holonomic constraint
  MatrixXd J_h(distance_constraints_.size(), n_v_);
  VectorXd JdotV_h(distance_constraints_.size());
  for (unsigned int i = 0; i < distance_constraints_.size(); ++i) {
    distance_constraints_[i]->updateConstraint(*context_wo_spr_);
    J_h.row(i) = distance_constraints_[i]->getJ();
    JdotV_h.segment(i, 1) = distance_constraints_[i]->getJdotv();
  }

  // Get J and JdotV for contact constraint
  MatrixXd J_c = MatrixXd::Zero(n_c_, n_v_);
  VectorXd JdotV_c = VectorXd::Zero(n_c_);
  for (unsigned int i = 0; i < active_contact_flags.size(); i++) {
    if (active_contact_flags[i]) {
      MatrixXd J = MatrixXd::Zero(3, n_v_);
      plant_wo_spr_.CalcJacobianTranslationalVelocity(
          *context_wo_spr_, JacobianWrtVariable::kV,
          plant_wo_spr_.get_body(body_indices_[i]).body_frame(),
          pts_on_body_[i], world_wo_spr_, world_wo_spr_, &J);
      J_c.block(3 * i, 0, 3, n_v_) = J;
      JdotV_c.segment(3 * i, 3) =
          plant_wo_spr_
              .CalcBiasForJacobianSpatialVelocity(
                  *context_wo_spr_, JacobianWrtVariable::kV,
                  plant_wo_spr_.get_body(body_indices_[i]).body_frame(),
                  pts_on_body_[i], world_wo_spr_, world_wo_spr_)
              .tail(3);
    }
  }

  // Update constraints
  // 1. Dynamics constraint
  ///    M*dv + bias == J_c^T*lambda_c + J_h^T*lambda_h + B*u
  /// -> M*dv - J_c^T*lambda_c - J_h^T*lambda_h - B*u == - bias
  /// -> [M, -J_c^T, -J_h^T, -B]*[dv, lambda_c, lambda_h, u]^T = - bias
  MatrixXd A_dyn = MatrixXd::Zero(n_v_, n_v_ + n_c_ + n_h_ + n_u_);
  A_dyn.block(0, 0, n_v_, n_v_) = M;
  A_dyn.block(0, n_v_, n_v_, n_c_) = -J_c.transpose();
  A_dyn.block(0, n_v_ + n_c_, n_v_, n_h_) = -J_h.transpose();
  A_dyn.block(0, n_v_ + n_c_ + n_h_, n_v_, n_u_) = -B;
  dynamics_constraint_->UpdateCoefficients(A_dyn, -bias);
  // 2. Holonomic constraint
  ///    JdotV_h + J_h*dv == 0
  /// -> J_h*dv == -JdotV_h
  holonomic_constraint_->UpdateCoefficients(J_h, -JdotV_h);
  // 3. Contact constraint
  if (w_soft_constraint_ <= 0) {
    ///    JdotV_c + J_c*dv == 0
    /// -> J_c*dv == -JdotV_c
    contact_constraints_->UpdateCoefficients(J_c, -JdotV_c);
  } else {
    // Relaxed version:
    ///    JdotV_c + J_c*dv == -epsilon
    /// -> J_c*dv + I*epsilon == -JdotV_c
    /// -> [J_c, I]* [dv, epsilon]^T == -JdotV_c
    MatrixXd A_c = MatrixXd::Zero(n_c_, n_v_ + n_c_);
    A_c.block(0, 0, n_c_, n_v_) = J_c;
    A_c.block(0, n_v_, n_c_, n_c_) = MatrixXd::Identity(n_c_, n_c_);
    contact_constraints_->UpdateCoefficients(A_c, -JdotV_c);
  }
  // 4. Friction constraint (approximated firction cone)
  /// For i = active contact indices
  ///     mu_*lambda_c(3*i+2) >= lambda_c(3*i+0)
  ///    -mu_*lambda_c(3*i+2) <= lambda_c(3*i+0)
  ///     mu_*lambda_c(3*i+2) >= lambda_c(3*i+1)
  ///    -mu_*lambda_c(3*i+2) <= lambda_c(3*i+1)
  ///         lambda_c(3*i+2) >= 0
  /// ->
  ///     mu_*lambda_c(3*i+2) - lambda_c(3*i+0) >= 0
  ///     mu_*lambda_c(3*i+2) + lambda_c(3*i+0) >= 0
  ///     mu_*lambda_c(3*i+2) - lambda_c(3*i+1) >= 0
  ///     mu_*lambda_c(3*i+2) + lambda_c(3*i+1) >= 0
  ///                           lambda_c(3*i+2) >= 0
  if (!body_indices_.empty()) {
    VectorXd inf_vectorxd(1);
    inf_vectorxd << numeric_limits<double>::infinity();
    for (unsigned int i = 0; i < active_contact_flags.size(); i++) {
      // If the contact is inactive, we assign zeros to A matrix. (lb<=Ax<=ub)
      // The number "5" in "5 * i" below comes from the fact that there are five
      // constraints for each contact point.
      if (active_contact_flags[i]) {
        friction_constraints_.at(5 * i)->UpdateLowerBound(VectorXd::Zero(1));
        friction_constraints_.at(5 * i + 1)->UpdateLowerBound(
            VectorXd::Zero(1));
        friction_constraints_.at(5 * i + 2)->UpdateLowerBound(
            VectorXd::Zero(1));
        friction_constraints_.at(5 * i + 3)->UpdateLowerBound(
            VectorXd::Zero(1));
        friction_constraints_.at(5 * i + 4)->UpdateLowerBound(
            VectorXd::Zero(1));
      } else {
        friction_constraints_.at(5 * i)->UpdateLowerBound(-inf_vectorxd);
        friction_constraints_.at(5 * i + 1)->UpdateLowerBound(-inf_vectorxd);
        friction_constraints_.at(5 * i + 2)->UpdateLowerBound(-inf_vectorxd);
        friction_constraints_.at(5 * i + 3)->UpdateLowerBound(-inf_vectorxd);
        friction_constraints_.at(5 * i + 4)->UpdateLowerBound(-inf_vectorxd);
      }
    }
  }

  // Update costs
  // 4. Tracking cost
  for (unsigned int i = 0; i < tracking_data_vec_->size(); i++) {
    auto tracking_data = tracking_data_vec_->at(i);

    // Check whether or not it is a constant trajectory, and update TrackingData
    if (fixed_position_vec_.at(i).size() != 0) {
      // Create constant trajectory and update
      tracking_data->Update(
          x_w_spr, *context_w_spr_, x_wo_spr, *context_wo_spr_,
          PiecewisePolynomial<double>(fixed_position_vec_.at(i)), t, fsm_state);
    } else {
      // Read in traj from input port
      string traj_name = tracking_data->GetName();
      int port_index = traj_name_to_port_index_map_.at(traj_name);
      const drake::AbstractValue* input_traj =
          this->EvalAbstractInput(context, port_index);
      DRAKE_DEMAND(input_traj != nullptr);
      const auto& traj =
          input_traj->get_value<drake::trajectories::Trajectory<double>>();
      // Update
      tracking_data->Update(x_w_spr, *context_w_spr_, x_wo_spr,
                            *context_wo_spr_, traj, t, fsm_state);
    }
    // TODO(yangwill): Should only really be updating the trajectory if it's
    //  active
    if (tracking_data->IsActive() &&
        time_since_last_state_switch >= t_s_vec_.at(i) &&
        time_since_last_state_switch <= t_e_vec_.at(i)) {
      VectorXd ddy_t = tracking_data->GetDdyCommand();
      MatrixXd W = tracking_data->GetWeight();
      MatrixXd J_t = tracking_data->GetJ();
      VectorXd JdotV_t = tracking_data->GetJdotTimesV();
      // The tracking cost is
      // 0.5 * (J_*dv + JdotV - y_command)^T * W * (J_*dv + JdotV - y_command).
      // We ignore the constant term
      // 0.5 * (JdotV - y_command)^T * W * (JdotV - y_command),
      // since it doesn't change the result of QP.
      tracking_cost_.at(i)->UpdateCoefficients(
          J_t.transpose() * W * J_t, J_t.transpose() * W * (JdotV_t - ddy_t));
    } else {
      tracking_cost_.at(i)->UpdateCoefficients(MatrixXd::Zero(n_v_, n_v_),
                                               VectorXd::Zero(n_v_));
    }
  }

  // Solve the QP
  const MathematicalProgramResult result = Solve(*prog_);
  SolutionResult solution_result = result.get_solution_result();
  if (print_tracking_info_) {
    cout << "\n" << to_string(solution_result) << endl;
    cout << "fsm_state = " << fsm_state << endl;
  }

  // Extract solutions
  VectorXd u_sol = result.GetSolution(u_);
  VectorXd lambda_c_sol = result.GetSolution(lambda_c_);
  VectorXd lambda_h_sol = result.GetSolution(lambda_h_);
  VectorXd dv_sol = result.GetSolution(dv_);
  VectorXd epsilon_sol = result.GetSolution(epsilon_);
  if (print_tracking_info_) {
    cout << "**********************\n";
    cout << "u_sol = " << u_sol.transpose() << endl;
    cout << "lambda_c_sol = " << lambda_c_sol.transpose() << endl;
    cout << "lambda_h_sol = " << lambda_h_sol.transpose() << endl;
    cout << "dv_sol = " << dv_sol.transpose() << endl;
    cout << "epsilon_sol = " << epsilon_sol.transpose() << endl;
  }

  for (auto tracking_data : *tracking_data_vec_) {
    if (tracking_data->IsActive())
      tracking_data->SaveDdyCommandSol(dv_sol);
  }

  // Print QP result
  if (print_tracking_info_) {
    cout << "**********************\n";
    // 1. input cost
    if (W_input_.size() > 0) {
      cout << "input cost = " << 0.5 * u_sol.transpose() * W_input_ * u_sol
           << endl;
    }
    // 2. acceleration cost
    if (W_joint_accel_.size() > 0) {
      cout << "acceleration cost = "
           << 0.5 * dv_sol.transpose() * W_joint_accel_ * dv_sol << endl;
    }
    // 3. Soft constraint cost
    if (w_soft_constraint_ > 0) {
      cout << "soft constraint cost = "
           << 0.5 * w_soft_constraint_ * epsilon_sol.transpose() * epsilon_sol
           << endl;
    }
    // 4. Tracking cost
    for (auto tracking_data : *tracking_data_vec_) {
      if (tracking_data->IsActive()) {
        VectorXd ddy_t = tracking_data->GetDdyCommand();
        MatrixXd W = tracking_data->GetWeight();
        MatrixXd J_t = tracking_data->GetJ();
        VectorXd JdotV_t = tracking_data->GetJdotTimesV();
        // Note that the following cost also includes the constant term, so that
        // the user can differentiate which error norm is bigger. The constant
        // term was not added to the QP since it doesn't change the result.
        cout << "Tracking cost (" << tracking_data->GetName() << ") = "
             << 0.5 * (J_t * dv_sol + JdotV_t - ddy_t).transpose() * W *
                    (J_t * dv_sol + JdotV_t - ddy_t)
             << endl;
      }
    }

    // Target acceleration
    cout << "**********************\n";
    for (auto tracking_data : *tracking_data_vec_) {
      if (tracking_data->IsActive()) {
        tracking_data->PrintFeedbackAndDesiredValues(dv_sol);
      }
    }
    cout << "**********************\n\n";
  }

  return u_sol;
}

void OperationalSpaceControlMBP::AssignOscLcmOutput(
    const Context<double>& context, dairlib::lcmt_osc_output* output) const {
  auto state =
      (OutputVector<double>*) this->EvalVectorInput(context, state_port_);

  output->utime = state->get_timestamp() * 1e6;
  output->tracking_data_names.clear();
  output->tracking_data.clear();

  for (const auto& tracking_data : *tracking_data_vec_) {
    if (tracking_data->IsActive()) {
      output->tracking_data_names.push_back(tracking_data->GetName());
      lcmt_osc_tracking_data osc_output;
      osc_output.y_dim = tracking_data->GetTrajDim();
      osc_output.name = tracking_data->GetName();
      // This should always be true
      osc_output.is_active = tracking_data->IsActive();
      osc_output.y = ConvertVectorXdToStdVector(tracking_data->GetY());
      osc_output.y_des = ConvertVectorXdToStdVector(tracking_data->GetYDes());
      osc_output.error_y =
          ConvertVectorXdToStdVector(tracking_data->GetErrorY());
      osc_output.dy = ConvertVectorXdToStdVector(tracking_data->GetDy());
      osc_output.dy_des = ConvertVectorXdToStdVector(tracking_data->GetDyDes());
      osc_output.error_dy =
          ConvertVectorXdToStdVector(tracking_data->GetErrorDy());
      osc_output.ddy_des =
          ConvertVectorXdToStdVector(tracking_data->GetDdyDesConverted());
      osc_output.ddy_command =
          ConvertVectorXdToStdVector(tracking_data->GetDdyCommand());
      osc_output.ddy_command_sol =
          ConvertVectorXdToStdVector(tracking_data->GetDdyCommandSol());
      output->tracking_data.push_back(osc_output);
    }
  }

  output->num_tracking_data = output->tracking_data_names.size();
}

void OperationalSpaceControlMBP::CalcOptimalInput(
    const drake::systems::Context<double>& context,
    systems::TimestampedVector<double>* control) const {
  // Read in current state and time
  const OutputVector<double>* robot_output =
      (OutputVector<double>*)this->EvalVectorInput(context, state_port_);
  VectorXd q_w_spr = robot_output->GetPositions();
  VectorXd v_w_spr = robot_output->GetVelocities();
  VectorXd x_w_spr(plant_w_spr_.num_positions() +
                   plant_w_spr_.num_velocities());
  x_w_spr << q_w_spr, v_w_spr;

  double timestamp = robot_output->get_timestamp();
  auto current_time = static_cast<double>(timestamp);
  if (print_tracking_info_) {
    cout << "\n\ncurrent_time = " << current_time << endl;
  }

  VectorXd x_wo_spr(n_q_ + n_v_);
  x_wo_spr << map_position_from_spring_to_no_spring_ * q_w_spr,
      map_velocity_from_spring_to_no_spring_ * v_w_spr;

  VectorXd u_sol(n_u_);
  if (used_with_finite_state_machine_) {
    // Read in finite state machine
    const BasicVector<double>* fsm_output =
        (BasicVector<double>*)this->EvalVectorInput(context, fsm_port_);
    VectorXd fsm_state = fsm_output->get_value();

    // Get discrete states
    const auto prev_event_time =
        context.get_discrete_state(prev_event_time_idx_).get_value();

    u_sol = SolveQp(x_w_spr, x_wo_spr, context, current_time, fsm_state(0),
                    current_time - prev_event_time(0));
  } else {
    u_sol = SolveQp(x_w_spr, x_wo_spr, context, current_time, -1, current_time);
  }

  // Assign the control input
  control->SetDataVector(u_sol);
  control->set_timestamp(robot_output->get_timestamp());
}

}  // namespace dairlib::systems::controllers<|MERGE_RESOLUTION|>--- conflicted
+++ resolved
@@ -124,14 +124,11 @@
   u_min_ = u_min;
   u_max_ = u_max;
 
-<<<<<<< HEAD
-=======
   // Set the default contexts for both MBPs
   context_w_spr_ =
       plant_w_spr_.CreateDefaultContext();
   context_wo_spr_ =
       plant_wo_spr_.CreateDefaultContext();
->>>>>>> 36cd5b95
 
   // Check if the model is floating based
   is_quaternion_ = multibody::isQuaternion(plant_w_spr);
@@ -249,18 +246,6 @@
   // 1. Dynamics constraint
   dynamics_constraint_ =
       prog_->AddLinearEqualityConstraint(
-<<<<<<< HEAD
-              MatrixXd::Zero(n_v_, n_v_ + n_c_ + n_h_ + n_u_),
-              VectorXd::Zero(n_v_), {dv_, lambda_c_, lambda_h_, u_})
-            .evaluator()
-            .get();
-  // 2. Holonomic constraint
-  holonomic_constraint_ =
-      prog_->AddLinearEqualityConstraint(MatrixXd::Zero(n_h_, n_v_),
-                                        VectorXd::Zero(n_h_), dv_)
-            .evaluator()
-            .get();
-=======
                MatrixXd::Zero(n_v_, n_v_ + n_c_ + n_h_ + n_u_),
                VectorXd::Zero(n_v_), {dv_, lambda_c_, lambda_h_, u_})
            .evaluator()
@@ -271,24 +256,11 @@
                VectorXd::Zero(n_h_), dv_)
            .evaluator()
            .get();
->>>>>>> 36cd5b95
   // 3. Contact constraint
   if (body_indices_.size() > 0) {
     if (w_soft_constraint_ <= 0) {
       contact_constraints_ =
           prog_->AddLinearEqualityConstraint(MatrixXd::Zero(n_c_, n_v_),
-<<<<<<< HEAD
-                                            VectorXd::Zero(n_c_), dv_)
-                .evaluator()
-                .get();
-    } else {
-      // Relaxed version:
-      contact_constraints_ = prog_->AddLinearEqualityConstraint(
-                                     MatrixXd::Zero(n_c_, n_v_ + n_c_),
-                                     VectorXd::Zero(n_c_), {dv_, epsilon_})
-                                   .evaluator()
-                                   .get();
-=======
                    VectorXd::Zero(n_c_), dv_)
                .evaluator()
                .get();
@@ -299,7 +271,6 @@
                                       VectorXd::Zero(n_c_), {dv_, epsilon_})
                                   .evaluator()
                                   .get();
->>>>>>> 36cd5b95
     }
   }
   // 4. Friction constraint (approximated firction cone)
@@ -313,40 +284,6 @@
     for (unsigned int j = 0; j < body_indices_.size(); j++) {
       friction_constraints_.push_back(
           prog_->AddLinearConstraint(mu_minus1.transpose(), 0,
-<<<<<<< HEAD
-                                    numeric_limits<double>::infinity(),
-                                    {lambda_c_.segment(3 * j + 2, 1),
-                                     lambda_c_.segment(3 * j + 0, 1)})
-              .evaluator()
-              .get());
-      friction_constraints_.push_back(
-          prog_->AddLinearConstraint(mu_plus1.transpose(), 0,
-                                    numeric_limits<double>::infinity(),
-                                    {lambda_c_.segment(3 * j + 2, 1),
-                                     lambda_c_.segment(3 * j + 0, 1)})
-              .evaluator()
-              .get());
-      friction_constraints_.push_back(
-          prog_->AddLinearConstraint(mu_minus1.transpose(), 0,
-                                    numeric_limits<double>::infinity(),
-                                    {lambda_c_.segment(3 * j + 2, 1),
-                                     lambda_c_.segment(3 * j + 1, 1)})
-              .evaluator()
-              .get());
-      friction_constraints_.push_back(
-          prog_->AddLinearConstraint(mu_plus1.transpose(), 0,
-                                    numeric_limits<double>::infinity(),
-                                    {lambda_c_.segment(3 * j + 2, 1),
-                                     lambda_c_.segment(3 * j + 1, 1)})
-              .evaluator()
-              .get());
-      friction_constraints_.push_back(
-          prog_->AddLinearConstraint(one.transpose(), 0,
-                                    numeric_limits<double>::infinity(),
-                                    lambda_c_.segment(3 * j + 2, 1))
-              .evaluator()
-              .get());
-=======
                    numeric_limits<double>::infinity(),
                    {lambda_c_.segment(3 * j + 2, 1),
                     lambda_c_.segment(3 * j + 0, 1)})
@@ -379,7 +316,6 @@
                    lambda_c_.segment(3 * j + 2, 1))
                .evaluator()
                .get());
->>>>>>> 36cd5b95
     }
   }
   // 5. Input constraint
@@ -406,15 +342,9 @@
   // 4. Tracking cost
   for (unsigned int i = 0; i < tracking_data_vec_->size(); i++) {
     tracking_cost_.push_back(prog_->AddQuadraticCost(MatrixXd::Zero(n_v_, n_v_),
-<<<<<<< HEAD
-                                                    VectorXd::Zero(n_v_), dv_)
-        .evaluator()
-        .get());
-=======
                                       VectorXd::Zero(n_v_), dv_)
                                   .evaluator()
                                   .get());
->>>>>>> 36cd5b95
   }
 }
 
