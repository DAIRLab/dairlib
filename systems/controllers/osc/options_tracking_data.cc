#include "options_tracking_data.h"

#include <iostream>

#include "drake/common/trajectories/piecewise_quaternion.h"

using Eigen::MatrixXd;
using Eigen::Quaterniond;
using Eigen::Vector3d;
using Eigen::VectorXd;
using std::string;
using std::vector;

using drake::multibody::JacobianWrtVariable;
using drake::multibody::MultibodyPlant;
using drake::systems::Context;

namespace dairlib::systems::controllers {

OptionsTrackingData::OptionsTrackingData(
    const string& name, int n_y, int n_ydot, const MatrixXd& K_p,
    const MatrixXd& K_d, const MatrixXd& W,
    const MultibodyPlant<double>& plant_w_spr,
    const MultibodyPlant<double>& plant_wo_spr)
    : OscTrackingData(name, n_y, n_ydot, K_p, K_d, W, plant_w_spr,
                      plant_wo_spr) {}

void OptionsTrackingData::UpdateActual(
    const Eigen::VectorXd& x_w_spr,
    const drake::systems::Context<double>& context_w_spr,
    const Eigen::VectorXd& x_wo_spr,
    const drake::systems::Context<double>& context_wo_spr, double t) {
  OscTrackingData::UpdateActual(x_w_spr, context_w_spr, x_wo_spr,
                                context_wo_spr, t);

  if (with_view_frame_) {
    view_frame_rot_T_ =
        view_frame_->CalcWorldToFrameRotation(plant_w_spr_, context_w_spr);
    y_ = view_frame_rot_T_ * y_;
    ydot_ = view_frame_rot_T_ * ydot_;
    J_ = view_frame_rot_T_ * J_;
    JdotV_ = view_frame_rot_T_ * JdotV_;
  }

  UpdateFilters(t);
}

void OptionsTrackingData::UpdateFilters(double t) {
  if (tau_ > 0) {
    if (last_timestamp_ < 0) {
      // Initialize
      filtered_y_ = y_;
      filtered_ydot_ = ydot_;
    } else if (t != last_timestamp_) {
      double dt = t - last_timestamp_;
      double alpha = dt / (dt + tau_);
      if (n_y_ == 4) {  // quaternion
        auto slerp = drake::trajectories::PiecewiseQuaternionSlerp<double>(
            {0, 1}, {Quaterniond(y_[0], y_[1], y_[2], y_[3]),
                     Quaterniond(filtered_y_[0], filtered_y_[1], filtered_y_[2],
                                 filtered_y_[3])});
        filtered_y_ = slerp.value(1 - alpha);
      } else {
        filtered_y_ = alpha * y_ + (1 - alpha) * filtered_y_;
      }
      filtered_ydot_ = alpha * ydot_ + (1 - alpha) * filtered_ydot_;
    }

    // Assign filtered values
    if (n_y_ == 4) {
      y_ = filtered_y_;
      ydot_ = filtered_ydot_;
    } else {
      for (auto idx : low_pass_filter_element_idx_) {
        y_(idx) = filtered_y_(idx);
        ydot_(idx) = filtered_ydot_(idx);
      }
    }
    // Update timestamp
    last_timestamp_ = t;
  }
}

void OptionsTrackingData::UpdateYError() { error_y_ = y_des_ - y_; }

void OptionsTrackingData::UpdateYdotError(const Eigen::VectorXd& v_proj) {
  error_ydot_ = ydot_des_ - ydot_;
  if (impact_invariant_projection_) {
    error_ydot_ -= GetJ() * v_proj;
  }
}

void OptionsTrackingData::UpdateYddotDes(double t,
                                         double t_since_state_switch) {
  yddot_des_converted_ = yddot_des_;
  for (auto idx : idx_zero_feedforward_accel_) {
    yddot_des_converted_(idx) = 0;
  }
  if (ff_accel_multiplier_traj_ != nullptr) {
    yddot_des_converted_ =
        ff_accel_multiplier_traj_->value(t_since_state_switch) *
            yddot_des_converted_;
  }
}

void OptionsTrackingData::UpdateYddotCmd(double t,
                                         double t_since_state_switch) {
  // 4. Update command output (desired output with pd control)
  MatrixXd p_gain_multiplier = (p_gain_multiplier_traj_ != nullptr) ?
      p_gain_multiplier_traj_->value(t_since_state_switch) :
      MatrixXd::Identity(n_ydot_, n_ydot_);

  MatrixXd d_gain_multiplier = (d_gain_multiplier_traj_ != nullptr) ?
      d_gain_multiplier_traj_->value(t_since_state_switch) :
      MatrixXd::Identity(n_ydot_, n_ydot_);

  yddot_command_ = yddot_des_converted_ +
<<<<<<< HEAD
                   gain_multiplier * (K_p_ * (error_y_) + K_d_ * (error_ydot_));
  UpdateW(t, t_since_state_switch);
}

void OptionsTrackingData::UpdateW(double t, double t_since_state_switch) {
  if (weight_trajectory_ != nullptr) {
    time_varying_weight_ =
        weight_trajectory_->value(time_through_trajectory_).row(0)[0] * W_;
  } else {
    time_varying_weight_ = W_;
  }
=======
                   p_gain_multiplier * K_p_ * error_y_ +
                   d_gain_multiplier * K_d_ * error_ydot_;
>>>>>>> 125c5754
}

void OptionsTrackingData::SetLowPassFilter(double tau,
                                           const std::set<int>& element_idx) {
  DRAKE_DEMAND(tau > 0);
  tau_ = tau;

  //  DRAKE_DEMAND(n_y_ == n_ydot_);  // doesn't support quaternion yet
  if (element_idx.empty()) {
    for (int i = 0; i < n_y_; i++) {
      low_pass_filter_element_idx_.insert(i);
    }
  } else {
    low_pass_filter_element_idx_ = element_idx;
  }
}

void OptionsTrackingData::SetTimeVaryingGains(
    std::shared_ptr<drake::trajectories::Trajectory<double>> gain_multiplier) {
  DRAKE_DEMAND(gain_multiplier->cols() == n_ydot_);
  DRAKE_DEMAND(gain_multiplier->rows() == n_ydot_);
  DRAKE_DEMAND(gain_multiplier->start_time() == 0);
  gain_multiplier_ = gain_multiplier;
}

<<<<<<< HEAD
void OptionsTrackingData::SetTimeVaryingWeights(
    std::shared_ptr<drake::trajectories::Trajectory<double>>
        weight_trajectory) {
//  DRAKE_DEMAND(weight_trajectory->cols() == n_ydot_);
//  DRAKE_DEMAND(weight_trajectory->rows() == n_ydot_);
//  DRAKE_DEMAND(weight_trajectory->start_time() == 0);
  weight_trajectory_ = weight_trajectory;
=======
void OptionsTrackingData::SetTimeVaryingPDGainMultiplier(
    std::shared_ptr<drake::trajectories::Trajectory<double>>
    gain_multiplier_trajectory) {
  SetTimeVaryingProportionalGainMultiplier(gain_multiplier_trajectory);
  SetTimeVaryingDerivativeGainMultiplier(gain_multiplier_trajectory);
}

void OptionsTrackingData::SetTimeVaryingProportionalGainMultiplier(
    std::shared_ptr<drake::trajectories::Trajectory<double>>
    gain_multiplier_trajectory) {
  DRAKE_DEMAND(gain_multiplier_trajectory->cols() == n_ydot_);
  DRAKE_DEMAND(gain_multiplier_trajectory->rows() == n_ydot_);
  DRAKE_DEMAND(gain_multiplier_trajectory->start_time() == 0);
  p_gain_multiplier_traj_ = gain_multiplier_trajectory;
}

void OptionsTrackingData::SetTimeVaryingDerivativeGainMultiplier(
    std::shared_ptr<drake::trajectories::Trajectory<double>>
    gain_multiplier_trajectory) {
  DRAKE_DEMAND(gain_multiplier_trajectory->cols() == n_ydot_);
  DRAKE_DEMAND(gain_multiplier_trajectory->rows() == n_ydot_);
  DRAKE_DEMAND(gain_multiplier_trajectory->start_time() == 0);
  d_gain_multiplier_traj_ = gain_multiplier_trajectory;
>>>>>>> 125c5754
}

void OptionsTrackingData::SetTimerVaryingFeedForwardAccelMultiplier(
    std::shared_ptr<drake::trajectories::Trajectory<double>>
    ff_accel_multiplier_traj) {
  DRAKE_DEMAND(ff_accel_multiplier_traj->cols() == n_ydot_);
  DRAKE_DEMAND(ff_accel_multiplier_traj->rows() == n_ydot_);
  DRAKE_DEMAND(ff_accel_multiplier_traj->start_time() == 0);
  ff_accel_multiplier_traj_ = ff_accel_multiplier_traj;
}

}  // namespace dairlib::systems::controllers<|MERGE_RESOLUTION|>--- conflicted
+++ resolved
@@ -1,6 +1,4 @@
 #include "options_tracking_data.h"
-
-#include <iostream>
 
 #include "drake/common/trajectories/piecewise_quaternion.h"
 
@@ -115,8 +113,8 @@
       MatrixXd::Identity(n_ydot_, n_ydot_);
 
   yddot_command_ = yddot_des_converted_ +
-<<<<<<< HEAD
-                   gain_multiplier * (K_p_ * (error_y_) + K_d_ * (error_ydot_));
+                   p_gain_multiplier * K_p_ * error_y_ +
+                   d_gain_multiplier * K_d_ * error_ydot_;
   UpdateW(t, t_since_state_switch);
 }
 
@@ -127,10 +125,6 @@
   } else {
     time_varying_weight_ = W_;
   }
-=======
-                   p_gain_multiplier * K_p_ * error_y_ +
-                   d_gain_multiplier * K_d_ * error_ydot_;
->>>>>>> 125c5754
 }
 
 void OptionsTrackingData::SetLowPassFilter(double tau,
@@ -148,23 +142,15 @@
   }
 }
 
-void OptionsTrackingData::SetTimeVaryingGains(
-    std::shared_ptr<drake::trajectories::Trajectory<double>> gain_multiplier) {
-  DRAKE_DEMAND(gain_multiplier->cols() == n_ydot_);
-  DRAKE_DEMAND(gain_multiplier->rows() == n_ydot_);
-  DRAKE_DEMAND(gain_multiplier->start_time() == 0);
-  gain_multiplier_ = gain_multiplier;
-}
-
-<<<<<<< HEAD
 void OptionsTrackingData::SetTimeVaryingWeights(
     std::shared_ptr<drake::trajectories::Trajectory<double>>
-        weight_trajectory) {
+    weight_trajectory) {
 //  DRAKE_DEMAND(weight_trajectory->cols() == n_ydot_);
 //  DRAKE_DEMAND(weight_trajectory->rows() == n_ydot_);
 //  DRAKE_DEMAND(weight_trajectory->start_time() == 0);
   weight_trajectory_ = weight_trajectory;
-=======
+}
+
 void OptionsTrackingData::SetTimeVaryingPDGainMultiplier(
     std::shared_ptr<drake::trajectories::Trajectory<double>>
     gain_multiplier_trajectory) {
@@ -188,7 +174,6 @@
   DRAKE_DEMAND(gain_multiplier_trajectory->rows() == n_ydot_);
   DRAKE_DEMAND(gain_multiplier_trajectory->start_time() == 0);
   d_gain_multiplier_traj_ = gain_multiplier_trajectory;
->>>>>>> 125c5754
 }
 
 void OptionsTrackingData::SetTimerVaryingFeedForwardAccelMultiplier(
