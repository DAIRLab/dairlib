--- conflicted
+++ resolved
@@ -60,10 +60,6 @@
   void UpdateYddotDes(double t, double t_since_state_switch) override;
   void UpdateYddotCmd(double t, double t_since_state_switch) override;
 
-<<<<<<< HEAD
-=======
-  bool with_view_frame_ = false;
->>>>>>> b5ed602f
 
   // Members of low-pass filter
   Eigen::VectorXd filtered_y_;
