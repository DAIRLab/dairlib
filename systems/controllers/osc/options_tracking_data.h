#pragma once

#include "multibody/view_frame.h"
#include "osc_tracking_data.h"

namespace dairlib {
namespace systems {
namespace controllers {

/// OptionsTrackingData
class OptionsTrackingData : public OscTrackingData {
 public:
  OptionsTrackingData(
      const std::string& name, int n_y, int n_ydot, const Eigen::MatrixXd& K_p,
      const Eigen::MatrixXd& K_d, const Eigen::MatrixXd& W,
      const drake::multibody::MultibodyPlant<double>& plant_w_spr,
      const drake::multibody::MultibodyPlant<double>& plant_wo_spr);

  // enable the low pass filter
  void SetLowPassFilter(double tau, const std::set<int>& element_idx = {});

  // Additional feature -- multipliers for gains and feedforward acceleration
  // TOOD(yminchen): You can make ratio dictionary so that we have one ratio per
  //  finite state
<<<<<<< HEAD
  void SetTimeVaryingGains(
      std::shared_ptr<drake::trajectories::Trajectory<double>> gain_multiplier);
  void SetTimeVaryingWeights(
      std::shared_ptr<drake::trajectories::Trajectory<double>> weight_trajectory);

  void SetFeedforwardAccelMultiplier(
      const drake::trajectories::Trajectory<double>& ff_accel_multiplier);
  const drake::trajectories::Trajectory<double>* ff_accel_multiplier_ = nullptr;

  const Eigen::MatrixXd& GetWeight() const override { return time_varying_weight_; }

  // Additional feature -- ViewFrame
  const multibody::ViewFrame<double>* view_frame_;
  Eigen::Matrix3d view_frame_rot_T_;
  void SetViewFrame(const multibody::ViewFrame<double>& view_frame) {
    view_frame_ = &view_frame;
=======
  void SetTimeVaryingPDGainMultiplier(
      std::shared_ptr<drake::trajectories::Trajectory<double>>
          gain_multiplier_trajectory);

  void SetTimeVaryingProportionalGainMultiplier(
      std::shared_ptr<drake::trajectories::Trajectory<double>>
      gain_multiplier_trajectory);

  void SetTimeVaryingDerivativeGainMultiplier(
      std::shared_ptr<drake::trajectories::Trajectory<double>>
      gain_multiplier_trajectory);

  void SetTimerVaryingFeedForwardAccelMultiplier(
      std::shared_ptr<drake::trajectories::Trajectory<double>>
          ff_accel_multiplier_traj);

  void SetViewFrame(std::shared_ptr<multibody::ViewFrame<double>> view_frame) {
    view_frame_ = view_frame;
>>>>>>> 125c5754
    with_view_frame_ = true;
  }

  // disable feedforward acceleration for the components of the task space given
  // by indices
  void DisableFeedforwardAccel(const std::set<int>& indices) {
    idx_zero_feedforward_accel_ = indices;
  };

<<<<<<< HEAD
=======
  // Ignore a joint to ignore in jacobian calculation.
  // State must be added to the tracking data already
  void AddJointAndStateToIgnoreInJacobian(int joint_vel_idx, int fsm_state);

 protected:
  std::shared_ptr<
      drake::trajectories::Trajectory<double>> ff_accel_multiplier_traj_;
  std::shared_ptr<
      drake::trajectories::Trajectory<double>> p_gain_multiplier_traj_;
  std::shared_ptr<
      drake::trajectories::Trajectory<double>> d_gain_multiplier_traj_;

  std::set<int> idx_zero_feedforward_accel_ = {};
  std::shared_ptr<multibody::ViewFrame<double>> view_frame_;
  Eigen::Matrix3d view_frame_rot_T_;
  bool with_view_frame_ = false;

>>>>>>> 125c5754
 private:

  // This method is called from the parent class (OscTrackingData) due to C++
  // polymorphism.
  void UpdateActual(const Eigen::VectorXd& x_w_spr,
                    const drake::systems::Context<double>& context_w_spr,
                    const Eigen::VectorXd& x_wo_spr,
                    const drake::systems::Context<double>& context_wo_spr,
                    double t) override;

  // We don't override the following methods (leave them to children classes):
  //   UpdateY
  //   UpdateYdot
  //   UpdateJ
  //   UpdateJdotV

  // Override the error method
  void UpdateYError() override;
  void UpdateYdotError(const Eigen::VectorXd& v_proj) override;
  void UpdateYddotDes(double t, double t_since_state_switch) override;
  void UpdateYddotCmd(double t, double t_since_state_switch) override;
  void UpdateW(double t, double t_since_state_switch);

  std::shared_ptr<drake::trajectories::Trajectory<double>> gain_multiplier_;
  std::shared_ptr<drake::trajectories::Trajectory<double>> weight_trajectory_;

  void UpdateFilters(double t);

  // Members of low-pass filter
  Eigen::VectorXd filtered_y_;
  Eigen::VectorXd filtered_ydot_;
  Eigen::MatrixXd time_varying_weight_;
  double tau_ = -1;
  std::set<int> low_pass_filter_element_idx_;
  double last_timestamp_ = -1;

};

}  // namespace controllers
}  // namespace systems
}  // namespace dairlib<|MERGE_RESOLUTION|>--- conflicted
+++ resolved
@@ -22,24 +22,9 @@
   // Additional feature -- multipliers for gains and feedforward acceleration
   // TOOD(yminchen): You can make ratio dictionary so that we have one ratio per
   //  finite state
-<<<<<<< HEAD
-  void SetTimeVaryingGains(
-      std::shared_ptr<drake::trajectories::Trajectory<double>> gain_multiplier);
   void SetTimeVaryingWeights(
       std::shared_ptr<drake::trajectories::Trajectory<double>> weight_trajectory);
 
-  void SetFeedforwardAccelMultiplier(
-      const drake::trajectories::Trajectory<double>& ff_accel_multiplier);
-  const drake::trajectories::Trajectory<double>* ff_accel_multiplier_ = nullptr;
-
-  const Eigen::MatrixXd& GetWeight() const override { return time_varying_weight_; }
-
-  // Additional feature -- ViewFrame
-  const multibody::ViewFrame<double>* view_frame_;
-  Eigen::Matrix3d view_frame_rot_T_;
-  void SetViewFrame(const multibody::ViewFrame<double>& view_frame) {
-    view_frame_ = &view_frame;
-=======
   void SetTimeVaryingPDGainMultiplier(
       std::shared_ptr<drake::trajectories::Trajectory<double>>
           gain_multiplier_trajectory);
@@ -54,13 +39,14 @@
 
   void SetTimerVaryingFeedForwardAccelMultiplier(
       std::shared_ptr<drake::trajectories::Trajectory<double>>
-          ff_accel_multiplier_traj);
+      ff_accel_multiplier_traj);
 
   void SetViewFrame(std::shared_ptr<multibody::ViewFrame<double>> view_frame) {
     view_frame_ = view_frame;
->>>>>>> 125c5754
     with_view_frame_ = true;
   }
+
+  const Eigen::MatrixXd& GetWeight() const override { return time_varying_weight_; }
 
   // disable feedforward acceleration for the components of the task space given
   // by indices
@@ -68,8 +54,6 @@
     idx_zero_feedforward_accel_ = indices;
   };
 
-<<<<<<< HEAD
-=======
   // Ignore a joint to ignore in jacobian calculation.
   // State must be added to the tracking data already
   void AddJointAndStateToIgnoreInJacobian(int joint_vel_idx, int fsm_state);
@@ -81,13 +65,13 @@
       drake::trajectories::Trajectory<double>> p_gain_multiplier_traj_;
   std::shared_ptr<
       drake::trajectories::Trajectory<double>> d_gain_multiplier_traj_;
+  std::shared_ptr<drake::trajectories::Trajectory<double>> weight_trajectory_;
 
   std::set<int> idx_zero_feedforward_accel_ = {};
   std::shared_ptr<multibody::ViewFrame<double>> view_frame_;
   Eigen::Matrix3d view_frame_rot_T_;
   bool with_view_frame_ = false;
 
->>>>>>> 125c5754
  private:
 
   // This method is called from the parent class (OscTrackingData) due to C++
@@ -111,9 +95,6 @@
   void UpdateYddotCmd(double t, double t_since_state_switch) override;
   void UpdateW(double t, double t_since_state_switch);
 
-  std::shared_ptr<drake::trajectories::Trajectory<double>> gain_multiplier_;
-  std::shared_ptr<drake::trajectories::Trajectory<double>> weight_trajectory_;
-
   void UpdateFilters(double t);
 
   // Members of low-pass filter
