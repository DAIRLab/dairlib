--- conflicted
+++ resolved
@@ -48,11 +48,8 @@
   };
 
  private:
-<<<<<<< HEAD
-=======
   // This method is called from the parent class (OscTrackingData) due to C++
   // polymorphism.
->>>>>>> 052763db
   void UpdateActual(const Eigen::VectorXd& x_w_spr,
                     const drake::systems::Context<double>& context_w_spr,
                     const Eigen::VectorXd& x_wo_spr,
