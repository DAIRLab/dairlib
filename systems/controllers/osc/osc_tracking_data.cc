#include "systems/controllers/osc/osc_tracking_data.h"

#include <chrono>
#include <math.h>
#include <algorithm>
#include <drake/multibody/plant/multibody_plant.h>
#include "multibody/multibody_utils.h"

#include "systems/controllers/osc/osc_utils.h"

using std::cout;
using std::endl;

using drake::multibody::JacobianWrtVariable;
using drake::multibody::MultibodyPlant;
using drake::systems::Context;
using Eigen::Isometry3d;
using Eigen::MatrixXd;
using Eigen::Quaterniond;
using Eigen::Vector3d;
using Eigen::VectorXd;
using std::string;
using std::vector;

namespace dairlib::systems::controllers {

using multibody::makeNameToPositionsMap;
using multibody::makeNameToVelocitiesMap;
using multibody::WToQuatDotMap;
using multibody::JwrtqdotToJwrtv;
using goldilocks_models::ReducedOrderModel;

/**** OscTrackingData ****/
<<<<<<< HEAD
OscTrackingData::OscTrackingData(const string& name, int n_r,
                                 const MatrixXd& K_p, const MatrixXd& K_d,
                                 const MatrixXd& W,
                                 const MultibodyPlant<double>* plant_w_spr,
                                 const MultibodyPlant<double>* plant_wo_spr,
                                 bool use_only_plant_wo_spr_in_evaluation)
=======
OscTrackingData::OscTrackingData(const string& name, int n_y, int n_ydot,
                                 const MatrixXd& K_p, const MatrixXd& K_d,
                                 const MatrixXd& W,
                                 const MultibodyPlant<double>& plant_w_spr,
                                 const MultibodyPlant<double>& plant_wo_spr)
>>>>>>> 5f5205cb
    : plant_w_spr_(plant_w_spr),
      plant_wo_spr_(plant_wo_spr),
      world_w_spr_(plant_w_spr_.world_frame()),
      world_wo_spr_(plant_wo_spr_.world_frame()),
      name_(name),
      n_y_(n_y),
      n_ydot_(n_ydot),
      K_p_(K_p),
      K_d_(K_d),
      W_(W),
      use_only_plant_wo_spr_in_evaluation_(
          use_only_plant_wo_spr_in_evaluation) {}

// Update
bool OscTrackingData::Update(
    const VectorXd& x_w_spr, const Context<double>& context_w_spr,
    const VectorXd& x_wo_spr, const Context<double>& context_wo_spr,
    const drake::trajectories::Trajectory<double>& traj, double t,
    int finite_state_machine_state) {
  // Update track_at_current_state_
  UpdateTrackingFlag(finite_state_machine_state);

  // Proceed based on the result of track_at_current_state_
  if (track_at_current_state_) {
    // Careful: must update y_des_ before calling UpdateYAndError()
    // Update desired output
    y_des_ = traj.value(t);
    ydot_des_ = traj.MakeDerivative(1)->value(t);
    yddot_des_ = traj.MakeDerivative(2)->value(t);

    // Update feedback output (Calling virtual methods)
    if (use_only_plant_wo_spr_in_evaluation_) {
      UpdateYAndError(x_wo_spr, context_wo_spr);
      UpdateYdotAndError(x_wo_spr, context_wo_spr);
    } else {
      UpdateYAndError(x_w_spr, context_w_spr);
      UpdateYdotAndError(x_w_spr, context_w_spr);
    }
    UpdateYddotDes();
    UpdateJ(x_wo_spr, context_wo_spr);
    UpdateJdotV(x_wo_spr, context_wo_spr);

    // Update command output (desired output with pd control)
    yddot_command_ =
        yddot_des_converted_ + K_p_ * (error_y_) + K_d_ * (error_ydot_);
  }
  return track_at_current_state_;
}

void OscTrackingData::UpdateTrackingFlag(int finite_state_machine_state) {
  if (state_.empty()) {
    track_at_current_state_ = true;
    state_idx_ = 0;
    return;
  }

  auto it = find(state_.begin(), state_.end(), finite_state_machine_state);
  state_idx_ = std::distance(state_.begin(), it);
  track_at_current_state_ = it != state_.end();
}

void OscTrackingData::PrintFeedbackAndDesiredValues(const VectorXd& dv) {
  DRAKE_ASSERT(track_at_current_state_);
  cout << name_ << ":\n";
  cout << "  y = " << y_.transpose() << endl;
  cout << "  y_des = " << y_des_.transpose() << endl;
  cout << "  error_y = " << error_y_.transpose() << endl;
  cout << "  ydot = " << ydot_.transpose() << endl;
  cout << "  ydot_des = " << ydot_des_.transpose() << endl;
  cout << "  error_ydot_ = " << error_ydot_.transpose() << endl;
  cout << "  yddot_des_converted = " << yddot_des_converted_.transpose()
       << endl;
  cout << "  yddot_command = " << yddot_command_.transpose() << endl;
  cout << "  yddot_command_sol = " << (J_ * dv + JdotV_).transpose() << endl;
}

void OscTrackingData::SaveYddotCommandSol(const VectorXd& dv) {
  DRAKE_ASSERT(track_at_current_state_);
  yddot_command_sol_ = J_ * dv + JdotV_;
}

void OscTrackingData::AddState(int state) {
  // Avoid repeated states
  for (auto const& element : state_) {
    DRAKE_DEMAND(element != state);
  }
  state_.push_back(state);
}

// Run this function in OSC constructor to make sure that users constructed
// OscTrackingData correctly.
void OscTrackingData::CheckOscTrackingData() {
  cout << "Checking " << name_ << endl;
  CheckDerivedOscTrackingData();

  DRAKE_DEMAND((K_p_.rows() == n_ydot_) && (K_p_.cols() == n_ydot_));
  DRAKE_DEMAND((K_d_.rows() == n_ydot_) && (K_d_.cols() == n_ydot_));
  DRAKE_DEMAND((W_.rows() == n_ydot_) && (W_.cols() == n_ydot_));

  // State_ cannot have repeated state
  auto it = std::unique(state_.begin(), state_.end());
  bool all_state_are_different = (it == state_.end());
  DRAKE_DEMAND(all_state_are_different);
}

void OscTrackingData::UpdateJAndJdotVForUnitTest(
    const Eigen::VectorXd& x_wo_spr,
    drake::systems::Context<double>& context_wo_spr) {

  auto start = std::chrono::high_resolution_clock::now();
  UpdateJ(x_wo_spr, context_wo_spr);
  auto finish = std::chrono::high_resolution_clock::now();
  std::chrono::duration<double> elapsed = finish - start;
  cout << "Updating J takes " << elapsed.count() << "seconds" << endl;

  start = std::chrono::high_resolution_clock::now();
  UpdateJdotV(x_wo_spr, context_wo_spr);
  finish = std::chrono::high_resolution_clock::now();
  elapsed = finish - start;
  cout << "Updating JdotV takes " << elapsed.count() << "seconds" << endl;
}

/**** ComTrackingData ****/
ComTrackingData::ComTrackingData(const string& name, const MatrixXd& K_p,
                                 const MatrixXd& K_d, const MatrixXd& W,
                                 const MultibodyPlant<double>& plant_w_spr,
                                 const MultibodyPlant<double>& plant_wo_spr)
    : OscTrackingData(name, kSpaceDim, kSpaceDim, K_p, K_d, W, plant_w_spr,
                      plant_wo_spr) {}

void ComTrackingData::AddStateToTrack(int state) { AddState(state); }

void ComTrackingData::UpdateYAndError(const VectorXd& x_w_spr,
                                      const Context<double>& context_w_spr) {
  y_ = plant_w_spr_.CalcCenterOfMassPosition(context_w_spr);
  error_y_ = y_des_ - y_;
}

void ComTrackingData::UpdateYdotAndError(const VectorXd& x_w_spr,
                                         const Context<double>& context_w_spr) {
  MatrixXd J_w_spr(kSpaceDim, plant_w_spr_.num_velocities());
  plant_w_spr_.CalcJacobianCenterOfMassTranslationalVelocity(
      context_w_spr, JacobianWrtVariable::kV, world_w_spr_, world_w_spr_,
      &J_w_spr);
  ydot_ = J_w_spr * x_w_spr.tail(plant_w_spr_.num_velocities());
  error_ydot_ = ydot_des_ - ydot_;
}

void ComTrackingData::UpdateYddotDes() { yddot_des_converted_ = yddot_des_; }

void ComTrackingData::UpdateJ(const VectorXd& x_wo_spr,
                              const Context<double>& context_wo_spr) {
  J_ = MatrixXd::Zero(kSpaceDim, plant_wo_spr_.num_velocities());
  plant_wo_spr_.CalcJacobianCenterOfMassTranslationalVelocity(
      context_wo_spr, JacobianWrtVariable::kV, world_w_spr_, world_w_spr_, &J_);
}

void ComTrackingData::UpdateJdotV(const VectorXd& x_wo_spr,
                                  const Context<double>& context_wo_spr) {
  JdotV_ = plant_wo_spr_.CalcBiasCenterOfMassTranslationalAcceleration(
      context_wo_spr, JacobianWrtVariable::kV, world_wo_spr_, world_wo_spr_);
}

void ComTrackingData::CheckDerivedOscTrackingData() {}

/**** TaskSpaceTrackingData ****/
TaskSpaceTrackingData::TaskSpaceTrackingData(
    const string& name, int n_y, int n_ydot, const MatrixXd& K_p,
    const MatrixXd& K_d, const MatrixXd& W,
    const MultibodyPlant<double>& plant_w_spr,
    const MultibodyPlant<double>& plant_wo_spr)
    : OscTrackingData(name, n_y, n_ydot, K_p, K_d, W, plant_w_spr,
                      plant_wo_spr) {}

/**** TransTaskSpaceTrackingData ****/
TransTaskSpaceTrackingData::TransTaskSpaceTrackingData(
    const string& name, const MatrixXd& K_p, const MatrixXd& K_d,
    const MatrixXd& W, const MultibodyPlant<double>& plant_w_spr,
    const MultibodyPlant<double>& plant_wo_spr)
    : TaskSpaceTrackingData(name, kSpaceDim, kSpaceDim, K_p, K_d, W,
                            plant_w_spr, plant_wo_spr) {}

void TransTaskSpaceTrackingData::AddPointToTrack(const std::string& body_name,
                                                 const Vector3d& pt_on_body) {
  DRAKE_DEMAND(plant_w_spr_.HasBodyNamed(body_name));
  DRAKE_DEMAND(plant_wo_spr_.HasBodyNamed(body_name));
  body_index_w_spr_.push_back(plant_w_spr_.GetBodyByName(body_name).index());
  body_index_wo_spr_.push_back(plant_wo_spr_.GetBodyByName(body_name).index());
  body_frames_w_spr_.push_back(
      &plant_w_spr_.GetBodyByName(body_name).body_frame());
  body_frames_wo_spr_.push_back(
      &plant_wo_spr_.GetBodyByName(body_name).body_frame());
  pts_on_body_.push_back(pt_on_body);
}
void TransTaskSpaceTrackingData::AddStateAndPointToTrack(
    int state, const std::string& body_name, const Vector3d& pt_on_body) {
  AddState(state);
  AddPointToTrack(body_name, pt_on_body);
}

void TransTaskSpaceTrackingData::UpdateYAndError(
    const VectorXd& x_w_spr, const Context<double>& context_w_spr) {
  y_ = Vector3d::Zero();
  plant_w_spr_.CalcPointsPositions(
      context_w_spr, *body_frames_wo_spr_[GetStateIdx()],
      pts_on_body_[GetStateIdx()], world_w_spr_, &y_);
  error_y_ = y_des_ - y_;
}

void TransTaskSpaceTrackingData::UpdateYdotAndError(
    const VectorXd& x_w_spr, const Context<double>& context_w_spr) {
  MatrixXd J(kSpaceDim, plant_w_spr_.num_velocities());
  plant_w_spr_.CalcJacobianTranslationalVelocity(
      context_w_spr, JacobianWrtVariable::kV,
      *body_frames_w_spr_.at(GetStateIdx()), pts_on_body_.at(GetStateIdx()),
      world_w_spr_, world_w_spr_, &J);
  ydot_ = J * x_w_spr.tail(plant_w_spr_.num_velocities());
  error_ydot_ = ydot_des_ - ydot_;
}

void TransTaskSpaceTrackingData::UpdateYddotDes() {
  yddot_des_converted_ = yddot_des_;
}

void TransTaskSpaceTrackingData::UpdateJ(
    const VectorXd& x_wo_spr, const Context<double>& context_wo_spr) {
  J_ = MatrixXd::Zero(kSpaceDim, plant_wo_spr_.num_velocities());
  plant_wo_spr_.CalcJacobianTranslationalVelocity(
      context_wo_spr, JacobianWrtVariable::kV,
      *body_frames_wo_spr_.at(GetStateIdx()), pts_on_body_.at(GetStateIdx()),
      world_wo_spr_, world_wo_spr_, &J_);
}

void TransTaskSpaceTrackingData::UpdateJdotV(
    const VectorXd& x_wo_spr, const Context<double>& context_wo_spr) {
  JdotV_ = plant_wo_spr_.CalcBiasTranslationalAcceleration(
      context_wo_spr, drake::multibody::JacobianWrtVariable::kV,
      *body_frames_wo_spr_.at(GetStateIdx()), pts_on_body_.at(GetStateIdx()),
      world_wo_spr_, world_wo_spr_);
}

void TransTaskSpaceTrackingData::CheckDerivedOscTrackingData() {
  if (body_index_w_spr_.empty()) {
    body_index_w_spr_ = body_index_wo_spr_;
  }
  DRAKE_DEMAND(body_index_w_spr_.size() == pts_on_body_.size());
  DRAKE_DEMAND(body_index_wo_spr_.size() == pts_on_body_.size());
  DRAKE_DEMAND(state_.empty() || (state_.size() == pts_on_body_.size()));
  if (state_.empty()) {
    DRAKE_DEMAND(body_index_w_spr_.size() == 1);
    DRAKE_DEMAND(body_index_wo_spr_.size() == 1);
    DRAKE_DEMAND(pts_on_body_.size() == 1);
  }
}

/**** RotTaskSpaceTrackingData ****/
RotTaskSpaceTrackingData::RotTaskSpaceTrackingData(
    const string& name, const MatrixXd& K_p, const MatrixXd& K_d,
    const MatrixXd& W, const MultibodyPlant<double>& plant_w_spr,
    const MultibodyPlant<double>& plant_wo_spr)
    : TaskSpaceTrackingData(name, kQuaternionDim, kSpaceDim, K_p, K_d, W,
                            plant_w_spr, plant_wo_spr) {}

void RotTaskSpaceTrackingData::AddFrameToTrack(const std::string& body_name,
                                               const Isometry3d& frame_pose) {
  DRAKE_DEMAND(plant_w_spr_.HasBodyNamed(body_name));
  DRAKE_DEMAND(plant_wo_spr_.HasBodyNamed(body_name));
  body_frames_w_spr_.push_back(
      &plant_w_spr_.GetBodyByName(body_name).body_frame());
  body_frames_wo_spr_.push_back(
      &plant_wo_spr_.GetBodyByName(body_name).body_frame());
  body_index_w_spr_.push_back(plant_w_spr_.GetBodyByName(body_name).index());
  body_index_wo_spr_.push_back(plant_wo_spr_.GetBodyByName(body_name).index());
  frame_pose_.push_back(frame_pose);
}

void RotTaskSpaceTrackingData::AddStateAndFrameToTrack(
    int state, const std::string& body_name, const Isometry3d& frame_pose) {
  AddState(state);
  AddFrameToTrack(body_name, frame_pose);
}

void RotTaskSpaceTrackingData::UpdateYAndError(
    const VectorXd& x_w_spr, const Context<double>& context_w_spr) {
  auto transform_mat = plant_w_spr_.EvalBodyPoseInWorld(
      context_w_spr,
      plant_w_spr_.get_body(body_index_w_spr_.at(GetStateIdx())));
  Quaterniond y_quat(transform_mat.rotation() *
                     frame_pose_.at(GetStateIdx()).linear());
  Eigen::Vector4d y_4d;
  y_4d << y_quat.w(), y_quat.vec();
  y_ = y_4d;
  DRAKE_DEMAND(y_des_.size() == 4);
  Quaterniond y_quat_des(y_des_(0), y_des_(1), y_des_(2), y_des_(3));
  y_quat_des.normalize();

  // Get relative quaternion (from current to desired)
  Quaterniond relative_qaut = (y_quat_des * y_quat.inverse()).normalized();
  double theta = 2 * acos(relative_qaut.w());
  Vector3d rot_axis = relative_qaut.vec().normalized();

  error_y_ = theta * rot_axis;
}

void RotTaskSpaceTrackingData::UpdateYdotAndError(
    const VectorXd& x_w_spr, const Context<double>& context_w_spr) {
  MatrixXd J_spatial(6, plant_w_spr_.num_velocities());
  plant_w_spr_.CalcJacobianSpatialVelocity(
      context_w_spr, JacobianWrtVariable::kV,
      *body_frames_w_spr_.at(GetStateIdx()),
      frame_pose_.at(GetStateIdx()).translation(), world_w_spr_, world_w_spr_,
      &J_spatial);
  ydot_ = J_spatial.block(0, 0, kSpaceDim, J_spatial.cols()) *
          x_w_spr.tail(plant_w_spr_.num_velocities());
  // Transform qdot to w
  Quaterniond y_quat_des(y_des_(0), y_des_(1), y_des_(2), y_des_(3));
  Quaterniond dy_quat_des(ydot_des_(0), ydot_des_(1), ydot_des_(2),
                          ydot_des_(3));
  Vector3d w_des_ = 2 * (dy_quat_des * y_quat_des.conjugate()).vec();
  error_ydot_ = w_des_ - ydot_;
}

void RotTaskSpaceTrackingData::UpdateYddotDes() {
  // Convert ddq into angular acceleration
  // See https://physics.stackexchange.com/q/460311
  Quaterniond y_quat_des(y_des_(0), y_des_(1), y_des_(2), y_des_(3));
  Quaterniond yddot_quat_des(yddot_des_(0), yddot_des_(1), yddot_des_(2),
                             yddot_des_(3));
  yddot_des_converted_ = 2 * (yddot_quat_des * y_quat_des.conjugate()).vec();
}

void RotTaskSpaceTrackingData::UpdateJ(const VectorXd& x_wo_spr,
                                       const Context<double>& context_wo_spr) {
  MatrixXd J_spatial(6, plant_wo_spr_.num_velocities());
  plant_wo_spr_.CalcJacobianSpatialVelocity(
      context_wo_spr, JacobianWrtVariable::kV,
      *body_frames_wo_spr_.at(GetStateIdx()),
      frame_pose_.at(GetStateIdx()).translation(), world_wo_spr_, world_wo_spr_,
      &J_spatial);
  J_ = J_spatial.block(0, 0, kSpaceDim, J_spatial.cols());
}

void RotTaskSpaceTrackingData::UpdateJdotV(
    const VectorXd& x_wo_spr, const Context<double>& context_wo_spr) {
  JdotV_ = plant_wo_spr_
               .CalcBiasSpatialAcceleration(
                   context_wo_spr, JacobianWrtVariable::kV,
                   *body_frames_wo_spr_.at(GetStateIdx()),
                   frame_pose_.at(GetStateIdx()).translation(), world_wo_spr_,
                   world_wo_spr_)
               .rotational();
}

void RotTaskSpaceTrackingData::CheckDerivedOscTrackingData() {
  if (body_index_w_spr_.empty()) {
    body_index_w_spr_ = body_index_wo_spr_;
  }
  DRAKE_DEMAND(body_index_w_spr_.size() == frame_pose_.size());
  DRAKE_DEMAND(body_index_wo_spr_.size() == frame_pose_.size());
  DRAKE_DEMAND(state_.empty() || (state_.size() == frame_pose_.size()));
  if (state_.empty()) {
    DRAKE_DEMAND(body_index_w_spr_.size() == 1);
    DRAKE_DEMAND(body_index_wo_spr_.size() == 1);
    DRAKE_DEMAND(frame_pose_.size() == 1);
  }
}

/**** JointSpaceTrackingData ****/
JointSpaceTrackingData::JointSpaceTrackingData(
    const string& name, const MatrixXd& K_p, const MatrixXd& K_d,
    const MatrixXd& W, const MultibodyPlant<double>& plant_w_spr,
    const MultibodyPlant<double>& plant_wo_spr)
    : OscTrackingData(name, 1, 1, K_p, K_d, W, plant_w_spr, plant_wo_spr) {}

void JointSpaceTrackingData::AddJointToTrack(
    const std::string& joint_pos_name, const std::string& joint_vel_name) {
  joint_pos_idx_w_spr_.push_back(
      makeNameToPositionsMap(plant_w_spr_).at(joint_pos_name));
  joint_vel_idx_w_spr_.push_back(
      makeNameToVelocitiesMap(plant_w_spr_).at(joint_vel_name));
  joint_pos_idx_wo_spr_.push_back(
      makeNameToPositionsMap(plant_wo_spr_).at(joint_pos_name));
  joint_vel_idx_wo_spr_.push_back(
      makeNameToVelocitiesMap(plant_wo_spr_).at(joint_vel_name));
}

void JointSpaceTrackingData::AddStateAndJointToTrack(
    int state, const std::string& joint_pos_name,
    const std::string& joint_vel_name) {
  AddState(state);
  AddJointToTrack(joint_pos_name, joint_vel_name);
}

void JointSpaceTrackingData::UpdateYAndError(
    const VectorXd& x_w_spr, const Context<double>& context_w_spr) {
  y_ = x_w_spr.segment(joint_pos_idx_w_spr_.at(GetStateIdx()), 1);
  error_y_ = y_des_ - y_;
}

void JointSpaceTrackingData::UpdateYdotAndError(
    const VectorXd& x_w_spr, const Context<double>& context_w_spr) {
  MatrixXd J = MatrixXd::Zero(1, plant_w_spr_.num_velocities());
  J(0, joint_vel_idx_w_spr_.at(GetStateIdx())) = 1;
  ydot_ = J * x_w_spr.tail(plant_w_spr_.num_velocities());
  error_ydot_ = ydot_des_ - ydot_;
}

void JointSpaceTrackingData::UpdateYddotDes() {
  yddot_des_converted_ = yddot_des_;
}

void JointSpaceTrackingData::UpdateJ(const VectorXd& x_wo_spr,
                                     const Context<double>& context_wo_spr) {
  J_ = MatrixXd::Zero(1, plant_wo_spr_.num_velocities());
  J_(0, joint_vel_idx_wo_spr_.at(GetStateIdx())) = 1;
}

void JointSpaceTrackingData::UpdateJdotV(
    const VectorXd& x_wo_spr, const Context<double>& context_wo_spr) {
  JdotV_ = VectorXd::Zero(1);
}

void JointSpaceTrackingData::CheckDerivedOscTrackingData() {
  if (joint_pos_idx_w_spr_.empty()) {
    joint_pos_idx_w_spr_ = joint_pos_idx_wo_spr_;
    joint_vel_idx_w_spr_ = joint_vel_idx_wo_spr_;
  }
  DRAKE_DEMAND(joint_pos_idx_w_spr_.size() == joint_pos_idx_wo_spr_.size());
  DRAKE_DEMAND(joint_vel_idx_w_spr_.size() == joint_vel_idx_wo_spr_.size());
  DRAKE_DEMAND(state_.empty() ||
               ((state_.size() == joint_pos_idx_wo_spr_.size()) &&
                (state_.size() == joint_vel_idx_wo_spr_.size())));
  if (state_.empty()) {
    DRAKE_DEMAND(joint_pos_idx_w_spr_.size() == 1);
    DRAKE_DEMAND(joint_vel_idx_w_spr_.size() == 1);
    DRAKE_DEMAND(joint_pos_idx_wo_spr_.size() == 1);
    DRAKE_DEMAND(joint_vel_idx_wo_spr_.size() == 1);
  }
}

// OptimalRomTrackingData //////////////////////////////////////////////////////
OptimalRomTrackingData::OptimalRomTrackingData(
    const string& name, int n_r, const MatrixXd& K_p, const MatrixXd& K_d,
    const MatrixXd& W, const MultibodyPlant<double>* plant_w_spr,
    const MultibodyPlant<double>* plant_wo_spr, const ReducedOrderModel& rom)
    : OscTrackingData(name, n_r, K_p, K_d, W, plant_w_spr, plant_wo_spr, true),
      rom_(rom) {}

void OptimalRomTrackingData::UpdateYAndError(const VectorXd& x_wo_spr,
                                             Context<double>& context_wo_spr) {
  y_ = rom_.EvalMappingFunc(x_wo_spr.head(plant_wo_spr_->num_positions()),
                            context_wo_spr);
  error_y_ = y_des_ - y_;
}
void OptimalRomTrackingData::UpdateYdotAndError(
    const VectorXd& x_wo_spr, Context<double>& context_wo_spr) {
  ydot_ = rom_.EvalMappingFuncJV(x_wo_spr.head(plant_wo_spr_->num_positions()),
                                 x_wo_spr.tail(plant_wo_spr_->num_velocities()),
                                 context_wo_spr);
  error_ydot_ = ydot_des_ - ydot_;
}
void OptimalRomTrackingData::UpdateYddotDes() {
  yddot_des_converted_ = yddot_des_;
}
void OptimalRomTrackingData::UpdateJ(const VectorXd& x_wo_spr,
                                     Context<double>& context_wo_spr) {
  VectorXd q = x_wo_spr.head(plant_wo_spr_->num_positions());
  J_ = rom_.EvalMappingFuncJ(q, context_wo_spr);
}
void OptimalRomTrackingData::UpdateJdotV(const VectorXd& x_wo_spr,
                                         Context<double>& context_wo_spr) {
  VectorXd q = x_wo_spr.head(plant_wo_spr_->num_positions());
  VectorXd v = x_wo_spr.tail(plant_wo_spr_->num_velocities());
  JdotV_ = rom_.EvalMappingFuncJdotV(q, v, context_wo_spr);
}
void OptimalRomTrackingData::CheckDerivedOscTrackingData() {
  DRAKE_DEMAND(GetTrajDim() == rom_.n_y());
}

}  // namespace dairlib::systems::controllers<|MERGE_RESOLUTION|>--- conflicted
+++ resolved
@@ -31,20 +31,12 @@
 using goldilocks_models::ReducedOrderModel;
 
 /**** OscTrackingData ****/
-<<<<<<< HEAD
-OscTrackingData::OscTrackingData(const string& name, int n_r,
-                                 const MatrixXd& K_p, const MatrixXd& K_d,
-                                 const MatrixXd& W,
-                                 const MultibodyPlant<double>* plant_w_spr,
-                                 const MultibodyPlant<double>* plant_wo_spr,
-                                 bool use_only_plant_wo_spr_in_evaluation)
-=======
 OscTrackingData::OscTrackingData(const string& name, int n_y, int n_ydot,
                                  const MatrixXd& K_p, const MatrixXd& K_d,
                                  const MatrixXd& W,
                                  const MultibodyPlant<double>& plant_w_spr,
-                                 const MultibodyPlant<double>& plant_wo_spr)
->>>>>>> 5f5205cb
+                                 const MultibodyPlant<double>& plant_wo_spr,
+                                 bool use_only_plant_wo_spr_in_evaluation)
     : plant_w_spr_(plant_w_spr),
       plant_wo_spr_(plant_wo_spr),
       world_w_spr_(plant_w_spr_.world_frame()),
