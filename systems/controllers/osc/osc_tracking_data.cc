--- conflicted
+++ resolved
@@ -71,7 +71,7 @@
 
     // Update feedback output (Calling virtual methods)
     UpdateYAndError(x_w_spr, context_w_spr);
-    UpdateYdotAndError(x_w_spr, context_w_spr, v_proj);
+    UpdateYdotAndError(x_w_spr, context_w_spr);
     UpdateYddotDes();
     UpdateJ(x_wo_spr, context_wo_spr);
     UpdateJdotV(x_wo_spr, context_wo_spr);
@@ -159,18 +159,13 @@
 }
 
 void ComTrackingData::UpdateYdotAndError(const VectorXd& x_w_spr,
-                                         const Context<double>& context_w_spr,
-                                         const VectorXd& v_proj) {
+                                         const Context<double>& context_w_spr) {
   MatrixXd J_w_spr(kSpaceDim, plant_w_spr_.num_velocities());
   plant_w_spr_.CalcJacobianCenterOfMassTranslationalVelocity(
       context_w_spr, JacobianWrtVariable::kV, world_w_spr_, world_w_spr_,
       &J_w_spr);
   ydot_ = J_w_spr * x_w_spr.tail(plant_w_spr_.num_velocities());
-<<<<<<< HEAD
-  error_ydot_ = ydot_des_ - ydot_ - GetJ() * v_proj;
-=======
   error_ydot_ = ydot_des_ - ydot_;
->>>>>>> 26b5e39c
   //  error_ydot_ = ydot_des_ - ydot_;
 }
 
@@ -236,15 +231,14 @@
 }
 
 void TransTaskSpaceTrackingData::UpdateYdotAndError(
-    const VectorXd& x_w_spr, const Context<double>& context_w_spr,
-    const VectorXd& v_proj) {
+    const VectorXd& x_w_spr, const Context<double>& context_w_spr) {
   MatrixXd J(kSpaceDim, plant_w_spr_.num_velocities());
   plant_w_spr_.CalcJacobianTranslationalVelocity(
       context_w_spr, JacobianWrtVariable::kV,
       *body_frames_w_spr_.at(GetStateIdx()), pts_on_body_.at(GetStateIdx()),
       world_w_spr_, world_w_spr_, &J);
   ydot_ = J * x_w_spr.tail(plant_w_spr_.num_velocities());
-  error_ydot_ = ydot_des_ - ydot_ - GetJ() * v_proj;
+  error_ydot_ = ydot_des_ - ydot_;
 }
 
 void TransTaskSpaceTrackingData::UpdateYddotDes() {
@@ -332,8 +326,7 @@
 }
 
 void RotTaskSpaceTrackingData::UpdateYdotAndError(
-    const VectorXd& x_w_spr, const Context<double>& context_w_spr,
-    const VectorXd& v_proj) {
+    const VectorXd& x_w_spr, const Context<double>& context_w_spr) {
   MatrixXd J_spatial(6, plant_w_spr_.num_velocities());
   plant_w_spr_.CalcJacobianSpatialVelocity(
       context_w_spr, JacobianWrtVariable::kV,
@@ -347,7 +340,7 @@
   Quaterniond dy_quat_des(ydot_des_(0), ydot_des_(1), ydot_des_(2),
                           ydot_des_(3));
   Vector3d w_des_ = 2 * (dy_quat_des * y_quat_des.conjugate()).vec();
-  error_ydot_ = w_des_ - ydot_ - J_spatial.block(0, 0, kSpaceDim, J_spatial.cols()) * v_proj;
+  error_ydot_ = w_des_ - ydot_;
 }
 
 void RotTaskSpaceTrackingData::UpdateYddotDes() {
@@ -428,12 +421,11 @@
 }
 
 void JointSpaceTrackingData::UpdateYdotAndError(
-    const VectorXd& x_w_spr, const Context<double>& context_w_spr,
-    const VectorXd& v_proj) {
+    const VectorXd& x_w_spr, const Context<double>& context_w_spr) {
   MatrixXd J = MatrixXd::Zero(1, plant_w_spr_.num_velocities());
   J(0, joint_vel_idx_w_spr_.at(GetStateIdx())) = 1;
   ydot_ = J * x_w_spr.tail(plant_w_spr_.num_velocities());
-  error_ydot_ = ydot_des_ - ydot_ - GetJ() * v_proj;
+  error_ydot_ = ydot_des_ - ydot_;
 }
 
 void JointSpaceTrackingData::UpdateYddotDes() {
