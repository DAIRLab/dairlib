#include "systems/controllers/osc/osc_tracking_data.h"

#include <math.h>
#include <algorithm>
<<<<<<< HEAD

#include "attic/multibody/rigidbody_utils.h"
#include "systems/controllers/osc/osc_utils.h"
=======
#include <drake/multibody/plant/multibody_plant.h>
#include "multibody/multibody_utils.h"
>>>>>>> ed1778aa

using std::cout;
using std::endl;

using drake::multibody::JacobianWrtVariable;
using drake::multibody::MultibodyPlant;
using drake::systems::Context;
using Eigen::Isometry3d;
using Eigen::MatrixXd;
using Eigen::Quaterniond;
using Eigen::Vector3d;
using Eigen::VectorXd;
using std::string;
using std::vector;

namespace dairlib::systems::controllers {

using multibody::makeNameToPositionsMap;
using multibody::makeNameToVelocitiesMap;

/**** OscTrackingData ****/
OscTrackingData::OscTrackingData(
    const string& name, int n_r, const MatrixXd& K_p, const MatrixXd& K_d,
    const MatrixXd& W, const MultibodyPlant<double>* plant_w_spr,
    const MultibodyPlant<double>* plant_wo_spr)
    : plant_w_spr_(plant_w_spr),
      plant_wo_spr_(plant_wo_spr),
      world_w_spr_(plant_w_spr_->world_frame()),
      world_wo_spr_(plant_wo_spr_->world_frame()),
      name_(name),
      n_r_(n_r),
      K_p_(K_p),
      K_d_(K_d),
      W_(W) {}

// Update
bool OscTrackingData::Update(
    const VectorXd& x_w_spr, Context<double>& context_w_spr,
    const VectorXd& x_wo_spr, Context<double>& context_wo_spr,
    const drake::trajectories::Trajectory<double>& traj, double t,
    int finite_state_machine_state) {
  // Update track_at_current_state_
  UpdateTrackingFlag(finite_state_machine_state);

  // Proceed based on the result of track_at_current_state_
  if (track_at_current_state_) {
    // Careful: must update y_des_ before calling UpdateYAndError()
    // Update desired output
    y_des_ = traj.value(t);
    dy_des_ = traj.MakeDerivative(1)->value(t);
    ddy_des_ = traj.MakeDerivative(2)->value(t);

    // Update feedback output (Calling virtual methods)
    UpdateYAndError(x_w_spr, context_w_spr);
    UpdateYdotAndError(x_w_spr, context_w_spr);
    UpdateYddotDes();
    UpdateJ(x_wo_spr, context_wo_spr);
    UpdateJdotV(x_wo_spr, context_wo_spr);

    // Update command output (desired output with pd control)
    ddy_command_ = ddy_des_converted_ + K_p_ * (error_y_) + K_d_ * (error_dy_);

  }
  return track_at_current_state_;
}

void OscTrackingData::UpdateTrackingFlag(int finite_state_machine_state) {
  if (state_.empty()) {
    track_at_current_state_ = true;
    state_idx_ = 0;
    return;
  }

  auto it = find(state_.begin(), state_.end(), finite_state_machine_state);
  state_idx_ = std::distance(state_.begin(), it);
  track_at_current_state_ = it != state_.end();
}

void OscTrackingData::PrintFeedbackAndDesiredValues(const VectorXd& dv) {
  DRAKE_ASSERT(track_at_current_state_);
  cout << name_ << ":\n";
  cout << "  y = " << y_.transpose() << endl;
  cout << "  y_des = " << y_des_.transpose() << endl;
  cout << "  error_y = " << error_y_.transpose() << endl;
  cout << "  dy = " << dy_.transpose() << endl;
  cout << "  dy_des = " << dy_des_.transpose() << endl;
  cout << "  error_dy_ = " << error_dy_.transpose() << endl;
  cout << "  ddy_des_converted = " << ddy_des_converted_.transpose() << endl;
  cout << "  ddy_command = " << ddy_command_.transpose() << endl;
  cout << "  ddy_command_sol = " << (J_ * dv + JdotV_).transpose() << endl;
}

void OscTrackingData::SaveDdyCommandSol(const VectorXd& dv) {
  DRAKE_ASSERT(track_at_current_state_);
  ddy_command_sol_ = J_ * dv + JdotV_;
}

void OscTrackingData::AddState(int state) {
  // Avoid repeated states
  for (auto const& element : state_) {
    DRAKE_DEMAND(element != state);
  }
  state_.push_back(state);
}

// Run this function in OSC constructor to make sure that users constructed
// OscTrackingData correctly.
void OscTrackingData::CheckOscTrackingData() {
  cout << "Checking " << name_ << endl;
  CheckDerivedOscTrackingData();

  DRAKE_DEMAND((K_p_.rows() == n_r_) && (K_p_.cols() == n_r_));
  DRAKE_DEMAND((K_d_.rows() == n_r_) && (K_d_.cols() == n_r_));
  DRAKE_DEMAND((W_.rows() == n_r_) && (W_.cols() == n_r_));

  // State_ cannot have repeated state
  auto it = std::unique(state_.begin(), state_.end());
  bool all_state_are_different = (it == state_.end());
  DRAKE_DEMAND(all_state_are_different);
}

/**** ComTrackingData ****/
ComTrackingData::ComTrackingData(
    const string& name, int n_r, const MatrixXd& K_p, const MatrixXd& K_d,
    const MatrixXd& W, const MultibodyPlant<double>* plant_w_spr,
    const MultibodyPlant<double>* plant_wo_spr)
    : OscTrackingData(name, n_r, K_p, K_d, W, plant_w_spr, plant_wo_spr) {}

void ComTrackingData::AddStateToTrack(int state) { AddState(state); }

void ComTrackingData::UpdateYAndError(const VectorXd& x_w_spr,
                                         Context<double>& context_w_spr) {
  y_ = plant_w_spr_->CalcCenterOfMassPosition(context_w_spr);
  error_y_ = y_des_ - y_;
}

void ComTrackingData::UpdateYdotAndError(const VectorXd& x_w_spr,
                                            Context<double>& context_w_spr) {
  MatrixXd J_w_spr(3, plant_w_spr_->num_velocities());
  plant_w_spr_->CalcJacobianCenterOfMassTranslationalVelocity(
      context_w_spr, JacobianWrtVariable::kV, world_w_spr_, world_w_spr_,
      &J_w_spr);
  dy_ = J_w_spr * x_w_spr.tail(plant_w_spr_->num_velocities());
  error_dy_ = dy_des_ - dy_;
}

void ComTrackingData::UpdateYddotDes() { ddy_des_converted_ = ddy_des_; }

void ComTrackingData::UpdateJ(const VectorXd& x_wo_spr,
                                 Context<double>& context_wo_spr) {
  J_ = MatrixXd::Zero(3, plant_wo_spr_->num_velocities());
  plant_wo_spr_->CalcJacobianCenterOfMassTranslationalVelocity(
      context_wo_spr, JacobianWrtVariable::kV, world_w_spr_, world_w_spr_, &J_);
}

void ComTrackingData::UpdateJdotV(const VectorXd& x_wo_spr,
                                     Context<double>& context_wo_spr) {
  JdotV_ = plant_wo_spr_->CalcBiasCenterOfMassTranslationalAcceleration(
      context_wo_spr, JacobianWrtVariable::kV, world_wo_spr_, world_wo_spr_);
}

void ComTrackingData::CheckDerivedOscTrackingData() {}

/**** TaskSpaceTrackingData ****/
TaskSpaceTrackingData::TaskSpaceTrackingData(
    const string& name, int n_r, const MatrixXd& K_p, const MatrixXd& K_d,
    const MatrixXd& W, const MultibodyPlant<double>* plant_w_spr,
    const MultibodyPlant<double>* plant_wo_spr)
    : OscTrackingData(name, n_r, K_p, K_d, W, plant_w_spr, plant_wo_spr) {}

/**** TransTaskSpaceTrackingData ****/
TransTaskSpaceTrackingData::TransTaskSpaceTrackingData(
    const string& name, int n_r, const MatrixXd& K_p, const MatrixXd& K_d,
    const MatrixXd& W, const MultibodyPlant<double>* plant_w_spr,
    const MultibodyPlant<double>* plant_wo_spr)
    : TaskSpaceTrackingData(name, n_r, K_p, K_d, W, plant_w_spr,
                               plant_wo_spr) {}

void TransTaskSpaceTrackingData::AddPointToTrack(
    const std::string& body_name, const Vector3d& pt_on_body) {
  DRAKE_DEMAND(plant_w_spr_->HasBodyNamed(body_name));
  DRAKE_DEMAND(plant_wo_spr_->HasBodyNamed(body_name));
  body_index_w_spr_.push_back(plant_w_spr_->GetBodyByName(body_name).index());
  body_index_wo_spr_.push_back(plant_wo_spr_->GetBodyByName(body_name).index());
  body_frames_w_spr_.push_back(
      &plant_w_spr_->GetBodyByName(body_name).body_frame());
  body_frames_wo_spr_.push_back(
      &plant_wo_spr_->GetBodyByName(body_name).body_frame());
  pts_on_body_.push_back(pt_on_body);
}
void TransTaskSpaceTrackingData::AddStateAndPointToTrack(
    int state, const std::string& body_name, const Vector3d& pt_on_body) {
  AddState(state);
  AddPointToTrack(body_name, pt_on_body);
}

void TransTaskSpaceTrackingData::UpdateYAndError(
    const VectorXd& x_w_spr, Context<double>& context_w_spr) {
  y_ = Vector3d::Zero();
  plant_w_spr_->CalcPointsPositions(
      context_w_spr, *body_frames_wo_spr_[GetStateIdx()],
      pts_on_body_[GetStateIdx()], world_w_spr_, &y_);
  error_y_ = y_des_ - y_;
}

void TransTaskSpaceTrackingData::UpdateYdotAndError(
    const VectorXd& x_w_spr, Context<double>& context_w_spr) {
  MatrixXd J(3, plant_w_spr_->num_velocities());
  plant_w_spr_->CalcJacobianTranslationalVelocity(
      context_w_spr, JacobianWrtVariable::kV,
      *body_frames_w_spr_.at(GetStateIdx()), pts_on_body_.at(GetStateIdx()),
      world_w_spr_, world_w_spr_, &J);
  dy_ = J * x_w_spr.tail(plant_w_spr_->num_velocities());
  error_dy_ = dy_des_ - dy_;
}

void TransTaskSpaceTrackingData::UpdateYddotDes() {
  ddy_des_converted_ = ddy_des_;
}

void TransTaskSpaceTrackingData::UpdateJ(const VectorXd& x_wo_spr,
                                            Context<double>& context_wo_spr) {
  J_ = MatrixXd::Zero(3, plant_wo_spr_->num_velocities());
  plant_wo_spr_->CalcJacobianTranslationalVelocity(
      context_wo_spr, JacobianWrtVariable::kV,
      *body_frames_wo_spr_.at(GetStateIdx()), pts_on_body_.at(GetStateIdx()),
      world_wo_spr_, world_wo_spr_, &J_);
}

void TransTaskSpaceTrackingData::UpdateJdotV(
    const VectorXd& x_wo_spr, Context<double>& context_wo_spr) {
  JdotV_ = plant_wo_spr_
               ->CalcBiasForJacobianSpatialVelocity(
                   context_wo_spr, drake::multibody::JacobianWrtVariable::kV,
                   *body_frames_wo_spr_.at(GetStateIdx()),
                   pts_on_body_.at(GetStateIdx()), world_wo_spr_, world_wo_spr_)
               .tail(3);
}

void TransTaskSpaceTrackingData::CheckDerivedOscTrackingData() {
  if (body_index_w_spr_.empty()) {
    body_index_w_spr_ = body_index_wo_spr_;
  }
  DRAKE_DEMAND(body_index_w_spr_.size() == pts_on_body_.size());
  DRAKE_DEMAND(body_index_wo_spr_.size() == pts_on_body_.size());
  DRAKE_DEMAND(state_.empty() || (state_.size() == pts_on_body_.size()));
  if (state_.empty()) {
    DRAKE_DEMAND(body_index_w_spr_.size() == 1);
    DRAKE_DEMAND(body_index_wo_spr_.size() == 1);
    DRAKE_DEMAND(pts_on_body_.size() == 1);
  }
}

/**** RotTaskSpaceTrackingData ****/
RotTaskSpaceTrackingData::RotTaskSpaceTrackingData(
    const string& name, int n_r, const MatrixXd& K_p, const MatrixXd& K_d,
    const MatrixXd& W, const MultibodyPlant<double>* plant_w_spr,
    const MultibodyPlant<double>* plant_wo_spr)
    : TaskSpaceTrackingData(name, n_r, K_p, K_d, W, plant_w_spr,
                               plant_wo_spr) {}

void RotTaskSpaceTrackingData::AddFrameToTrack(
    const std::string& body_name, const Isometry3d& frame_pose) {
  DRAKE_DEMAND(plant_w_spr_->HasBodyNamed(body_name));
  DRAKE_DEMAND(plant_wo_spr_->HasBodyNamed(body_name));
  body_frames_w_spr_.push_back(
      &plant_w_spr_->GetBodyByName(body_name).body_frame());
  body_frames_wo_spr_.push_back(
      &plant_wo_spr_->GetBodyByName(body_name).body_frame());
  body_index_w_spr_.push_back(plant_w_spr_->GetBodyByName(body_name).index());
  body_index_wo_spr_.push_back(plant_wo_spr_->GetBodyByName(body_name).index());
  frame_pose_.push_back(frame_pose);
}

void RotTaskSpaceTrackingData::AddStateAndFrameToTrack(
    int state, const std::string& body_name, const Isometry3d& frame_pose) {
  AddState(state);
  AddFrameToTrack(body_name, frame_pose);
}

void RotTaskSpaceTrackingData::UpdateYAndError(
    const VectorXd& x_w_spr, Context<double>& context_w_spr) {
  auto transform_mat = plant_w_spr_->EvalBodyPoseInWorld(
      context_w_spr,
      plant_w_spr_->get_body(body_index_w_spr_.at(GetStateIdx())));
  Quaterniond y_quat(transform_mat.rotation() *
                     frame_pose_.at(GetStateIdx()).linear());
  Eigen::Vector4d y_4d;
  y_4d << y_quat.w(), y_quat.vec();
  y_ = y_4d;
  DRAKE_DEMAND(y_des_.size() == 4);
  Quaterniond y_quat_des(y_des_(0), y_des_(1), y_des_(2), y_des_(3));
  y_quat_des.normalize();

  // Get relative quaternion (from current to desired)
  Quaterniond relative_qaut = (y_quat_des * y_quat.inverse()).normalized();
  double theta = 2 * acos(relative_qaut.w());
  Vector3d rot_axis = relative_qaut.vec().normalized();

  error_y_ = theta * rot_axis;
}

void RotTaskSpaceTrackingData::UpdateYdotAndError(
    const VectorXd& x_w_spr, Context<double>& context_w_spr) {
  MatrixXd J_spatial(6, plant_w_spr_->num_velocities());
  plant_w_spr_->CalcJacobianSpatialVelocity(
      context_w_spr, JacobianWrtVariable::kV,
      *body_frames_w_spr_.at(GetStateIdx()),
      frame_pose_.at(GetStateIdx()).translation(), world_w_spr_, world_w_spr_,
      &J_spatial);
  dy_ = J_spatial.block(0, 0, 3, J_spatial.cols()) *
        x_w_spr.tail(plant_w_spr_->num_velocities());
  // Transform qdot to w
  Quaterniond y_quat_des(y_des_(0), y_des_(1), y_des_(2), y_des_(3));
  Quaterniond dy_quat_des(dy_des_(0), dy_des_(1), dy_des_(2), dy_des_(3));
  Vector3d w_des_ = 2 * (dy_quat_des * y_quat_des.conjugate()).vec();
  error_dy_ = w_des_ - dy_;
}

void RotTaskSpaceTrackingData::UpdateYddotDes() {
  // Convert ddq into angular acceleration
  // See https://physics.stackexchange.com/q/460311
  Quaterniond y_quat_des(y_des_(0), y_des_(1), y_des_(2), y_des_(3));
  Quaterniond ddy_quat_des(ddy_des_(0), ddy_des_(1), ddy_des_(2), ddy_des_(3));
  ddy_des_converted_ = 2 * (ddy_quat_des * y_quat_des.conjugate()).vec();
}

void RotTaskSpaceTrackingData::UpdateJ(const VectorXd& x_wo_spr,
                                          Context<double>& context_wo_spr) {
  MatrixXd J_spatial(6, plant_wo_spr_->num_velocities());
  plant_wo_spr_->CalcJacobianSpatialVelocity(
      context_wo_spr, JacobianWrtVariable::kV,
      *body_frames_wo_spr_.at(GetStateIdx()),
      frame_pose_.at(GetStateIdx()).translation(), world_wo_spr_, world_wo_spr_,
      &J_spatial);
  J_ = J_spatial.block(0, 0, 3, J_spatial.cols());
}

void RotTaskSpaceTrackingData::UpdateJdotV(const VectorXd& x_wo_spr,
                                              Context<double>& context_wo_spr) {
  JdotV_ = plant_wo_spr_
               ->CalcBiasForJacobianSpatialVelocity(
                   context_wo_spr, JacobianWrtVariable::kV,
                   *body_frames_wo_spr_.at(GetStateIdx()),
                   frame_pose_.at(GetStateIdx()).translation(), world_wo_spr_,
                   world_wo_spr_)
               .head(3);
}

void RotTaskSpaceTrackingData::CheckDerivedOscTrackingData() {
  if (body_index_w_spr_.empty()) {
    body_index_w_spr_ = body_index_wo_spr_;
  }
  DRAKE_DEMAND(body_index_w_spr_.size() == frame_pose_.size());
  DRAKE_DEMAND(body_index_wo_spr_.size() == frame_pose_.size());
  DRAKE_DEMAND(state_.empty() || (state_.size() == frame_pose_.size()));
  if (state_.empty()) {
    DRAKE_DEMAND(body_index_w_spr_.size() == 1);
    DRAKE_DEMAND(body_index_wo_spr_.size() == 1);
    DRAKE_DEMAND(frame_pose_.size() == 1);
  }
}

/**** JointSpaceTrackingData ****/
JointSpaceTrackingData::JointSpaceTrackingData(
    const string& name, const MatrixXd& K_p, const MatrixXd& K_d,
    const MatrixXd& W, const MultibodyPlant<double>* plant_w_spr,
    const MultibodyPlant<double>* plant_wo_spr)
    : OscTrackingData(name, 1, K_p, K_d, W, plant_w_spr, plant_wo_spr) {
}

void JointSpaceTrackingData::AddJointToTrack(
    const std::string& joint_pos_name, const std::string& joint_vel_name) {
  joint_pos_idx_w_spr_.push_back(
      makeNameToPositionsMap(*plant_w_spr_).at(joint_pos_name));
  joint_vel_idx_w_spr_.push_back(
      makeNameToVelocitiesMap(*plant_w_spr_).at(joint_vel_name));
  joint_pos_idx_wo_spr_.push_back(
      makeNameToPositionsMap(*plant_wo_spr_).at(joint_pos_name));
  joint_vel_idx_wo_spr_.push_back(
      makeNameToVelocitiesMap(*plant_wo_spr_).at(joint_vel_name));
}

void JointSpaceTrackingData::AddStateAndJointToTrack(
    int state, const std::string& joint_pos_name,
    const std::string& joint_vel_name) {
  AddState(state);
  AddJointToTrack(joint_pos_name, joint_vel_name);
}

void JointSpaceTrackingData::UpdateYAndError(
    const VectorXd& x_w_spr, Context<double>& context_w_spr) {
  y_ = x_w_spr.segment(joint_pos_idx_w_spr_.at(GetStateIdx()), 1);
  error_y_ = y_des_ - y_;
}

void JointSpaceTrackingData::UpdateYdotAndError(
    const VectorXd& x_w_spr, Context<double>& context_w_spr) {
  MatrixXd J = MatrixXd::Zero(1, plant_w_spr_->num_velocities());
  J(0, joint_vel_idx_w_spr_.at(GetStateIdx())) = 1;
  dy_ = J * x_w_spr.tail(plant_w_spr_->num_velocities());
  error_dy_ = dy_des_ - dy_;
}

void JointSpaceTrackingData::UpdateYddotDes() {
  ddy_des_converted_ = ddy_des_;
}

void JointSpaceTrackingData::UpdateJ(const VectorXd& x_wo_spr,
                                        Context<double>& context_wo_spr) {
  J_ = MatrixXd::Zero(1, plant_wo_spr_->num_velocities());
  J_(0, joint_vel_idx_wo_spr_.at(GetStateIdx())) = 1;
}

void JointSpaceTrackingData::UpdateJdotV(const VectorXd& x_wo_spr,
                                            Context<double>& context_wo_spr) {
  JdotV_ = VectorXd::Zero(1);
}

void JointSpaceTrackingData::CheckDerivedOscTrackingData() {
  if (joint_pos_idx_w_spr_.empty()) {
    joint_pos_idx_w_spr_ = joint_pos_idx_wo_spr_;
    joint_vel_idx_w_spr_ = joint_vel_idx_wo_spr_;
  }
  DRAKE_DEMAND(joint_pos_idx_w_spr_.size() == joint_pos_idx_wo_spr_.size());
  DRAKE_DEMAND(joint_vel_idx_w_spr_.size() == joint_vel_idx_wo_spr_.size());
  DRAKE_DEMAND(state_.empty() ||
               ((state_.size() == joint_pos_idx_wo_spr_.size()) &&
                (state_.size() == joint_vel_idx_wo_spr_.size())));
  if (state_.empty()) {
    DRAKE_DEMAND(joint_pos_idx_w_spr_.size() == 1);
    DRAKE_DEMAND(joint_vel_idx_w_spr_.size() == 1);
    DRAKE_DEMAND(joint_pos_idx_wo_spr_.size() == 1);
    DRAKE_DEMAND(joint_vel_idx_wo_spr_.size() == 1);
  }
}

<<<<<<< HEAD
// AbstractTrackingData ////////////////////////////////////////////////////////
AbstractTrackingData::AbstractTrackingData(
    string name, int n_r, MatrixXd K_p, MatrixXd K_d, MatrixXd W,
    const RigidBodyTree<double>* tree_w_spr,
    const RigidBodyTree<double>* tree_wo_spr,
    OscUserDefinedPos* user_defined_pos)
    : AbstractTrackingData(name, n_r, K_p, K_d, W, tree_w_spr, tree_wo_spr,
                           user_defined_pos, user_defined_pos) {}

AbstractTrackingData::AbstractTrackingData(
    string name, int n_r, MatrixXd K_p, MatrixXd K_d, MatrixXd W,
    const RigidBodyTree<double>* tree_w_spr,
    const RigidBodyTree<double>* tree_wo_spr,
    OscUserDefinedPos* user_defined_pos_w_spr,
    OscUserDefinedPos* user_defined_pos_wo_spr)
    : OscTrackingData(name, n_r, K_p, K_d, W, tree_w_spr, tree_wo_spr),
      user_defined_pos_wo_spr_(user_defined_pos_wo_spr),
      user_defined_pos_w_spr_(user_defined_pos_w_spr) {
  only_one_user_defined_pos_ =
      user_defined_pos_w_spr == user_defined_pos_wo_spr;

  if (only_one_user_defined_pos_) {
    map_position_from_spring_to_no_spring_ =
        PositionMapFromSpringToNoSpring(*tree_w_spr, *tree_wo_spr);
    map_velocity_from_spring_to_no_spring_ =
        VelocityMapFromSpringToNoSpring(*tree_w_spr, *tree_wo_spr);
  }
}

void AbstractTrackingData::UpdateYAndError(
    const VectorXd& x_w_spr, KinematicsCache<double>& cache_w_spr) {
  VectorXd q;
  if (only_one_user_defined_pos_) {
    q = map_position_from_spring_to_no_spring_ *
        x_w_spr.head(tree_w_spr_->get_num_positions());
  } else {
    q = x_w_spr.head(tree_w_spr_->get_num_positions());
  }

  y_ = user_defined_pos_w_spr_->Position(q);
  error_y_ = y_des_ - y_;
}
void AbstractTrackingData::UpdateYdotAndError(
    const VectorXd& x_w_spr, KinematicsCache<double>& cache_w_spr) {
  VectorXd q;
  VectorXd v;
  if (only_one_user_defined_pos_) {
    q = map_position_from_spring_to_no_spring_ *
        x_w_spr.head(tree_w_spr_->get_num_positions());
    v = map_velocity_from_spring_to_no_spring_ *
        x_w_spr.tail(tree_w_spr_->get_num_velocities());
  } else {
    q = x_w_spr.head(tree_w_spr_->get_num_positions());
    v = x_w_spr.tail(tree_w_spr_->get_num_velocities());
  }

  ydot_ =
      JacobianOfUserDefinedPos(*user_defined_pos_w_spr_, q) * VToQdotMap(q) * v;
  error_ydot_ = ydot_des_ - ydot_;
}
void AbstractTrackingData::UpdateJ(const VectorXd& x_wo_spr,
                                   KinematicsCache<double>& cache_wo_spr) {
  VectorXd q = x_wo_spr.head(tree_wo_spr_->get_num_positions());

  // Compute Jacobian by forward differencing
  J_ = JacobianOfUserDefinedPos(*user_defined_pos_wo_spr_, q) * VToQdotMap(q);
}
void AbstractTrackingData::UpdateJdotV(const VectorXd& x_wo_spr,
                                       KinematicsCache<double>& cache_wo_spr) {
  VectorXd q = x_wo_spr.head(tree_wo_spr_->get_num_positions());
  VectorXd v = x_wo_spr.tail(tree_wo_spr_->get_num_velocities());

  VectorXd qdot = VToQdotMap(q) * v;

  VectorXd Jv_0 = JacobianOfUserDefinedPos(*user_defined_pos_wo_spr_, q) * qdot;
  VectorXd Jv_i;

  MatrixXd nabla_Jv(Jv_0.size(), q.size());
  for (int i = 0; i < q.size(); i++) {
    q(i) += dx_;
    Jv_i = JacobianOfUserDefinedPos(*user_defined_pos_wo_spr_, q) * qdot;
    q(i) -= dx_;
    nabla_Jv.col(i) = (Jv_i - Jv_0) / dx_;
  }

  JdotV_ = nabla_Jv * qdot;
}
void AbstractTrackingData::CheckDerivedOscTrackingData() {
  if (only_one_user_defined_pos_) {
    DRAKE_DEMAND(GetTrajDim() == user_defined_pos_wo_spr_
                                     ->Position(VectorXd::Ones(
                                         tree_wo_spr_->get_num_positions()))
                                     .size());
  } else {
    DRAKE_DEMAND(GetTrajDim() == user_defined_pos_wo_spr_
                                     ->Position(VectorXd::Ones(
                                         tree_wo_spr_->get_num_positions()))
                                     .size());
    DRAKE_DEMAND(GetTrajDim() == user_defined_pos_w_spr_
                                     ->Position(VectorXd::Ones(
                                         tree_w_spr_->get_num_positions()))
                                     .size());
  }
}
MatrixXd AbstractTrackingData::JacobianOfUserDefinedPos(
    const OscUserDefinedPos& user_defined_pos, VectorXd q) const {
  VectorXd r_0, r_i;
  r_0 = user_defined_pos.Position(q);

  MatrixXd J = MatrixXd(r_0.size(), q.size());
  for (int i = 0; i < q.size(); i++) {
    q(i) += dx_;
    r_i = user_defined_pos.Position(q);
    q(i) -= dx_;
    J.col(i) = (r_i - r_0) / dx_;
  }
  return J;
}
MatrixXd AbstractTrackingData::WToQuatDotMap(const Eigen::Vector4d& q) const {
  MatrixXd ret(4,3);
  ret <<  -q(1), -q(2), -q(3),
           q(0), -q(3),  q(2),
           q(3),  q(0), -q(1),
          -q(2),  q(1),  q(0);
  ret *= 0.5;
  return ret;
}
MatrixXd AbstractTrackingData::VToQdotMap(const Eigen::VectorXd& q) const {
  int n_rest = q.size() - 3;

  MatrixXd ret(q.size() + 1, q.size());
  ret.block<4,3>(0,0) = WToQuatDotMap(q.head(4));
  ret.block(4, 3, n_rest, n_rest) = MatrixXd::Identity(n_rest, n_rest);
  return ret;
}

}  // namespace controllers
}  // namespace systems
}  // namespace dairlib
=======
}  // namespace dairlib::systems::controllers
>>>>>>> ed1778aa
<|MERGE_RESOLUTION|>--- conflicted
+++ resolved
@@ -2,14 +2,10 @@
 
 #include <math.h>
 #include <algorithm>
-<<<<<<< HEAD
-
-#include "attic/multibody/rigidbody_utils.h"
-#include "systems/controllers/osc/osc_utils.h"
-=======
 #include <drake/multibody/plant/multibody_plant.h>
 #include "multibody/multibody_utils.h"
->>>>>>> ed1778aa
+
+#include "systems/controllers/osc/osc_utils.h"
 
 using std::cout;
 using std::endl;
@@ -446,24 +442,23 @@
     DRAKE_DEMAND(joint_vel_idx_wo_spr_.size() == 1);
   }
 }
-
-<<<<<<< HEAD
+/*
 // AbstractTrackingData ////////////////////////////////////////////////////////
 AbstractTrackingData::AbstractTrackingData(
     string name, int n_r, MatrixXd K_p, MatrixXd K_d, MatrixXd W,
-    const RigidBodyTree<double>* tree_w_spr,
-    const RigidBodyTree<double>* tree_wo_spr,
+    const MultibodyPlant<double>* plant_w_spr,
+    const MultibodyPlant<double>* plant_wo_spr,
     OscUserDefinedPos* user_defined_pos)
-    : AbstractTrackingData(name, n_r, K_p, K_d, W, tree_w_spr, tree_wo_spr,
+    : AbstractTrackingData(name, n_r, K_p, K_d, W, plant_w_spr, plant_wo_spr,
                            user_defined_pos, user_defined_pos) {}
 
 AbstractTrackingData::AbstractTrackingData(
     string name, int n_r, MatrixXd K_p, MatrixXd K_d, MatrixXd W,
-    const RigidBodyTree<double>* tree_w_spr,
-    const RigidBodyTree<double>* tree_wo_spr,
+    const MultibodyPlant<double>* plant_w_spr,
+    const MultibodyPlant<double>* plant_wo_spr,
     OscUserDefinedPos* user_defined_pos_w_spr,
     OscUserDefinedPos* user_defined_pos_wo_spr)
-    : OscTrackingData(name, n_r, K_p, K_d, W, tree_w_spr, tree_wo_spr),
+    : OscTrackingData(name, n_r, K_p, K_d, W, plant_w_spr, plant_wo_spr),
       user_defined_pos_wo_spr_(user_defined_pos_wo_spr),
       user_defined_pos_w_spr_(user_defined_pos_w_spr) {
   only_one_user_defined_pos_ =
@@ -471,37 +466,37 @@
 
   if (only_one_user_defined_pos_) {
     map_position_from_spring_to_no_spring_ =
-        PositionMapFromSpringToNoSpring(*tree_w_spr, *tree_wo_spr);
+        PositionMapFromSpringToNoSpring(*plant_w_spr, *plant_wo_spr);
     map_velocity_from_spring_to_no_spring_ =
-        VelocityMapFromSpringToNoSpring(*tree_w_spr, *tree_wo_spr);
+        VelocityMapFromSpringToNoSpring(*plant_w_spr, *plant_wo_spr);
   }
 }
 
 void AbstractTrackingData::UpdateYAndError(
-    const VectorXd& x_w_spr, KinematicsCache<double>& cache_w_spr) {
+    const VectorXd& x_w_spr, Context<double>& context_w_spr) {
   VectorXd q;
   if (only_one_user_defined_pos_) {
     q = map_position_from_spring_to_no_spring_ *
-        x_w_spr.head(tree_w_spr_->get_num_positions());
+        x_w_spr.head(plant_w_spr_->num_positions());
   } else {
-    q = x_w_spr.head(tree_w_spr_->get_num_positions());
+    q = x_w_spr.head(plant_w_spr_->num_positions());
   }
 
   y_ = user_defined_pos_w_spr_->Position(q);
   error_y_ = y_des_ - y_;
 }
 void AbstractTrackingData::UpdateYdotAndError(
-    const VectorXd& x_w_spr, KinematicsCache<double>& cache_w_spr) {
+    const VectorXd& x_w_spr, Context<double>& context_w_spr) {
   VectorXd q;
   VectorXd v;
   if (only_one_user_defined_pos_) {
     q = map_position_from_spring_to_no_spring_ *
-        x_w_spr.head(tree_w_spr_->get_num_positions());
+        x_w_spr.head(plant_w_spr_->num_positions());
     v = map_velocity_from_spring_to_no_spring_ *
-        x_w_spr.tail(tree_w_spr_->get_num_velocities());
+        x_w_spr.tail(plant_w_spr_->num_velocities());
   } else {
-    q = x_w_spr.head(tree_w_spr_->get_num_positions());
-    v = x_w_spr.tail(tree_w_spr_->get_num_velocities());
+    q = x_w_spr.head(plant_w_spr_->num_positions());
+    v = x_w_spr.tail(plant_w_spr_->num_velocities());
   }
 
   ydot_ =
@@ -509,16 +504,16 @@
   error_ydot_ = ydot_des_ - ydot_;
 }
 void AbstractTrackingData::UpdateJ(const VectorXd& x_wo_spr,
-                                   KinematicsCache<double>& cache_wo_spr) {
-  VectorXd q = x_wo_spr.head(tree_wo_spr_->get_num_positions());
+                                   Context<double>& context_wo_spr) {
+  VectorXd q = x_wo_spr.head(plant_wo_spr_->num_positions());
 
   // Compute Jacobian by forward differencing
   J_ = JacobianOfUserDefinedPos(*user_defined_pos_wo_spr_, q) * VToQdotMap(q);
 }
 void AbstractTrackingData::UpdateJdotV(const VectorXd& x_wo_spr,
-                                       KinematicsCache<double>& cache_wo_spr) {
-  VectorXd q = x_wo_spr.head(tree_wo_spr_->get_num_positions());
-  VectorXd v = x_wo_spr.tail(tree_wo_spr_->get_num_velocities());
+                                       Context<double>& context_wo_spr) {
+  VectorXd q = x_wo_spr.head(plant_wo_spr_->num_positions());
+  VectorXd v = x_wo_spr.tail(plant_wo_spr_->num_velocities());
 
   VectorXd qdot = VToQdotMap(q) * v;
 
@@ -539,16 +534,16 @@
   if (only_one_user_defined_pos_) {
     DRAKE_DEMAND(GetTrajDim() == user_defined_pos_wo_spr_
                                      ->Position(VectorXd::Ones(
-                                         tree_wo_spr_->get_num_positions()))
+                                         plant_wo_spr_->num_positions()))
                                      .size());
   } else {
     DRAKE_DEMAND(GetTrajDim() == user_defined_pos_wo_spr_
                                      ->Position(VectorXd::Ones(
-                                         tree_wo_spr_->get_num_positions()))
+                                         plant_wo_spr_->num_positions()))
                                      .size());
     DRAKE_DEMAND(GetTrajDim() == user_defined_pos_w_spr_
                                      ->Position(VectorXd::Ones(
-                                         tree_w_spr_->get_num_positions()))
+                                         plant_w_spr_->num_positions()))
                                      .size());
   }
 }
@@ -582,11 +577,6 @@
   ret.block<4,3>(0,0) = WToQuatDotMap(q.head(4));
   ret.block(4, 3, n_rest, n_rest) = MatrixXd::Identity(n_rest, n_rest);
   return ret;
-}
-
-}  // namespace controllers
-}  // namespace systems
-}  // namespace dairlib
-=======
-}  // namespace dairlib::systems::controllers
->>>>>>> ed1778aa
+}*/
+
+}  // namespace dairlib::systems::controllers