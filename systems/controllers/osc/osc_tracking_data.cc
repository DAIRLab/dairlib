#include "systems/controllers/osc/osc_tracking_data.h"

#include <math.h>
#include <algorithm>

#include "attic/multibody/rigidbody_utils.h"
#include "systems/controllers/osc/osc_utils.h"

using std::cout;
using std::endl;

using Eigen::Isometry3d;
using Eigen::MatrixXd;
using Eigen::Quaterniond;
using Eigen::Vector3d;
using Eigen::VectorXd;
using std::string;
using std::vector;

namespace dairlib {
namespace systems {
namespace controllers {

using multibody::GetBodyIndexFromName;
using multibody::makeNameToPositionsMap;
using multibody::makeNameToVelocitiesMap;

// OscTrackingData /////////////////////////////////////////////////////////////
OscTrackingData::OscTrackingData(string name, int n_r, MatrixXd K_p,
                                 MatrixXd K_d, MatrixXd W,
                                 const RigidBodyTree<double>* tree_w_spr,
                                 const RigidBodyTree<double>* tree_wo_spr)
    : tree_w_spr_(tree_w_spr),
      tree_wo_spr_(tree_wo_spr),
      name_(name),
      n_r_(n_r),
      K_p_(K_p),
      K_d_(K_d),
      W_(W) {}

// Updater
bool OscTrackingData::Update(
    VectorXd x_w_spr, KinematicsCache<double>& cache_w_spr, VectorXd x_wo_spr,
    KinematicsCache<double>& cache_wo_spr,
    const drake::trajectories::Trajectory<double>& traj, double t,
    int finite_state_machine_state) {
  // Update track_at_current_step_
  UpdateTrackingFlag(finite_state_machine_state);

  // Proceed based on the result of track_at_current_step_
  if (!track_at_current_step_) {
    return track_at_current_step_;
  } else {
    // Careful: must update y_des_ before calling UpdateYAndError()

    // Update desired output
    y_des_ = traj.value(t);
    ydot_des_ = traj.MakeDerivative(1)->value(t);
    yddot_des_ = traj.MakeDerivative(2)->value(t);

    // Update feedback output (Calling virtual methods)
    UpdateYAndError(x_w_spr, cache_w_spr);
    UpdateYdotAndError(x_w_spr, cache_w_spr);
    UpdateYddotDes();
    UpdateJ(x_wo_spr, cache_wo_spr);
    UpdateJdotV(x_wo_spr, cache_wo_spr);

    // Update command output (desired output with pd control)
    yddot_command_ =
        yddot_des_converted_ + K_p_ * (error_y_) + K_d_ * (error_ydot_);

    return track_at_current_step_;
  }
}

void OscTrackingData::UpdateTrackingFlag(int finite_state_machine_state) {
  if (state_.empty()) {
    track_at_current_step_ = true;
    state_idx_ = 0;
    return;
  }

  vector<int>::iterator it =
      find(state_.begin(), state_.end(), finite_state_machine_state);
  state_idx_ = std::distance(state_.begin(), it);
  if (it != state_.end()) {
    track_at_current_step_ = true;
  } else {
    track_at_current_step_ = false;
  }
}

void OscTrackingData::SaveYddotCommandSol(const VectorXd& dv) {
  yddot_command_sol_ = J_ * dv + JdotV_;
}

void OscTrackingData::PrintFeedbackAndDesiredValues(const VectorXd& dv) {
  cout << name_ << ":\n";
  cout << "  y = " << y_.transpose() << endl;
  cout << "  y_des = " << y_des_.transpose() << endl;
  cout << "  error_y = " << error_y_.transpose() << endl;
  cout << "  ydot = " << ydot_.transpose() << endl;
  cout << "  ydot_des = " << ydot_des_.transpose() << endl;
  cout << "  error_ydot = " << error_ydot_.transpose() << endl;
  //  cout << "  yddot_des = " << yddot_des_.transpose() << endl;
  cout << "  yddot_des_converted = " << yddot_des_converted_.transpose()
       << endl;
  cout << "  yddot_command = " << yddot_command_.transpose() << endl;
  cout << "  yddot_command_sol = " << (J_ * dv + JdotV_).transpose() << endl;
}

void OscTrackingData::AddState(int state) {
  // Avoid repeated states
  for (auto const& element : state_) {
    DRAKE_DEMAND(element != state);
  }
  state_.push_back(state);
}

// Run this function in OSC constructor to make sure that users constructed
// OscTrackingData correctly.
void OscTrackingData::CheckOscTrackingData() {
  cout << "Checking " << name_ << endl;
  CheckDerivedOscTrackingData();

  DRAKE_DEMAND((K_p_.rows() == n_r_) && (K_p_.cols() == n_r_));
  DRAKE_DEMAND((K_d_.rows() == n_r_) && (K_d_.cols() == n_r_));
  DRAKE_DEMAND((W_.rows() == n_r_) && (W_.cols() == n_r_));

  // State_ cannot have repeated state
  vector<int>::iterator it = std::unique(state_.begin(), state_.end());
  bool all_state_are_different = (it == state_.end());
  DRAKE_DEMAND(all_state_are_different);
}

// ComTrackingData /////////////////////////////////////////////////////////////
ComTrackingData::ComTrackingData(string name, int n_r, MatrixXd K_p,
                                 MatrixXd K_d, MatrixXd W,
                                 const RigidBodyTree<double>* tree_w_spr,
                                 const RigidBodyTree<double>* tree_wo_spr)
    : OscTrackingData(name, n_r, K_p, K_d, W, tree_w_spr, tree_wo_spr) {}

void ComTrackingData::AddStateToTrack(int state) { AddState(state); }

void ComTrackingData::UpdateYAndError(const VectorXd& x_w_spr,
                                      KinematicsCache<double>& cache_w_spr) {
  y_ = tree_w_spr_->centerOfMass(cache_w_spr);
  error_y_ = y_des_ - y_;
}
void ComTrackingData::UpdateYdotAndError(const VectorXd& x_w_spr,
                                         KinematicsCache<double>& cache_w_spr) {
  ydot_ = tree_w_spr_->centerOfMassJacobian(cache_w_spr) *
          x_w_spr.tail(tree_w_spr_->get_num_velocities());
  error_ydot_ = ydot_des_ - ydot_;
}
void ComTrackingData::UpdateYddotDes() { yddot_des_converted_ = yddot_des_; }
void ComTrackingData::UpdateJ(const VectorXd& x_wo_spr,
                              KinematicsCache<double>& cache_wo_spr) {
  J_ = tree_wo_spr_->centerOfMassJacobian(cache_wo_spr);
}
void ComTrackingData::UpdateJdotV(const VectorXd& x_wo_spr,
                                  KinematicsCache<double>& cache_wo_spr) {
  JdotV_ = tree_wo_spr_->centerOfMassJacobianDotTimesV(cache_wo_spr);
}

void ComTrackingData::CheckDerivedOscTrackingData() {}

// TaskSpaceTrackingData ///////////////////////////////////////////////////////
TaskSpaceTrackingData::TaskSpaceTrackingData(
    string name, int n_r, MatrixXd K_p, MatrixXd K_d, MatrixXd W,
    const RigidBodyTree<double>* tree_w_spr,
    const RigidBodyTree<double>* tree_wo_spr)
    : OscTrackingData(name, n_r, K_p, K_d, W, tree_w_spr, tree_wo_spr) {}

// TransTaskSpaceTrackingData //////////////////////////////////////////////////
TransTaskSpaceTrackingData::TransTaskSpaceTrackingData(
    string name, int n_r, MatrixXd K_p, MatrixXd K_d, MatrixXd W,
    const RigidBodyTree<double>* tree_w_spr,
    const RigidBodyTree<double>* tree_wo_spr)
    : TaskSpaceTrackingData(name, n_r, K_p, K_d, W, tree_w_spr, tree_wo_spr) {}

void TransTaskSpaceTrackingData::AddPointToTrack(std::string body_name,
                                                 Vector3d pt_on_body) {
  DRAKE_DEMAND(GetBodyIndexFromName(*tree_w_spr_, body_name) >= 0);
  DRAKE_DEMAND(GetBodyIndexFromName(*tree_wo_spr_, body_name) >= 0);
  body_index_w_spr_.push_back(GetBodyIndexFromName(*tree_w_spr_, body_name));
  body_index_wo_spr_.push_back(GetBodyIndexFromName(*tree_wo_spr_, body_name));
  pt_on_body_.push_back(pt_on_body);
}
void TransTaskSpaceTrackingData::AddStateAndPointToTrack(int state,
                                                         std::string body_name,
                                                         Vector3d pt_on_body) {
  AddState(state);
  AddPointToTrack(body_name, pt_on_body);
}

void TransTaskSpaceTrackingData::UpdateYAndError(
    const VectorXd& x_w_spr, KinematicsCache<double>& cache_w_spr) {
  y_ = tree_w_spr_->transformPoints(cache_w_spr, pt_on_body_.at(GetStateIdx()),
                                    body_index_w_spr_.at(GetStateIdx()), 0);
  error_y_ = y_des_ - y_;
}
void TransTaskSpaceTrackingData::UpdateYdotAndError(
    const VectorXd& x_w_spr, KinematicsCache<double>& cache_w_spr) {
  ydot_ = tree_w_spr_->transformPointsJacobian(
              cache_w_spr, pt_on_body_.at(GetStateIdx()),
              body_index_w_spr_.at(GetStateIdx()), 0, false) *
          x_w_spr.tail(tree_w_spr_->get_num_velocities());
  error_ydot_ = ydot_des_ - ydot_;
}
void TransTaskSpaceTrackingData::UpdateYddotDes() {
  yddot_des_converted_ = yddot_des_;
}
void TransTaskSpaceTrackingData::UpdateJ(
    const VectorXd& x_wo_spr, KinematicsCache<double>& cache_wo_spr) {
  J_ = tree_wo_spr_->transformPointsJacobian(
      cache_wo_spr, pt_on_body_.at(GetStateIdx()),
      body_index_wo_spr_.at(GetStateIdx()), 0, false);
}
void TransTaskSpaceTrackingData::UpdateJdotV(
    const VectorXd& x_wo_spr, KinematicsCache<double>& cache_wo_spr) {
  JdotV_ = tree_wo_spr_->transformPointsJacobianDotTimesV(
      cache_wo_spr, pt_on_body_.at(GetStateIdx()),
      body_index_wo_spr_.at(GetStateIdx()), 0);
}

void TransTaskSpaceTrackingData::CheckDerivedOscTrackingData() {
  if (body_index_w_spr_.empty()) {
    body_index_w_spr_ = body_index_wo_spr_;
  }
  DRAKE_DEMAND(body_index_w_spr_.size() == pt_on_body_.size());
  DRAKE_DEMAND(body_index_wo_spr_.size() == pt_on_body_.size());
  DRAKE_DEMAND(state_.empty() || (state_.size() == pt_on_body_.size()));
  if (state_.empty()) {
    DRAKE_DEMAND(body_index_w_spr_.size() == 1);
    DRAKE_DEMAND(body_index_wo_spr_.size() == 1);
    DRAKE_DEMAND(pt_on_body_.size() == 1);
  }
}

// RotTaskSpaceTrackingData ////////////////////////////////////////////////////
RotTaskSpaceTrackingData::RotTaskSpaceTrackingData(
    string name, int n_r, MatrixXd K_p, MatrixXd K_d, MatrixXd W,
    const RigidBodyTree<double>* tree_w_spr,
    const RigidBodyTree<double>* tree_wo_spr)
    : TaskSpaceTrackingData(name, n_r, K_p, K_d, W, tree_w_spr, tree_wo_spr) {}

void RotTaskSpaceTrackingData::AddFrameToTrack(std::string body_name,
                                               Isometry3d frame_pose) {
  DRAKE_DEMAND(GetBodyIndexFromName(*tree_w_spr_, body_name) >= 0);
  DRAKE_DEMAND(GetBodyIndexFromName(*tree_wo_spr_, body_name) >= 0);
  body_index_w_spr_.push_back(GetBodyIndexFromName(*tree_w_spr_, body_name));
  body_index_wo_spr_.push_back(GetBodyIndexFromName(*tree_wo_spr_, body_name));
  frame_pose_.push_back(frame_pose);
}
void RotTaskSpaceTrackingData::AddStateAndFrameToTrack(int state,
                                                       std::string body_name,
                                                       Isometry3d frame_pose) {
  AddState(state);
  AddFrameToTrack(body_name, frame_pose);
}

void RotTaskSpaceTrackingData::UpdateYAndError(
    const VectorXd& x_w_spr, KinematicsCache<double>& cache_w_spr) {
  // Get the quaternion in the form of VectorXd
  Eigen::Matrix3d rot_mat =
      tree_w_spr_
          ->CalcBodyPoseInWorldFrame(
              cache_w_spr,
              tree_w_spr_->get_body(body_index_w_spr_.at(GetStateIdx())))
          .linear();
  Quaterniond y_quat(rot_mat * frame_pose_.at(GetStateIdx()).linear());
  Eigen::Vector4d y_4d;
  y_4d << y_quat.w(), y_quat.vec();
  y_ = y_4d;
  DRAKE_DEMAND(y_des_.size() == 4);
  Quaterniond y_quat_des(y_des_(0), y_des_(1), y_des_(2), y_des_(3));
  y_quat_des.normalize();

  // Get relative quaternion (from current to desired)
  Quaterniond relative_qaut = (y_quat_des * y_quat.inverse()).normalized();
  double theta = 2 * acos(relative_qaut.w());
  Vector3d rot_axis = relative_qaut.vec().normalized();

  error_y_ = theta * rot_axis;
}
void RotTaskSpaceTrackingData::UpdateYdotAndError(
    const VectorXd& x_w_spr, KinematicsCache<double>& cache_w_spr) {
  MatrixXd J_spatial =
      tree_w_spr_->CalcFrameSpatialVelocityJacobianInWorldFrame(
          cache_w_spr,
          tree_w_spr_->get_body(body_index_w_spr_.at(GetStateIdx())),
          frame_pose_.at(GetStateIdx()));
  ydot_ = J_spatial.block(0, 0, 3, J_spatial.cols()) *
          x_w_spr.tail(tree_w_spr_->get_num_velocities());
  // Transform qdot to w
  Quaterniond y_quat_des(y_des_(0), y_des_(1), y_des_(2), y_des_(3));
  Quaterniond ydot_quat_des(ydot_des_(0), ydot_des_(1), ydot_des_(2),
                            ydot_des_(3));
  Vector3d w_des_ = 2 * (ydot_quat_des * y_quat_des.conjugate()).vec();
  error_ydot_ = w_des_ - ydot_;
}
void RotTaskSpaceTrackingData::UpdateYddotDes() {
  // Convert ddq into angular acceleration
  // See https://physics.stackexchange.com/q/460311
  Quaterniond y_quat_des(y_des_(0), y_des_(1), y_des_(2), y_des_(3));
  // Quaterniond ydot_quat_des(ydot_des_(0), ydot_des_(1), ydot_des_(2),
  // ydot_des_(3));
  Quaterniond yddot_quat_des(yddot_des_(0), yddot_des_(1), yddot_des_(2),
                             yddot_des_(3));
  yddot_des_converted_ = 2 * (yddot_quat_des * y_quat_des.conjugate()).vec();
}
void RotTaskSpaceTrackingData::UpdateJ(const VectorXd& x_wo_spr,
                                       KinematicsCache<double>& cache_wo_spr) {
  MatrixXd J_spatial =
      tree_wo_spr_->CalcFrameSpatialVelocityJacobianInWorldFrame(
          cache_wo_spr,
          tree_wo_spr_->get_body(body_index_wo_spr_.at(GetStateIdx())),
          frame_pose_.at(GetStateIdx()));
  J_ = J_spatial.block(0, 0, 3, J_spatial.cols());
}
void RotTaskSpaceTrackingData::UpdateJdotV(
    const VectorXd& x_wo_spr, KinematicsCache<double>& cache_wo_spr) {
  JdotV_ = tree_wo_spr_
               ->CalcFrameSpatialVelocityJacobianDotTimesVInWorldFrame(
                   cache_wo_spr,
                   tree_wo_spr_->get_body(body_index_wo_spr_.at(GetStateIdx())),
                   frame_pose_.at(GetStateIdx()))
               .head(3);
}

void RotTaskSpaceTrackingData::CheckDerivedOscTrackingData() {
  if (body_index_w_spr_.empty()) {
    body_index_w_spr_ = body_index_wo_spr_;
  }
  DRAKE_DEMAND(body_index_w_spr_.size() == frame_pose_.size());
  DRAKE_DEMAND(body_index_wo_spr_.size() == frame_pose_.size());
  DRAKE_DEMAND(state_.empty() || (state_.size() == frame_pose_.size()));
  if (state_.empty()) {
    DRAKE_DEMAND(body_index_w_spr_.size() == 1);
    DRAKE_DEMAND(body_index_wo_spr_.size() == 1);
    DRAKE_DEMAND(frame_pose_.size() == 1);
  }
}

// JointSpaceTrackingData //////////////////////////////////////////////////////
JointSpaceTrackingData::JointSpaceTrackingData(
    string name, MatrixXd K_p, MatrixXd K_d, MatrixXd W,
    const RigidBodyTree<double>* tree_w_spr,
    const RigidBodyTree<double>* tree_wo_spr)
    : OscTrackingData(name, 1, K_p, K_d, W, tree_w_spr, tree_wo_spr) {
  // n_r = 1, one joint at a time
}

void JointSpaceTrackingData::AddJointToTrack(std::string joint_pos_name,
                                             std::string joint_vel_name) {
  joint_pos_idx_w_spr_.push_back(
      makeNameToPositionsMap(*tree_w_spr_).at(joint_pos_name));
  joint_vel_idx_w_spr_.push_back(
      makeNameToVelocitiesMap(*tree_w_spr_).at(joint_vel_name));
  joint_pos_idx_wo_spr_.push_back(
      makeNameToPositionsMap(*tree_wo_spr_).at(joint_pos_name));
  joint_vel_idx_wo_spr_.push_back(
      makeNameToVelocitiesMap(*tree_wo_spr_).at(joint_vel_name));
}
void JointSpaceTrackingData::AddStateAndJointToTrack(
    int state, std::string joint_pos_name, std::string joint_vel_name) {
  AddState(state);
  AddJointToTrack(joint_pos_name, joint_vel_name);
}

void JointSpaceTrackingData::UpdateYAndError(
    const VectorXd& x_w_spr, KinematicsCache<double>& cache_w_spr) {
  y_ = x_w_spr.segment(joint_pos_idx_w_spr_.at(GetStateIdx()), 1);
  error_y_ = y_des_ - y_;
}
void JointSpaceTrackingData::UpdateYdotAndError(
    const VectorXd& x_w_spr, KinematicsCache<double>& cache_w_spr) {
  MatrixXd J = MatrixXd::Zero(1, tree_w_spr_->get_num_velocities());
  J(0, joint_vel_idx_w_spr_.at(GetStateIdx())) = 1;
  ydot_ = J * x_w_spr.tail(tree_w_spr_->get_num_velocities());
  error_ydot_ = ydot_des_ - ydot_;
}
void JointSpaceTrackingData::UpdateYddotDes() {
  yddot_des_converted_ = yddot_des_;
}
void JointSpaceTrackingData::UpdateJ(const VectorXd& x_wo_spr,
                                     KinematicsCache<double>& cache_wo_spr) {
  J_ = MatrixXd::Zero(1, tree_wo_spr_->get_num_velocities());
  J_(0, joint_vel_idx_wo_spr_.at(GetStateIdx())) = 1;
}
void JointSpaceTrackingData::UpdateJdotV(
    const VectorXd& x_wo_spr, KinematicsCache<double>& cache_wo_spr) {
  JdotV_ = VectorXd::Zero(1);
}

void JointSpaceTrackingData::CheckDerivedOscTrackingData() {
  if (joint_pos_idx_w_spr_.empty()) {
    joint_pos_idx_w_spr_ = joint_pos_idx_wo_spr_;
    joint_vel_idx_w_spr_ = joint_vel_idx_wo_spr_;
  }
  DRAKE_DEMAND(joint_pos_idx_w_spr_.size() == joint_pos_idx_wo_spr_.size());
  DRAKE_DEMAND(joint_vel_idx_w_spr_.size() == joint_vel_idx_wo_spr_.size());
  DRAKE_DEMAND(state_.empty() ||
               ((state_.size() == joint_pos_idx_wo_spr_.size()) &&
                (state_.size() == joint_vel_idx_wo_spr_.size())));
  if (state_.empty()) {
    DRAKE_DEMAND(joint_pos_idx_w_spr_.size() == 1);
    DRAKE_DEMAND(joint_vel_idx_w_spr_.size() == 1);
    DRAKE_DEMAND(joint_pos_idx_wo_spr_.size() == 1);
    DRAKE_DEMAND(joint_vel_idx_wo_spr_.size() == 1);
  }
}

<<<<<<< HEAD
// AbstractTrackingData ////////////////////////////////////////////////////////
AbstractTrackingData::AbstractTrackingData(
    string name, int n_r, MatrixXd K_p, MatrixXd K_d, MatrixXd W,
    const RigidBodyTree<double>* tree_w_spr,
    const RigidBodyTree<double>* tree_wo_spr,
    OscUserDefinedPos* user_defined_pos)
    : AbstractTrackingData(name, n_r, K_p, K_d, W, tree_w_spr, tree_wo_spr,
                           user_defined_pos, user_defined_pos) {}

AbstractTrackingData::AbstractTrackingData(
    string name, int n_r, MatrixXd K_p, MatrixXd K_d, MatrixXd W,
    const RigidBodyTree<double>* tree_w_spr,
    const RigidBodyTree<double>* tree_wo_spr,
    OscUserDefinedPos* user_defined_pos_w_spr,
    OscUserDefinedPos* user_defined_pos_wo_spr)
    : OscTrackingData(name, n_r, K_p, K_d, W, tree_w_spr, tree_wo_spr),
      user_defined_pos_wo_spr_(user_defined_pos_wo_spr),
      user_defined_pos_w_spr_(user_defined_pos_w_spr) {
  only_one_user_defined_pos_ =
      user_defined_pos_w_spr == user_defined_pos_wo_spr;

  if (only_one_user_defined_pos_) {
    map_position_from_spring_to_no_spring_ =
        PositionMapFromSpringToNoSpring(*tree_w_spr, *tree_wo_spr);
    map_velocity_from_spring_to_no_spring_ =
        VelocityMapFromSpringToNoSpring(*tree_w_spr, *tree_wo_spr);
  }
}

void AbstractTrackingData::UpdateYAndError(
    const VectorXd& x_w_spr, KinematicsCache<double>& cache_w_spr) {
  VectorXd q;
  if (only_one_user_defined_pos_) {
    q = map_position_from_spring_to_no_spring_ *
        x_w_spr.head(tree_w_spr_->get_num_positions());
  } else {
    q = x_w_spr.head(tree_w_spr_->get_num_positions());
  }

  y_ = user_defined_pos_w_spr_->Position(q);
  error_y_ = y_des_ - y_;
}
void AbstractTrackingData::UpdateYdotAndError(
    const VectorXd& x_w_spr, KinematicsCache<double>& cache_w_spr) {
  VectorXd q;
  VectorXd v;
  if (only_one_user_defined_pos_) {
    q = map_position_from_spring_to_no_spring_ *
        x_w_spr.head(tree_w_spr_->get_num_positions());
    v = map_velocity_from_spring_to_no_spring_ *
        x_w_spr.tail(tree_w_spr_->get_num_velocities());
  } else {
    q = x_w_spr.head(tree_w_spr_->get_num_positions());
    v = x_w_spr.tail(tree_w_spr_->get_num_velocities());
  }

  dy_ =
      JacobianOfUserDefinedPos(*user_defined_pos_w_spr_, q) * VToQdotMap(q) * v;
  error_dy_ = dy_des_ - dy_;
}
void AbstractTrackingData::UpdateJ(const VectorXd& x_wo_spr,
                                   KinematicsCache<double>& cache_wo_spr) {
  VectorXd q = x_wo_spr.head(tree_wo_spr_->get_num_positions());

  // Compute Jacobian by forward differencing
  J_ = JacobianOfUserDefinedPos(*user_defined_pos_wo_spr_, q) * VToQdotMap(q);
}
void AbstractTrackingData::UpdateJdotV(const VectorXd& x_wo_spr,
                                       KinematicsCache<double>& cache_wo_spr) {
  VectorXd q = x_wo_spr.head(tree_wo_spr_->get_num_positions());
  VectorXd v = x_wo_spr.tail(tree_wo_spr_->get_num_velocities());

  VectorXd qdot = VToQdotMap(q) * v;

  VectorXd Jv_0 = JacobianOfUserDefinedPos(*user_defined_pos_wo_spr_, q) * qdot;
  VectorXd Jv_i;

  MatrixXd nabla_Jv(Jv_0.size(), q.size());
  for (int i = 0; i < q.size(); i++) {
    q(i) += dx_;
    Jv_i = JacobianOfUserDefinedPos(*user_defined_pos_wo_spr_, q) * qdot;
    q(i) -= dx_;
    nabla_Jv.col(i) = (Jv_i - Jv_0) / dx_;
  }

  JdotV_ = nabla_Jv * qdot;
}
void AbstractTrackingData::CheckDerivedOscTrackingData() {
  if (only_one_user_defined_pos_) {
    DRAKE_DEMAND(GetTrajDim() == user_defined_pos_wo_spr_
                                     ->Position(VectorXd::Ones(
                                         tree_wo_spr_->get_num_positions()))
                                     .size());
  } else {
    DRAKE_DEMAND(GetTrajDim() == user_defined_pos_wo_spr_
                                     ->Position(VectorXd::Ones(
                                         tree_wo_spr_->get_num_positions()))
                                     .size());
    DRAKE_DEMAND(GetTrajDim() == user_defined_pos_w_spr_
                                     ->Position(VectorXd::Ones(
                                         tree_w_spr_->get_num_positions()))
                                     .size());
  }
}
MatrixXd AbstractTrackingData::JacobianOfUserDefinedPos(
    const OscUserDefinedPos& user_defined_pos, VectorXd q) const {
  VectorXd r_0, r_i;
  r_0 = user_defined_pos.Position(q);

  MatrixXd J = MatrixXd(r_0.size(), q.size());
  for (int i = 0; i < q.size(); i++) {
    q(i) += dx_;
    r_i = user_defined_pos.Position(q);
    q(i) -= dx_;
    J.col(i) = (r_i - r_0) / dx_;
  }
  return J;
}
MatrixXd AbstractTrackingData::WToQuatDotMap(const Eigen::Vector4d& q) const {
  MatrixXd ret(4,3);
  ret <<  -q(1), -q(2), -q(3),
           q(0), -q(3),  q(2),
           q(3),  q(0), -q(1),
          -q(2),  q(1),  q(0);
  ret *= 0.5;
  return ret;
}
MatrixXd AbstractTrackingData::VToQdotMap(const Eigen::VectorXd& q) const {
  int n_rest = q.size() - 3;

  MatrixXd ret(q.size() + 1, q.size());
  ret.block<4,3>(0,0) = WToQuatDotMap(q.head(4));
  ret.block(4, 3, n_rest, n_rest) = MatrixXd::Identity(n_rest, n_rest);
  return ret;
}

=======
>>>>>>> 445f3c1c
}  // namespace controllers
}  // namespace systems
}  // namespace dairlib<|MERGE_RESOLUTION|>--- conflicted
+++ resolved
@@ -412,7 +412,6 @@
   }
 }
 
-<<<<<<< HEAD
 // AbstractTrackingData ////////////////////////////////////////////////////////
 AbstractTrackingData::AbstractTrackingData(
     string name, int n_r, MatrixXd K_p, MatrixXd K_d, MatrixXd W,
@@ -549,8 +548,6 @@
   return ret;
 }
 
-=======
->>>>>>> 445f3c1c
 }  // namespace controllers
 }  // namespace systems
 }  // namespace dairlib