--- conflicted
+++ resolved
@@ -58,13 +58,6 @@
     // Careful: must update y_des_ before calling UpdateYAndError()
     // Update desired output
     y_des_ = traj.value(t);
-<<<<<<< HEAD
-    if(traj.has_derivative()){
-      ydot_des_ = traj.EvalDerivative(t, 1);
-      yddot_des_ = traj.EvalDerivative(t, 2);
-    }
-    else{
-=======
     if (traj.has_derivative()) {
       ydot_des_ = traj.EvalDerivative(t, 1);
       yddot_des_ = traj.EvalDerivative(t, 2);
@@ -72,7 +65,6 @@
     // TODO (yangwill): Remove this edge case after EvalDerivative has been
     // implemented for ExponentialPlusPiecewisePolynomial
     else {
->>>>>>> 2fba33f7
       ydot_des_ = traj.MakeDerivative(1)->value(t);
       yddot_des_ = traj.MakeDerivative(2)->value(t);
     }
