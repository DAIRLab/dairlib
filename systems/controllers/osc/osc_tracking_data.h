--- conflicted
+++ resolved
@@ -37,32 +37,6 @@
   //  - `context_wo_spr`, plant context of the robot (without spring)
   //  - `traj`, desired trajectory
   //  - `t`, current time
-<<<<<<< HEAD
-  //  - `v_proj`, impact invariant velocity projection
-  virtual void Update(const Eigen::VectorXd& x_w_spr,
-              const drake::systems::Context<double>& context_w_spr,
-              const Eigen::VectorXd& x_wo_spr,
-              const drake::systems::Context<double>& context_wo_spr,
-              const drake::trajectories::Trajectory<double>& traj, double t,
-              double t_since_state_switch, int fsm_state,
-              const Eigen::VectorXd& v_proj);
-
-  virtual void UpdateActual(
-      const Eigen::VectorXd& x_w_spr,
-      const drake::systems::Context<double>& context_w_spr,
-      const Eigen::VectorXd& x_wo_spr,
-      const drake::systems::Context<double>& context_wo_spr,
-      double t);
-  void UpdateDesired(const drake::trajectories::Trajectory<double>& traj,
-                     double t, double t_since_state_switch);
-
-  // Add this state to the list of fsm states where this tracking data is active
-  void AddFiniteStateToTrack(int state);
-  const bool IsActive(int fsm_state) const {
-    return active_fsm_states_.count(fsm_state) || active_fsm_states_.count(-1);
-  }
-  void CheckOscTrackingData();
-=======
   //  - `t`, time since the last state switch
   //  - `v_proj`, impact invariant velocity projection
   virtual void Update(const Eigen::VectorXd& x_w_spr,
@@ -85,7 +59,6 @@
     use_springs_in_eval_ = use_springs_in_eval;
   }
 
->>>>>>> 96d91954
   // Set whether or not to use the impact invariant projection
   void SetImpactInvariantProjection(bool use_impact_invariant_projection) {
     impact_invariant_projection_ = use_impact_invariant_projection;
@@ -125,12 +98,6 @@
   const drake::multibody::MultibodyPlant<double>& plant_wo_spr() const {
     return plant_wo_spr_;
   };
-<<<<<<< HEAD
-
-  void StoreYddotCommandSol(const Eigen::VectorXd& dv);
-
- protected:
-=======
 
   void StoreYddotCommandSol(const Eigen::VectorXd& dv);
 
@@ -141,20 +108,10 @@
       const Eigen::VectorXd& x_wo_spr,
       const drake::systems::Context<double>& context_wo_spr, double t);
 
->>>>>>> 96d91954
   // Output dimension
   int n_y_;
   int n_ydot_;
 
-<<<<<<< HEAD
-  bool use_springs_in_eval_ = true;
-  bool impact_invariant_projection_ = false;
-
-  // Current fsm state
-  int fsm_state_;
-
-  // Feedback output, Jacobian and dJ/dt * v
-=======
   // Current fsm state
   int fsm_state_;
 
@@ -163,7 +120,6 @@
   bool impact_invariant_projection_ = false;
 
   // Actual outputs, Jacobian and dJ/dt * v
->>>>>>> 96d91954
   Eigen::VectorXd y_;
   Eigen::VectorXd error_y_;
   Eigen::VectorXd ydot_;
@@ -202,20 +158,6 @@
   const drake::multibody::BodyFrame<double>& world_wo_spr_;
 
  private:
-<<<<<<< HEAD
-  // Trajectory name
-  std::string name_;
-
-  // Updaters of feedback output, jacobian and dJ/dt * v
-  virtual void UpdateY(
-      const Eigen::VectorXd& x_w_spr,
-      const drake::systems::Context<double>& context_w_spr) = 0;
-  virtual void UpdateYError() = 0;
-  virtual void UpdateYdot(
-      const Eigen::VectorXd& x_w_spr,
-      const drake::systems::Context<double>& context_w_spr) = 0;
-  virtual void UpdateYdotError(const Eigen::VectorXd& v_proj) = 0;
-=======
 
   void UpdateDesired(const drake::trajectories::Trajectory<double>& traj,
                      double t, double t_since_state_switch);
@@ -226,34 +168,25 @@
   virtual void UpdateYdot(
       const Eigen::VectorXd& x_w_spr,
       const drake::systems::Context<double>& context_w_spr) = 0;
->>>>>>> 96d91954
   virtual void UpdateJ(
       const Eigen::VectorXd& x_wo_spr,
       const drake::systems::Context<double>& context_wo_spr) = 0;
   virtual void UpdateJdotV(
       const Eigen::VectorXd& x_wo_spr,
       const drake::systems::Context<double>& context_wo_spr) = 0;
-<<<<<<< HEAD
-  virtual void UpdateYddotDes(double t, double t_since_state_switch) = 0;
-  void UpdateYddotCmd(double t, double t_since_state_switch);
-=======
   // Update error methods
   virtual void UpdateYError() = 0;
   virtual void UpdateYdotError(const Eigen::VectorXd& v_proj) = 0;
   virtual void UpdateYddotDes(double t, double t_since_state_switch) = 0;
   virtual void UpdateYddotCmd(double t, double t_since_state_switch);
->>>>>>> 96d91954
 
   // Finalize and ensure that users construct OscTrackingData derived class
   // correctly.
   virtual void CheckDerivedOscTrackingData() = 0;
 
-<<<<<<< HEAD
-=======
   // Trajectory name
   std::string name_;
 
->>>>>>> 96d91954
   // Cost weights
   Eigen::MatrixXd W_;
 };
