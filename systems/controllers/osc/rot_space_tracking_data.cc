--- conflicted
+++ resolved
@@ -68,13 +68,9 @@
   double theta = 2 * acos(relative_quat.w());
   Vector3d rot_axis = relative_quat.vec().normalized();
   error_y_ = theta * rot_axis;
-<<<<<<< HEAD
-  if (with_view_frame_) error_y_ = view_frame_rot_T_ * error_y_;
-=======
   if (with_view_frame_) {
     error_y_ = view_frame_rot_T_ * error_y_;
   }
->>>>>>> 49e3eb71
 }
 
 void RotTaskSpaceTrackingData::UpdateYdot(
