--- conflicted
+++ resolved
@@ -26,14 +26,9 @@
   // Use the tree to build a map from actuators to positions and velocities
   // Specific to systems where each actuator maps uniquely to a joint with
   // position and velocity
-<<<<<<< HEAD
-
-  // Expect the jth column of B to be all zero except for one positive element
-=======
   //
   // Expect the jth column of RBT.B to be all zero except for one positive
   // element
->>>>>>> d119f9b7
   // If B(i,j) > 0, then the jth' actuator maps to the ith velocity coordinate
   for (int j = 0; j < B.cols(); j++) {
     int index = -1;
@@ -60,16 +55,10 @@
         index_q = k;
       }
     }
-<<<<<<< HEAD
     if (index_q != -1)
       actuatorToPositionIndexMap_[j] = index_q;
     std::cout << "Map u_ind:" << j << " q_ind: " << index_q << " v_ind: " <<
                   index << std::endl;
-=======
-    if (index_q != -1) actuatorToPositionIndexMap_[j] = index_q;
-    std::cout << "Map u_ind:" << j << " q_ind: " << index_q
-              << " v_ind: " << index << std::endl;
->>>>>>> d119f9b7
   }
 
   // Velocity map:
@@ -110,11 +99,6 @@
   output->SetK(K);
   output->SetDesiredState(desired_state);
 }
-<<<<<<< HEAD
 
 }  // namespace systems
-}  // namespace dairlib
-=======
-}
-}
->>>>>>> d119f9b7
+}  // namespace dairlib