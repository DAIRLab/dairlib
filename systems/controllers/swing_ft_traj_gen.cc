--- conflicted
+++ resolved
@@ -38,7 +38,7 @@
     std::vector<int> left_right_support_fsm_states,
     std::vector<double> left_right_support_durations,
     std::vector<std::pair<const Vector3d, const Frame<double>&>>
-    left_right_foot,
+        left_right_foot,
     std::string floating_base_body_name, double mid_foot_height,
     double desired_final_foot_height,
     double desired_final_vertical_foot_velocity,
@@ -73,26 +73,12 @@
       this->DeclareVectorInputPort(BasicVector<double>(1)).get_index();
 
   PiecewisePolynomial<double> pp(VectorXd::Zero(0));
-<<<<<<< HEAD
-  if (is_using_predicted_com) {
-    com_port_ =
-        this->DeclareAbstractInputPort(
-            "com_traj",
-            drake::Value<drake::trajectories::Trajectory<double>>(pp))
-            .get_index();
-  }
-  if (add_speed_regularization) {
-    speed_control_port_ =
-        this->DeclareVectorInputPort(BasicVector<double>(2)).get_index();
-  }
-=======
   com_port_ = this->DeclareAbstractInputPort(
                       "com_traj",
                       drake::Value<drake::trajectories::Trajectory<double>>(pp))
                   .get_index();
   footstep_adjustment_port_ =
       this->DeclareVectorInputPort(BasicVector<double>(2)).get_index();
->>>>>>> 18b54f56
   // Provide an instance to allocate the memory first (for the output)
   drake::trajectories::Trajectory<double>& traj_instance = pp;
   this->DeclareAbstractOutputPort("swing_ft_traj", traj_instance,
@@ -129,7 +115,7 @@
   VectorXd fsm_state = this->EvalVectorInput(context, fsm_port_)->get_value();
 
   auto prev_fsm_state = discrete_state->get_mutable_vector(prev_fsm_state_idx_)
-      .get_mutable_value();
+                            .get_mutable_value();
 
   // Find fsm_state in left_right_support_fsm_states
   auto it = find(left_right_support_fsm_states_.begin(),
@@ -201,32 +187,7 @@
   }
   CoM_vel = filtered_com_vel_;
 
-  // Filter the com vel
-  if (robot_output->get_timestamp() != last_timestamp_) {
-    double dt = robot_output->get_timestamp() - last_timestamp_;
-    last_timestamp_ = robot_output->get_timestamp();
-    double alpha =
-        2 * M_PI * dt * cutoff_freq_ / (2 * M_PI * dt * cutoff_freq_ + 1);
-    filtered_com_vel_ = alpha * com_dot + (1 - alpha) * filtered_com_vel_;
-  }
-  com_dot = filtered_com_vel_;
-
   // Compute footstep location
-<<<<<<< HEAD
-  double omega = sqrt(9.81 / com(2));
-  if (footstep_option_ == 0) {
-    *x_fs << (com(0) + com_dot(0) / omega), (com(1) + com_dot(1) / omega);
-  } else if (footstep_option_ == 1) {
-    // Use LIPM to derive neutral point
-    double T = duration_map_.at(int(fsm_state(0)));
-    Vector2d com_wrt_foot =
-        com_dot.head(2) *
-            ((exp(omega * T) - 1) / (exp(2 * omega * T) - 1) -
-                (exp(-omega * T) - 1) / (exp(-2 * omega * T) - 1)) /
-            omega;
-    *x_fs = com.head(2) - com_wrt_foot;
-  }
-=======
   double omega = sqrt(9.81 / CoM_pos(2));
 
   // Use LIPM to derive neutral point
@@ -236,7 +197,6 @@
                            (exp(-omega * T) - 1) / (exp(-2 * omega * T) - 1)) /
                           omega;
   *x_fs = CoM_pos.head(2) - com_wrt_foot;
->>>>>>> 18b54f56
 
   // Walking position control
   // Read in speed regularization term
@@ -287,8 +247,6 @@
       (start_time_of_this_interval + end_time_of_this_interval) / 2,
       end_time_of_this_interval};
 
-
-  //TODO(yangwill): make the acceleration continuous
   std::vector<MatrixXd> Y(T_waypoint.size(), MatrixXd::Zero(3, 1));
   // x
   Y[0](0, 0) = init_swing_foot_pos(0);
