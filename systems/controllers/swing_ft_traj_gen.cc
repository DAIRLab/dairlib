--- conflicted
+++ resolved
@@ -168,10 +168,7 @@
       // Testing
       // Heuristic ratio for LIPM dyanmics (because the centroidal angular
       // momentum is not constant
-<<<<<<< HEAD
-=======
       // TODO(yminchen): use either this or the one in lipm_traj_gen
->>>>>>> 88da55d6
       Vector3d toe_left_origin_position;
       plant_.CalcPointsPositions(*context_, left_right_foot_.at(0).second,
                                  Vector3d::Zero(), pelvis_.body_frame(),
@@ -181,13 +178,8 @@
                                  Vector3d::Zero(), pelvis_.body_frame(),
                                  &toe_right_origin_position);
       double dist = toe_left_origin_position(1) - toe_right_origin_position(1);
-<<<<<<< HEAD
-      // <0.2 meter: ratio 1
-      // >0.5 meter: ratio 0.8  //0.65
-=======
       // <foot_spread_lb_ meter: ratio 1
       // >foot_spread_ub_ meter: ratio ratio_lb_
->>>>>>> 88da55d6
       // Linear interpolate in between
       heuristic_ratio_ = 1;
       if (dist > foot_spread_ub_) {
@@ -229,12 +221,9 @@
   Eigen::MatrixXd rot(2, 2);
   rot << cos(approx_pelvis_yaw), -sin(approx_pelvis_yaw),
       sin(approx_pelvis_yaw), cos(approx_pelvis_yaw);
-<<<<<<< HEAD
   /*cout << "========\n";
   cout << approx_pelvis_yaw << endl;
   cout << rot << endl;*/
-=======
->>>>>>> 88da55d6
 
   // Get CoM_pos
   Vector3d CoM_curr = plant_.CalcCenterOfMassPositionInWorld(*context_);
@@ -250,7 +239,6 @@
       com_traj_output->get_value<drake::trajectories::Trajectory<double>>();
   CoM_pos_pred = com_traj.value(end_time_of_this_interval);
   CoM_vel_pred = com_traj.MakeDerivative(1)->value(end_time_of_this_interval);
-<<<<<<< HEAD
   /*if (robot_output->get_timestamp() != last_timestamp_) {
     std::ofstream outfile;
     outfile.open("../debug_predicted_com_pos.txt", std::ios_base::app);
@@ -277,8 +265,6 @@
       }
     }
   }*/
-=======
->>>>>>> 88da55d6
 
   // Filter the CoM_vel_pred
   if (robot_output->get_timestamp() != last_timestamp_) {
@@ -287,7 +273,6 @@
     double alpha =
         2 * M_PI * dt * cutoff_freq_ / (2 * M_PI * dt * cutoff_freq_ + 1);
     filtered_com_vel_ = alpha * CoM_vel_pred + (1 - alpha) * filtered_com_vel_;
-<<<<<<< HEAD
   }
   CoM_vel_pred = filtered_com_vel_;
 
@@ -335,49 +320,12 @@
       }
     }
   }*/
-=======
-  }
-  CoM_vel_pred = filtered_com_vel_;
-
-  bool is_right_support = fsm_state(0) == left_right_support_fsm_states_[1];
-
-  // Compute footstep location (use LIPM to derive neutral point)
-  double omega = sqrt(9.81 / (CoM_pos_pred(2) - stance_foot_pos(2)));
-  //  double T = duration_map_.at(int(fsm_state(0)));  // This was the old code for ROM MPC
-  double T = duration_map_.at(int(fsm_state(0))) + double_support_duration_;
-  if (wrt_com_in_local_frame_) {
-    // v_i is CoM_vel_pred_local_start_of_next_stride
-    Vector2d v_i = rot.transpose() * CoM_vel_pred.head<2>();
-    // v_f is CoM_vel_pred_local_end_of_next_stride
-    Vector2d v_f;
-    double desired_y_vel_end_of_stride = 0.25;
-    //    double desired_y_vel_end_of_stride = 0.25 * heuristic_ratio_;
-    if (is_right_support) {
-      v_f << v_i(0), -desired_y_vel_end_of_stride;
-    } else {
-      v_f << v_i(0), desired_y_vel_end_of_stride;
-    }
-    Vector2d com_wrt_foot =
-        ((v_f * exp(omega * T) - v_i) / (exp(2 * omega * T) - 1) -
-         (v_f * exp(-omega * T) - v_i) / (exp(-2 * omega * T) - 1)) /
-        omega;
-    *x_fs = (-com_wrt_foot);
-  } else {
-    Vector2d com_wrt_foot =
-        CoM_vel_pred.head<2>() *
-        ((exp(omega * T) - 1) / (exp(2 * omega * T) - 1) -
-         (exp(-omega * T) - 1) / (exp(-2 * omega * T) - 1)) /
-        omega;
-    *x_fs = CoM_pos_pred.head<2>() - com_wrt_foot;
-  }
->>>>>>> 88da55d6
 
   // Walking position control
   // Read in speed regularization term
   auto speed_control_output = (BasicVector<double>*)this->EvalVectorInput(
       context, footstep_adjustment_port_);
   *x_fs += speed_control_output->get_value();
-<<<<<<< HEAD
   /*if (robot_output->get_timestamp() != last_timestamp_) {
     std::ofstream outfile;
     outfile.open("../debug_ft_pos_w_speed_control.txt", std::ios_base::app);
@@ -391,8 +339,6 @@
       }
     }
   }*/
-=======
->>>>>>> 88da55d6
 
   /// Imposing guards
   if (wrt_com_in_local_frame_) {
@@ -444,7 +390,6 @@
     // Cap by the step length
     *x_fs = ImposeStepLengthGuard(*x_fs, CoM_pos_pred.head<2>(),
                                   max_com_to_footstep_dist_);
-<<<<<<< HEAD
   }
   /*if (robot_output->get_timestamp() != last_timestamp_) {
     std::ofstream outfile;
@@ -468,18 +413,6 @@
     // absolute stance foot height
     *stance_foot_height = stance_foot_pos(2);
   }
-=======
-  }
-
-  /// Assignment for stance foot height
-  if (wrt_com_in_local_frame_) {
-    // stance foot height wrt COM
-    *stance_foot_height = stance_foot_pos(2) - CoM_curr(2);
-  } else {
-    // absolute stance foot height
-    *stance_foot_height = stance_foot_pos(2);
-  }
->>>>>>> 88da55d6
 
   last_timestamp_ = robot_output->get_timestamp();
 }
