#pragma once

#include "multibody/multibody_utils.h"
#include "systems/controllers/control_utils.h"
#include "systems/framework/output_vector.h"

#include "drake/common/trajectories/exponential_plus_piecewise_polynomial.h"
#include "drake/common/trajectories/piecewise_polynomial.h"
#include "drake/multibody/parsing/parser.h"
#include "drake/systems/framework/leaf_system.h"

namespace dairlib {
namespace systems {

/// SwingFootTrajGenerator generates a desired 3D trajectory of swing foot.
/// The trajectory is a cubic spline (two segments of cubic polynomials).
/// In the x-y plane, the start point of the traj is the swing foot position
/// at lift-off, and the end point is either the capture point (CP) or the
/// neutral point derived from LIPM. In the z direction, the start point is the
/// swing foot position before it leaves the ground, and the mid point and end
/// point are both specified by the user. The footstep location, x_fs, can be
/// modified with two flags
///  - `add_speed_regularization`
///  - `is_feet_collision_avoid`
///
/// Arguments of the constructor:
/// - MultibodyPlant of the robot
/// - left/right stance state of finite state machine
/// - duration of the left/right stance state of finite state machine
/// - left/right position (w.r.t. left/right foot body) and body frame of the
///     contact point
/// - desired height of the swing foot during mid swing phase
/// - desired height of the swing foot at the end of swing phase
/// - desired vertical velocity of the swing foot at the end of swing phase
/// - maximum distance between center of mass and x_fs
///     (used to restrict the footstep within an area)
/// - footstep offset (to avoid foot collision)
/// - center line offset (used to restrict the footstep within an area)
/// - a flag enabling footstep modification (e.g. walking speed regularization)
/// - a flag enabling feet collision avoidance
/// - a flag enabling the usage of prediction of center of mass
///     (use predicted center of mass position at touchdown to calculate x_fs)
/// - an integer indicates which foot step algorithm to use:
///     0 is the capture point
///     1 is the neutral point derived from LIPM given the stance duration

class SwingFootTrajGenerator : public drake::systems::LeafSystem<double> {
 public:
  // TODO(yminchen): clean up the parameters. Maybe we should extract the
  //  collision avoidance into a new leafsystem?
  SwingFootTrajGenerator(
      const drake::multibody::MultibodyPlant<double>& plant,
      drake::systems::Context<double>* context,
      std::vector<int> left_right_support_fsm_states,
      std::vector<double> left_right_support_durations,
      std::vector<std::pair<const Eigen::Vector3d,
                            const drake::multibody::Frame<double>&>>
          left_right_foot,
      std::string floating_base_body_name, double mid_foot_height,
      double desired_final_foot_height,
      double desired_final_vertical_foot_velocity,
      double max_com_to_x_footstep_dist, double footstep_offset,
      double center_line_offset);

  const drake::systems::InputPort<double>& get_input_port_state() const {
    return this->get_input_port(state_port_);
  }
  const drake::systems::InputPort<double>& get_input_port_fsm() const {
    return this->get_input_port(fsm_port_);
  }
  const drake::systems::InputPort<double>& get_input_port_fsm_switch_time()
      const {
    return this->get_input_port(liftoff_time_port_);
  }
  const drake::systems::InputPort<double>& get_input_port_com() const {
    return this->get_input_port(com_port_);
  }
  const drake::systems::InputPort<double>& get_input_port_sc() const {
    return this->get_input_port(footstep_adjustment_port_);
  }

 private:
  drake::systems::EventStatus DiscreteVariableUpdate(
      const drake::systems::Context<double>& context,
      drake::systems::DiscreteValues<double>* discrete_state) const;

  void CalcFootStepAndStanceFootHeight(
      const drake::systems::Context<double>& context,
      const OutputVector<double>* robot_output,
      const double end_time_of_this_interval, Eigen::Vector2d* x_fs,
      double* stance_foot_height) const;

  drake::trajectories::PiecewisePolynomial<double> CreateSplineForSwingFoot(
      const double start_time_of_this_interval,
      const double end_time_of_this_interval, const double stance_duration,
      const Eigen::Vector3d& init_swing_foot_pos, const Eigen::Vector2d& x_fs,
      double stance_foot_height) const;

  void CalcTrajs(const drake::systems::Context<double>& context,
                 drake::trajectories::Trajectory<double>* traj) const;

  int state_port_;
  int fsm_port_;
  int liftoff_time_port_;
  int com_port_;
  int footstep_adjustment_port_;

  int liftoff_swing_foot_pos_idx_;
  int prev_fsm_state_idx_;

  const drake::multibody::MultibodyPlant<double>& plant_;
  drake::systems::Context<double>* context_;
  const drake::multibody::BodyFrame<double>& world_;
  const drake::multibody::Body<double>& pelvis_;

  std::vector<int> left_right_support_fsm_states_;

  // Parameters
  double mid_foot_height_;
  double desired_final_foot_height_;
  double desired_final_vertical_foot_velocity_;
  double max_com_to_footstep_dist_;
  const double footstep_offset_;     // in meters
  const double center_line_offset_;  // in meters

  // Maps
  std::map<int, std::pair<const Eigen::Vector3d,
                          const drake::multibody::Frame<double>&>>
      stance_foot_map_;
  std::map<int, std::pair<const Eigen::Vector3d,
                          const drake::multibody::Frame<double>&>>
      swing_foot_map_;
  std::map<int, double> duration_map_;

<<<<<<< HEAD
  // options
  bool add_speed_regularization_;
  bool is_feet_collision_avoid_;
  bool is_using_predicted_com_;
  int footstep_option_;

=======
>>>>>>> ce7ed106
  // COM vel filtering
  // TODO(yminchen): extract this filter out of WalkingSpeedControl and
  //  SwingFootTrajGen
  double cutoff_freq_ = 10; // in Hz.
<<<<<<< HEAD
  mutable Eigen::Vector3d filterred_com_vel_ = Eigen::Vector3d::Zero();
=======
  mutable Eigen::Vector3d filtered_com_vel_ = Eigen::Vector3d::Zero();
>>>>>>> ce7ed106
  mutable double last_timestamp_ = 0;
};

}  // namespace systems
}  // namespace dairlib<|MERGE_RESOLUTION|>--- conflicted
+++ resolved
@@ -132,24 +132,11 @@
       swing_foot_map_;
   std::map<int, double> duration_map_;
 
-<<<<<<< HEAD
-  // options
-  bool add_speed_regularization_;
-  bool is_feet_collision_avoid_;
-  bool is_using_predicted_com_;
-  int footstep_option_;
-
-=======
->>>>>>> ce7ed106
   // COM vel filtering
   // TODO(yminchen): extract this filter out of WalkingSpeedControl and
   //  SwingFootTrajGen
   double cutoff_freq_ = 10; // in Hz.
-<<<<<<< HEAD
-  mutable Eigen::Vector3d filterred_com_vel_ = Eigen::Vector3d::Zero();
-=======
   mutable Eigen::Vector3d filtered_com_vel_ = Eigen::Vector3d::Zero();
->>>>>>> ce7ed106
   mutable double last_timestamp_ = 0;
 };
 
