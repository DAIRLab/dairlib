--- conflicted
+++ resolved
@@ -115,13 +115,8 @@
 
   // Checks that the number of output ports in the system and in the
   // output are consistent.
-<<<<<<< HEAD
-  ASSERT_EQ(output_->get_num_ports(), 1);
-  ASSERT_EQ(affine_controller_->get_num_output_ports(), 1);
-=======
   ASSERT_EQ(1, output_->num_ports());
   ASSERT_EQ(1, affine_controller_->num_output_ports());
->>>>>>> 7ffd43bb
 
   Eigen::VectorXd output, output_data;
   const BasicVector<double>* output_port_vec = output_->get_vector_data(0);
