--- conflicted
+++ resolved
@@ -83,13 +83,8 @@
 TEST_F(AffineControllerTest, NumberOfPortsAndControllerOutput) {
   /// Checks that the number of input ports in the system and in the context
   // are consistent.
-<<<<<<< HEAD
-  EXPECT_EQ(context_->num_input_ports(), 2);
-  EXPECT_EQ(affine_controller_->num_input_ports(), 2);
-=======
-  ASSERT_EQ(context_->get_num_input_ports(), 2);
-  ASSERT_EQ(affine_controller_->get_num_input_ports(), 2);
->>>>>>> e6de3f31
+  ASSERT_EQ(context_->num_input_ports(), 2);
+  ASSERT_EQ(affine_controller_->num_input_ports(), 2);
 
   // Hook input of the expected size.
   context_->FixInputPort(affine_controller_->get_input_port_info_index(),
@@ -101,13 +96,8 @@
 
   // Checks that the number of output ports in the system and in the
   // output are consistent.
-<<<<<<< HEAD
-  EXPECT_EQ(1, output_->num_ports());
-  EXPECT_EQ(1, affine_controller_->num_output_ports());
-=======
-  ASSERT_EQ(1, output_->get_num_ports());
-  ASSERT_EQ(1, affine_controller_->get_num_output_ports());
->>>>>>> e6de3f31
+  ASSERT_EQ(1, output_->num_ports());
+  ASSERT_EQ(1, affine_controller_->num_output_ports());
 
   Eigen::VectorXd output, output_data;
   const BasicVector<double>* output_port_vec = output_->get_vector_data(0);
