#include "systems/controllers/time_based_fsm.h"

#include "dairlib/lcmt_target_standing_height.hpp"

using std::cout;
using std::endl;

using drake::systems::Context;
using drake::systems::DiscreteUpdateEvent;
using drake::systems::DiscreteValues;
using drake::systems::EventStatus;
using drake::systems::BasicVector;
using drake::systems::Context;
using Eigen::VectorXd;
using std::string;

namespace dairlib {
namespace systems {

TimeBasedFiniteStateMachine::TimeBasedFiniteStateMachine(
    const drake::multibody::MultibodyPlant<double>& plant,
    const std::vector<int>& states, const std::vector<double>& state_durations,
    double t0)
    : states_(states), t0_(t0) {
  DRAKE_DEMAND(states.size() == state_durations.size());

  // Input/Output Setup
  state_port_ =
      this->DeclareVectorInputPort("x, u, t",
                                   OutputVector<double>(plant.num_positions(),
                                                        plant.num_velocities(),
                                                        plant.num_actuators()))
          .get_index();
  fsm_port_ = this->DeclareVectorOutputPort(
                      "fsm", BasicVector<double>(1),
                      &TimeBasedFiniteStateMachine::CalcFiniteState)
                  .get_index();

  // Accumulate the durations to get timestamps
  double sum = 0;
  for (auto& duration_i : state_durations) {
    sum += duration_i;
    accu_state_durations_.push_back(sum - eps_);
  }
  period_ = sum;

  // Add one more state to loop back
  accu_state_durations_.push_back(period_ + state_durations[0]);
  states_.push_back(states[0]);
}

void TimeBasedFiniteStateMachine::CalcFiniteState(
    const Context<double>& context, BasicVector<double>* fsm_state) const {
  // Read in lcm message time
  const OutputVector<double>* robot_output =
      (OutputVector<double>*)this->EvalVectorInput(context, state_port_);
  auto current_sim_time = static_cast<double>(robot_output->get_timestamp());

  double remainder = fmod(current_sim_time, period_);

  // Get current finite state
  VectorXd current_finite_state = VectorXd::Zero(1);
  if (current_sim_time >= t0_) {
    for (unsigned int i = 0; i < accu_state_durations_.size(); i++) {
      if (remainder < accu_state_durations_[i]) {
        current_finite_state << states_[i];
        break;
      }
    }
  } else {
    current_finite_state << initial_state_;
  }

  // Assign fsm_state
  fsm_state->get_mutable_value() = current_finite_state;
}

TimeBasedFiniteStateMachineWithTrigger::TimeBasedFiniteStateMachineWithTrigger(
    const drake::multibody::MultibodyPlant<double>& plant,
    const std::vector<int>& states, const std::vector<double>& state_durations,
    bool with_trigger_input_port, double one_stride_period)
    : states_(states), one_stride_period_(one_stride_period) {
  DRAKE_DEMAND(states.size() == state_durations.size());

  // Input/Output Setup
<<<<<<< HEAD
  state_port_ =
      this->DeclareVectorInputPort(OutputVector<double>(plant.num_positions(),
                                                        plant.num_velocities(),
                                                        plant.num_actuators()))
          .get_index();
  fsm_port_ = this->DeclareVectorOutputPort(
      BasicVector<double>(1),
      &TimeBasedFiniteStateMachineWithTrigger::CalcFiniteState).get_index();

  global_fsm_idx_port_ = this->DeclareVectorOutputPort(
      BasicVector<double>(1),
      &TimeBasedFiniteStateMachineWithTrigger::CalcGlobalFsmIdx).get_index();
=======
  state_port_ = this->DeclareVectorInputPort(
                        "x, u, t", OutputVector<double>(plant.num_positions(),
                                                        plant.num_velocities(),
                                                        plant.num_actuators()))
                    .get_index();
  fsm_port_ = this->DeclareVectorOutputPort(
                      "fsm", BasicVector<double>(1),
                      &TimeBasedFiniteStateMachineWithTrigger::CalcFiniteState)
                  .get_index();

  global_fsm_idx_port_ =
      this->DeclareVectorOutputPort(
              "global_fsm_idx", BasicVector<double>(1),
              &TimeBasedFiniteStateMachineWithTrigger::CalcGlobalFsmIdx)
          .get_index();
>>>>>>> 88da55d6

  if (with_trigger_input_port) {
    trigger_port_ =
        this->DeclareAbstractInputPort(
                "trigger_port",
                drake::Value<dairlib::lcmt_target_standing_height>{})
            .get_index();
    // Perstep update
    DeclarePerStepDiscreteUpdateEvent(
        &TimeBasedFiniteStateMachineWithTrigger::DiscreteVariableUpdate);
  }

  // Accumulate the durations to get timestamps
  double sum = 0;
  for (auto& duration_i : state_durations) {
    sum += duration_i;
    accu_state_durations_.push_back(sum - eps_);
  }
  period_ = sum;

  // Add one more state to loop back
  accu_state_durations_.push_back(period_ + state_durations[0]);
  states_.push_back(states[0]);

  // If not using the trigger port, then set t0 = 0.
  if (!with_trigger_input_port) {
    trigged_ = true;
    t0_ = 0;
  }
}

EventStatus TimeBasedFiniteStateMachineWithTrigger::DiscreteVariableUpdate(
    const Context<double>& context,
    DiscreteValues<double>* discrete_state) const {

  // Read in lcm message time
  double current_time =
      dynamic_cast<const OutputVector<double>*>(this->EvalVectorInput(context,
          state_port_))->get_timestamp();

  if (!trigged_) {
    if (this->EvalInputValue<dairlib::lcmt_target_standing_height>(
        context, trigger_port_)->target_height < 0.5) {
      // Keep updating t0_ when the signal is still low.
      t0_ = current_time;
    } else {
      trigged_ = true;
    }
  }

  return EventStatus::Succeeded();
}


void TimeBasedFiniteStateMachineWithTrigger::CalcFiniteState(
    const Context<double>& context, BasicVector<double>* fsm_state) const {
  // Read in lcm message time
  double current_time =
      dynamic_cast<const OutputVector<double>*>(this->EvalVectorInput(context,
          state_port_))->get_timestamp();

  // Get current finite state
  VectorXd current_finite_state(1);
  if (!trigged_) {
    current_finite_state << -1;
  } else {
    double remainder = fmod(current_time - t0_, period_);

    for (unsigned int i = 0; i < accu_state_durations_.size(); i++) {
      if (remainder < accu_state_durations_[i]) {
        current_finite_state << states_[i];
        break;
      }
    }
  }

  // Assign fsm_state
  fsm_state->get_mutable_value() = current_finite_state;
}


void TimeBasedFiniteStateMachineWithTrigger::CalcGlobalFsmIdx(
    const Context<double>& context, BasicVector<double>* global_fsm_idx) const {
  double current_time =
      dynamic_cast<const OutputVector<double>*>(this->EvalVectorInput(context,
          state_port_))->get_timestamp();

  global_fsm_idx->get_mutable_value() << int((current_time - t0_ + 1e-8) /
      one_stride_period_);
}


}  // namespace systems
}  // namespace dairlib<|MERGE_RESOLUTION|>--- conflicted
+++ resolved
@@ -83,20 +83,6 @@
   DRAKE_DEMAND(states.size() == state_durations.size());
 
   // Input/Output Setup
-<<<<<<< HEAD
-  state_port_ =
-      this->DeclareVectorInputPort(OutputVector<double>(plant.num_positions(),
-                                                        plant.num_velocities(),
-                                                        plant.num_actuators()))
-          .get_index();
-  fsm_port_ = this->DeclareVectorOutputPort(
-      BasicVector<double>(1),
-      &TimeBasedFiniteStateMachineWithTrigger::CalcFiniteState).get_index();
-
-  global_fsm_idx_port_ = this->DeclareVectorOutputPort(
-      BasicVector<double>(1),
-      &TimeBasedFiniteStateMachineWithTrigger::CalcGlobalFsmIdx).get_index();
-=======
   state_port_ = this->DeclareVectorInputPort(
                         "x, u, t", OutputVector<double>(plant.num_positions(),
                                                         plant.num_velocities(),
@@ -112,7 +98,6 @@
               "global_fsm_idx", BasicVector<double>(1),
               &TimeBasedFiniteStateMachineWithTrigger::CalcGlobalFsmIdx)
           .get_index();
->>>>>>> 88da55d6
 
   if (with_trigger_input_port) {
     trigger_port_ =
