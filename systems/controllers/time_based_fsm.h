#pragma once

#include <string>

#include "systems/framework/output_vector.h"

#include "drake/multibody/parsing/parser.h"
#include "drake/systems/framework/leaf_system.h"

namespace dairlib {
namespace systems {

// Time-based Finite State Machine
/// TimeBasedFiniteStateMachine is a time-triggered finite state machine. Given
/// n number of states with n number of durations, TimeBasedFiniteStateMachine
/// goes through each state in order, and the time it stays in each state for is
/// specified by the corresponding duration.

/// Constructor:
///  @param plant, multibody plant
///  @param states, integer representation of each state
///  @param state_durations, duration of each state
///  @param t0, time offset of the whole finite state machine

/// Assigment of the state:
/// If t < t0,
///     state = `init_state_`.
/// else
///     If t is within [`t0`,
///                     `t0` + state_durations[0])
///         state = states[0].
///     else if t is within [`t0`, + state_durations[0]
///                          `t0` + state_durations[0] + + state_durations[1])
///         state = states[1]
///     else if ... (recursively)
///
class TimeBasedFiniteStateMachine : public drake::systems::LeafSystem<double> {
 public:
  TimeBasedFiniteStateMachine(
      const drake::multibody::MultibodyPlant<double>& plant,
      const std::vector<int>& states,
      const std::vector<double>& state_durations, double t0 = 0);

  const drake::systems::InputPort<double>& get_input_port_state() const {
    return this->get_input_port(state_port_);
  }

  const drake::systems::OutputPort<double>& get_output_port_fsm() const {
    return this->get_output_port(fsm_port_);
  }

 protected:
  int state_port_;
  int fsm_port_;

 private:
  void CalcFiniteState(const drake::systems::Context<double>& context,
                       drake::systems::BasicVector<double>* fsm_state) const;

<<<<<<< HEAD

=======
>>>>>>> 26b5e39c
  std::vector<int> states_;
  std::vector<double> state_durations_;
  int initial_state_ = -1;
  double t0_;

  std::vector<double> accu_state_durations_;
  double period_;
};

}  // namespace systems
}  // namespace dairlib<|MERGE_RESOLUTION|>--- conflicted
+++ resolved
@@ -57,10 +57,7 @@
   void CalcFiniteState(const drake::systems::Context<double>& context,
                        drake::systems::BasicVector<double>* fsm_state) const;
 
-<<<<<<< HEAD
 
-=======
->>>>>>> 26b5e39c
   std::vector<int> states_;
   std::vector<double> state_durations_;
   int initial_state_ = -1;
