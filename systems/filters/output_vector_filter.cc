#include <iostream>
#include "filter_utils.h"
#include "output_vector_filter.h"
#include "systems/framework/output_vector.h"

using drake::systems::Context;
using drake::systems::LeafSystem;
using Eigen::MatrixXd;
using Eigen::Matrix2d;
using Eigen::VectorXd;
using Eigen::Vector3d;

namespace dairlib::systems {

OutputVectorFilter::OutputVectorFilter(
    const drake::multibody::MultibodyPlant<double>& plant,
    const std::vector<double>& tau, std::optional<std::vector<int>> filter_idxs)
    : n_y_filt_(tau.size()), tau_(tau) {
  int n_y = plant.num_positions() + plant.num_velocities() +
            plant.num_actuators() + 3;

  // Check user input
  DRAKE_DEMAND(filter_idxs.has_value() || tau.size() == n_y);
  if (filter_idxs.has_value()) {
    DRAKE_DEMAND(filter_idxs->size() == tau.size());
  }

  // Set the indices to be filtered if provided
  if (filter_idxs.has_value()) {
    filter_idxs_ = filter_idxs.value();
  } else {
    std::vector<int> idxs(n_y);
    std::iota(idxs.begin(), idxs.end(), 0);
    filter_idxs_ = idxs;
  }

  OutputVector<double> model_vector(
      plant.num_positions(), plant.num_velocities(), plant.num_actuators());

  this->DeclareVectorInputPort("x", model_vector);
  this->DeclareVectorOutputPort("y", model_vector,
                                &OutputVectorFilter::CopyFilterValues);
  this->DeclarePerStepDiscreteUpdateEvent(
      &OutputVectorFilter::DiscreteVariableUpdate);

  prev_val_idx_ = this->DeclareDiscreteState(VectorXd::Zero(n_y_filt_));
  prev_time_idx_ = this->DeclareDiscreteState(VectorXd::Zero(1));
}

drake::systems::EventStatus OutputVectorFilter::DiscreteVariableUpdate(
    const drake::systems::Context<double>& context,
    drake::systems::DiscreteValues<double>* discrete_state) const {
  const OutputVector<double>* y_t =
      (OutputVector<double>*)EvalVectorInput(context, 0);

  double dt =
      y_t->get_timestamp() - discrete_state->get_value(prev_time_idx_)[0];
  VectorXd y = VectorXd::Zero(n_y_filt_);
  VectorXd y_prev = discrete_state->get_value(prev_val_idx_);

  for (int i = 0; i < n_y_filt_; i++) {
    double alpha = dt / (dt + tau_.at(i));
    y(i) =
        alpha * y_t->GetState()(filter_idxs_.at(i)) + (1.0 - alpha) * y_prev(i);
  }
  discrete_state->get_mutable_value(prev_time_idx_)
      << y_t->get_timestamp() * VectorXd::Ones(1);
  discrete_state->get_mutable_value(prev_val_idx_) << y;
  return drake::systems::EventStatus::Succeeded();
}

void OutputVectorFilter::CopyFilterValues(
    const drake::systems::Context<double>& context,
    dairlib::systems::OutputVector<double>* y) const {
  // Copy over y from the input port
  auto y_curr = (OutputVector<double>*)EvalVectorInput(context, 0);
  y->SetDataVector(y_curr->get_data());
  y->set_timestamp(y_curr->get_timestamp());

  // Replace y[i] with filtered value for all i in filtered_idxs_
  // but don't filter the first value
  if (context.get_discrete_state(prev_time_idx_).get_value()[0] >= .001) {
    VectorXd y_filt = context.get_discrete_state(prev_val_idx_).get_value();
    for (int i = 0; i < n_y_filt_; i++) {
      y->get_mutable_value()[filter_idxs_.at(i)] = y_filt(i);
    }
  }
}


OutputVectorButterworthFilter::OutputVectorButterworthFilter(
    const drake::multibody::MultibodyPlant<double> &plant,
    int order,
    double sampling_frequency,
    const std::vector<double> &f_c,
    std::optional<std::vector<int>> filter_idxs) : order_(order){

  int ny = plant.num_positions() + plant.num_velocities() +
      plant.num_actuators() + 3;
  int ny_filt = (filter_idxs.has_value()) ? filter_idxs.value().size() : ny;

  std::vector<int> filter_idxs_local(ny);
  if (filter_idxs.has_value()) {
    filter_idxs_local = filter_idxs.value();
  } else {
    std::iota(filter_idxs_local.begin(), filter_idxs_local.end(), 0);
  }
  filter_idxs_ = filter_idxs_local;

  DRAKE_DEMAND(f_c.size() == ny_filt);
  for (int i = 0; i < ny_filt; i++) {
    index_to_filter_map_[filter_idxs_local.at(i)] =
        filter_utils::butter(order, sampling_frequency, f_c.at(i));
  }

  OutputVector<double> model_vector(
      plant.num_positions(),
      plant.num_velocities(), plant.num_actuators());

  this->DeclareVectorInputPort("x", model_vector);
  this->DeclareVectorOutputPort("y", model_vector,
                                &OutputVectorButterworthFilter::CopyFilterValues);
  this->DeclarePerStepUnrestrictedUpdateEvent(
      &OutputVectorButterworthFilter::UnrestrictedUpdate);

  filter_state_idx_ = DeclareDiscreteState(ny_filt * order);
}

drake::systems::EventStatus OutputVectorButterworthFilter::UnrestrictedUpdate(
    const drake::systems::Context<double> &context,
    drake::systems::State<double> *state) const {
  const OutputVector<double>* x =
      (OutputVector<double>*)EvalVectorInput(context, 0);
  auto filter_state =
      state->get_mutable_discrete_state(filter_state_idx_).get_mutable_value();

  for (int i = 0; i < filter_idxs_.size(); i++) {
    int idx = filter_idxs_.at(i);
    filter_state.segment(i * order_, order_) =
        index_to_filter_map_.at(idx).UpdateFilter(
          filter_state.segment(i * order_, order_), x->GetAtIndex(idx));
  }
  return drake::systems::EventStatus::Succeeded();
}


void OutputVectorButterworthFilter::CopyFilterValues(
    const drake::systems::Context<double>& context,
    dairlib::systems::OutputVector<double>* y) const {
  // Copy over y from the input port
  auto y_curr = (OutputVector<double>*)EvalVectorInput(context, 0);
  y->SetDataVector(y_curr->get_data());
  y->set_timestamp(y_curr->get_timestamp());
  const auto& y_filt = context.get_discrete_state(filter_state_idx_).get_value();
  for (int i = 0; i < filter_idxs_.size(); i++) {
      y->get_mutable_value()[filter_idxs_.at(i)] =
<<<<<<< HEAD
          filter_utils::StateSpaceButterworthFilter::GetFilterOutput(
=======
          filter_utils::DiscreteSISOButterworthFilter::GetFilterOutput(
>>>>>>> 4d436266
              y_filt.segment(i*order_, order_));
  }
}

}  // namespace dairlib::systems<|MERGE_RESOLUTION|>--- conflicted
+++ resolved
@@ -154,11 +154,7 @@
   const auto& y_filt = context.get_discrete_state(filter_state_idx_).get_value();
   for (int i = 0; i < filter_idxs_.size(); i++) {
       y->get_mutable_value()[filter_idxs_.at(i)] =
-<<<<<<< HEAD
-          filter_utils::StateSpaceButterworthFilter::GetFilterOutput(
-=======
           filter_utils::DiscreteSISOButterworthFilter::GetFilterOutput(
->>>>>>> 4d436266
               y_filt.segment(i*order_, order_));
   }
 }
