#pragma once

#include <map>
#include <string>
#include <vector>

#include "dairlib/lcmt_controller_switch.hpp"

#include "drake/lcm/drake_lcm.h"
#include "drake/systems/analysis/simulator.h"
#include "drake/systems/framework/diagram.h"
#include "drake/systems/framework/diagram_builder.h"
#include "drake/systems/lcm/lcm_publisher_system.h"
#include "drake/systems/lcm/lcm_subscriber_system.h"
#include "drake/systems/lcm/serializer.h"

namespace dairlib {
namespace systems {

/// LcmDrivenLoop runs the simulation of a diagram (the whole system) of which
/// the update is triggered by the incoming lcm messages.
/// It can handle single and multiple incoming lcm message types.
/// In the case of single message type, the diagram is triggered by this lcm
/// trivially.
/// In the case of multiple message types (we call these messages the input
/// messages), the user has to provide one extra lcm message type (we call this
/// message the switch message) which tells LcmDrivenLoop the channel that it
/// should listen to for the simulation update.

/// WARNING: Currently, we update the value of the first InputPort of
/// `lcm_parser` with the incoming lcm message. This would cause a problem if
/// the user has a `lcm_parser` with multiple InputPort's.

/// Notice that diagram.Publish() is for dispatching the publish of
/// TriggerType::kForced type. In LcmPublisherSystem, both periodic and
/// per-step publishes are also forced publish.
/// https://github.com/RobotLocomotion/drake/blob/03fe7e4/systems/lcm/lcm_publisher_system.h#L54-L56
/// Therefore, in the case of periodic and per-step publishes, we should
/// not run diagram.Publish() after AdvanceTo(). Otherwise, we double
/// publish.
/// With the above things being said, the parameter is_forced_publish_ should be
/// set to true only when LcmPublisher is of TriggerType::kForced type and NOT
/// other types.

/// Procedures to use LcmDrivenLoop:
/// 1. construct LcmDrivenLoop
/// 2. (if it's multi-input) the user can set the initial channel that
///    LcmDrivenLoop listens to by calling SetInitActiveChannel().
/// 3. run Simulate()

/// Note that we implement the class only in the header file because we don't
/// know what MessageTypes are beforehand.

// We set a default value for SwitchMessageType so that we can generalize this
// to both single and multi inputs.
template <typename InputMessageType,
          typename SwitchMessageType = dairlib::lcmt_controller_switch>
class LcmDrivenLoop {
 public:
  DRAKE_NO_COPY_NO_MOVE_NO_ASSIGN(LcmDrivenLoop)

  /// Constructor for single-input LcmDrivenLoop
  ///     @param drake_lcm DrakeLcm
  ///     @param diagram A Drake diagram
  ///     @param lcm_parser The LeafSystem of the diagram that parses the
  ///     incoming lcm message
  ///     @param input_channel The name of the input channel
  ///     @param is_forced_publish A flag which enables publishing via diagram.
  LcmDrivenLoop(drake::lcm::DrakeLcm* drake_lcm,
                std::unique_ptr<drake::systems::Diagram<double>> diagram,
                const drake::systems::LeafSystem<double>* lcm_parser,
                const std::string& input_channel, bool is_forced_publish)
      : LcmDrivenLoop(drake_lcm, std::move(diagram), lcm_parser,
                      std::vector<std::string>(1, input_channel), input_channel,
                      "", is_forced_publish){};

  /// Constructor for multi-input LcmDrivenLoop
  ///     @param drake_lcm DrakeLcm
  ///     @param diagram A Drake diagram
  ///     @param lcm_parser The LeafSystem of the diagram that parses the
  ///     incoming lcm message
  ///     @param input_channels The names of the input channels
  ///     @param active_channel The name of the initial active input channel
  ///     @param switch_channel The name of the switch channel
  ///     @param is_forced_publish A flag which enables publishing via diagram.
  LcmDrivenLoop(drake::lcm::DrakeLcm* drake_lcm,
                std::unique_ptr<drake::systems::Diagram<double>> diagram,
                const drake::systems::LeafSystem<double>* lcm_parser,
                std::vector<std::string> input_channels,
                const std::string& active_channel,
                const std::string& switch_channel, bool is_forced_publish)
      : drake_lcm_(drake_lcm),
        lcm_parser_(lcm_parser),
        is_forced_publish_(is_forced_publish) {
    // Move simulator
    if (!diagram->get_name().empty()) {
      diagram_name_ = diagram->get_name();
    }
    diagram_ptr_ = diagram.get();
    simulator_ =
        std::make_unique<drake::systems::Simulator<double>>(std::move(diagram));

    // Create subscriber for the switch (in the case of multi-input)
    DRAKE_DEMAND(!input_channels.empty());
    if (input_channels.size() > 1) {
      DRAKE_DEMAND(!switch_channel.empty());
      switch_sub_ = std::make_unique<drake::lcm::Subscriber<SwitchMessageType>>(
          drake_lcm_, switch_channel);
    }

    // Create subscribers for inputs
    for (const auto& name : input_channels) {
      std::cout << "Constructing subscriber for " << name << std::endl;
      name_to_input_sub_map_.insert(std::make_pair(
          name, drake::lcm::Subscriber<InputMessageType>(drake_lcm_, name)));
    }

    // Make sure input_channels contains active_channel, and then set initial
    // active channel
    bool is_name_match = false;
    for (const auto& name : input_channels) {
      if (name.compare(active_channel) == 0) {
        is_name_match = true;
        break;
      }
    }
    DRAKE_DEMAND(is_name_match);

    active_channel_ = active_channel;
  };

  /// Constructor for single-input LcmDrivenLoop without lcm_parser
  ///     @param drake_lcm DrakeLcm
  ///     @param diagram A Drake diagram
  ///     @param input_channel The name of the input channel
  ///     @param is_forced_publish A flag which enables publishing via diagram.
  /// The use case is that the user only need the time from lcm message.
  LcmDrivenLoop(drake::lcm::DrakeLcm* drake_lcm,
                std::unique_ptr<drake::systems::Diagram<double>> diagram,
                const std::string& input_channel, bool is_forced_publish)
      : LcmDrivenLoop(drake_lcm, std::move(diagram), nullptr,
                      std::vector<std::string>(1, input_channel), input_channel,
                      "", is_forced_publish){};

<<<<<<< HEAD
=======
  // Getters for diagram and its context
  drake::systems::Diagram<double>* get_diagram() { return diagram_ptr_; }
  drake::systems::Context<double>& get_diagram_mutable_context() {
    return simulator_->get_mutable_context();
  }

>>>>>>> d3941a7c
  // Start simulating the diagram
  void Simulate(double end_time = std::numeric_limits<double>::infinity()) {
    // Get mutable contexts
    auto& diagram_context = simulator_->get_mutable_context();

    // Wait for the first message.
    drake::log()->info("Waiting for first lcm input message");
    LcmHandleSubscriptionsUntil(drake_lcm_, [&]() {
      return name_to_input_sub_map_.at(active_channel_).count() > 0;
    });

    // Initialize the context time.
    const double t0 =
        name_to_input_sub_map_.at(active_channel_).message().utime * 1e-6;
    diagram_context.SetTime(t0);

    // "Simulator" time
    double time = 0;  // initialize the current time with 0
    // Variable needed for the driven loop
    std::string previous_active_channel_name = active_channel_;

    // Run the simulation until end_time
    /// Structure of the code:
    ///  While() {
    ///    Wait for new InputMessageType and SwitchMessageType messages.
    ///
    ///    if(there is new InputMessageType message) {
    ///      Update diagram context and advance time.
    ///      Clear input channel messages.
    ///    }
    ///
    ///    if(there is new SwitchMessageType message) {
    ///      Update active input channel name.
    ///      Clear switch channel messages.
    ///      if(switch to a new input channel) {
    ///         Clear message in new active input channel.
    ///      }
    ///    }
    ///  }
    drake::log()->info(diagram_name_ + " started");
    while (time < end_time) {
      // Wait for new InputMessageType messages and SwitchMessageType messages.
      bool is_new_input_message = false;
      bool is_new_switch_message = false;
      LcmHandleSubscriptionsUntil(drake_lcm_, [&]() {
        if (name_to_input_sub_map_.at(active_channel_).count() > 0) {
          is_new_input_message = true;
        }
        if (switch_sub_ != nullptr) {
          if (switch_sub_->count() > 0) {
            is_new_switch_message = true;
          }
        }
        return is_new_input_message || is_new_switch_message;
      });

      // Update the diagram context when there is new input message
      if (is_new_input_message) {
        // Write the InputMessageType message into the context if lcm_parser is
        // provided
        if (lcm_parser_ != nullptr) {
          lcm_parser_->get_input_port(0).FixValue(
              &(diagram_ptr_->GetMutableSubsystemContext(*lcm_parser_,
                                                         &diagram_context)),
              name_to_input_sub_map_.at(active_channel_).message());
        }

        // Get message time from the active channel to advance
        time =
            name_to_input_sub_map_.at(active_channel_).message().utime * 1e-6;

        // Check if we are very far ahead or behind
        // (likely due to a restart of the driving clock)
        if (time > simulator_->get_context().get_time() + 1.0 ||
            time < simulator_->get_context().get_time()) {
          std::cout << diagram_name_ + " time is "
                    << simulator_->get_context().get_time()
                    << ", but stepping to " << time << std::endl;
          std::cout << "Difference is too large, resetting " + diagram_name_ +
                           " time.\n";
          simulator_->get_mutable_context().SetTime(time);
        }

        simulator_->AdvanceTo(time);
        if (is_forced_publish_) {
          // Force-publish via the diagram
          diagram_ptr_->Publish(diagram_context);
        }

        // Clear messages in the current input channel
        name_to_input_sub_map_.at(active_channel_).clear();
      }

      // Update the name of the active channel if there are multiple inputs and
      // there is new switch message
      if (is_new_switch_message) {
        // Check if the channel name is a key of the map. If it is, we update
        // the active channel name and clear switch_sub_'s message. If it is
        // not we do not update the active channel name.
        if (name_to_input_sub_map_.count(switch_sub_->message().channel) == 1) {
          active_channel_ = switch_sub_->message().channel;
        } else {
          std::cout << switch_sub_->message().channel << " doesn't exist\n";
        }

        // Advancing the simulator here ensure that the switch message is
        // received in the leaf systems without the encountering a race
<<<<<<< HEAD
        // condition. Still need to investigate the exact sequence that causes
        // the race condition
=======
        // condition when constructing a separate LcmSubscriberSystem that
        // listens to the same channel. Advancing the simulator, ensures that
        // the LCM message used here successfully arrives at the input port of
        // the other LcmSubscriberSystem
>>>>>>> d3941a7c
        simulator_->AdvanceTo(time);
        if (is_forced_publish_) {
          // Force-publish via the diagram
          diagram_ptr_->Publish(diagram_context);
        }

        // Clear messages in the switch channel
        switch_sub_->clear();

        // Clear messages in the new input channel if we just switched input
        // channel in the current loop
        if (previous_active_channel_name.compare(active_channel_) != 0) {
          name_to_input_sub_map_.at(active_channel_).clear();
        }
      }
      previous_active_channel_name = active_channel_;
    }
  };

 private:
  drake::lcm::DrakeLcm* drake_lcm_;
  drake::systems::Diagram<double>* diagram_ptr_;
  const drake::systems::LeafSystem<double>* lcm_parser_;
  std::unique_ptr<drake::systems::Simulator<double>> simulator_;

  std::string diagram_name_ = "diagram";
  std::string active_channel_;
  std::unique_ptr<drake::lcm::Subscriber<SwitchMessageType>> switch_sub_ =
      nullptr;
  std::map<std::string, drake::lcm::Subscriber<InputMessageType>>
      name_to_input_sub_map_;

  bool is_forced_publish_;
};

}  // namespace systems
}  // namespace dairlib<|MERGE_RESOLUTION|>--- conflicted
+++ resolved
@@ -142,15 +142,12 @@
                       std::vector<std::string>(1, input_channel), input_channel,
                       "", is_forced_publish){};
 
-<<<<<<< HEAD
-=======
   // Getters for diagram and its context
   drake::systems::Diagram<double>* get_diagram() { return diagram_ptr_; }
   drake::systems::Context<double>& get_diagram_mutable_context() {
     return simulator_->get_mutable_context();
   }
 
->>>>>>> d3941a7c
   // Start simulating the diagram
   void Simulate(double end_time = std::numeric_limits<double>::infinity()) {
     // Get mutable contexts
@@ -258,15 +255,10 @@
 
         // Advancing the simulator here ensure that the switch message is
         // received in the leaf systems without the encountering a race
-<<<<<<< HEAD
-        // condition. Still need to investigate the exact sequence that causes
-        // the race condition
-=======
         // condition when constructing a separate LcmSubscriberSystem that
         // listens to the same channel. Advancing the simulator, ensures that
         // the LCM message used here successfully arrives at the input port of
         // the other LcmSubscriberSystem
->>>>>>> d3941a7c
         simulator_->AdvanceTo(time);
         if (is_forced_publish_) {
           // Force-publish via the diagram
