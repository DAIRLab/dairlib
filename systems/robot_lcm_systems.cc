--- conflicted
+++ resolved
@@ -339,84 +339,5 @@
   return passthrough;
 }
 
-<<<<<<< HEAD
-void InitializeRobotOutputSubscriberQuaternionPositions(
-    Context<double>& context, const MultibodyPlant<double>& plant) {
-
-  auto& state_msg = context.get_mutable_abstract_state<lcmt_robot_output>(0);
-
-  // using the time from the context
-  state_msg.utime = context.get_time() * 1e6;
-
-  const int nq = plant.num_positions();
-  const int nv = plant.num_velocities();
-  const int nu = plant.num_actuators();
-
-
-  const auto& positionIndexMap = multibody::MakeNameToPositionsMap(plant);
-  const auto& velocityIndexMap = multibody::MakeNameToVelocitiesMap(plant);
-  const auto& effortIndexMap = multibody::MakeNameToActuatorsMap(plant);
-
-  std::vector<std::string> ordered_position_names;
-  std::vector<std::string> ordered_velocity_names;
-  std::vector<std::string> ordered_effort_names;
-
-
-  // Loop through the maps to extract ordered names
-  for (int i = 0; i < nq; ++i) {
-    for (auto& x : positionIndexMap) {
-      if (x.second == i) {
-        ordered_position_names.push_back(x.first);
-        break;
-      }
-    }
-  }
-
-  for (int i = 0; i < nv; ++i) {
-    for (auto& x : velocityIndexMap) {
-      if (x.second == i) {
-        ordered_velocity_names.push_back(x.first);
-        break;
-      }
-    }
-  }
-
-  for (int i = 0; i < nu; i++) {
-    for (auto& x : effortIndexMap) {
-      if (x.second == i) {
-        ordered_effort_names.push_back(x.first);
-        break;
-      }
-    }
-  }
-
-  state_msg.num_positions = nq;
-  state_msg.num_velocities = nv;
-  state_msg.position_names.resize(nq);
-  state_msg.velocity_names.resize(nv);
-  state_msg.position.resize(nq);
-  state_msg.velocity.resize(nv);
-
-  for (int i = 0; i < nq; i++) {
-    state_msg.position_names[i] = ordered_position_names[i];
-    state_msg.position[i] = 0;
-  }
-
-  // Set quaternion w = 1, assumes drake quaternion ordering of wxyz
-  for (const auto& body_idx : plant.GetFloatingBaseBodies()) {
-    const auto& body = plant.get_body(body_idx);
-    if (body.has_quaternion_dofs()) {
-      state_msg.position[body.floating_positions_start()] = 1;
-    }
-  }
-
-  for (int i = 0; i < nv; i++) {
-    state_msg.velocity[i] = 0;
-    state_msg.velocity_names[i] = ordered_velocity_names[i];
-  }
-}
-
-=======
->>>>>>> 052763db
 }  // namespace systems
 }  // namespace dairlib