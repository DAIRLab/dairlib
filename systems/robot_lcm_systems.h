#pragma once

#include <map>
#include <string>
#include <vector>

#include "dairlib/lcmt_robot_input.hpp"
#include "dairlib/lcmt_robot_output.hpp"
#include "systems/framework/output_vector.h"
#include "systems/framework/timestamped_vector.h"
#include "systems/primitives/subvector_pass_through.h"

#include "drake/multibody/plant/multibody_plant.h"
#include "drake/systems/framework/leaf_system.h"
#include "drake/systems/lcm/lcm_interface_system.h"

namespace dairlib {
namespace systems {

/// @file This file contains classes dealing with sending/receiving
/// LCM messages related to a robot. The classes in this file are based on
/// acrobot_lcm.h

/// Receives the output of an LcmSubsriberSystem that subsribes to the
/// Robot output channel with LCM type lcmt_robot_output, and outputs the
/// robot states as a OutputVector.
class RobotOutputReceiver : public drake::systems::LeafSystem<double> {
 public:
  explicit RobotOutputReceiver(
      const drake::multibody::MultibodyPlant<double>& plant);

  /// Convenience function to initialize an lcmt_robot_output subscriber with
  /// positions and velocities which are all zero except for the quaternion
  /// positions, which are all 1, 0, 0, 0
  /// @param context The context of a
  ///                drake::LcmSubScriberSystem<lcmt_robot_output>
  void InitializeSubscriberPositions(
      const drake::multibody::MultibodyPlant<double>& plant,
      drake::systems::Context<double>& context) const;

 private:
  void CopyOutput(const drake::systems::Context<double>& context,
                  OutputVector<double>* output) const;
  int num_positions_;
  int num_velocities_;
  int num_efforts_;
  std::map<std::string, int> position_index_map_;
  std::map<std::string, int> velocity_index_map_;
  std::map<std::string, int> effort_index_map_;
};

/// Converts a OutputVector object to LCM type lcmt_robot_output
class RobotOutputSender : public drake::systems::LeafSystem<double> {
 public:
  explicit RobotOutputSender(
      const drake::multibody::MultibodyPlant<double>& plant,
      const bool publish_efforts = false, const bool publish_imu = false);

  const drake::systems::InputPort<double>& get_input_port_state() const {
    return this->get_input_port(state_input_port_);
  }

  const drake::systems::InputPort<double>& get_input_port_effort() const {
    DRAKE_DEMAND(publish_efforts_);
    return this->get_input_port(effort_input_port_);
  }

  const drake::systems::InputPort<double>& get_input_port_imu() const {
    return this->get_input_port(imu_input_port_);
  }

 private:
  void Output(const drake::systems::Context<double>& context,
              dairlib::lcmt_robot_output* output) const;

  int num_positions_;
  int num_velocities_;
  int num_efforts_;
  std::vector<std::string> ordered_position_names_;
  std::vector<std::string> ordered_velocity_names_;
  std::vector<std::string> ordered_effort_names_;
  std::map<std::string, int> position_index_map_;
  std::map<std::string, int> velocity_index_map_;
  std::map<std::string, int> effort_index_map_;
  int state_input_port_ = -1;
  int effort_input_port_ = -1;
  int imu_input_port_ = -1;
  bool publish_efforts_;
  bool publish_imu_;
};

/// Receives the output of an LcmSubsriberSystem that subsribes to the
/// robot input channel with LCM type lcmt_robot_input and outputs the
/// robot inputs as a TimestampedVector.
class RobotInputReceiver : public drake::systems::LeafSystem<double> {
 public:
  explicit RobotInputReceiver(
      const drake::multibody::MultibodyPlant<double>& plant);

 private:
  void CopyInputOut(const drake::systems::Context<double>& context,
                    TimestampedVector<double>* output) const;

  int num_actuators_;
  std::map<std::string, int> actuator_index_map_;
};

/// Receives the output of a controller, and outputs it as an LCM
/// message with type lcm_robot_u. Its output port is usually connected to
/// an LcmPublisherSystem to publish the messages it generates.
class RobotCommandSender : public drake::systems::LeafSystem<double> {
 public:
  explicit RobotCommandSender(
      const drake::multibody::MultibodyPlant<double>& plant);

 private:
  void OutputCommand(const drake::systems::Context<double>& context,
                     dairlib::lcmt_robot_input* output) const;

  int num_actuators_;
  std::vector<std::string> ordered_actuator_names_;
  std::map<std::string, int> actuator_index_map_;
};


///
/// Convenience method to add and connect leaf systems for controlling
/// a MultibodyPlant via LCM. Makes two primary connections:
///  (1) connects the state output from the plant to a RobotOutputSender and
///      LCM publisher, publishing lcmt_robot_output
///  (2) connects the actuation input port of the plant to a RobotInputReceiver
///      and LCM receiver, receiving lcmt_robot_input
///
/// If an actuator delay is specified, also adds a DiscreteTimeDelay block
/// between the input receiver and plant. This delay will also be applied to the
/// efforts sent to the RobotOutputSender (if publish_efforts = true).
///
/// @param builder
/// @param lcm The LcmInterfaceSystem to publish and receive on. Typically
///        from `builder.AddSystem(LcmInterfaceSystem(...))`;
/// @param actuator_channel The LCM channel name for the lcmt_robot_input
/// @param state_channel The LCM channel name for the lcmt_robot_output
/// @param publish_rate The frequency, in Hz, to publish at
/// @param publish_efforts If true, the RobotOutputSender will also publish
///        actuator efforts.
/// @param actuator_delay The delay, in seconds, will be discretized according
///        to publish_rate
SubvectorPassThrough<double>* AddActuationRecieverAndStateSenderLcm(
    drake::systems::DiagramBuilder<double>* builder,
    const drake::multibody::MultibodyPlant<double>& plant,
    drake::systems::lcm::LcmInterfaceSystem* lcm,
    std::string actuator_channel,
    std::string state_channel,
    double publish_rate,
    bool publish_efforts = true,
    double actuator_delay = 0);
<<<<<<< HEAD

/// Convenience function to initialize an lcmt_robot_output subscriber with
/// positions and velocities which are all zero except for the quaternion
/// positions, which are all 1, 0, 0, 0
/// @param context The context of a
///                drake::LcmSubScriberSystem<lcmt_robot_output>
/// @param plant The plant for which the lcmt_robot_output messages are defined
void InitializeRobotOutputSubscriberQuaternionPositions(
    drake::systems::Context<double>& context,
    const drake::multibody::MultibodyPlant<double>& plant);

=======
>>>>>>> 052763db
}  // namespace systems
}  // namespace dairlib<|MERGE_RESOLUTION|>--- conflicted
+++ resolved
@@ -154,19 +154,5 @@
     double publish_rate,
     bool publish_efforts = true,
     double actuator_delay = 0);
-<<<<<<< HEAD
-
-/// Convenience function to initialize an lcmt_robot_output subscriber with
-/// positions and velocities which are all zero except for the quaternion
-/// positions, which are all 1, 0, 0, 0
-/// @param context The context of a
-///                drake::LcmSubScriberSystem<lcmt_robot_output>
-/// @param plant The plant for which the lcmt_robot_output messages are defined
-void InitializeRobotOutputSubscriberQuaternionPositions(
-    drake::systems::Context<double>& context,
-    const drake::multibody::MultibodyPlant<double>& plant);
-
-=======
->>>>>>> 052763db
 }  // namespace systems
 }  // namespace dairlib