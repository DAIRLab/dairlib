--- conflicted
+++ resolved
@@ -37,7 +37,6 @@
 )
 
 cc_binary(
-<<<<<<< HEAD
   name = "test_ros_subscriber_system",
   srcs = ["test/test_ros_subscriber_system.cc"],
   deps = [":ros_pubsub_systems"],
@@ -61,10 +60,4 @@
           "@drake//:drake_shared_library"
   ],
   tags=["ros"],
-=======
-    name = "test_ros_subscriber_system",
-    srcs = ["test/test_ros_subscriber_system.cc"],
-    tags = ["ros"],
-    deps = [":ros_pubsub_systems"],
->>>>>>> 64bf7802
 )