#pragma once

#include <vector>

#include <memory.h>

#include "multibody/multipose_visualizer.h"
#include "systems/trajectory_optimization/dircon/dircon_mode.h"
#include "systems/trajectory_optimization/dircon/dynamics_cache.h"

#include "drake/common/drake_copyable.h"
#include "drake/common/symbolic/expression.h"
#include "drake/common/trajectories/piecewise_polynomial.h"
#include "drake/solvers/constraint.h"
#include "drake/planning/trajectory_optimization/multiple_shooting.h"

namespace dairlib {
namespace systems {
namespace trajectory_optimization {

/// DIRCON implements the approach to trajectory optimization as
/// described in
///   Michael Posa, Scott Kuindersma, Russ Tedrake. "Optimization and
///   Stabilization of Trajectories for Constrained Dynamical Systems." ICRA,
///   2016.
/// It assumes a first-order hold on the input trajectory and a cubic spline
/// representation of the state trajectory, and adds dynamic constraints (and
/// running costs) to the midpoints as well as the knot points in order to
/// achieve a 3rd order integration accuracy.
/// DIRCON addresses kinematic constraints by incorporating constraint forces
/// and corresponding acceleration, velocity, and position constraints.
template <typename T>
class Dircon
    : public drake::planning::trajectory_optimization::MultipleShooting {
 public:
  DRAKE_NO_COPY_NO_MOVE_NO_ASSIGN(Dircon)

  /// The default, hybrid constructor. Takes a mode sequence.
  Dircon(const DirconModeSequence<T>& mode_sequence);

  /// For simplicity, a constructor that takes only a single mode as a pointer.
  Dircon(DirconMode<T>* mode);

  /// Returns a vector of matrices containing the state and derivative values at
  /// each breakpoint at the solution for each mode of the trajectory.
  void GetStateAndDerivativeSamples(
      const drake::solvers::MathematicalProgramResult& result,
      std::vector<Eigen::MatrixXd>* state_samples,
      std::vector<Eigen::MatrixXd>* derivative_samples,
      std::vector<Eigen::VectorXd>* state_breaks) const;

  /// Get the input trajectory at the solution as a
  /// %drake::trajectories::PiecewisePolynomialTrajectory%.
  drake::trajectories::PiecewisePolynomial<double> ReconstructInputTrajectory(
      const drake::solvers::MathematicalProgramResult& result) const override;

  /// Get the state trajectory at the solution as a
  /// %drake::trajectories::PiecewisePolynomialTrajectory%.
  drake::trajectories::PiecewisePolynomial<double> ReconstructStateTrajectory(
      const drake::solvers::MathematicalProgramResult& result) const override;

  /// Get the state samples by mode, as a matrix. Each column corresponds to
  /// a knotpoint.
  Eigen::MatrixXd GetStateSamplesByMode(
      const drake::solvers::MathematicalProgramResult& result, int mode) const;

  /// Get the input samples by mode, as a matrix. Each column corresponds to
  /// a knotpoint.
  Eigen::MatrixXd GetInputSamplesByMode(
      const drake::solvers::MathematicalProgramResult& result, int mode) const;

  /// Get the state samples by mode, as a matrix. Each column corresponds to
  /// a knotpoint.
  Eigen::MatrixXd GetForceSamplesByMode(
      const drake::solvers::MathematicalProgramResult& result, int mode) const;

  /// Adds a visualization callback that will visualize knot points
  /// without transparency. Cannot be called twice
  /// @param model_name The path of a URDF/SDF model name for visualization
  /// @param poses_per_mode Regulates how many knot points are visualized. A
  ///   vector containing the nubmer of poses to show per mode. This is in
  ///   addition to the start/end poses of every mode! The total number of poses
  ///   is therefore [sum(poses_per_mode) + num_modes + 1]
  /// @param alpha A transparency scaler for all poses except the first and last
  /// @param weld_frame_to_world The name of a frame to weld to the world frame
  ///   when parsing the model. Defaults to blank, which will not perform a weld
  void CreateVisualizationCallback(std::string model_file,
                                   std::vector<unsigned int> poses_per_mode,
                                   double alpha,
                                   std::string weld_frame_to_world = "");

  /// See CreateVisualizationCallback(std::string model_file,
  ///    std::vector<unsigned int> poses_per_mode,
  ///    std::string weld_frame_to_world)
  ///
  /// Creates a callback using a single pose count parameter, num_poses
  /// Evenly divides the poses among the different modes, weighting by number
  /// of frames in that mode. Since start/end poses per mode are required, must
  /// have num_poses >= num_modes + 1
  void CreateVisualizationCallback(std::string model_file,
                                   unsigned int num_poses, double alpha,
                                   std::string weld_frame_to_world = "");

  /// See CreateVisualizationCallback(std::string model_file,
  ///    unsigned int poses_per_mode,
  ///    std::string weld_frame_to_world)
  ///
  /// Creates a visualization callback that shows all knot points.
  void CreateVisualizationCallback(std::string model_file, double alpha,
                                   std::string weld_frame_to_world = "");

  /// Set the initial guess for the force variables for a specific mode
  /// @param mode the mode index
  /// @param traj_init_l contact forces lambda (interpreted at knot points)
  /// @param traj_init_lc contact forces (interpreted at collocation points)
  /// @param traj_init_vc velocity constraint slack variables (at collocation)
  void SetInitialForceTrajectory(
      int mode,
      const drake::trajectories::PiecewisePolynomial<double>& traj_init_l,
      const drake::trajectories::PiecewisePolynomial<double>& traj_init_lc,
      const drake::trajectories::PiecewisePolynomial<double>& traj_init_vc);

  /// Set the initial guess for the force variables for a specific mode.
  /// Sets both the contact forces lambda and the collocation forces lambda_c
  /// from the same trajectory. Does not set velocity constraint slack variables
  /// @param mode the mode index
  /// @param traj_init_l contact forces lambda (interpreted at knot points)
  void SetInitialForceTrajectory(
      int mode,
      const drake::trajectories::PiecewisePolynomial<double>& traj_init_l);

  /// Get all knotpoint force variables associated with a specific mode and
  /// knotpoint
  const drake::solvers::VectorXDecisionVariable force_vars(
      int mode_index, int knotpoint_index) const;

  /// Get all collocation force variables associated with a specific mode and
  /// collocation point
  const drake::solvers::VectorXDecisionVariable collocation_force_vars(
      int mode_index, int collocation_index) const;

  /// Get all kinematic relative offset variables associated with a specific
  /// mode
  const drake::solvers::VectorXDecisionVariable offset_vars(
      int mode_index) const;

  /// Get all velocity slack variables (gamma) associated with a specific mode
  /// and collocation point
  const drake::solvers::VectorXDecisionVariable collocation_slack_vars(
      int mode_index, int collocation_index) const;

  /// Get all quaternion slack variables associated with a specific mode
  /// and collocation point
  const drake::solvers::VectorXDecisionVariable quaternion_slack_vars(
      int mode_index, int collocation_index) const;

  /// Get all post-impact velocity variables associated with a specific
  /// mode transition (0 is the first transition between modes 0 and 1)
  const drake::solvers::VectorXDecisionVariable post_impact_velocity_vars(
      int mode_transition_index) const;

  /// Get all impulsive force variables associated with a specific
  /// mode transition (0 is the first transition between modes 0 and 1)
  const drake::solvers::VectorXDecisionVariable impulse_vars(
      int mode_transition_index) const;

  /// Get the state decision variables given a mode and a time_index
  /// (knotpoint_index is w.r.t that particular mode). This will use the
  ///  v_post_impact_vars_ if needed. Otherwise, it just returns the standard
  /// x_vars element
  const drake::solvers::VectorXDecisionVariable state_vars(
      int mode_index, int knotpoint_index) const;

  /// Get the input decision variables, given a mode and time index.
  /// (knotpoint_index is w.r.t that particular mode).
  const drake::solvers::VectorXDecisionVariable input_vars(
      int mode_index, int knotpoint_index) const;

  drake::VectorX<drake::symbolic::Expression> SubstitutePlaceholderVariables(
      const drake::VectorX<drake::symbolic::Expression>& f,
      int interval_index) const;

  /// Substitute the velocity variables in the expression with
  /// v_post_impact_vars_ for the corresponding mode
  /// It is up to the user to make sure this is used only on the first knotpoint
  drake::symbolic::Expression SubstitutePostImpactVelocityVariables(
      const drake::symbolic::Expression& e, int mode) const;

<<<<<<< HEAD
  using drake::systems::trajectory_optimization::MultipleShooting::N;
  using drake::systems::trajectory_optimization::MultipleShooting::
      SubstitutePlaceholderVariables;
=======
  using drake::planning::trajectory_optimization::MultipleShooting::N;
  using drake::planning::trajectory_optimization::MultipleShooting::
  SubstitutePlaceholderVariables;
>>>>>>> bf8de263

  int num_modes() const;

  /// Get the number of knotpoints in a specified mode
  int mode_length(int mode_index) const;

  const multibody::KinematicEvaluatorSet<T>& get_evaluator_set(int mode) const {
    return mode_sequence_.mode(mode).evaluators();
  }

  const DirconMode<T>& get_mode(int mode) const {
    return mode_sequence_.mode(mode);
  }

  const int get_mode_start(int index) { return mode_start_[index]; }

  const drake::systems::Context<T>& get_context(int mode, int knotpoint_index) {
    return *contexts_.at(mode).at(knotpoint_index);
  }

  /// Setters for variable scaling
  void ScaleTimeVariables(double scale);
  void ScaleQuaternionSlackVariables(double scale);
  void ScaleStateVariable(int idx, double scale);
  void ScaleInputVariable(int idx, double scale);
  void ScaleForceVariable(int mode, int idx, double scale);
  void ScaleImpulseVariable(int mode, int idx, double scale);
  void ScaleKinConstraintSlackVariable(int mode, int idx, double scale);
  void ScaleStateVariables(std::vector<int> idx_list, double scale);
  void ScaleInputVariables(std::vector<int> idx_list, double scale);
  void ScaleForceVariables(int mode, std::vector<int> idx_list, double scale);
  void ScaleImpulseVariables(int mode, std::vector<int> idx_list, double scale);
  void ScaleKinConstraintSlackVariables(int mode, std::vector<int> idx_list,
                                        double scale);

 private:
  // Private constructor to which public constructors funnel
  Dircon(std::unique_ptr<DirconModeSequence<T>> my_sequence,
         const DirconModeSequence<T>* ext_sequence,
         const drake::multibody::MultibodyPlant<T>& plant, int num_knotpoints);

  std::unique_ptr<DirconModeSequence<T>> my_sequence_;
  const drake::multibody::MultibodyPlant<T>& plant_;
  const DirconModeSequence<T>& mode_sequence_;
  std::vector<std::vector<std::unique_ptr<drake::systems::Context<T>>>>
      contexts_;
  std::vector<int> mode_start_;
  void DoAddRunningCost(const drake::symbolic::Expression& e) override;
  std::vector<drake::solvers::VectorXDecisionVariable> force_vars_;
  std::vector<drake::solvers::VectorXDecisionVariable> collocation_force_vars_;
  std::vector<drake::solvers::VectorXDecisionVariable> collocation_slack_vars_;
  std::vector<drake::solvers::VectorXDecisionVariable> v_post_impact_vars_;
  std::vector<drake::solvers::VectorXDecisionVariable> impulse_vars_;
  std::vector<drake::solvers::VectorXDecisionVariable> offset_vars_;
  std::vector<drake::solvers::VectorXDecisionVariable> quaternion_slack_vars_;
  std::unique_ptr<multibody::MultiposeVisualizer> callback_visualizer_;
  std::vector<std::unique_ptr<DynamicsCache<T>>> cache_;

  std::vector<std::pair<drake::VectorX<drake::symbolic::Variable>,
                        drake::VectorX<drake::symbolic::Expression>>>
      v_post_impact_vars_substitute_;
};

}  // namespace trajectory_optimization
}  // namespace systems
}  // namespace dairlib<|MERGE_RESOLUTION|>--- conflicted
+++ resolved
@@ -95,7 +95,7 @@
   ///
   /// Creates a callback using a single pose count parameter, num_poses
   /// Evenly divides the poses among the different modes, weighting by number
-  /// of frames in that mode. Since start/end poses per mode are required, must
+  /// of frames in that mode. Since start/end poses per mdoe are required, must
   /// have num_poses >= num_modes + 1
   void CreateVisualizationCallback(std::string model_file,
                                    unsigned int num_poses, double alpha,
@@ -186,15 +186,9 @@
   drake::symbolic::Expression SubstitutePostImpactVelocityVariables(
       const drake::symbolic::Expression& e, int mode) const;
 
-<<<<<<< HEAD
-  using drake::systems::trajectory_optimization::MultipleShooting::N;
-  using drake::systems::trajectory_optimization::MultipleShooting::
-      SubstitutePlaceholderVariables;
-=======
   using drake::planning::trajectory_optimization::MultipleShooting::N;
   using drake::planning::trajectory_optimization::MultipleShooting::
   SubstitutePlaceholderVariables;
->>>>>>> bf8de263
 
   int num_modes() const;
 
@@ -208,8 +202,6 @@
   const DirconMode<T>& get_mode(int mode) const {
     return mode_sequence_.mode(mode);
   }
-
-  const int get_mode_start(int index) { return mode_start_[index]; }
 
   const drake::systems::Context<T>& get_context(int mode, int knotpoint_index) {
     return *contexts_.at(mode).at(knotpoint_index);
