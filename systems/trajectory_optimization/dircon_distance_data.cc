#include "systems/trajectory_optimization/dircon_distance_data.h"

namespace dairlib {

using Eigen::Vector2d;
using Eigen::Vector3d;
using Eigen::Matrix3d;
using Eigen::Matrix2d;
using drake::multibody::MultibodyPlant;
using drake::systems::Context;
using drake::multibody::Body;
using drake::VectorX;
using drake::Vector3;
using drake::MatrixX;

template <typename T>
DirconDistanceData<T>::DirconDistanceData(const MultibodyPlant<T>& plant,
      const Body<T>& body1, const Vector3d pt1, const Body<T>& body2,
      const Vector3d pt2, const double distance) :
    DirconKinematicData<T>(plant, 1),
    body1_(body1),
    body2_(body2),
    pt1_(pt1),
    pt2_(pt2),
    distance_(distance) {}

template <typename T>
DirconDistanceData<T>::~DirconDistanceData() {
}

template <typename T>
void DirconDistanceData<T>::updateConstraint(const Context<T>& context) {
  Vector3<T> pt1_transform(3);
  MatrixX<T> J1(3, this->plant_.num_velocities());
<<<<<<< HEAD
//  const auto x =
//      dynamic_cast<const drake::systems::BasicVector<T>&>(
//          context.get_continuous_state_vector()).get_value();
=======
>>>>>>> 88da55d6
  const auto x = this->plant_.GetPositionsAndVelocities(context);
  const auto v = x.tail(this->plant_.num_velocities());

  const drake::multibody::Frame<T>& world = this->plant_.world_frame();

  Vector3<T> pt1_cast = pt1_.template cast<T>();

  this->plant_.CalcPointsPositions(context, body1_.body_frame(), pt1_cast,
      world, &pt1_transform);
  this->plant_.CalcJacobianTranslationalVelocity(
      context, drake::multibody::JacobianWrtVariable::kV,
      body1_.body_frame(), pt1_cast, world, world, &J1);

  MatrixX<T> J1_times_v =
      this->plant_.CalcBiasSpatialAcceleration(
          context, drake::multibody::JacobianWrtVariable::kV,
          body1_.body_frame(), pt1_cast, world, world).translational();

  Vector3<T> pt2_transform(3);
  MatrixX<T> J2(3, this->plant_.num_velocities());

  VectorX<T> pt2_cast = pt2_.template cast<T>();

  this->plant_.CalcPointsPositions(context, body2_.body_frame(), pt2_cast,
      world, &pt2_transform);
  this->plant_.CalcJacobianTranslationalVelocity(
      context, drake::multibody::JacobianWrtVariable::kV,
      body2_.body_frame(), pt2_cast, world, world, &J2);


  MatrixX<T> J2dot_times_v =
      this->plant_.CalcBiasSpatialAcceleration(
          context, drake::multibody::JacobianWrtVariable::kV,
          body2_.body_frame(), pt2_cast, world, world).translational();

  // Constraint is ||r1-r2||^2  - d^2, to keep it differentiable everywhere
  // J is then 2*(r1-r2)^T * (J1 - J2)
  // Jdot*v can then be computed as
  //    2*(r1dot-r2dot)^T * (J1 - J2)*v + 2*(r1-r2)^T * (J1dot - J2dot)*v
  //  = 2*(J1*v - J2*v)^T * (J1 - J2)*v + 2*(r1-r2)^T * (J1dot - J2dot)*v
  //  = 2*||(J1-J2)*v||^2 + 2*(r1-r2)^T * (J1dot - J2dot)*v
  // And cdot = J*v (as usual)
  VectorX<T> pt_delta = pt1_transform - pt2_transform;
  this->c_(0) = pt_delta.squaredNorm() - distance_ * distance_;
  this->J_ = 2*pt_delta.transpose()*(J1 - J2);
  this->Jdotv_ = 2*pt_delta.transpose()*(J1_times_v - J2dot_times_v);
  this->Jdotv_(0) += 2*(((J1 - J2)*v)).squaredNorm();
  this->cdot_ = this->J_*v;
}

// Explicitly instantiates on the most common scalar types.
template class DirconDistanceData<double>;
template class DirconDistanceData<drake::AutoDiffXd>;
}  // namespace dairlib<|MERGE_RESOLUTION|>--- conflicted
+++ resolved
@@ -32,12 +32,6 @@
 void DirconDistanceData<T>::updateConstraint(const Context<T>& context) {
   Vector3<T> pt1_transform(3);
   MatrixX<T> J1(3, this->plant_.num_velocities());
-<<<<<<< HEAD
-//  const auto x =
-//      dynamic_cast<const drake::systems::BasicVector<T>&>(
-//          context.get_continuous_state_vector()).get_value();
-=======
->>>>>>> 88da55d6
   const auto x = this->plant_.GetPositionsAndVelocities(context);
   const auto v = x.tail(this->plant_.num_velocities());
 
