--- conflicted
+++ resolved
@@ -1,5 +1,4 @@
 #include "dircon_opt_constraints.h"
-#include <cmath>
 #include <stdexcept>
 #include <utility>
 #include <vector>
@@ -52,73 +51,6 @@
   for (const auto& member : constraint_scaling_) {
     (*y)(member.first) *= member.second;
   }
-}
-
-template <typename T>
-void DirconAbstractConstraint<T>::ConstructSparsityPattern() {
-  drake::log()->warn(
-      "Constraint cannot contain any if-statement conditioned on input values");
-  std::vector<std::pair<int, int>> sparsity;
-
-  // Method 1: using NaN
-  for (int i = 0; i < this->num_vars(); i++) {
-    VectorX<double> input = VectorX<double>::Ones(this->num_vars());
-    input(i) = std::numeric_limits<double>::quiet_NaN();
-    VectorX<double> y;
-    EvaluateConstraint(input, &y);
-
-    for (int j = 0; j < num_constraints(); j++) {
-      if (std::isnan(y(j))) {
-        sparsity.push_back({j, i});
-      }
-    }
-  }
-  // Method 2: using random numbers
-  /*std::srand((unsigned int) time(0));
-  for (int count = 0; count < 5; count++) {
-    VectorX<double> rand = VectorX<double>::Random(this->num_vars());
-    std::cout << rand.transpose() << std::endl;
-    VectorX<double> y0;
-    EvaluateConstraint(rand, &y0);
-    for (int i = 0; i < this->num_vars(); i++) {
-      VectorX<double> input = rand;
-      input(i) += 0.1;
-      VectorX<double> y1;
-      EvaluateConstraint(input, &y1);
-
-      for (int j = 0; j < num_constraints(); j++) {
-        if (y1(j) != y0(j)) {
-          // Check if the sparsity element already exist. If not, add it.
-          bool exist = false;
-          for (auto member : sparsity) {
-            if ((member.first == j) && (member.second == i)) {
-              exist = true;
-              break;
-            }
-          }
-          if (!exist) {
-            sparsity.push_back({j, i});
-            if (count > 0) std::cout << "didn't exist in previous loops\n";
-          }
-        }
-      }
-    }
-  }*/
-
-  MatrixXd m_sp = MatrixXd::Zero(num_constraints(), num_vars());
-  for (auto member : sparsity) {
-    m_sp(member.first, member.second) = 1;
-  }
-  //  std::cout << m_sp << std::endl;
-  /*if (this->get_description().compare("dynamics_constraint") == 0) {
-    goldilocks_models::writeCSV("../dyn_constraint_sparsity.csv", m_sp);
-  } else if (this->get_description().compare("kinematics_constraint") == 0) {
-    goldilocks_models::writeCSV("../kin_constraint_sparsity.csv", m_sp);
-  } else if (this->get_description().compare("impact_constraint") == 0) {
-    goldilocks_models::writeCSV("../impact_constraint_sparsity.csv", m_sp);
-  }*/
-
-  this->SetGradientSparsityPattern(sparsity);
 }
 
 template <>
@@ -250,46 +182,7 @@
           num_kinematic_constraints_wo_skipping},
       num_positions_{num_positions},
       num_velocities_{num_velocities},
-      num_quat_slack_{num_quat_slack} {
-<<<<<<< HEAD
-  // Not sure why after adding sparsity pattern for dynamic constraint (tested,
-  // the implementation is correct), the solve time and solution quality went
-  // down...
-
-  // Set sparsity pattern (conservative, independent of the robot)
-  std::vector<std::pair<int, int>> sparsity;
-  int j = 0;
-  while (j < 1 + 2 * (num_positions + num_velocities) + (2 * num_inputs) +
-                 (2 * num_kinematic_constraints_wo_skipping)) {
-    for (int i = 0; i < num_positions + num_velocities; i++) {
-      sparsity.push_back({i, j});
-    }
-    j++;
-  }
-  while (j < 1 + 2 * (num_positions + num_velocities) + (2 * num_inputs) +
-                 (3 * num_kinematic_constraints_wo_skipping)) {
-    for (int i = num_positions; i < num_positions + num_velocities; i++) {
-      sparsity.push_back({i, j});
-    }
-    j++;
-  }
-  while (j < 1 + 2 * (num_positions + num_velocities) + (2 * num_inputs) +
-                 (4 * num_kinematic_constraints_wo_skipping)) {
-    for (int i = 0; i < num_positions; i++) {
-      sparsity.push_back({i, j});
-    }
-    j++;
-  }
-  if (num_quat_slack) {
-    for (int i = 0; i < 4; i++) {
-      sparsity.push_back({i, j});
-    }
-  }
-
-  this->SetGradientSparsityPattern(sparsity);
-=======
->>>>>>> 763b1cb1
-}
+      num_quat_slack_{num_quat_slack} {}
 
 // The format of the input to the eval() function is the
 // tuple { timestep, state 0, state 1, input 0, input 1, force 0, force 1},
