--- conflicted
+++ resolved
@@ -1,8 +1,4 @@
 #include "dircon_opt_constraints.h"
-<<<<<<< HEAD
-#include <cmath>
-=======
->>>>>>> afe7d41c
 #include <stdexcept>
 #include <utility>
 #include <vector>
@@ -45,13 +41,8 @@
 
 template <typename T>
 void DirconAbstractConstraint<T>::SetConstraintScaling(
-<<<<<<< HEAD
-    const std::unordered_map<int, double>& list) {
-  constraint_scaling_ = list;
-=======
     const std::unordered_map<int, double>& map) {
   constraint_scaling_ = map;
->>>>>>> afe7d41c
 }
 
 template <typename T>
@@ -60,76 +51,6 @@
   for (const auto& member : constraint_scaling_) {
     (*y)(member.first) *= member.second;
   }
-<<<<<<< HEAD
-}
-
-template <typename T>
-void DirconAbstractConstraint<T>::ConstructSparsityPattern() {
-  drake::log()->warn(
-      "Constraint cannot contain any if-statement conditioned on input values");
-  std::vector<std::pair<int, int>> sparsity;
-
-  // Method 1: using NaN
-  for (int i = 0; i < this->num_vars(); i++) {
-    VectorX<double> input = VectorX<double>::Ones(this->num_vars());
-    input(i) = std::numeric_limits<double>::quiet_NaN();
-    VectorX<double> y;
-    EvaluateConstraint(input, &y);
-
-    for (int j = 0; j < num_constraints(); j++) {
-      if (std::isnan(y(j))) {
-        sparsity.push_back({j, i});
-      }
-    }
-  }
-  // Method 2: using random numbers
-  /*std::srand((unsigned int) time(0));
-  for (int count = 0; count < 5; count++) {
-    VectorX<double> rand = VectorX<double>::Random(this->num_vars());
-    std::cout << rand.transpose() << std::endl;
-    VectorX<double> y0;
-    EvaluateConstraint(rand, &y0);
-    for (int i = 0; i < this->num_vars(); i++) {
-      VectorX<double> input = rand;
-      input(i) += 0.1;
-      VectorX<double> y1;
-      EvaluateConstraint(input, &y1);
-
-      for (int j = 0; j < num_constraints(); j++) {
-        if (y1(j) != y0(j)) {
-          // Check if the sparsity element already exist. If not, add it.
-          bool exist = false;
-          for (auto member : sparsity) {
-            if ((member.first == j) && (member.second == i)) {
-              exist = true;
-              break;
-            }
-          }
-          if (!exist) {
-            sparsity.push_back({j, i});
-            if (count > 0) std::cout << "didn't exist in previous loops\n";
-          }
-        }
-      }
-    }
-  }*/
-
-  MatrixXd m_sp = MatrixXd::Zero(num_constraints(), num_vars());
-  for (auto member : sparsity) {
-    m_sp(member.first, member.second) = 1;
-  }
-  //  std::cout << m_sp << std::endl;
-  /*if (this->get_description().compare("dynamics_constraint") == 0) {
-    goldilocks_models::writeCSV("../dyn_constraint_sparsity.csv", m_sp);
-  } else if (this->get_description().compare("kinematics_constraint") == 0) {
-    goldilocks_models::writeCSV("../kin_constraint_sparsity.csv", m_sp);
-  } else if (this->get_description().compare("impact_constraint") == 0) {
-    goldilocks_models::writeCSV("../impact_constraint_sparsity.csv", m_sp);
-  }*/
-
-  this->SetGradientSparsityPattern(sparsity);
-=======
->>>>>>> afe7d41c
 }
 
 template <>
@@ -166,8 +87,6 @@
 template <>
 void DirconAbstractConstraint<double>::DoEval(
     const Eigen::Ref<const AutoDiffVecXd>& x, AutoDiffVecXd* y) const {
-  MatrixXd original_grad = autoDiffToGradientMatrix(x);
-
   // forward differencing
   double dx = 1e-8;
 
@@ -182,34 +101,10 @@
     x_val(i) -= dx;
     dy.col(i) = (yi - y0) / dx;
   }
-  drake::math::initializeAutoDiffGivenGradientMatrix(y0, dy * original_grad,
-                                                     *y);
+  drake::math::initializeAutoDiffGivenGradientMatrix(y0, dy, *y);
 
   // std::cout << dy << std::endl  << std::endl << std::endl;
 
-<<<<<<< HEAD
-  // central differencing
-  /*double dx = 1e-6;
-
-  VectorXd x_val = autoDiffToValueMatrix(x);
-  VectorXd y0, yi;
-  EvaluateConstraint(x_val, &y0);
-
-  MatrixXd dy = MatrixXd(y0.size(), x_val.size());
-  for (int i = 0; i < x_val.size(); i++) {
-    x_val(i) -= dx / 2;
-    EvaluateConstraint(x_val, &y0);
-    x_val(i) += dx;
-    EvaluateConstraint(x_val, &yi);
-    x_val(i) -= dx / 2;
-    dy.col(i) = (yi - y0) / dx;
-  }
-  EvaluateConstraint(x_val, &y0);
-  drake::math::initializeAutoDiffGivenGradientMatrix(y0, dy * original_grad,
-                                                     *y);*/
-
-  this->ScaleConstraint<AutoDiffXd>(y);
-=======
   // // central differencing
   // double dx = 1e-8;
 
@@ -277,7 +172,6 @@
   else if (this->get_description().compare("toe_left_constraint") == 0) {
     goldilocks_models::writeCSV("toe_left_constraint_grad.csv", gradient);
   }*/
->>>>>>> afe7d41c
 }
 
 template <typename T>
@@ -331,48 +225,7 @@
           num_kinematic_constraints_wo_skipping},
       num_positions_{num_positions},
       num_velocities_{num_velocities},
-<<<<<<< HEAD
-      num_quat_slack_{num_quat_slack} {
-  /*
-  // Not sure why after adding sparsity pattern for dynamic constraint (tested,
-  th eimplementation is correct), the solve time and solution quality went
-  down...
-
-  // Set sparsity pattern (conservative, independent of the robot)
-  std::vector<std::pair<int, int>> sparsity;
-  int j = 0;
-  while (j < 1 + 2 * (num_positions + num_velocities) + (2 * num_inputs) +
-                 (2 * num_kinematic_constraints_wo_skipping)) {
-    for (int i = 0; i < num_positions + num_velocities; i++) {
-      sparsity.push_back({i, j});
-    }
-    j++;
-  }
-  while (j < 1 + 2 * (num_positions + num_velocities) + (2 * num_inputs) +
-                 (3 * num_kinematic_constraints_wo_skipping)) {
-    for (int i = num_positions; i < num_positions + num_velocities; i++) {
-      sparsity.push_back({i, j});
-    }
-    j++;
-  }
-  while (j < 1 + 2 * (num_positions + num_velocities) + (2 * num_inputs) +
-                 (4 * num_kinematic_constraints_wo_skipping)) {
-    for (int i = 0; i < num_positions; i++) {
-      sparsity.push_back({i, j});
-    }
-    j++;
-  }
-  if (num_quat_slack) {
-    for (int i = 0; i < 4; i++) {
-      sparsity.push_back({i, j});
-    }
-  }
-
-  this->SetGradientSparsityPattern(sparsity);*/
-}
-=======
       num_quat_slack_{num_quat_slack} {}
->>>>>>> afe7d41c
 
 // The format of the input to the eval() function is the
 // tuple { timestep, state 0, state 1, input 0, input 1, force 0, force 1},
@@ -522,11 +375,7 @@
       n_relative_{
           static_cast<int>(std::count(is_constraint_relative.begin(),
                                       is_constraint_relative.end(), true))} {
-<<<<<<< HEAD
-  // Set sparsity pattern and relative map
-=======
   // ***Set sparsity pattern***
->>>>>>> afe7d41c
   std::vector<std::pair<int, int>> sparsity;
   // Acceleration constraints are dense in decision variables
   for (int i = 0; i < num_kinematic_constraints_; i++) {
