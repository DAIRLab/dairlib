--- conflicted
+++ resolved
@@ -3,10 +3,7 @@
 #include <string>
 #include <vector>
 #include <memory.h>
-<<<<<<< HEAD
-=======
 #include <unordered_map>
->>>>>>> 1fa5b665
 #include "systems/trajectory_optimization/dircon_kinematic_data.h"
 #include "systems/trajectory_optimization/dircon_kinematic_data_set.h"
 #include "drake/common/drake_copyable.h"
@@ -37,11 +34,7 @@
       const Eigen::Ref<const drake::VectorX<drake::symbolic::Variable>>&,
       drake::VectorX<drake::symbolic::Expression>*) const override;
 
-<<<<<<< HEAD
-  void SetConstraintScaling(const std::unordered_map<int, double>& list);
-=======
   void SetConstraintScaling(const std::unordered_map<int, double>& map);
->>>>>>> 1fa5b665
 
   virtual void EvaluateConstraint(const Eigen::Ref<const drake::VectorX<T>>& x,
                                   drake::VectorX<T>* y) const = 0;
