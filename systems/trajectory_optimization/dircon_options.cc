#include "systems/trajectory_optimization/dircon_options.h"

using std::unordered_map;
using std::vector;
using std::unordered_map;

namespace dairlib {
namespace systems {
namespace trajectory_optimization {

DirconOptions::DirconOptions(int n_kin_constraints) {
  n_kin_constraints_ = n_kin_constraints;
  is_constraints_relative_ = vector<bool>(n_kin_constraints_, false);
  start_constraint_type_ = DirconKinConstraintType::kAll;
  end_constraint_type_ = DirconKinConstraintType::kAll;
  force_cost_ = 1.0e-4;
}
DirconOptions::DirconOptions(int n_constraints,
                             drake::multibody::MultibodyPlant<double>* plant)
    : DirconOptions(n_constraints) {
  n_v_ = plant->num_velocities();
  n_x_ = plant->num_positions() + plant->num_velocities();
}
DirconOptions::DirconOptions(
    int n_constraints,
    drake::multibody::MultibodyPlant<drake::AutoDiffXd>* plant)
    : DirconOptions(n_constraints) {
  n_v_ = plant->num_velocities();
  n_x_ = plant->num_positions() + plant->num_velocities();
}

<<<<<<< HEAD
void DirconOptions::setDynConstraintScaling(double scale, int row_start,
                                            int row_end) {
  DRAKE_DEMAND(row_end < n_x_);
  addConstraintScaling(&dyn_constraint_scaling_, scale, row_start, row_end);
}
void DirconOptions::setKinConstraintScaling(double scale, int row_start,
                                            int row_end) {
  DRAKE_DEMAND(row_end < 3 * n_kin_constraints_);
  for (int i = row_start; i <= row_end; i++) {
    if (i < n_kin_constraints_) {
      addConstraintScaling(&kin_constraint_scaling_accel_vel_pos_, scale, i, i);
      addConstraintScaling(&kin_constraint_scaling_accel_vel_, scale, i, i);
      addConstraintScaling(&kin_constraint_scaling_accel_, scale, i, i);
    } else if (i < 2 * n_kin_constraints_) {
      addConstraintScaling(&kin_constraint_scaling_accel_vel_pos_, scale, i, i);
      addConstraintScaling(&kin_constraint_scaling_accel_vel_, scale, i, i);
    } else {
      addConstraintScaling(&kin_constraint_scaling_accel_vel_pos_, scale, i, i);
    }
  }
}
void DirconOptions::setImpConstraintScaling(double scale, int row_start,
                                            int row_end) {
  DRAKE_DEMAND(row_end < n_v_);
  addConstraintScaling(&imp_constraint_scaling_, scale, row_start, row_end);
}
void DirconOptions::addConstraintScaling(std::unordered_map<int, double>* list,
                                         double scale, int row_start,
                                         int row_end) {
  DRAKE_DEMAND(0 <= row_start);
  DRAKE_DEMAND(row_start <= row_end);
  for (int i = row_start; i <= row_end; i++) {
    // Check if the scaling has been set already
    for (const auto& member : *list) {
      DRAKE_DEMAND(i != member.first);
    }
    // Add scaling
    list->insert(std::pair<int, double>(i, scale));
=======
void DirconOptions::setDynConstraintScaling(double s, int row_start,
                                            int row_end) {
  DRAKE_DEMAND(row_end < n_x_);
  addConstraintScaling(&dyn_constraint_scaling_, s, row_start, row_end);
}
void DirconOptions::setKinConstraintScaling(double s, int row_start,
                                            int row_end) {
  DRAKE_DEMAND(row_end < 3 * n_kin_constraints_);
  addConstraintScaling(&kin_constraint_scaling_, s, row_start, row_end);
}
void DirconOptions::setImpConstraintScaling(double s, int row_start,
                                            int row_end) {
  DRAKE_DEMAND(row_end < n_v_);
  addConstraintScaling(&imp_constraint_scaling_, s, row_start, row_end);
}
void DirconOptions::addConstraintScaling(
    std::unordered_map<int, double>* map, double s, int row_start,
    int row_end) {
  DRAKE_DEMAND(0 <= row_start);
  DRAKE_DEMAND(row_start <= row_end);
  DRAKE_DEMAND(0 < s);
  for (int i = row_start; i <= row_end; i++) {
    if (map->find(i) != map->end()) {
      // Update the scaling factor
      (*map)[i] = s;
    } else {
      // Add a new scaling factor
      map->insert(std::pair<int, double>(i, s));
    }
>>>>>>> afe7d41c
  }
}

const unordered_map<int, double>& DirconOptions::getDynConstraintScaling() {
  return dyn_constraint_scaling_;
}
const unordered_map<int, double>& DirconOptions::getImpConstraintScaling() {
  return imp_constraint_scaling_;
}
<<<<<<< HEAD
const unordered_map<int, double>& DirconOptions::getKinConstraintScaling() {
  return getKinConstraintScaling(kAll);
}
const unordered_map<int, double>&
DirconOptions::getKinConstraintScalingStart() {
  return getKinConstraintScaling(start_constraint_type_);
}
const unordered_map<int, double>& DirconOptions::getKinConstraintScalingEnd() {
  return getKinConstraintScaling(end_constraint_type_);
}
const unordered_map<int, double>& DirconOptions::getKinConstraintScaling(
    DirconKinConstraintType type) {
  DRAKE_DEMAND((type == kAccelOnly) || (type == kAccelAndVel) ||
               (type == kAll));
  if (type == kAccelOnly) {
    return kin_constraint_scaling_accel_;
  } else if (type == kAccelAndVel) {
    return kin_constraint_scaling_accel_vel_;
  } else {
    return kin_constraint_scaling_accel_vel_pos_;
=======
unordered_map<int, double> DirconOptions::getKinConstraintScaling() {
  return getKinConstraintScaling(kAll);
}
unordered_map<int, double> DirconOptions::getKinConstraintScalingStart() {
  return getKinConstraintScaling(start_constraint_type_);
}
unordered_map<int, double> DirconOptions::getKinConstraintScalingEnd() {
  return getKinConstraintScaling(end_constraint_type_);
}
unordered_map<int, double> DirconOptions::getKinConstraintScaling(
    DirconKinConstraintType type) {
  // type == kAccelOnly
  if (type == kAccelOnly) {
    // Extract the elements in the acceleration level
    unordered_map<int, double> kin_constraint_scaling_accel;
    for (auto member : kin_constraint_scaling_) {
      if (member.first < n_kin_constraints_) {
        kin_constraint_scaling_accel.insert(member);
      }
    }
    return kin_constraint_scaling_accel;
  }
  // type == kAccelAndVel
  else if (type == kAccelAndVel) {
    // Extract the elements in the acceleration and velocity level
    unordered_map<int, double> kin_constraint_scaling_accel_and_vel;
    for (auto member : kin_constraint_scaling_) {
      if (member.first < 2 * n_kin_constraints_) {
        kin_constraint_scaling_accel_and_vel.insert(member);
      }
    }
    return kin_constraint_scaling_accel_and_vel;
  }
  // type == kAll
  else {
    return kin_constraint_scaling_;
>>>>>>> afe7d41c
  }
}

void DirconOptions::setAllConstraintsRelative(bool relative) {
  for (int i = 0; i < n_kin_constraints_; i++) {
    is_constraints_relative_[i] = relative;
  }
}

void DirconOptions::setConstraintRelative(int index, bool relative) {
  is_constraints_relative_[index] = relative;
}

void DirconOptions::setStartType(DirconKinConstraintType type) {
  start_constraint_type_ = type;
}

void DirconOptions::setEndType(DirconKinConstraintType type) {
  end_constraint_type_ = type;
}

void DirconOptions::setForceCost(double force_cost) {
  force_cost_ = force_cost;
}

int DirconOptions::getNumConstraints() { return n_kin_constraints_; }

bool DirconOptions::getSingleConstraintRelative(int index) {
  return is_constraints_relative_[index];
}

std::vector<bool> DirconOptions::getConstraintsRelative() {
  return is_constraints_relative_;
}

DirconKinConstraintType DirconOptions::getStartType() {
  return start_constraint_type_;
}

DirconKinConstraintType DirconOptions::getEndType() {
  return end_constraint_type_;
}

double DirconOptions::getForceCost() { return force_cost_; }

int DirconOptions::getNumRelative() {
  return static_cast<int>(std::count(is_constraints_relative_.begin(),
                                     is_constraints_relative_.end(), true));
}

void DirconOptions::setSinglePeriodicEndNode(bool is_single_periodic_end_node) {
  is_single_periodic_end_node_ = is_single_periodic_end_node;
}

}  // namespace trajectory_optimization
}  // namespace systems
}  // namespace dairlib<|MERGE_RESOLUTION|>--- conflicted
+++ resolved
@@ -1,6 +1,5 @@
 #include "systems/trajectory_optimization/dircon_options.h"
 
-using std::unordered_map;
 using std::vector;
 using std::unordered_map;
 
@@ -29,46 +28,6 @@
   n_x_ = plant->num_positions() + plant->num_velocities();
 }
 
-<<<<<<< HEAD
-void DirconOptions::setDynConstraintScaling(double scale, int row_start,
-                                            int row_end) {
-  DRAKE_DEMAND(row_end < n_x_);
-  addConstraintScaling(&dyn_constraint_scaling_, scale, row_start, row_end);
-}
-void DirconOptions::setKinConstraintScaling(double scale, int row_start,
-                                            int row_end) {
-  DRAKE_DEMAND(row_end < 3 * n_kin_constraints_);
-  for (int i = row_start; i <= row_end; i++) {
-    if (i < n_kin_constraints_) {
-      addConstraintScaling(&kin_constraint_scaling_accel_vel_pos_, scale, i, i);
-      addConstraintScaling(&kin_constraint_scaling_accel_vel_, scale, i, i);
-      addConstraintScaling(&kin_constraint_scaling_accel_, scale, i, i);
-    } else if (i < 2 * n_kin_constraints_) {
-      addConstraintScaling(&kin_constraint_scaling_accel_vel_pos_, scale, i, i);
-      addConstraintScaling(&kin_constraint_scaling_accel_vel_, scale, i, i);
-    } else {
-      addConstraintScaling(&kin_constraint_scaling_accel_vel_pos_, scale, i, i);
-    }
-  }
-}
-void DirconOptions::setImpConstraintScaling(double scale, int row_start,
-                                            int row_end) {
-  DRAKE_DEMAND(row_end < n_v_);
-  addConstraintScaling(&imp_constraint_scaling_, scale, row_start, row_end);
-}
-void DirconOptions::addConstraintScaling(std::unordered_map<int, double>* list,
-                                         double scale, int row_start,
-                                         int row_end) {
-  DRAKE_DEMAND(0 <= row_start);
-  DRAKE_DEMAND(row_start <= row_end);
-  for (int i = row_start; i <= row_end; i++) {
-    // Check if the scaling has been set already
-    for (const auto& member : *list) {
-      DRAKE_DEMAND(i != member.first);
-    }
-    // Add scaling
-    list->insert(std::pair<int, double>(i, scale));
-=======
 void DirconOptions::setDynConstraintScaling(double s, int row_start,
                                             int row_end) {
   DRAKE_DEMAND(row_end < n_x_);
@@ -98,7 +57,6 @@
       // Add a new scaling factor
       map->insert(std::pair<int, double>(i, s));
     }
->>>>>>> afe7d41c
   }
 }
 
@@ -108,28 +66,6 @@
 const unordered_map<int, double>& DirconOptions::getImpConstraintScaling() {
   return imp_constraint_scaling_;
 }
-<<<<<<< HEAD
-const unordered_map<int, double>& DirconOptions::getKinConstraintScaling() {
-  return getKinConstraintScaling(kAll);
-}
-const unordered_map<int, double>&
-DirconOptions::getKinConstraintScalingStart() {
-  return getKinConstraintScaling(start_constraint_type_);
-}
-const unordered_map<int, double>& DirconOptions::getKinConstraintScalingEnd() {
-  return getKinConstraintScaling(end_constraint_type_);
-}
-const unordered_map<int, double>& DirconOptions::getKinConstraintScaling(
-    DirconKinConstraintType type) {
-  DRAKE_DEMAND((type == kAccelOnly) || (type == kAccelAndVel) ||
-               (type == kAll));
-  if (type == kAccelOnly) {
-    return kin_constraint_scaling_accel_;
-  } else if (type == kAccelAndVel) {
-    return kin_constraint_scaling_accel_vel_;
-  } else {
-    return kin_constraint_scaling_accel_vel_pos_;
-=======
 unordered_map<int, double> DirconOptions::getKinConstraintScaling() {
   return getKinConstraintScaling(kAll);
 }
@@ -166,7 +102,6 @@
   // type == kAll
   else {
     return kin_constraint_scaling_;
->>>>>>> afe7d41c
   }
 }
 
@@ -217,10 +152,6 @@
                                      is_constraints_relative_.end(), true));
 }
 
-void DirconOptions::setSinglePeriodicEndNode(bool is_single_periodic_end_node) {
-  is_single_periodic_end_node_ = is_single_periodic_end_node;
-}
-
 }  // namespace trajectory_optimization
 }  // namespace systems
 }  // namespace dairlib