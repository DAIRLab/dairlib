#pragma once

#include <vector>
#include <unordered_map>

#include "systems/trajectory_optimization/dircon_opt_constraints.h"

namespace dairlib {
namespace systems {
namespace trajectory_optimization {

class DirconOptions {
 public:
  explicit DirconOptions(int n_constraints);
  DirconOptions(int n_constraints,
                drake::multibody::MultibodyPlant<double>* plant);
  DirconOptions(int n_constraints,
                drake::multibody::MultibodyPlant<drake::AutoDiffXd>* plant);

  // Setters/getters for constraint scaling
  /// The impact constraint is for the impact at the beginning of the mode
<<<<<<< HEAD
  void setDynConstraintScaling(double scale, int row_start, int row_end);
  void setImpConstraintScaling(double scale, int row_start, int row_end);
  void setKinConstraintScaling(double scale, int row_start, int row_end);
  const std::unordered_map<int, double>& getDynConstraintScaling();
  const std::unordered_map<int, double>& getImpConstraintScaling();
  const std::unordered_map<int, double>& getKinConstraintScaling();
  const std::unordered_map<int, double>& getKinConstraintScalingStart();
  const std::unordered_map<int, double>& getKinConstraintScalingEnd();
=======
  void setDynConstraintScaling(double s, int row_start, int row_end);
  void setImpConstraintScaling(double s, int row_start, int row_end);
  void setKinConstraintScaling(double s, int row_start, int row_end);
  const std::unordered_map<int, double>& getDynConstraintScaling();
  const std::unordered_map<int, double>& getImpConstraintScaling();
  std::unordered_map<int, double> getKinConstraintScaling();
  std::unordered_map<int, double> getKinConstraintScalingStart();
  std::unordered_map<int, double> getKinConstraintScalingEnd();
>>>>>>> 1fa5b665

  // Setters/getters for relativity of kinematic constraint
  void setAllConstraintsRelative(bool relative);
  void setConstraintRelative(int index, bool relative);
  bool getSingleConstraintRelative(int index);
  std::vector<bool> getConstraintsRelative();
  int getNumRelative();

  // Setters/getters for start type and end type of kinematic constraint
  void setStartType(DirconKinConstraintType type);
  void setEndType(DirconKinConstraintType type);
  DirconKinConstraintType getStartType();
  DirconKinConstraintType getEndType();

  // Getter for size of kinematic constraint
  int getNumConstraints();

  // Setter/getter for force cost
  void setForceCost(double force_cost);
  double getForceCost();

 private:
  // methods for constraint scaling
  static void addConstraintScaling(std::unordered_map<int, double>* list,
<<<<<<< HEAD
                                   double scale, int row_start, int row_end);
  const std::unordered_map<int, double>& getKinConstraintScaling(
=======
                                   double s, int row_start, int row_end);
  std::unordered_map<int, double> getKinConstraintScaling(
>>>>>>> 1fa5b665
      DirconKinConstraintType type);

  // Constraint scaling
  std::unordered_map<int, double> dyn_constraint_scaling_;
  std::unordered_map<int, double> imp_constraint_scaling_;
<<<<<<< HEAD
  std::unordered_map<int, double> kin_constraint_scaling_accel_;
  std::unordered_map<int, double> kin_constraint_scaling_accel_vel_;
  std::unordered_map<int, double> kin_constraint_scaling_accel_vel_pos_;
=======
  std::unordered_map<int, double> kin_constraint_scaling_;
>>>>>>> 1fa5b665
  int n_v_ = -1;
  int n_x_ = -1;

  // Kinematic constraints
  int n_kin_constraints_;
  std::vector<bool> is_constraints_relative_;
  DirconKinConstraintType start_constraint_type_;
  DirconKinConstraintType end_constraint_type_;

  // Force cost
  double force_cost_;
};

}  // namespace trajectory_optimization
}  // namespace systems
}  // namespace dairlib<|MERGE_RESOLUTION|>--- conflicted
+++ resolved
@@ -19,16 +19,6 @@
 
   // Setters/getters for constraint scaling
   /// The impact constraint is for the impact at the beginning of the mode
-<<<<<<< HEAD
-  void setDynConstraintScaling(double scale, int row_start, int row_end);
-  void setImpConstraintScaling(double scale, int row_start, int row_end);
-  void setKinConstraintScaling(double scale, int row_start, int row_end);
-  const std::unordered_map<int, double>& getDynConstraintScaling();
-  const std::unordered_map<int, double>& getImpConstraintScaling();
-  const std::unordered_map<int, double>& getKinConstraintScaling();
-  const std::unordered_map<int, double>& getKinConstraintScalingStart();
-  const std::unordered_map<int, double>& getKinConstraintScalingEnd();
-=======
   void setDynConstraintScaling(double s, int row_start, int row_end);
   void setImpConstraintScaling(double s, int row_start, int row_end);
   void setKinConstraintScaling(double s, int row_start, int row_end);
@@ -37,7 +27,6 @@
   std::unordered_map<int, double> getKinConstraintScaling();
   std::unordered_map<int, double> getKinConstraintScalingStart();
   std::unordered_map<int, double> getKinConstraintScalingEnd();
->>>>>>> 1fa5b665
 
   // Setters/getters for relativity of kinematic constraint
   void setAllConstraintsRelative(bool relative);
@@ -62,25 +51,14 @@
  private:
   // methods for constraint scaling
   static void addConstraintScaling(std::unordered_map<int, double>* list,
-<<<<<<< HEAD
-                                   double scale, int row_start, int row_end);
-  const std::unordered_map<int, double>& getKinConstraintScaling(
-=======
                                    double s, int row_start, int row_end);
   std::unordered_map<int, double> getKinConstraintScaling(
->>>>>>> 1fa5b665
       DirconKinConstraintType type);
 
   // Constraint scaling
   std::unordered_map<int, double> dyn_constraint_scaling_;
   std::unordered_map<int, double> imp_constraint_scaling_;
-<<<<<<< HEAD
-  std::unordered_map<int, double> kin_constraint_scaling_accel_;
-  std::unordered_map<int, double> kin_constraint_scaling_accel_vel_;
-  std::unordered_map<int, double> kin_constraint_scaling_accel_vel_pos_;
-=======
   std::unordered_map<int, double> kin_constraint_scaling_;
->>>>>>> 1fa5b665
   int n_v_ = -1;
   int n_x_ = -1;
 
