#include <limits>
#include <vector>

#include "systems/trajectory_optimization/dircon_position_data.h"

namespace dairlib {

using Eigen::Vector2d;
using Eigen::Vector3d;
using Eigen::VectorXd;
using Eigen::Matrix3d;
using Eigen::Matrix2d;
using Eigen::MatrixXd;
using drake::multibody::MultibodyPlant;
using drake::systems::Context;
using drake::multibody::Body;
using drake::VectorX;
using drake::MatrixX;

template <typename T>
DirconPositionData<T>::DirconPositionData(const MultibodyPlant<T>& plant,
                                          const Body<T>& body,
                                          Vector3d pt,
                                          bool isXZ,
                                          Vector3d surface_normal)
    : DirconKinematicData<T>(plant, isXZ ? 2 : 3),
      body_(body),
      pt_(pt),
      isXZ_(isXZ) {
  TXZ_ << 1, 0, 0,
      0, 0, 1;

  Vector3d z_hat(0, 0, 1);
  surface_normal.normalize();
  Eigen::Quaterniond q;
  q.setFromTwoVectors(z_hat, surface_normal);
  T_ground_incline_ = q.matrix().transpose();  // inverse of rotational matrix
  TXZ_and_ground_incline_ = TXZ_ * T_ground_incline_;
}

template <typename T>
DirconPositionData<T>::~DirconPositionData() {
}

template <typename T>
void DirconPositionData<T>::updateConstraint(const Context<T>& context) {
  VectorX<T> pt_transform(3);
  MatrixX<T> J3d(3, this->plant_.num_velocities());
<<<<<<< HEAD
  const auto x = dynamic_cast<const drake::systems::BasicVector<T>&>(
      context.get_continuous_state_vector()).get_value();
//  const auto x = this->plant_.GetPositionsAndVelocities(context);
=======
  const auto x = this->plant_.GetPositionsAndVelocities(context);
>>>>>>> 88da55d6
  const auto v = x.tail(this->plant_.num_velocities());

  VectorX<T> pt_cast = pt_.template cast<T>();
  const drake::multibody::Frame<T>& world = this->plant_.world_frame();

  this->plant_.CalcPointsPositions(context, body_.body_frame(), pt_cast,
                                   world, &pt_transform);
  this->plant_.CalcJacobianTranslationalVelocity(
      context, drake::multibody::JacobianWrtVariable::kV,
      body_.body_frame(), pt_cast, world, world, &J3d);
  MatrixX<T> J3d_times_v = this->plant_.CalcBiasSpatialAcceleration(
      context, drake::multibody::JacobianWrtVariable::kV,
      body_.body_frame(), pt_cast,
      world, world).translational();

  if (isXZ_) {
    this->c_ = TXZ_and_ground_incline_ * pt_transform;
    this->J_ = TXZ_and_ground_incline_ * J3d;
    this->Jdotv_ = TXZ_and_ground_incline_ * J3d_times_v;
  } else {
    this->c_ = T_ground_incline_ * pt_transform;
    this->J_ = T_ground_incline_ * J3d;
    this->Jdotv_ = T_ground_incline_ * J3d_times_v;
  }
  this->cdot_ = this->J_ * v;
}

template <typename T>
void DirconPositionData<T>::addFixedNormalFrictionConstraints(double mu) {
  if (isXZ_) {
    // builds the basis
    Vector2d normal_xz(0, 1);
    Vector2d d_xz(1, 0);

    Matrix2d A_fric;
    A_fric << (mu * normal_xz + d_xz).transpose(),
        (mu * normal_xz - d_xz).transpose();

    // Adding one more row for positive normal force constraint
    MatrixXd A = MatrixXd::Zero(3, 2);
    A.block(0, 0, 2, 2) = A_fric;
    A(2, 1) = 1;
    Vector3d lb = Vector3d::Zero();
    Vector3d ub = Vector3d::Constant(std::numeric_limits<double>::infinity());
    auto force_constraint = std::make_shared<drake::solvers::LinearConstraint>(
        A, lb, ub);
    this->force_constraints_.push_back(force_constraint);

  } else {
    // Linear friction cone constraint with positive normal force
    ///     mu_*lambda_c(3*i+2) - lambda_c(3*i+0) >= 0
    ///     mu_*lambda_c(3*i+2) + lambda_c(3*i+0) >= 0
    ///     mu_*lambda_c(3*i+2) - lambda_c(3*i+1) >= 0
    ///     mu_*lambda_c(3*i+2) + lambda_c(3*i+1) >= 0
    ///                           lambda_c(3*i+2) >= 0
    /// The last inequality is implemented as bounding box constraint in drake
    MatrixXd A = MatrixXd::Zero(4, 3);
    A.block(0, 2, 4, 1) = mu * VectorXd::Ones(4, 1);
    A(0, 0) = -1;
    A(1, 0) = 1;
    A(2, 1) = -1;
    A(3, 1) = 1;
    VectorXd lb = VectorXd::Zero(4);
    VectorXd ub = VectorXd::Ones(4) * std::numeric_limits<double>::infinity();
    auto friction_constraint =
        std::make_shared<drake::solvers::LinearConstraint>(A, lb, ub);
    this->force_constraints_.push_back(friction_constraint);

    VectorXd bounding_box_ub =
        VectorXd::Ones(3) * std::numeric_limits<double>::infinity();
    VectorXd bounding_box_lb = -bounding_box_ub;
    bounding_box_lb(2) = 0;
    auto bounding_box_constraint =
        std::make_shared<drake::solvers::BoundingBoxConstraint>(
            bounding_box_lb, bounding_box_ub);
    this->force_constraints_.push_back(bounding_box_constraint);
  }
}

// Explicitly instantiates on the most common scalar types.
template class DirconPositionData<double>;
template class DirconPositionData<drake::AutoDiffXd>;
}  // namespace dairlib<|MERGE_RESOLUTION|>--- conflicted
+++ resolved
@@ -46,13 +46,7 @@
 void DirconPositionData<T>::updateConstraint(const Context<T>& context) {
   VectorX<T> pt_transform(3);
   MatrixX<T> J3d(3, this->plant_.num_velocities());
-<<<<<<< HEAD
-  const auto x = dynamic_cast<const drake::systems::BasicVector<T>&>(
-      context.get_continuous_state_vector()).get_value();
-//  const auto x = this->plant_.GetPositionsAndVelocities(context);
-=======
   const auto x = this->plant_.GetPositionsAndVelocities(context);
->>>>>>> 88da55d6
   const auto v = x.tail(this->plant_.num_velocities());
 
   VectorX<T> pt_cast = pt_.template cast<T>();
@@ -63,6 +57,7 @@
   this->plant_.CalcJacobianTranslationalVelocity(
       context, drake::multibody::JacobianWrtVariable::kV,
       body_.body_frame(), pt_cast, world, world, &J3d);
+
   MatrixX<T> J3d_times_v = this->plant_.CalcBiasSpatialAcceleration(
       context, drake::multibody::JacobianWrtVariable::kV,
       body_.body_frame(), pt_cast,
