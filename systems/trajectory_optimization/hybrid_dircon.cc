--- conflicted
+++ resolved
@@ -718,11 +718,7 @@
   }
 
   std::cout << "poses per mode: " << std::endl;
-<<<<<<< HEAD
-  for (auto& n : num_poses_per_mode){
-=======
   for (auto& n : num_poses_per_mode) {
->>>>>>> 591824d3
     std::cout << n << std::endl;
   }
   CreateVisualizationCallback(model_file, num_poses_per_mode, alpha,
