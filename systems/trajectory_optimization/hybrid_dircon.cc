--- conflicted
+++ resolved
@@ -487,13 +487,8 @@
 template <typename T>
 void HybridDircon<T>::ScaleForceVariable(int mode, int idx, double scale) {
   DRAKE_DEMAND((0 <= mode) && (mode < num_modes_));
-<<<<<<< HEAD
-  int n_lambda = num_kinematic_constraints_wo_skipping_[mode];
-  DRAKE_DEMAND((0 <= idx_start) && (idx_end < n_lambda));
-=======
   int n_lambda = constraints_[mode]->countConstraintsWithoutSkipping();
   DRAKE_DEMAND((0 <= idx) && (idx < n_lambda));
->>>>>>> 0e2da541
 
   // Force at knot points
   auto vars = force_vars(mode);
@@ -509,13 +504,8 @@
 template <typename T>
 void HybridDircon<T>::ScaleImpulseVariable(int mode, int idx, double scale) {
   DRAKE_DEMAND((0 <= mode) && (mode < num_modes_ - 1));
-<<<<<<< HEAD
-  int n_impulse = constraints_[mode]->countConstraintsWithoutSkipping();
-  DRAKE_DEMAND((0 <= idx_start) && (idx_end < n_impulse));
-=======
   int n_lambda = constraints_[mode]->countConstraintsWithoutSkipping();
   DRAKE_DEMAND((0 <= idx) && (idx < n_lambda));
->>>>>>> 0e2da541
 
   auto vars = impulse_vars(mode);
   this->SetVariableScaling(vars(idx), scale);
@@ -524,13 +514,8 @@
 void HybridDircon<T>::ScaleKinConstraintSlackVariable(int mode, int idx,
                                                       double scale) {
   DRAKE_DEMAND((0 <= mode) && (mode < num_modes_ - 1));
-<<<<<<< HEAD
-  int n_lambda = num_kinematic_constraints_wo_skipping_[mode];
-  DRAKE_DEMAND(idx_end < n_lambda);
-=======
   int n_lambda = constraints_[mode]->countConstraintsWithoutSkipping();
   DRAKE_DEMAND(idx < n_lambda);
->>>>>>> 0e2da541
 
   auto vars = collocation_slack_vars(mode);
   for (int j = 0; j < mode_lengths_[mode] - 1; j++) {
