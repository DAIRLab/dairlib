#pragma once

#include <vector>
#include <memory.h>

#include "drake/common/drake_copyable.h"
#include "drake/common/symbolic.h"
#include "drake/common/trajectories/piecewise_polynomial.h"
#include "drake/solvers/constraint.h"
#include "drake/systems/framework/context.h"
#include "drake/systems/framework/system.h"
#include "drake/systems/trajectory_optimization/multiple_shooting.h"

#include "systems/trajectory_optimization/dircon_kinematic_data.h"
#include "systems/trajectory_optimization/dircon_kinematic_data_set.h"
#include "systems/trajectory_optimization/dircon_opt_constraints.h"
#include "systems/trajectory_optimization/dircon_options.h"
#include "multibody/multipose_visualizer.h"

namespace dairlib {
namespace systems {
namespace trajectory_optimization {

/// DIRCON implements the approach to trajectory optimization as
/// described in
///   Michael Posa, Scott Kuindersma, Russ Tedrake. "Optimization and
///   Stabilization of Trajectories for Constrained Dynamical Systems." ICRA,
///   2016.
/// It assumes a first-order hold on the input trajectory and a cubic spline
/// representation of the state trajectory, and adds dynamic constraints (and
/// running costs) to the midpoints as well as the knot points in order to
/// achieve a 3rd order integration accuracy.
/// DIRCON addresses kinematic constraints by incorporating constraint forces
/// and corresponding acceleration, velocity, and position constraints.

template <typename T>
class HybridDircon
    : public drake::systems::trajectory_optimization::MultipleShooting {
 public:
  DRAKE_NO_COPY_NO_MOVE_NO_ASSIGN(HybridDircon)

  /// Constructs the %MathematicalProgram% and adds the collocation constraints.
  ///
  /// @param plant The MultibodyPlant describing the plant and kinematics
  /// @param num_time_samples The number of knot points in the trajectory.
  /// @param minimum_timestep Minimum spacing between sample times.
  /// @param maximum_timestep Maximum spacing between sample times.
  /// @param constraints The set of kinematic constraints that must be enforced
  /// @param opttions (see DirconOptions)
  HybridDircon(const drake::multibody::MultibodyPlant<T>& plant,
               std::vector<int> num_time_samples,
               std::vector<double> minimum_timestep,
               std::vector<double> maximum_timestep,
               std::vector<DirconKinematicDataSet<T>*> constraints,
               std::vector<DirconOptions> options);

  ~HybridDircon() override {}

  /// Returns a vector of matrices containing the state and derivative values at
  /// each breakpoint at the solution for each mode of the trajectory.
  void GetStateAndDerivativeSamples(
      const drake::solvers::MathematicalProgramResult& result,
      std::vector<Eigen::MatrixXd>* state_samples,
      std::vector<Eigen::MatrixXd>* derivative_samples,
      std::vector<Eigen::VectorXd>* state_breaks) const;

  /// Get the input trajectory at the solution as a
  /// %drake::trajectories::PiecewisePolynomialTrajectory%.
  drake::trajectories::PiecewisePolynomial<double> ReconstructInputTrajectory(
      const drake::solvers::MathematicalProgramResult& result) const override;

  /// Get the state trajectory at the solution as a
  /// %drake::trajectories::PiecewisePolynomialTrajectory%.
  drake::trajectories::PiecewisePolynomial<double> ReconstructStateTrajectory(
      const drake::solvers::MathematicalProgramResult& result) const override;

  /// Adds a visualization callback that will visualize knot points
  /// without transparency. Cannot be called twice
  /// @param model_name The path of a URDF/SDF model name for visualization
  /// @param poses_per_mode Regulates how many knot points are visualized. A
  ///   vector containing the nubmer of poses to show per mode. This is in
  ///   addition to the start/end poses of every mode! The total number of poses
  ///   is therefore [sum(poses_per_mode) + num_modes + 1]
  /// @param alpha A transparency scaler for all poses except the first and last
  /// @param weld_frame_to_world The name of a frame to weld to the world frame
  ///   when parsing the model. Defaults to blank, which will not perform a weld
  void CreateVisualizationCallback(std::string model_file,
      std::vector<unsigned int> poses_per_mode, double alpha = 1,
      std::string weld_frame_to_world = "");

  /// See CreateVisualizationCallback(std::string model_file,
  ///    std::vector<unsigned int> poses_per_mode,
  ///    std::string weld_frame_to_world)
  ///
  /// Creates a callback using a single pose count parameter, num_poses
  /// Evenly divides the poses among the different modes, weighting by number
  /// of frames in that mode. Since start/end poses per mdoe are required, must
  /// have num_poses >= num_modes + 1
  void CreateVisualizationCallback(std::string model_file,
      unsigned int num_poses, double alpha = 1,
      std::string weld_frame_to_world = "");

  /// See CreateVisualizationCallback(std::string model_file,
  ///    unsigned int poses_per_mode,
  ///    std::string weld_frame_to_world)
  ///
  /// Creates a visualization callback that shows all knot points.
  void CreateVisualizationCallback(std::string model_file, double alpha = 1,
      std::string weld_frame_to_world = "");

  /// Set the initial guess for the force variables for a specific mode
  /// @param mode the mode index
  /// @param traj_init_l contact forces lambda (interpreted at knot points)
  /// @param traj_init_lc contact forces (interpretted at collocation points)
  /// @param traj_init_vc velocity constraint slack variables (at collocation)
  void SetInitialForceTrajectory(
      int mode,
      const drake::trajectories::PiecewisePolynomial<double>& traj_init_l,
      const drake::trajectories::PiecewisePolynomial<double>& traj_init_lc,
      const drake::trajectories::PiecewisePolynomial<double>& traj_init_vc);

  int num_kinematic_constraints(int mode) const {
    return num_kinematic_constraints_[mode];
  }
  int num_kinematic_constraints_wo_skipping(int mode) const {
    return num_kinematic_constraints_wo_skipping_[mode];
  }

  int num_modes() const { return num_modes_; }

<<<<<<< HEAD
=======
  std::vector<int> mode_lengths() const { return mode_lengths_; }

>>>>>>> f2d17126
  const drake::solvers::VectorXDecisionVariable& force_vars(int mode) const {
    return force_vars_[mode];
  }

  const drake::solvers::VectorXDecisionVariable& offset_vars(int mode) const {
    return offset_vars_[mode];
  }

  const drake::solvers::VectorXDecisionVariable& collocation_force_vars(
      int mode) const {
    return collocation_force_vars_[mode];
  }

  const drake::solvers::VectorXDecisionVariable& collocation_slack_vars(
      int mode) const {
    return collocation_slack_vars_[mode];
  }

  const drake::solvers::VectorXDecisionVariable& quaternion_slack_vars(
      int mode) const {
    return quaternion_slack_vars_[mode];
  }

  const drake::solvers::VectorXDecisionVariable& v_post_impact_vars() const {
    return v_post_impact_vars_;
  }

  const drake::solvers::VectorXDecisionVariable& impulse_vars(int mode) const {
    return impulse_vars_[mode];
  }

  std::vector<int> mode_lengths() const {
    return this->mode_lengths_;
  }

  const Eigen::VectorBlock<const drake::solvers::VectorXDecisionVariable>
  v_post_impact_vars_by_mode(int mode) const;

  /// Get the state decision variables given a mode and a time_index
  /// (time_index is w.r.t that particular mode). This will use the
  ///  v_post_impact_vars_ if needed. Otherwise, it just returns the standard
  /// x_vars element
  drake::solvers::VectorXDecisionVariable state_vars_by_mode(
      int mode, int time_index) const;

  Eigen::VectorBlock<const drake::solvers::VectorXDecisionVariable> force(
      int mode, int index) const {
    DRAKE_DEMAND(index < mode_lengths_[mode]);
    return force_vars_[mode].segment(
        index * num_kinematic_constraints_wo_skipping_[mode],
        num_kinematic_constraints_wo_skipping_[mode]);
  }
  Eigen::VectorBlock<const drake::solvers::VectorXDecisionVariable>
      collocation_force(int mode, int index) const {
    DRAKE_DEMAND(index < mode_lengths_[mode] - 1);
    return collocation_force_vars_[mode].segment(
        index * num_kinematic_constraints_wo_skipping_[mode],
        num_kinematic_constraints_wo_skipping_[mode]);
  }

  drake::VectorX<drake::symbolic::Expression> SubstitutePlaceholderVariables(
      const drake::VectorX<drake::symbolic::Expression>& f,
      int interval_index) const;

  using drake::systems::trajectory_optimization::MultipleShooting::N;
  using drake::systems::trajectory_optimization::MultipleShooting::
      SubstitutePlaceholderVariables;

  void ScaleTimeVariables(double scale);
  void ScaleQuaternionSlackVariables(double scale);
  void ScaleStateVariable(int idx, double scale);
  void ScaleInputVariable(int idx, double scale);
  void ScaleForceVariable(int mode, int idx, double scale);
  void ScaleImpulseVariable(int mode, int idx, double scale);
  void ScaleKinConstraintSlackVariable(int mode, int idx, double scale);
  void ScaleStateVariables(std::vector<int> idx_list, double scale);
  void ScaleInputVariables(std::vector<int> idx_list, double scale);
  void ScaleForceVariables(int mode, std::vector<int> idx_list, double scale);
  void ScaleImpulseVariables(int mode, std::vector<int> idx_list, double scale);
  void ScaleKinConstraintSlackVariables(int mode, std::vector<int> idx_list,
                                        double scale);

 private:
  // Implements a running cost at all timesteps using trapezoidal integration.
  const drake::multibody::MultibodyPlant<T>& plant_;
  std::vector<DirconKinematicDataSet<T>*> constraints_;
  const int num_modes_;
  const std::vector<int> mode_lengths_;
  std::vector<int> mode_start_;
  void DoAddRunningCost(const drake::symbolic::Expression& e) override;
  const drake::solvers::VectorXDecisionVariable v_post_impact_vars_;
  std::vector<drake::solvers::VectorXDecisionVariable> force_vars_;
  std::vector<drake::solvers::VectorXDecisionVariable> collocation_force_vars_;
  std::vector<drake::solvers::VectorXDecisionVariable> collocation_slack_vars_;
  std::vector<drake::solvers::VectorXDecisionVariable> offset_vars_;
  std::vector<drake::solvers::VectorXDecisionVariable> impulse_vars_;
  std::vector<drake::solvers::VectorXDecisionVariable> quaternion_slack_vars_;
  std::vector<int> num_kinematic_constraints_;
  std::vector<int> num_kinematic_constraints_wo_skipping_;

  std::unique_ptr<multibody::MultiposeVisualizer> callback_visualizer_;
};

}  // namespace trajectory_optimization
}  // namespace systems
}  // namespace dairlib<|MERGE_RESOLUTION|>--- conflicted
+++ resolved
@@ -128,11 +128,8 @@
 
   int num_modes() const { return num_modes_; }
 
-<<<<<<< HEAD
-=======
   std::vector<int> mode_lengths() const { return mode_lengths_; }
 
->>>>>>> f2d17126
   const drake::solvers::VectorXDecisionVariable& force_vars(int mode) const {
     return force_vars_[mode];
   }
@@ -162,10 +159,6 @@
 
   const drake::solvers::VectorXDecisionVariable& impulse_vars(int mode) const {
     return impulse_vars_[mode];
-  }
-
-  std::vector<int> mode_lengths() const {
-    return this->mode_lengths_;
   }
 
   const Eigen::VectorBlock<const drake::solvers::VectorXDecisionVariable>
