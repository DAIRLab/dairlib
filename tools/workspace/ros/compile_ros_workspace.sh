#!/usr/bin/env bash
# Only tested on Ubuntu 18.04
BASE_DIR="$PWD"

cd $(dirname "$BASH_SOURCE")

set -e

PACKAGES="roscpp rospy geometry_msgs sensor_msgs tf grid_map_core grid_map_msgs grid_map_cv  realsense2_camera realsense2_description"
# You can add any local ROS packages you need, as long as you source
# <YourCatkinWorkspace>/install/setup.bash before running this script
rm -rf bundle_ws
mkdir bundle_ws
pushd bundle_ws
mkdir src

<<<<<<< HEAD
rosinstall_generator \
=======
DISTRO=$(lsb_release -c -s)

if [ $DISTRO == "bionic" ]
then
  rosinstall_generator \
    --deps \
    --tar \
    --flat \
    $PACKAGES > ws.rosinstall
  wstool init -j1 src ws.rosinstall
elif [ $DISTRO == "focal" ]
then
  mkdir src
  rosinstall_generator \
>>>>>>> f2851c77
    --rosdistro noetic \
    --deps \
    --tar \
    --flat \
    $PACKAGES > ws.rosinstall
<<<<<<< HEAD
vcs import src < ws.rosinstall
=======
  vcs import src < ws.rosinstall
else
  echo "${DISTRO} not supported for ROS with dairlib!"
  exit 1
fi
>>>>>>> f2851c77

catkin config \
    --install \
    --source-space src \
    --build-space build \
    --devel-space devel \
    --log-space log \
    --install-space install \
    --isolate-devel \
    --no-extend

catkin build

cd $BASE_DIR<|MERGE_RESOLUTION|>--- conflicted
+++ resolved
@@ -14,9 +14,6 @@
 pushd bundle_ws
 mkdir src
 
-<<<<<<< HEAD
-rosinstall_generator \
-=======
 DISTRO=$(lsb_release -c -s)
 
 if [ $DISTRO == "bionic" ]
@@ -31,21 +28,16 @@
 then
   mkdir src
   rosinstall_generator \
->>>>>>> f2851c77
     --rosdistro noetic \
     --deps \
     --tar \
     --flat \
     $PACKAGES > ws.rosinstall
-<<<<<<< HEAD
-vcs import src < ws.rosinstall
-=======
   vcs import src < ws.rosinstall
 else
   echo "${DISTRO} not supported for ROS with dairlib!"
   exit 1
 fi
->>>>>>> f2851c77
 
 catkin config \
     --install \
